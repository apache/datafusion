// Licensed to the Apache Software Foundation (ASF) under one
// or more contributor license agreements.  See the NOTICE file
// distributed with this work for additional information
// regarding copyright ownership.  The ASF licenses this file
// to you under the Apache License, Version 2.0 (the
// "License"); you may not use this file except in compliance
// with the License.  You may obtain a copy of the License at
//
//   http://www.apache.org/licenses/LICENSE-2.0
//
// Unless required by applicable law or agreed to in writing,
// software distributed under the License is distributed on an
// "AS IS" BASIS, WITHOUT WARRANTIES OR CONDITIONS OF ANY
// KIND, either express or implied.  See the License for the
// specific language governing permissions and limitations
// under the License.

use std::sync::Arc;

use crate::protobuf::{
    self,
    plan_type::PlanTypeEnum::{
        AnalyzedLogicalPlan, FinalAnalyzedLogicalPlan, FinalLogicalPlan,
        FinalPhysicalPlan, FinalPhysicalPlanWithStats, InitialLogicalPlan,
        InitialPhysicalPlan, InitialPhysicalPlanWithStats, OptimizedLogicalPlan,
        OptimizedPhysicalPlan,
    },
    AnalyzedLogicalPlanType, CubeNode, GroupingSetNode, OptimizedLogicalPlanType,
    OptimizedPhysicalPlanType, PlaceholderNode, RollupNode,
};

use arrow::{
    array::AsArray,
    buffer::Buffer,
    datatypes::{
        i256, DataType, Field, IntervalMonthDayNanoType, IntervalUnit, Schema, TimeUnit,
        UnionFields, UnionMode,
    },
    ipc::{reader::read_record_batch, root_as_message},
};
use datafusion::execution::registry::FunctionRegistry;
use datafusion_common::{
    arrow_datafusion_err, internal_err, plan_datafusion_err, Column, Constraint,
    Constraints, DFField, DFSchema, DFSchemaRef, DataFusionError, OwnedTableReference,
    Result, ScalarValue,
};
use datafusion_expr::expr::{Alias, Placeholder};
use datafusion_expr::window_frame::{check_window_frame, regularize_window_order_by};
use datafusion_expr::{
    abs, acos, acosh, array, array_append, array_concat, array_dims, array_distinct,
    array_element, array_empty, array_except, array_has, array_has_all, array_has_any,
    array_intersect, array_length, array_ndims, array_pop_back, array_pop_front,
    array_position, array_positions, array_prepend, array_remove, array_remove_all,
    array_remove_n, array_repeat, array_replace, array_replace_all, array_replace_n,
    array_resize, array_slice, array_sort, array_to_string, array_union, arrow_typeof,
    ascii, asin, asinh, atan, atan2, atanh, bit_length, btrim, cardinality, cbrt, ceil,
    character_length, chr, coalesce, concat_expr, concat_ws_expr, cos, cosh, cot,
<<<<<<< HEAD
    current_date, current_time, date_bin, date_part, date_trunc, degrees, digest, exp,
=======
    current_date, current_time, date_bin, date_part, date_trunc, decode, degrees, digest,
    encode, ends_with, exp,
>>>>>>> 095e2280
    expr::{self, InList, Sort, WindowFunction},
    factorial, find_in_set, flatten, floor, from_unixtime, gcd, gen_range, initcap,
    instr, isnan, iszero, lcm, left, levenshtein, ln, log, log10, log2,
    logical_plan::{PlanType, StringifiedPlan},
    lower, lpad, ltrim, md5, nanvl, now, nullif, octet_length, overlay, pi, power,
    radians, random, regexp_match, regexp_replace, repeat, replace, reverse, right,
    round, rpad, rtrim, sha224, sha256, sha384, sha512, signum, sin, sinh, split_part,
    sqrt, starts_with, string_to_array, strpos, struct_fun, substr, substr_index,
    substring, tan, tanh, to_hex, translate, trim, trunc, upper, uuid, AggregateFunction,
    Between, BinaryExpr, BuiltInWindowFunction, BuiltinScalarFunction, Case, Cast, Expr,
    GetFieldAccess, GetIndexedField, GroupingSet,
    GroupingSet::GroupingSets,
    JoinConstraint, JoinType, Like, Operator, TryCast, WindowFrame, WindowFrameBound,
    WindowFrameUnits,
};

#[derive(Debug)]
pub enum Error {
    General(String),

    DataFusionError(DataFusionError),

    MissingRequiredField(String),

    AtLeastOneValue(String),

    UnknownEnumVariant { name: String, value: i32 },
}

impl std::fmt::Display for Error {
    fn fmt(&self, f: &mut std::fmt::Formatter) -> std::fmt::Result {
        match self {
            Self::General(desc) => write!(f, "General error: {desc}"),

            Self::DataFusionError(desc) => {
                write!(f, "DataFusion error: {desc:?}")
            }

            Self::MissingRequiredField(name) => {
                write!(f, "Missing required field {name}")
            }
            Self::AtLeastOneValue(name) => {
                write!(f, "Must have at least one {name}, found 0")
            }
            Self::UnknownEnumVariant { name, value } => {
                write!(f, "Unknown i32 value for {name} enum: {value}")
            }
        }
    }
}

impl std::error::Error for Error {}

impl From<DataFusionError> for Error {
    fn from(e: DataFusionError) -> Self {
        Error::DataFusionError(e)
    }
}

impl Error {
    fn required(field: impl Into<String>) -> Error {
        Error::MissingRequiredField(field.into())
    }

    fn unknown(name: impl Into<String>, value: i32) -> Error {
        Error::UnknownEnumVariant {
            name: name.into(),
            value,
        }
    }
}

/// An extension trait that adds the methods `optional` and `required` to any
/// Option containing a type implementing `TryInto<U, Error = Error>`
pub trait FromOptionalField<T> {
    /// Converts an optional protobuf field to an option of a different type
    ///
    /// Returns None if the option is None, otherwise calls [`TryInto::try_into`]
    /// on the contained data, returning any error encountered
    fn optional(self) -> Result<Option<T>, Error>;

    /// Converts an optional protobuf field to a different type, returning an error if None
    ///
    /// Returns `Error::MissingRequiredField` if None, otherwise calls [`TryInto::try_into`]
    /// on the contained data, returning any error encountered
    fn required(self, field: impl Into<String>) -> Result<T, Error>;
}

impl<T, U> FromOptionalField<U> for Option<T>
where
    T: TryInto<U, Error = Error>,
{
    fn optional(self) -> Result<Option<U>, Error> {
        self.map(|t| t.try_into()).transpose()
    }

    fn required(self, field: impl Into<String>) -> Result<U, Error> {
        match self {
            None => Err(Error::required(field)),
            Some(t) => t.try_into(),
        }
    }
}

impl From<protobuf::Column> for Column {
    fn from(c: protobuf::Column) -> Self {
        let protobuf::Column { relation, name } = c;

        Self::new(relation.map(|r| r.relation), name)
    }
}

impl From<&protobuf::Column> for Column {
    fn from(c: &protobuf::Column) -> Self {
        c.clone().into()
    }
}

impl TryFrom<&protobuf::DfSchema> for DFSchema {
    type Error = Error;

    fn try_from(df_schema: &protobuf::DfSchema) -> Result<Self, Self::Error> {
        let fields = df_schema
            .columns
            .iter()
            .map(|c| c.try_into())
            .collect::<Result<Vec<DFField>, _>>()?;
        Ok(DFSchema::new_with_metadata(
            fields,
            df_schema.metadata.clone(),
        )?)
    }
}

impl TryFrom<protobuf::DfSchema> for DFSchemaRef {
    type Error = Error;

    fn try_from(df_schema: protobuf::DfSchema) -> Result<Self, Self::Error> {
        let dfschema: DFSchema = (&df_schema).try_into()?;
        Ok(Arc::new(dfschema))
    }
}

impl TryFrom<&protobuf::DfField> for DFField {
    type Error = Error;

    fn try_from(df_field: &protobuf::DfField) -> Result<Self, Self::Error> {
        let field: Field = df_field.field.as_ref().required("field")?;

        Ok(match &df_field.qualifier {
            Some(q) => DFField::from_qualified(q.relation.clone(), field),
            None => DFField::from(field),
        })
    }
}

impl From<protobuf::WindowFrameUnits> for WindowFrameUnits {
    fn from(units: protobuf::WindowFrameUnits) -> Self {
        match units {
            protobuf::WindowFrameUnits::Rows => Self::Rows,
            protobuf::WindowFrameUnits::Range => Self::Range,
            protobuf::WindowFrameUnits::Groups => Self::Groups,
        }
    }
}

impl TryFrom<protobuf::OwnedTableReference> for OwnedTableReference {
    type Error = Error;

    fn try_from(value: protobuf::OwnedTableReference) -> Result<Self, Self::Error> {
        use protobuf::owned_table_reference::TableReferenceEnum;
        let table_reference_enum = value
            .table_reference_enum
            .ok_or_else(|| Error::required("table_reference_enum"))?;

        match table_reference_enum {
            TableReferenceEnum::Bare(protobuf::BareTableReference { table }) => {
                Ok(OwnedTableReference::bare(table))
            }
            TableReferenceEnum::Partial(protobuf::PartialTableReference {
                schema,
                table,
            }) => Ok(OwnedTableReference::partial(schema, table)),
            TableReferenceEnum::Full(protobuf::FullTableReference {
                catalog,
                schema,
                table,
            }) => Ok(OwnedTableReference::full(catalog, schema, table)),
        }
    }
}

impl TryFrom<&protobuf::ArrowType> for DataType {
    type Error = Error;

    fn try_from(arrow_type: &protobuf::ArrowType) -> Result<Self, Self::Error> {
        arrow_type
            .arrow_type_enum
            .as_ref()
            .required("arrow_type_enum")
    }
}

impl TryFrom<&protobuf::arrow_type::ArrowTypeEnum> for DataType {
    type Error = Error;
    fn try_from(
        arrow_type_enum: &protobuf::arrow_type::ArrowTypeEnum,
    ) -> Result<Self, Self::Error> {
        use protobuf::arrow_type;
        Ok(match arrow_type_enum {
            arrow_type::ArrowTypeEnum::None(_) => DataType::Null,
            arrow_type::ArrowTypeEnum::Bool(_) => DataType::Boolean,
            arrow_type::ArrowTypeEnum::Uint8(_) => DataType::UInt8,
            arrow_type::ArrowTypeEnum::Int8(_) => DataType::Int8,
            arrow_type::ArrowTypeEnum::Uint16(_) => DataType::UInt16,
            arrow_type::ArrowTypeEnum::Int16(_) => DataType::Int16,
            arrow_type::ArrowTypeEnum::Uint32(_) => DataType::UInt32,
            arrow_type::ArrowTypeEnum::Int32(_) => DataType::Int32,
            arrow_type::ArrowTypeEnum::Uint64(_) => DataType::UInt64,
            arrow_type::ArrowTypeEnum::Int64(_) => DataType::Int64,
            arrow_type::ArrowTypeEnum::Float16(_) => DataType::Float16,
            arrow_type::ArrowTypeEnum::Float32(_) => DataType::Float32,
            arrow_type::ArrowTypeEnum::Float64(_) => DataType::Float64,
            arrow_type::ArrowTypeEnum::Utf8(_) => DataType::Utf8,
            arrow_type::ArrowTypeEnum::LargeUtf8(_) => DataType::LargeUtf8,
            arrow_type::ArrowTypeEnum::Binary(_) => DataType::Binary,
            arrow_type::ArrowTypeEnum::FixedSizeBinary(size) => {
                DataType::FixedSizeBinary(*size)
            }
            arrow_type::ArrowTypeEnum::LargeBinary(_) => DataType::LargeBinary,
            arrow_type::ArrowTypeEnum::Date32(_) => DataType::Date32,
            arrow_type::ArrowTypeEnum::Date64(_) => DataType::Date64,
            arrow_type::ArrowTypeEnum::Duration(time_unit) => {
                DataType::Duration(parse_i32_to_time_unit(time_unit)?)
            }
            arrow_type::ArrowTypeEnum::Timestamp(protobuf::Timestamp {
                time_unit,
                timezone,
            }) => DataType::Timestamp(
                parse_i32_to_time_unit(time_unit)?,
                match timezone.len() {
                    0 => None,
                    _ => Some(timezone.as_str().into()),
                },
            ),
            arrow_type::ArrowTypeEnum::Time32(time_unit) => {
                DataType::Time32(parse_i32_to_time_unit(time_unit)?)
            }
            arrow_type::ArrowTypeEnum::Time64(time_unit) => {
                DataType::Time64(parse_i32_to_time_unit(time_unit)?)
            }
            arrow_type::ArrowTypeEnum::Interval(interval_unit) => {
                DataType::Interval(parse_i32_to_interval_unit(interval_unit)?)
            }
            arrow_type::ArrowTypeEnum::Decimal(protobuf::Decimal {
                precision,
                scale,
            }) => DataType::Decimal128(*precision as u8, *scale as i8),
            arrow_type::ArrowTypeEnum::List(list) => {
                let list_type =
                    list.as_ref().field_type.as_deref().required("field_type")?;
                DataType::List(Arc::new(list_type))
            }
            arrow_type::ArrowTypeEnum::LargeList(list) => {
                let list_type =
                    list.as_ref().field_type.as_deref().required("field_type")?;
                DataType::LargeList(Arc::new(list_type))
            }
            arrow_type::ArrowTypeEnum::FixedSizeList(list) => {
                let list_type =
                    list.as_ref().field_type.as_deref().required("field_type")?;
                let list_size = list.list_size;
                DataType::FixedSizeList(Arc::new(list_type), list_size)
            }
            arrow_type::ArrowTypeEnum::Struct(strct) => DataType::Struct(
                strct
                    .sub_field_types
                    .iter()
                    .map(Field::try_from)
                    .collect::<Result<_, _>>()?,
            ),
            arrow_type::ArrowTypeEnum::Union(union) => {
                let union_mode = protobuf::UnionMode::try_from(union.union_mode)
                    .map_err(|_| Error::unknown("UnionMode", union.union_mode))?;
                let union_mode = match union_mode {
                    protobuf::UnionMode::Dense => UnionMode::Dense,
                    protobuf::UnionMode::Sparse => UnionMode::Sparse,
                };
                let union_fields = union
                    .union_types
                    .iter()
                    .map(TryInto::try_into)
                    .collect::<Result<Vec<Field>, _>>()?;

                // Default to index based type ids if not provided
                let type_ids: Vec<_> = match union.type_ids.is_empty() {
                    true => (0..union_fields.len() as i8).collect(),
                    false => union.type_ids.iter().map(|i| *i as i8).collect(),
                };

                DataType::Union(UnionFields::new(type_ids, union_fields), union_mode)
            }
            arrow_type::ArrowTypeEnum::Dictionary(dict) => {
                let key_datatype = dict.as_ref().key.as_deref().required("key")?;
                let value_datatype = dict.as_ref().value.as_deref().required("value")?;
                DataType::Dictionary(Box::new(key_datatype), Box::new(value_datatype))
            }
            arrow_type::ArrowTypeEnum::Map(map) => {
                let field: Field =
                    map.as_ref().field_type.as_deref().required("field_type")?;
                let keys_sorted = map.keys_sorted;
                DataType::Map(Arc::new(field), keys_sorted)
            }
        })
    }
}

impl TryFrom<&protobuf::Field> for Field {
    type Error = Error;
    fn try_from(field: &protobuf::Field) -> Result<Self, Self::Error> {
        let datatype = field.arrow_type.as_deref().required("arrow_type")?;
        let field = if field.dict_id != 0 {
            Self::new_dict(
                field.name.as_str(),
                datatype,
                field.nullable,
                field.dict_id,
                field.dict_ordered,
            )
            .with_metadata(field.metadata.clone())
        } else {
            Self::new(field.name.as_str(), datatype, field.nullable)
                .with_metadata(field.metadata.clone())
        };
        Ok(field)
    }
}

impl From<&protobuf::StringifiedPlan> for StringifiedPlan {
    fn from(stringified_plan: &protobuf::StringifiedPlan) -> Self {
        Self {
            plan_type: match stringified_plan
                .plan_type
                .as_ref()
                .and_then(|pt| pt.plan_type_enum.as_ref())
                .unwrap_or_else(|| {
                    panic!(
                        "Cannot create protobuf::StringifiedPlan from {stringified_plan:?}"
                    )
                }) {
                InitialLogicalPlan(_) => PlanType::InitialLogicalPlan,
                AnalyzedLogicalPlan(AnalyzedLogicalPlanType { analyzer_name }) => {
                    PlanType::AnalyzedLogicalPlan {
                        analyzer_name:analyzer_name.clone()
                    }
                }
                FinalAnalyzedLogicalPlan(_) => PlanType::FinalAnalyzedLogicalPlan,
                OptimizedLogicalPlan(OptimizedLogicalPlanType { optimizer_name }) => {
                    PlanType::OptimizedLogicalPlan {
                        optimizer_name: optimizer_name.clone(),
                    }
                }
                FinalLogicalPlan(_) => PlanType::FinalLogicalPlan,
                InitialPhysicalPlan(_) => PlanType::InitialPhysicalPlan,
                InitialPhysicalPlanWithStats(_) => PlanType::InitialPhysicalPlanWithStats,
                OptimizedPhysicalPlan(OptimizedPhysicalPlanType { optimizer_name }) => {
                    PlanType::OptimizedPhysicalPlan {
                        optimizer_name: optimizer_name.clone(),
                    }
                }
                FinalPhysicalPlan(_) => PlanType::FinalPhysicalPlan,
                FinalPhysicalPlanWithStats(_) => PlanType::FinalPhysicalPlanWithStats,
            },
            plan: Arc::new(stringified_plan.plan.clone()),
        }
    }
}

impl From<&protobuf::ScalarFunction> for BuiltinScalarFunction {
    fn from(f: &protobuf::ScalarFunction) -> Self {
        use protobuf::ScalarFunction;
        match f {
            ScalarFunction::Sqrt => Self::Sqrt,
            ScalarFunction::Cbrt => Self::Cbrt,
            ScalarFunction::Sin => Self::Sin,
            ScalarFunction::Cos => Self::Cos,
            ScalarFunction::Tan => Self::Tan,
            ScalarFunction::Cot => Self::Cot,
            ScalarFunction::Asin => Self::Asin,
            ScalarFunction::Acos => Self::Acos,
            ScalarFunction::Atan => Self::Atan,
            ScalarFunction::Sinh => Self::Sinh,
            ScalarFunction::Cosh => Self::Cosh,
            ScalarFunction::Tanh => Self::Tanh,
            ScalarFunction::Asinh => Self::Asinh,
            ScalarFunction::Acosh => Self::Acosh,
            ScalarFunction::Atanh => Self::Atanh,
            ScalarFunction::Exp => Self::Exp,
            ScalarFunction::Log => Self::Log,
            ScalarFunction::Ln => Self::Ln,
            ScalarFunction::Log10 => Self::Log10,
            ScalarFunction::Degrees => Self::Degrees,
            ScalarFunction::Radians => Self::Radians,
            ScalarFunction::Factorial => Self::Factorial,
            ScalarFunction::Gcd => Self::Gcd,
            ScalarFunction::Lcm => Self::Lcm,
            ScalarFunction::Floor => Self::Floor,
            ScalarFunction::Ceil => Self::Ceil,
            ScalarFunction::Round => Self::Round,
            ScalarFunction::Trunc => Self::Trunc,
            ScalarFunction::Abs => Self::Abs,
            ScalarFunction::OctetLength => Self::OctetLength,
            ScalarFunction::Concat => Self::Concat,
            ScalarFunction::Lower => Self::Lower,
            ScalarFunction::Upper => Self::Upper,
            ScalarFunction::Trim => Self::Trim,
            ScalarFunction::Ltrim => Self::Ltrim,
            ScalarFunction::Rtrim => Self::Rtrim,
            ScalarFunction::ArrayAppend => Self::ArrayAppend,
            ScalarFunction::ArraySort => Self::ArraySort,
            ScalarFunction::ArrayConcat => Self::ArrayConcat,
            ScalarFunction::ArrayEmpty => Self::ArrayEmpty,
            ScalarFunction::ArrayExcept => Self::ArrayExcept,
            ScalarFunction::ArrayHasAll => Self::ArrayHasAll,
            ScalarFunction::ArrayHasAny => Self::ArrayHasAny,
            ScalarFunction::ArrayHas => Self::ArrayHas,
            ScalarFunction::ArrayDims => Self::ArrayDims,
            ScalarFunction::ArrayDistinct => Self::ArrayDistinct,
            ScalarFunction::ArrayElement => Self::ArrayElement,
            ScalarFunction::Flatten => Self::Flatten,
            ScalarFunction::ArrayLength => Self::ArrayLength,
            ScalarFunction::ArrayNdims => Self::ArrayNdims,
            ScalarFunction::ArrayPopFront => Self::ArrayPopFront,
            ScalarFunction::ArrayPopBack => Self::ArrayPopBack,
            ScalarFunction::ArrayPosition => Self::ArrayPosition,
            ScalarFunction::ArrayPositions => Self::ArrayPositions,
            ScalarFunction::ArrayPrepend => Self::ArrayPrepend,
            ScalarFunction::ArrayRepeat => Self::ArrayRepeat,
            ScalarFunction::ArrayRemove => Self::ArrayRemove,
            ScalarFunction::ArrayRemoveN => Self::ArrayRemoveN,
            ScalarFunction::ArrayRemoveAll => Self::ArrayRemoveAll,
            ScalarFunction::ArrayReplace => Self::ArrayReplace,
            ScalarFunction::ArrayReplaceN => Self::ArrayReplaceN,
            ScalarFunction::ArrayReplaceAll => Self::ArrayReplaceAll,
            ScalarFunction::ArraySlice => Self::ArraySlice,
            ScalarFunction::ArrayToString => Self::ArrayToString,
            ScalarFunction::ArrayIntersect => Self::ArrayIntersect,
            ScalarFunction::ArrayUnion => Self::ArrayUnion,
            ScalarFunction::ArrayResize => Self::ArrayResize,
            ScalarFunction::Range => Self::Range,
            ScalarFunction::Cardinality => Self::Cardinality,
            ScalarFunction::Array => Self::MakeArray,
            ScalarFunction::NullIf => Self::NullIf,
            ScalarFunction::DatePart => Self::DatePart,
            ScalarFunction::DateTrunc => Self::DateTrunc,
            ScalarFunction::DateBin => Self::DateBin,
            ScalarFunction::Md5 => Self::MD5,
            ScalarFunction::Sha224 => Self::SHA224,
            ScalarFunction::Sha256 => Self::SHA256,
            ScalarFunction::Sha384 => Self::SHA384,
            ScalarFunction::Sha512 => Self::SHA512,
            ScalarFunction::Digest => Self::Digest,
            ScalarFunction::Log2 => Self::Log2,
            ScalarFunction::Signum => Self::Signum,
            ScalarFunction::Ascii => Self::Ascii,
            ScalarFunction::BitLength => Self::BitLength,
            ScalarFunction::Btrim => Self::Btrim,
            ScalarFunction::CharacterLength => Self::CharacterLength,
            ScalarFunction::Chr => Self::Chr,
            ScalarFunction::ConcatWithSeparator => Self::ConcatWithSeparator,
            ScalarFunction::EndsWith => Self::EndsWith,
            ScalarFunction::InitCap => Self::InitCap,
            ScalarFunction::InStr => Self::InStr,
            ScalarFunction::Left => Self::Left,
            ScalarFunction::Lpad => Self::Lpad,
            ScalarFunction::Random => Self::Random,
            ScalarFunction::RegexpReplace => Self::RegexpReplace,
            ScalarFunction::Repeat => Self::Repeat,
            ScalarFunction::Replace => Self::Replace,
            ScalarFunction::Reverse => Self::Reverse,
            ScalarFunction::Right => Self::Right,
            ScalarFunction::Rpad => Self::Rpad,
            ScalarFunction::SplitPart => Self::SplitPart,
            ScalarFunction::StringToArray => Self::StringToArray,
            ScalarFunction::StartsWith => Self::StartsWith,
            ScalarFunction::Strpos => Self::Strpos,
            ScalarFunction::Substr => Self::Substr,
            ScalarFunction::ToHex => Self::ToHex,
            ScalarFunction::ToTimestamp => Self::ToTimestamp,
            ScalarFunction::ToTimestampMillis => Self::ToTimestampMillis,
            ScalarFunction::ToTimestampMicros => Self::ToTimestampMicros,
            ScalarFunction::ToTimestampNanos => Self::ToTimestampNanos,
            ScalarFunction::ToTimestampSeconds => Self::ToTimestampSeconds,
            ScalarFunction::Now => Self::Now,
            ScalarFunction::CurrentDate => Self::CurrentDate,
            ScalarFunction::CurrentTime => Self::CurrentTime,
            ScalarFunction::Uuid => Self::Uuid,
            ScalarFunction::Translate => Self::Translate,
            ScalarFunction::RegexpMatch => Self::RegexpMatch,
            ScalarFunction::Coalesce => Self::Coalesce,
            ScalarFunction::Pi => Self::Pi,
            ScalarFunction::Power => Self::Power,
            ScalarFunction::StructFun => Self::Struct,
            ScalarFunction::FromUnixtime => Self::FromUnixtime,
            ScalarFunction::Atan2 => Self::Atan2,
            ScalarFunction::Nanvl => Self::Nanvl,
            ScalarFunction::Isnan => Self::Isnan,
            ScalarFunction::Iszero => Self::Iszero,
            ScalarFunction::ArrowTypeof => Self::ArrowTypeof,
            ScalarFunction::OverLay => Self::OverLay,
            ScalarFunction::Levenshtein => Self::Levenshtein,
            ScalarFunction::SubstrIndex => Self::SubstrIndex,
            ScalarFunction::FindInSet => Self::FindInSet,
        }
    }
}

impl From<protobuf::AggregateFunction> for AggregateFunction {
    fn from(agg_fun: protobuf::AggregateFunction) -> Self {
        match agg_fun {
            protobuf::AggregateFunction::Min => Self::Min,
            protobuf::AggregateFunction::Max => Self::Max,
            protobuf::AggregateFunction::Sum => Self::Sum,
            protobuf::AggregateFunction::Avg => Self::Avg,
            protobuf::AggregateFunction::BitAnd => Self::BitAnd,
            protobuf::AggregateFunction::BitOr => Self::BitOr,
            protobuf::AggregateFunction::BitXor => Self::BitXor,
            protobuf::AggregateFunction::BoolAnd => Self::BoolAnd,
            protobuf::AggregateFunction::BoolOr => Self::BoolOr,
            protobuf::AggregateFunction::Count => Self::Count,
            protobuf::AggregateFunction::ApproxDistinct => Self::ApproxDistinct,
            protobuf::AggregateFunction::ArrayAgg => Self::ArrayAgg,
            protobuf::AggregateFunction::Variance => Self::Variance,
            protobuf::AggregateFunction::VariancePop => Self::VariancePop,
            protobuf::AggregateFunction::Covariance => Self::Covariance,
            protobuf::AggregateFunction::CovariancePop => Self::CovariancePop,
            protobuf::AggregateFunction::Stddev => Self::Stddev,
            protobuf::AggregateFunction::StddevPop => Self::StddevPop,
            protobuf::AggregateFunction::Correlation => Self::Correlation,
            protobuf::AggregateFunction::RegrSlope => Self::RegrSlope,
            protobuf::AggregateFunction::RegrIntercept => Self::RegrIntercept,
            protobuf::AggregateFunction::RegrCount => Self::RegrCount,
            protobuf::AggregateFunction::RegrR2 => Self::RegrR2,
            protobuf::AggregateFunction::RegrAvgx => Self::RegrAvgx,
            protobuf::AggregateFunction::RegrAvgy => Self::RegrAvgy,
            protobuf::AggregateFunction::RegrSxx => Self::RegrSXX,
            protobuf::AggregateFunction::RegrSyy => Self::RegrSYY,
            protobuf::AggregateFunction::RegrSxy => Self::RegrSXY,
            protobuf::AggregateFunction::ApproxPercentileCont => {
                Self::ApproxPercentileCont
            }
            protobuf::AggregateFunction::ApproxPercentileContWithWeight => {
                Self::ApproxPercentileContWithWeight
            }
            protobuf::AggregateFunction::ApproxMedian => Self::ApproxMedian,
            protobuf::AggregateFunction::Grouping => Self::Grouping,
            protobuf::AggregateFunction::Median => Self::Median,
            protobuf::AggregateFunction::FirstValueAgg => Self::FirstValue,
            protobuf::AggregateFunction::LastValueAgg => Self::LastValue,
            protobuf::AggregateFunction::NthValueAgg => Self::NthValue,
            protobuf::AggregateFunction::StringAgg => Self::StringAgg,
        }
    }
}

impl From<protobuf::BuiltInWindowFunction> for BuiltInWindowFunction {
    fn from(built_in_function: protobuf::BuiltInWindowFunction) -> Self {
        match built_in_function {
            protobuf::BuiltInWindowFunction::RowNumber => Self::RowNumber,
            protobuf::BuiltInWindowFunction::Rank => Self::Rank,
            protobuf::BuiltInWindowFunction::PercentRank => Self::PercentRank,
            protobuf::BuiltInWindowFunction::DenseRank => Self::DenseRank,
            protobuf::BuiltInWindowFunction::Lag => Self::Lag,
            protobuf::BuiltInWindowFunction::Lead => Self::Lead,
            protobuf::BuiltInWindowFunction::FirstValue => Self::FirstValue,
            protobuf::BuiltInWindowFunction::CumeDist => Self::CumeDist,
            protobuf::BuiltInWindowFunction::Ntile => Self::Ntile,
            protobuf::BuiltInWindowFunction::NthValue => Self::NthValue,
            protobuf::BuiltInWindowFunction::LastValue => Self::LastValue,
        }
    }
}

impl TryFrom<&protobuf::Schema> for Schema {
    type Error = Error;

    fn try_from(schema: &protobuf::Schema) -> Result<Self, Self::Error> {
        let fields = schema
            .columns
            .iter()
            .map(Field::try_from)
            .collect::<Result<Vec<_>, _>>()?;
        Ok(Self::new_with_metadata(fields, schema.metadata.clone()))
    }
}

impl TryFrom<&protobuf::ScalarValue> for ScalarValue {
    type Error = Error;

    fn try_from(scalar: &protobuf::ScalarValue) -> Result<Self, Self::Error> {
        use protobuf::scalar_value::Value;

        let value = scalar
            .value
            .as_ref()
            .ok_or_else(|| Error::required("value"))?;

        Ok(match value {
            Value::BoolValue(v) => Self::Boolean(Some(*v)),
            Value::Utf8Value(v) => Self::Utf8(Some(v.to_owned())),
            Value::LargeUtf8Value(v) => Self::LargeUtf8(Some(v.to_owned())),
            Value::Int8Value(v) => Self::Int8(Some(*v as i8)),
            Value::Int16Value(v) => Self::Int16(Some(*v as i16)),
            Value::Int32Value(v) => Self::Int32(Some(*v)),
            Value::Int64Value(v) => Self::Int64(Some(*v)),
            Value::Uint8Value(v) => Self::UInt8(Some(*v as u8)),
            Value::Uint16Value(v) => Self::UInt16(Some(*v as u16)),
            Value::Uint32Value(v) => Self::UInt32(Some(*v)),
            Value::Uint64Value(v) => Self::UInt64(Some(*v)),
            Value::Float32Value(v) => Self::Float32(Some(*v)),
            Value::Float64Value(v) => Self::Float64(Some(*v)),
            Value::Date32Value(v) => Self::Date32(Some(*v)),
            // ScalarValue::List is serialized using arrow IPC format
            Value::ListValue(scalar_list)
            | Value::FixedSizeListValue(scalar_list)
            | Value::LargeListValue(scalar_list) => {
                let protobuf::ScalarListValue {
                    ipc_message,
                    arrow_data,
                    schema,
                } = &scalar_list;

                let schema: Schema = if let Some(schema_ref) = schema {
                    schema_ref.try_into()?
                } else {
                    return Err(Error::General(
                        "Invalid schema while deserializing ScalarValue::List"
                            .to_string(),
                    ));
                };

                let message = root_as_message(ipc_message.as_slice()).map_err(|e| {
                    Error::General(format!(
                        "Error IPC message while deserializing ScalarValue::List: {e}"
                    ))
                })?;
                let buffer = Buffer::from(arrow_data);

                let ipc_batch = message.header_as_record_batch().ok_or_else(|| {
                    Error::General(
                        "Unexpected message type deserializing ScalarValue::List"
                            .to_string(),
                    )
                })?;

                let record_batch = read_record_batch(
                    &buffer,
                    ipc_batch,
                    Arc::new(schema),
                    &Default::default(),
                    None,
                    &message.version(),
                )
                .map_err(|e| arrow_datafusion_err!(e))
                .map_err(|e| e.context("Decoding ScalarValue::List Value"))?;
                let arr = record_batch.column(0);
                match value {
                    Value::ListValue(_) => {
                        Self::List(arr.as_list::<i32>().to_owned().into())
                    }
                    Value::LargeListValue(_) => {
                        Self::LargeList(arr.as_list::<i64>().to_owned().into())
                    }
                    Value::FixedSizeListValue(_) => {
                        Self::FixedSizeList(arr.as_fixed_size_list().to_owned().into())
                    }
                    _ => unreachable!(),
                }
            }
            Value::NullValue(v) => {
                let null_type: DataType = v.try_into()?;
                null_type.try_into().map_err(Error::DataFusionError)?
            }
            Value::Decimal128Value(val) => {
                let array = vec_to_array(val.value.clone());
                Self::Decimal128(
                    Some(i128::from_be_bytes(array)),
                    val.p as u8,
                    val.s as i8,
                )
            }
            Value::Decimal256Value(val) => {
                let array = vec_to_array(val.value.clone());
                Self::Decimal256(
                    Some(i256::from_be_bytes(array)),
                    val.p as u8,
                    val.s as i8,
                )
            }
            Value::Date64Value(v) => Self::Date64(Some(*v)),
            Value::Time32Value(v) => {
                let time_value =
                    v.value.as_ref().ok_or_else(|| Error::required("value"))?;
                match time_value {
                    protobuf::scalar_time32_value::Value::Time32SecondValue(t) => {
                        Self::Time32Second(Some(*t))
                    }
                    protobuf::scalar_time32_value::Value::Time32MillisecondValue(t) => {
                        Self::Time32Millisecond(Some(*t))
                    }
                }
            }
            Value::Time64Value(v) => {
                let time_value =
                    v.value.as_ref().ok_or_else(|| Error::required("value"))?;
                match time_value {
                    protobuf::scalar_time64_value::Value::Time64MicrosecondValue(t) => {
                        Self::Time64Microsecond(Some(*t))
                    }
                    protobuf::scalar_time64_value::Value::Time64NanosecondValue(t) => {
                        Self::Time64Nanosecond(Some(*t))
                    }
                }
            }
            Value::IntervalYearmonthValue(v) => Self::IntervalYearMonth(Some(*v)),
            Value::IntervalDaytimeValue(v) => Self::IntervalDayTime(Some(*v)),
            Value::DurationSecondValue(v) => Self::DurationSecond(Some(*v)),
            Value::DurationMillisecondValue(v) => Self::DurationMillisecond(Some(*v)),
            Value::DurationMicrosecondValue(v) => Self::DurationMicrosecond(Some(*v)),
            Value::DurationNanosecondValue(v) => Self::DurationNanosecond(Some(*v)),
            Value::TimestampValue(v) => {
                let timezone = if v.timezone.is_empty() {
                    None
                } else {
                    Some(v.timezone.as_str().into())
                };

                let ts_value =
                    v.value.as_ref().ok_or_else(|| Error::required("value"))?;

                match ts_value {
                    protobuf::scalar_timestamp_value::Value::TimeMicrosecondValue(t) => {
                        Self::TimestampMicrosecond(Some(*t), timezone)
                    }
                    protobuf::scalar_timestamp_value::Value::TimeNanosecondValue(t) => {
                        Self::TimestampNanosecond(Some(*t), timezone)
                    }
                    protobuf::scalar_timestamp_value::Value::TimeSecondValue(t) => {
                        Self::TimestampSecond(Some(*t), timezone)
                    }
                    protobuf::scalar_timestamp_value::Value::TimeMillisecondValue(t) => {
                        Self::TimestampMillisecond(Some(*t), timezone)
                    }
                }
            }
            Value::DictionaryValue(v) => {
                let index_type: DataType = v
                    .index_type
                    .as_ref()
                    .ok_or_else(|| Error::required("index_type"))?
                    .try_into()?;

                let value: Self = v
                    .value
                    .as_ref()
                    .ok_or_else(|| Error::required("value"))?
                    .as_ref()
                    .try_into()?;

                Self::Dictionary(Box::new(index_type), Box::new(value))
            }
            Value::BinaryValue(v) => Self::Binary(Some(v.clone())),
            Value::LargeBinaryValue(v) => Self::LargeBinary(Some(v.clone())),
            Value::IntervalMonthDayNano(v) => Self::IntervalMonthDayNano(Some(
                IntervalMonthDayNanoType::make_value(v.months, v.days, v.nanos),
            )),
            Value::StructValue(v) => {
                // all structs must have at least 1 field, so we treat
                // an empty values list as NULL
                let values = if v.field_values.is_empty() {
                    None
                } else {
                    Some(
                        v.field_values
                            .iter()
                            .map(|v| v.try_into())
                            .collect::<Result<Vec<ScalarValue>, _>>()?,
                    )
                };

                let fields = v
                    .fields
                    .iter()
                    .map(Field::try_from)
                    .collect::<Result<_, _>>()?;

                Self::Struct(values, fields)
            }
            Value::FixedSizeBinaryValue(v) => {
                Self::FixedSizeBinary(v.length, Some(v.clone().values))
            }
        })
    }
}

impl TryFrom<protobuf::WindowFrame> for WindowFrame {
    type Error = Error;

    fn try_from(window: protobuf::WindowFrame) -> Result<Self, Self::Error> {
        let units = protobuf::WindowFrameUnits::try_from(window.window_frame_units)
            .map_err(|_| Error::unknown("WindowFrameUnits", window.window_frame_units))?
            .into();
        let start_bound = window.start_bound.required("start_bound")?;
        let end_bound = window
            .end_bound
            .map(|end_bound| match end_bound {
                protobuf::window_frame::EndBound::Bound(end_bound) => {
                    end_bound.try_into()
                }
            })
            .transpose()?
            .unwrap_or(WindowFrameBound::CurrentRow);
        Ok(WindowFrame::new_bounds(units, start_bound, end_bound))
    }
}

impl TryFrom<protobuf::WindowFrameBound> for WindowFrameBound {
    type Error = Error;

    fn try_from(bound: protobuf::WindowFrameBound) -> Result<Self, Self::Error> {
        let bound_type =
            protobuf::WindowFrameBoundType::try_from(bound.window_frame_bound_type)
                .map_err(|_| {
                    Error::unknown("WindowFrameBoundType", bound.window_frame_bound_type)
                })?;
        match bound_type {
            protobuf::WindowFrameBoundType::CurrentRow => Ok(Self::CurrentRow),
            protobuf::WindowFrameBoundType::Preceding => match bound.bound_value {
                Some(x) => Ok(Self::Preceding(ScalarValue::try_from(&x)?)),
                None => Ok(Self::Preceding(ScalarValue::UInt64(None))),
            },
            protobuf::WindowFrameBoundType::Following => match bound.bound_value {
                Some(x) => Ok(Self::Following(ScalarValue::try_from(&x)?)),
                None => Ok(Self::Following(ScalarValue::UInt64(None))),
            },
        }
    }
}

impl From<protobuf::TimeUnit> for TimeUnit {
    fn from(time_unit: protobuf::TimeUnit) -> Self {
        match time_unit {
            protobuf::TimeUnit::Second => TimeUnit::Second,
            protobuf::TimeUnit::Millisecond => TimeUnit::Millisecond,
            protobuf::TimeUnit::Microsecond => TimeUnit::Microsecond,
            protobuf::TimeUnit::Nanosecond => TimeUnit::Nanosecond,
        }
    }
}

impl From<protobuf::IntervalUnit> for IntervalUnit {
    fn from(interval_unit: protobuf::IntervalUnit) -> Self {
        match interval_unit {
            protobuf::IntervalUnit::YearMonth => IntervalUnit::YearMonth,
            protobuf::IntervalUnit::DayTime => IntervalUnit::DayTime,
            protobuf::IntervalUnit::MonthDayNano => IntervalUnit::MonthDayNano,
        }
    }
}

impl From<protobuf::JoinType> for JoinType {
    fn from(t: protobuf::JoinType) -> Self {
        match t {
            protobuf::JoinType::Inner => JoinType::Inner,
            protobuf::JoinType::Left => JoinType::Left,
            protobuf::JoinType::Right => JoinType::Right,
            protobuf::JoinType::Full => JoinType::Full,
            protobuf::JoinType::Leftsemi => JoinType::LeftSemi,
            protobuf::JoinType::Rightsemi => JoinType::RightSemi,
            protobuf::JoinType::Leftanti => JoinType::LeftAnti,
            protobuf::JoinType::Rightanti => JoinType::RightAnti,
        }
    }
}

impl From<protobuf::JoinConstraint> for JoinConstraint {
    fn from(t: protobuf::JoinConstraint) -> Self {
        match t {
            protobuf::JoinConstraint::On => JoinConstraint::On,
            protobuf::JoinConstraint::Using => JoinConstraint::Using,
        }
    }
}

impl From<protobuf::Constraints> for Constraints {
    fn from(constraints: protobuf::Constraints) -> Self {
        Constraints::new_unverified(
            constraints
                .constraints
                .into_iter()
                .map(|item| item.into())
                .collect(),
        )
    }
}

impl From<protobuf::Constraint> for Constraint {
    fn from(value: protobuf::Constraint) -> Self {
        match value.constraint_mode.unwrap() {
            protobuf::constraint::ConstraintMode::PrimaryKey(elem) => {
                Constraint::PrimaryKey(
                    elem.indices.into_iter().map(|item| item as usize).collect(),
                )
            }
            protobuf::constraint::ConstraintMode::Unique(elem) => Constraint::Unique(
                elem.indices.into_iter().map(|item| item as usize).collect(),
            ),
        }
    }
}

pub fn parse_i32_to_time_unit(value: &i32) -> Result<TimeUnit, Error> {
    protobuf::TimeUnit::try_from(*value)
        .map(|t| t.into())
        .map_err(|_| Error::unknown("TimeUnit", *value))
}

pub fn parse_i32_to_interval_unit(value: &i32) -> Result<IntervalUnit, Error> {
    protobuf::IntervalUnit::try_from(*value)
        .map(|t| t.into())
        .map_err(|_| Error::unknown("IntervalUnit", *value))
}

pub fn parse_i32_to_aggregate_function(value: &i32) -> Result<AggregateFunction, Error> {
    protobuf::AggregateFunction::try_from(*value)
        .map(|a| a.into())
        .map_err(|_| Error::unknown("AggregateFunction", *value))
}

pub fn parse_expr(
    proto: &protobuf::LogicalExprNode,
    registry: &dyn FunctionRegistry,
) -> Result<Expr, Error> {
    use protobuf::{logical_expr_node::ExprType, window_expr_node, ScalarFunction};

    let expr_type = proto
        .expr_type
        .as_ref()
        .ok_or_else(|| Error::required("expr_type"))?;

    match expr_type {
        ExprType::BinaryExpr(binary_expr) => {
            let op = from_proto_binary_op(&binary_expr.op)?;
            let operands = binary_expr
                .operands
                .iter()
                .map(|expr| parse_expr(expr, registry))
                .collect::<Result<Vec<_>, _>>()?;

            if operands.len() < 2 {
                return Err(proto_error(
                    "A binary expression must always have at least 2 operands",
                ));
            }

            // Reduce the linearized operands (ordered by left innermost to right
            // outermost) into a single expression tree.
            Ok(operands
                .into_iter()
                .reduce(|left, right| {
                    Expr::BinaryExpr(BinaryExpr::new(Box::new(left), op, Box::new(right)))
                })
                .expect("Binary expression could not be reduced to a single expression."))
        }
        ExprType::GetIndexedField(get_indexed_field) => {
            let expr =
                parse_required_expr(get_indexed_field.expr.as_deref(), registry, "expr")?;
            let field = match &get_indexed_field.field {
                Some(protobuf::get_indexed_field::Field::NamedStructField(
                    named_struct_field,
                )) => GetFieldAccess::NamedStructField {
                    name: named_struct_field
                        .name
                        .as_ref()
                        .ok_or_else(|| Error::required("value"))?
                        .try_into()?,
                },
                Some(protobuf::get_indexed_field::Field::ListIndex(list_index)) => {
                    GetFieldAccess::ListIndex {
                        key: Box::new(parse_required_expr(
                            list_index.key.as_deref(),
                            registry,
                            "key",
                        )?),
                    }
                }
                Some(protobuf::get_indexed_field::Field::ListRange(list_range)) => {
                    GetFieldAccess::ListRange {
                        start: Box::new(parse_required_expr(
                            list_range.start.as_deref(),
                            registry,
                            "start",
                        )?),
                        stop: Box::new(parse_required_expr(
                            list_range.stop.as_deref(),
                            registry,
                            "stop",
                        )?),
                    }
                }
                None => return Err(proto_error("Field must not be None")),
            };

            Ok(Expr::GetIndexedField(GetIndexedField::new(
                Box::new(expr),
                field,
            )))
        }
        ExprType::Column(column) => Ok(Expr::Column(column.into())),
        ExprType::Literal(literal) => {
            let scalar_value: ScalarValue = literal.try_into()?;
            Ok(Expr::Literal(scalar_value))
        }
        ExprType::WindowExpr(expr) => {
            let window_function = expr
                .window_function
                .as_ref()
                .ok_or_else(|| Error::required("window_function"))?;
            let partition_by = expr
                .partition_by
                .iter()
                .map(|e| parse_expr(e, registry))
                .collect::<Result<Vec<_>, _>>()?;
            let mut order_by = expr
                .order_by
                .iter()
                .map(|e| parse_expr(e, registry))
                .collect::<Result<Vec<_>, _>>()?;
            let window_frame = expr
                .window_frame
                .as_ref()
                .map::<Result<WindowFrame, _>, _>(|window_frame| {
                    let window_frame = window_frame.clone().try_into()?;
                    check_window_frame(&window_frame, order_by.len())
                        .map(|_| window_frame)
                })
                .transpose()?
                .ok_or_else(|| {
                    DataFusionError::Execution(
                        "missing window frame during deserialization".to_string(),
                    )
                })?;
            regularize_window_order_by(&window_frame, &mut order_by)?;

            match window_function {
                window_expr_node::WindowFunction::AggrFunction(i) => {
                    let aggr_function = parse_i32_to_aggregate_function(i)?;

                    Ok(Expr::WindowFunction(WindowFunction::new(
                        datafusion_expr::expr::WindowFunctionDefinition::AggregateFunction(
                            aggr_function,
                        ),
                        vec![parse_required_expr(expr.expr.as_deref(), registry, "expr")?],
                        partition_by,
                        order_by,
                        window_frame,
                    )))
                }
                window_expr_node::WindowFunction::BuiltInFunction(i) => {
                    let built_in_function = protobuf::BuiltInWindowFunction::try_from(*i)
                        .map_err(|_| Error::unknown("BuiltInWindowFunction", *i))?
                        .into();

                    let args = parse_optional_expr(expr.expr.as_deref(), registry)?
                        .map(|e| vec![e])
                        .unwrap_or_else(Vec::new);

                    Ok(Expr::WindowFunction(WindowFunction::new(
                        datafusion_expr::expr::WindowFunctionDefinition::BuiltInWindowFunction(
                            built_in_function,
                        ),
                        args,
                        partition_by,
                        order_by,
                        window_frame,
                    )))
                }
                window_expr_node::WindowFunction::Udaf(udaf_name) => {
                    let udaf_function = registry.udaf(udaf_name)?;
                    let args = parse_optional_expr(expr.expr.as_deref(), registry)?
                        .map(|e| vec![e])
                        .unwrap_or_else(Vec::new);
                    Ok(Expr::WindowFunction(WindowFunction::new(
                        datafusion_expr::expr::WindowFunctionDefinition::AggregateUDF(
                            udaf_function,
                        ),
                        args,
                        partition_by,
                        order_by,
                        window_frame,
                    )))
                }
                window_expr_node::WindowFunction::Udwf(udwf_name) => {
                    let udwf_function = registry.udwf(udwf_name)?;
                    let args = parse_optional_expr(expr.expr.as_deref(), registry)?
                        .map(|e| vec![e])
                        .unwrap_or_else(Vec::new);
                    Ok(Expr::WindowFunction(WindowFunction::new(
                        datafusion_expr::expr::WindowFunctionDefinition::WindowUDF(
                            udwf_function,
                        ),
                        args,
                        partition_by,
                        order_by,
                        window_frame,
                    )))
                }
            }
        }
        ExprType::AggregateExpr(expr) => {
            let fun = parse_i32_to_aggregate_function(&expr.aggr_function)?;

            Ok(Expr::AggregateFunction(expr::AggregateFunction::new(
                fun,
                expr.expr
                    .iter()
                    .map(|e| parse_expr(e, registry))
                    .collect::<Result<Vec<_>, _>>()?,
                expr.distinct,
                parse_optional_expr(expr.filter.as_deref(), registry)?.map(Box::new),
                parse_vec_expr(&expr.order_by, registry)?,
            )))
        }
        ExprType::Alias(alias) => Ok(Expr::Alias(Alias::new(
            parse_required_expr(alias.expr.as_deref(), registry, "expr")?,
            alias
                .relation
                .first()
                .map(|r| OwnedTableReference::try_from(r.clone()))
                .transpose()?,
            alias.alias.clone(),
        ))),
        ExprType::IsNullExpr(is_null) => Ok(Expr::IsNull(Box::new(parse_required_expr(
            is_null.expr.as_deref(),
            registry,
            "expr",
        )?))),
        ExprType::IsNotNullExpr(is_not_null) => Ok(Expr::IsNotNull(Box::new(
            parse_required_expr(is_not_null.expr.as_deref(), registry, "expr")?,
        ))),
        ExprType::NotExpr(not) => Ok(Expr::Not(Box::new(parse_required_expr(
            not.expr.as_deref(),
            registry,
            "expr",
        )?))),
        ExprType::IsTrue(msg) => Ok(Expr::IsTrue(Box::new(parse_required_expr(
            msg.expr.as_deref(),
            registry,
            "expr",
        )?))),
        ExprType::IsFalse(msg) => Ok(Expr::IsFalse(Box::new(parse_required_expr(
            msg.expr.as_deref(),
            registry,
            "expr",
        )?))),
        ExprType::IsUnknown(msg) => Ok(Expr::IsUnknown(Box::new(parse_required_expr(
            msg.expr.as_deref(),
            registry,
            "expr",
        )?))),
        ExprType::IsNotTrue(msg) => Ok(Expr::IsNotTrue(Box::new(parse_required_expr(
            msg.expr.as_deref(),
            registry,
            "expr",
        )?))),
        ExprType::IsNotFalse(msg) => Ok(Expr::IsNotFalse(Box::new(parse_required_expr(
            msg.expr.as_deref(),
            registry,
            "expr",
        )?))),
        ExprType::IsNotUnknown(msg) => Ok(Expr::IsNotUnknown(Box::new(
            parse_required_expr(msg.expr.as_deref(), registry, "expr")?,
        ))),
        ExprType::Between(between) => Ok(Expr::Between(Between::new(
            Box::new(parse_required_expr(
                between.expr.as_deref(),
                registry,
                "expr",
            )?),
            between.negated,
            Box::new(parse_required_expr(
                between.low.as_deref(),
                registry,
                "expr",
            )?),
            Box::new(parse_required_expr(
                between.high.as_deref(),
                registry,
                "expr",
            )?),
        ))),
        ExprType::Like(like) => Ok(Expr::Like(Like::new(
            like.negated,
            Box::new(parse_required_expr(like.expr.as_deref(), registry, "expr")?),
            Box::new(parse_required_expr(
                like.pattern.as_deref(),
                registry,
                "pattern",
            )?),
            parse_escape_char(&like.escape_char)?,
            false,
        ))),
        ExprType::Ilike(like) => Ok(Expr::Like(Like::new(
            like.negated,
            Box::new(parse_required_expr(like.expr.as_deref(), registry, "expr")?),
            Box::new(parse_required_expr(
                like.pattern.as_deref(),
                registry,
                "pattern",
            )?),
            parse_escape_char(&like.escape_char)?,
            true,
        ))),
        ExprType::SimilarTo(like) => Ok(Expr::SimilarTo(Like::new(
            like.negated,
            Box::new(parse_required_expr(like.expr.as_deref(), registry, "expr")?),
            Box::new(parse_required_expr(
                like.pattern.as_deref(),
                registry,
                "pattern",
            )?),
            parse_escape_char(&like.escape_char)?,
            false,
        ))),
        ExprType::Case(case) => {
            let when_then_expr = case
                .when_then_expr
                .iter()
                .map(|e| {
                    let when_expr =
                        parse_required_expr(e.when_expr.as_ref(), registry, "when_expr")?;
                    let then_expr =
                        parse_required_expr(e.then_expr.as_ref(), registry, "then_expr")?;
                    Ok((Box::new(when_expr), Box::new(then_expr)))
                })
                .collect::<Result<Vec<(Box<Expr>, Box<Expr>)>, Error>>()?;
            Ok(Expr::Case(Case::new(
                parse_optional_expr(case.expr.as_deref(), registry)?.map(Box::new),
                when_then_expr,
                parse_optional_expr(case.else_expr.as_deref(), registry)?.map(Box::new),
            )))
        }
        ExprType::Cast(cast) => {
            let expr =
                Box::new(parse_required_expr(cast.expr.as_deref(), registry, "expr")?);
            let data_type = cast.arrow_type.as_ref().required("arrow_type")?;
            Ok(Expr::Cast(Cast::new(expr, data_type)))
        }
        ExprType::TryCast(cast) => {
            let expr =
                Box::new(parse_required_expr(cast.expr.as_deref(), registry, "expr")?);
            let data_type = cast.arrow_type.as_ref().required("arrow_type")?;
            Ok(Expr::TryCast(TryCast::new(expr, data_type)))
        }
        ExprType::Sort(sort) => Ok(Expr::Sort(Sort::new(
            Box::new(parse_required_expr(sort.expr.as_deref(), registry, "expr")?),
            sort.asc,
            sort.nulls_first,
        ))),
        ExprType::Negative(negative) => Ok(Expr::Negative(Box::new(
            parse_required_expr(negative.expr.as_deref(), registry, "expr")?,
        ))),
        ExprType::InList(in_list) => Ok(Expr::InList(InList::new(
            Box::new(parse_required_expr(
                in_list.expr.as_deref(),
                registry,
                "expr",
            )?),
            in_list
                .list
                .iter()
                .map(|expr| parse_expr(expr, registry))
                .collect::<Result<Vec<_>, _>>()?,
            in_list.negated,
        ))),
        ExprType::Wildcard(protobuf::Wildcard { qualifier }) => Ok(Expr::Wildcard {
            qualifier: if qualifier.is_empty() {
                None
            } else {
                Some(qualifier.clone())
            },
        }),
        ExprType::ScalarFunction(expr) => {
            let scalar_function = protobuf::ScalarFunction::try_from(expr.fun)
                .map_err(|_| Error::unknown("ScalarFunction", expr.fun))?;
            let args = &expr.args;

            match scalar_function {
                ScalarFunction::Asin => Ok(asin(parse_expr(&args[0], registry)?)),
                ScalarFunction::Acos => Ok(acos(parse_expr(&args[0], registry)?)),
                ScalarFunction::Asinh => Ok(asinh(parse_expr(&args[0], registry)?)),
                ScalarFunction::Acosh => Ok(acosh(parse_expr(&args[0], registry)?)),
                ScalarFunction::Array => Ok(array(
                    args.to_owned()
                        .iter()
                        .map(|expr| parse_expr(expr, registry))
                        .collect::<Result<Vec<_>, _>>()?,
                )),
                ScalarFunction::ArrayAppend => Ok(array_append(
                    parse_expr(&args[0], registry)?,
                    parse_expr(&args[1], registry)?,
                )),
                ScalarFunction::ArraySort => Ok(array_sort(
                    parse_expr(&args[0], registry)?,
                    parse_expr(&args[1], registry)?,
                    parse_expr(&args[2], registry)?,
                )),
                ScalarFunction::ArrayPopFront => {
                    Ok(array_pop_front(parse_expr(&args[0], registry)?))
                }
                ScalarFunction::ArrayPopBack => {
                    Ok(array_pop_back(parse_expr(&args[0], registry)?))
                }
                ScalarFunction::ArrayPrepend => Ok(array_prepend(
                    parse_expr(&args[0], registry)?,
                    parse_expr(&args[1], registry)?,
                )),
                ScalarFunction::ArrayConcat => Ok(array_concat(
                    args.to_owned()
                        .iter()
                        .map(|expr| parse_expr(expr, registry))
                        .collect::<Result<Vec<_>, _>>()?,
                )),
                ScalarFunction::ArrayExcept => Ok(array_except(
                    parse_expr(&args[0], registry)?,
                    parse_expr(&args[1], registry)?,
                )),
                ScalarFunction::ArrayHasAll => Ok(array_has_all(
                    parse_expr(&args[0], registry)?,
                    parse_expr(&args[1], registry)?,
                )),
                ScalarFunction::ArrayHasAny => Ok(array_has_any(
                    parse_expr(&args[0], registry)?,
                    parse_expr(&args[1], registry)?,
                )),
                ScalarFunction::ArrayHas => Ok(array_has(
                    parse_expr(&args[0], registry)?,
                    parse_expr(&args[1], registry)?,
                )),
                ScalarFunction::ArrayIntersect => Ok(array_intersect(
                    parse_expr(&args[0], registry)?,
                    parse_expr(&args[1], registry)?,
                )),
                ScalarFunction::ArrayPosition => Ok(array_position(
                    parse_expr(&args[0], registry)?,
                    parse_expr(&args[1], registry)?,
                    parse_expr(&args[2], registry)?,
                )),
                ScalarFunction::ArrayPositions => Ok(array_positions(
                    parse_expr(&args[0], registry)?,
                    parse_expr(&args[1], registry)?,
                )),
                ScalarFunction::ArrayRepeat => Ok(array_repeat(
                    parse_expr(&args[0], registry)?,
                    parse_expr(&args[1], registry)?,
                )),
                ScalarFunction::ArrayRemove => Ok(array_remove(
                    parse_expr(&args[0], registry)?,
                    parse_expr(&args[1], registry)?,
                )),
                ScalarFunction::ArrayRemoveN => Ok(array_remove_n(
                    parse_expr(&args[0], registry)?,
                    parse_expr(&args[1], registry)?,
                    parse_expr(&args[2], registry)?,
                )),
                ScalarFunction::ArrayRemoveAll => Ok(array_remove_all(
                    parse_expr(&args[0], registry)?,
                    parse_expr(&args[1], registry)?,
                )),
                ScalarFunction::ArrayReplace => Ok(array_replace(
                    parse_expr(&args[0], registry)?,
                    parse_expr(&args[1], registry)?,
                    parse_expr(&args[2], registry)?,
                )),
                ScalarFunction::ArrayReplaceN => Ok(array_replace_n(
                    parse_expr(&args[0], registry)?,
                    parse_expr(&args[1], registry)?,
                    parse_expr(&args[2], registry)?,
                    parse_expr(&args[3], registry)?,
                )),
                ScalarFunction::ArrayReplaceAll => Ok(array_replace_all(
                    parse_expr(&args[0], registry)?,
                    parse_expr(&args[1], registry)?,
                    parse_expr(&args[2], registry)?,
                )),
                ScalarFunction::ArraySlice => Ok(array_slice(
                    parse_expr(&args[0], registry)?,
                    parse_expr(&args[1], registry)?,
                    parse_expr(&args[2], registry)?,
                    parse_expr(&args[3], registry)?,
                )),
                ScalarFunction::ArrayToString => Ok(array_to_string(
                    parse_expr(&args[0], registry)?,
                    parse_expr(&args[1], registry)?,
                )),
                ScalarFunction::Range => Ok(gen_range(
                    args.to_owned()
                        .iter()
                        .map(|expr| parse_expr(expr, registry))
                        .collect::<Result<Vec<_>, _>>()?,
                )),
                ScalarFunction::Cardinality => {
                    Ok(cardinality(parse_expr(&args[0], registry)?))
                }
                ScalarFunction::ArrayLength => Ok(array_length(
                    parse_expr(&args[0], registry)?,
                    parse_expr(&args[1], registry)?,
                )),
                ScalarFunction::ArrayDims => {
                    Ok(array_dims(parse_expr(&args[0], registry)?))
                }
                ScalarFunction::ArrayDistinct => {
                    Ok(array_distinct(parse_expr(&args[0], registry)?))
                }
                ScalarFunction::ArrayElement => Ok(array_element(
                    parse_expr(&args[0], registry)?,
                    parse_expr(&args[1], registry)?,
                )),
                ScalarFunction::ArrayEmpty => {
                    Ok(array_empty(parse_expr(&args[0], registry)?))
                }
                ScalarFunction::ArrayNdims => {
                    Ok(array_ndims(parse_expr(&args[0], registry)?))
                }
                ScalarFunction::ArrayUnion => Ok(array_union(
                    parse_expr(&args[0], registry)?,
                    parse_expr(&args[1], registry)?,
                )),
                ScalarFunction::ArrayResize => Ok(array_resize(
                    parse_expr(&args[0], registry)?,
                    parse_expr(&args[1], registry)?,
                    parse_expr(&args[2], registry)?,
                )),
                ScalarFunction::Sqrt => Ok(sqrt(parse_expr(&args[0], registry)?)),
                ScalarFunction::Cbrt => Ok(cbrt(parse_expr(&args[0], registry)?)),
                ScalarFunction::Sin => Ok(sin(parse_expr(&args[0], registry)?)),
                ScalarFunction::Cos => Ok(cos(parse_expr(&args[0], registry)?)),
                ScalarFunction::Tan => Ok(tan(parse_expr(&args[0], registry)?)),
                ScalarFunction::Atan => Ok(atan(parse_expr(&args[0], registry)?)),
                ScalarFunction::Sinh => Ok(sinh(parse_expr(&args[0], registry)?)),
                ScalarFunction::Cosh => Ok(cosh(parse_expr(&args[0], registry)?)),
                ScalarFunction::Tanh => Ok(tanh(parse_expr(&args[0], registry)?)),
                ScalarFunction::Atanh => Ok(atanh(parse_expr(&args[0], registry)?)),
                ScalarFunction::Exp => Ok(exp(parse_expr(&args[0], registry)?)),
                ScalarFunction::Degrees => Ok(degrees(parse_expr(&args[0], registry)?)),
                ScalarFunction::Radians => Ok(radians(parse_expr(&args[0], registry)?)),
                ScalarFunction::Log2 => Ok(log2(parse_expr(&args[0], registry)?)),
                ScalarFunction::Ln => Ok(ln(parse_expr(&args[0], registry)?)),
                ScalarFunction::Log10 => Ok(log10(parse_expr(&args[0], registry)?)),
                ScalarFunction::Floor => Ok(floor(parse_expr(&args[0], registry)?)),
                ScalarFunction::Factorial => {
                    Ok(factorial(parse_expr(&args[0], registry)?))
                }
                ScalarFunction::Ceil => Ok(ceil(parse_expr(&args[0], registry)?)),
                ScalarFunction::Round => Ok(round(
                    args.to_owned()
                        .iter()
                        .map(|expr| parse_expr(expr, registry))
                        .collect::<Result<Vec<_>, _>>()?,
                )),
                ScalarFunction::Trunc => Ok(trunc(
                    args.to_owned()
                        .iter()
                        .map(|expr| parse_expr(expr, registry))
                        .collect::<Result<Vec<_>, _>>()?,
                )),
                ScalarFunction::Abs => Ok(abs(parse_expr(&args[0], registry)?)),
                ScalarFunction::Signum => Ok(signum(parse_expr(&args[0], registry)?)),
                ScalarFunction::OctetLength => {
                    Ok(octet_length(parse_expr(&args[0], registry)?))
                }
                ScalarFunction::Lower => Ok(lower(parse_expr(&args[0], registry)?)),
                ScalarFunction::Upper => Ok(upper(parse_expr(&args[0], registry)?)),
                ScalarFunction::Trim => Ok(trim(parse_expr(&args[0], registry)?)),
                ScalarFunction::Ltrim => Ok(ltrim(parse_expr(&args[0], registry)?)),
                ScalarFunction::Rtrim => Ok(rtrim(parse_expr(&args[0], registry)?)),
                ScalarFunction::DatePart => Ok(date_part(
                    parse_expr(&args[0], registry)?,
                    parse_expr(&args[1], registry)?,
                )),
                ScalarFunction::DateTrunc => Ok(date_trunc(
                    parse_expr(&args[0], registry)?,
                    parse_expr(&args[1], registry)?,
                )),
                ScalarFunction::DateBin => Ok(date_bin(
                    parse_expr(&args[0], registry)?,
                    parse_expr(&args[1], registry)?,
                    parse_expr(&args[2], registry)?,
                )),
                ScalarFunction::Sha224 => Ok(sha224(parse_expr(&args[0], registry)?)),
                ScalarFunction::Sha256 => Ok(sha256(parse_expr(&args[0], registry)?)),
                ScalarFunction::Sha384 => Ok(sha384(parse_expr(&args[0], registry)?)),
                ScalarFunction::Sha512 => Ok(sha512(parse_expr(&args[0], registry)?)),
                ScalarFunction::Md5 => Ok(md5(parse_expr(&args[0], registry)?)),
                ScalarFunction::NullIf => Ok(nullif(
                    parse_expr(&args[0], registry)?,
                    parse_expr(&args[1], registry)?,
                )),
                ScalarFunction::Digest => Ok(digest(
                    parse_expr(&args[0], registry)?,
                    parse_expr(&args[1], registry)?,
                )),
                ScalarFunction::Ascii => Ok(ascii(parse_expr(&args[0], registry)?)),
                ScalarFunction::BitLength => {
                    Ok(bit_length(parse_expr(&args[0], registry)?))
                }
                ScalarFunction::CharacterLength => {
                    Ok(character_length(parse_expr(&args[0], registry)?))
                }
                ScalarFunction::Chr => Ok(chr(parse_expr(&args[0], registry)?)),
                ScalarFunction::InitCap => Ok(initcap(parse_expr(&args[0], registry)?)),
                ScalarFunction::InStr => Ok(instr(
                    parse_expr(&args[0], registry)?,
                    parse_expr(&args[1], registry)?,
                )),
                ScalarFunction::Gcd => Ok(gcd(
                    parse_expr(&args[0], registry)?,
                    parse_expr(&args[1], registry)?,
                )),
                ScalarFunction::Lcm => Ok(lcm(
                    parse_expr(&args[0], registry)?,
                    parse_expr(&args[1], registry)?,
                )),
                ScalarFunction::Left => Ok(left(
                    parse_expr(&args[0], registry)?,
                    parse_expr(&args[1], registry)?,
                )),
                ScalarFunction::Random => Ok(random()),
                ScalarFunction::Uuid => Ok(uuid()),
                ScalarFunction::Repeat => Ok(repeat(
                    parse_expr(&args[0], registry)?,
                    parse_expr(&args[1], registry)?,
                )),
                ScalarFunction::Replace => Ok(replace(
                    parse_expr(&args[0], registry)?,
                    parse_expr(&args[1], registry)?,
                    parse_expr(&args[2], registry)?,
                )),
                ScalarFunction::Reverse => Ok(reverse(parse_expr(&args[0], registry)?)),
                ScalarFunction::Right => Ok(right(
                    parse_expr(&args[0], registry)?,
                    parse_expr(&args[1], registry)?,
                )),
                ScalarFunction::Concat => Ok(concat_expr(
                    args.to_owned()
                        .iter()
                        .map(|expr| parse_expr(expr, registry))
                        .collect::<Result<Vec<_>, _>>()?,
                )),
                ScalarFunction::ConcatWithSeparator => Ok(concat_ws_expr(
                    args.to_owned()
                        .iter()
                        .map(|expr| parse_expr(expr, registry))
                        .collect::<Result<Vec<_>, _>>()?,
                )),
                ScalarFunction::Lpad => Ok(lpad(
                    args.to_owned()
                        .iter()
                        .map(|expr| parse_expr(expr, registry))
                        .collect::<Result<Vec<_>, _>>()?,
                )),
                ScalarFunction::Rpad => Ok(rpad(
                    args.to_owned()
                        .iter()
                        .map(|expr| parse_expr(expr, registry))
                        .collect::<Result<Vec<_>, _>>()?,
                )),
                ScalarFunction::RegexpReplace => Ok(regexp_replace(
                    args.to_owned()
                        .iter()
                        .map(|expr| parse_expr(expr, registry))
                        .collect::<Result<Vec<_>, _>>()?,
                )),
                ScalarFunction::RegexpMatch => Ok(regexp_match(
                    args.to_owned()
                        .iter()
                        .map(|expr| parse_expr(expr, registry))
                        .collect::<Result<Vec<_>, _>>()?,
                )),
                ScalarFunction::Btrim => Ok(btrim(
                    args.to_owned()
                        .iter()
                        .map(|expr| parse_expr(expr, registry))
                        .collect::<Result<Vec<_>, _>>()?,
                )),
                ScalarFunction::SplitPart => Ok(split_part(
                    parse_expr(&args[0], registry)?,
                    parse_expr(&args[1], registry)?,
                    parse_expr(&args[2], registry)?,
                )),
                ScalarFunction::StartsWith => Ok(starts_with(
                    parse_expr(&args[0], registry)?,
                    parse_expr(&args[1], registry)?,
                )),
                ScalarFunction::EndsWith => Ok(ends_with(
                    parse_expr(&args[0], registry)?,
                    parse_expr(&args[1], registry)?,
                )),
                ScalarFunction::Strpos => Ok(strpos(
                    parse_expr(&args[0], registry)?,
                    parse_expr(&args[1], registry)?,
                )),
                ScalarFunction::Substr => {
                    if args.len() > 2 {
                        assert_eq!(args.len(), 3);
                        Ok(substring(
                            parse_expr(&args[0], registry)?,
                            parse_expr(&args[1], registry)?,
                            parse_expr(&args[2], registry)?,
                        ))
                    } else {
                        Ok(substr(
                            parse_expr(&args[0], registry)?,
                            parse_expr(&args[1], registry)?,
                        ))
                    }
                }
                ScalarFunction::Levenshtein => Ok(levenshtein(
                    parse_expr(&args[0], registry)?,
                    parse_expr(&args[1], registry)?,
                )),
                ScalarFunction::ToHex => Ok(to_hex(parse_expr(&args[0], registry)?)),
                ScalarFunction::ToTimestamp => {
                    let args: Vec<_> = args
                        .iter()
                        .map(|expr| parse_expr(expr, registry))
                        .collect::<std::result::Result<_, _>>()?;
                    Ok(Expr::ScalarFunction(expr::ScalarFunction::new(
                        BuiltinScalarFunction::ToTimestamp,
                        args,
                    )))
                }
                ScalarFunction::ToTimestampMillis => {
                    let args: Vec<_> = args
                        .iter()
                        .map(|expr| parse_expr(expr, registry))
                        .collect::<Result<_, _>>()?;
                    Ok(Expr::ScalarFunction(expr::ScalarFunction::new(
                        BuiltinScalarFunction::ToTimestampMillis,
                        args,
                    )))
                }
                ScalarFunction::ToTimestampMicros => {
                    let args: Vec<_> = args
                        .iter()
                        .map(|expr| parse_expr(expr, registry))
                        .collect::<std::result::Result<_, _>>()?;
                    Ok(Expr::ScalarFunction(expr::ScalarFunction::new(
                        BuiltinScalarFunction::ToTimestampMicros,
                        args,
                    )))
                }
                ScalarFunction::ToTimestampNanos => {
                    let args: Vec<_> = args
                        .iter()
                        .map(|expr| parse_expr(expr, registry))
                        .collect::<Result<_, _>>()?;
                    Ok(Expr::ScalarFunction(expr::ScalarFunction::new(
                        BuiltinScalarFunction::ToTimestampNanos,
                        args,
                    )))
                }
                ScalarFunction::ToTimestampSeconds => {
                    let args: Vec<_> = args
                        .iter()
                        .map(|expr| parse_expr(expr, registry))
                        .collect::<std::result::Result<_, _>>()?;
                    Ok(Expr::ScalarFunction(expr::ScalarFunction::new(
                        BuiltinScalarFunction::ToTimestampSeconds,
                        args,
                    )))
                }
                ScalarFunction::Now => Ok(now()),
                ScalarFunction::Translate => Ok(translate(
                    parse_expr(&args[0], registry)?,
                    parse_expr(&args[1], registry)?,
                    parse_expr(&args[2], registry)?,
                )),
                ScalarFunction::Coalesce => Ok(coalesce(
                    args.to_owned()
                        .iter()
                        .map(|expr| parse_expr(expr, registry))
                        .collect::<Result<Vec<_>, _>>()?,
                )),
                ScalarFunction::Pi => Ok(pi()),
                ScalarFunction::Power => Ok(power(
                    parse_expr(&args[0], registry)?,
                    parse_expr(&args[1], registry)?,
                )),
                ScalarFunction::Log => Ok(log(
                    parse_expr(&args[0], registry)?,
                    parse_expr(&args[1], registry)?,
                )),
                ScalarFunction::FromUnixtime => {
                    Ok(from_unixtime(parse_expr(&args[0], registry)?))
                }
                ScalarFunction::Atan2 => Ok(atan2(
                    parse_expr(&args[0], registry)?,
                    parse_expr(&args[1], registry)?,
                )),
                ScalarFunction::CurrentDate => Ok(current_date()),
                ScalarFunction::CurrentTime => Ok(current_time()),
                ScalarFunction::Cot => Ok(cot(parse_expr(&args[0], registry)?)),
                ScalarFunction::Nanvl => Ok(nanvl(
                    parse_expr(&args[0], registry)?,
                    parse_expr(&args[1], registry)?,
                )),
                ScalarFunction::Isnan => Ok(isnan(parse_expr(&args[0], registry)?)),
                ScalarFunction::Iszero => Ok(iszero(parse_expr(&args[0], registry)?)),
                ScalarFunction::ArrowTypeof => {
                    Ok(arrow_typeof(parse_expr(&args[0], registry)?))
                }
                ScalarFunction::Flatten => Ok(flatten(parse_expr(&args[0], registry)?)),
                ScalarFunction::StringToArray => Ok(string_to_array(
                    parse_expr(&args[0], registry)?,
                    parse_expr(&args[1], registry)?,
                    parse_expr(&args[2], registry)?,
                )),
                ScalarFunction::OverLay => Ok(overlay(
                    args.to_owned()
                        .iter()
                        .map(|expr| parse_expr(expr, registry))
                        .collect::<Result<Vec<_>, _>>()?,
                )),
                ScalarFunction::SubstrIndex => Ok(substr_index(
                    parse_expr(&args[0], registry)?,
                    parse_expr(&args[1], registry)?,
                    parse_expr(&args[2], registry)?,
                )),
                ScalarFunction::FindInSet => Ok(find_in_set(
                    parse_expr(&args[0], registry)?,
                    parse_expr(&args[1], registry)?,
                )),
                ScalarFunction::StructFun => {
                    Ok(struct_fun(parse_expr(&args[0], registry)?))
                }
            }
        }
        ExprType::ScalarUdfExpr(protobuf::ScalarUdfExprNode { fun_name, args }) => {
            let scalar_fn = registry.udf(fun_name.as_str())?;
            Ok(Expr::ScalarFunction(expr::ScalarFunction::new_udf(
                scalar_fn,
                args.iter()
                    .map(|expr| parse_expr(expr, registry))
                    .collect::<Result<Vec<_>, Error>>()?,
            )))
        }
        ExprType::AggregateUdfExpr(pb) => {
            let agg_fn = registry.udaf(pb.fun_name.as_str())?;

            Ok(Expr::AggregateFunction(expr::AggregateFunction::new_udf(
                agg_fn,
                pb.args
                    .iter()
                    .map(|expr| parse_expr(expr, registry))
                    .collect::<Result<Vec<_>, Error>>()?,
                false,
                parse_optional_expr(pb.filter.as_deref(), registry)?.map(Box::new),
                parse_vec_expr(&pb.order_by, registry)?,
            )))
        }

        ExprType::GroupingSet(GroupingSetNode { expr }) => {
            Ok(Expr::GroupingSet(GroupingSets(
                expr.iter()
                    .map(|expr_list| {
                        expr_list
                            .expr
                            .iter()
                            .map(|expr| parse_expr(expr, registry))
                            .collect::<Result<Vec<_>, Error>>()
                    })
                    .collect::<Result<Vec<_>, Error>>()?,
            )))
        }
        ExprType::Cube(CubeNode { expr }) => Ok(Expr::GroupingSet(GroupingSet::Cube(
            expr.iter()
                .map(|expr| parse_expr(expr, registry))
                .collect::<Result<Vec<_>, Error>>()?,
        ))),
        ExprType::Rollup(RollupNode { expr }) => {
            Ok(Expr::GroupingSet(GroupingSet::Rollup(
                expr.iter()
                    .map(|expr| parse_expr(expr, registry))
                    .collect::<Result<Vec<_>, Error>>()?,
            )))
        }
        ExprType::Placeholder(PlaceholderNode { id, data_type }) => match data_type {
            None => Ok(Expr::Placeholder(Placeholder::new(id.clone(), None))),
            Some(data_type) => Ok(Expr::Placeholder(Placeholder::new(
                id.clone(),
                Some(data_type.try_into()?),
            ))),
        },
    }
}

/// Parse an optional escape_char for Like, ILike, SimilarTo
fn parse_escape_char(s: &str) -> Result<Option<char>> {
    match s.len() {
        0 => Ok(None),
        1 => Ok(s.chars().next()),
        _ => internal_err!("Invalid length for escape char"),
    }
}

// panic here because no better way to convert from Vec to Array
fn vec_to_array<T, const N: usize>(v: Vec<T>) -> [T; N] {
    v.try_into().unwrap_or_else(|v: Vec<T>| {
        panic!("Expected a Vec of length {} but it was {}", N, v.len())
    })
}

pub fn from_proto_binary_op(op: &str) -> Result<Operator, Error> {
    match op {
        "And" => Ok(Operator::And),
        "Or" => Ok(Operator::Or),
        "Eq" => Ok(Operator::Eq),
        "NotEq" => Ok(Operator::NotEq),
        "LtEq" => Ok(Operator::LtEq),
        "Lt" => Ok(Operator::Lt),
        "Gt" => Ok(Operator::Gt),
        "GtEq" => Ok(Operator::GtEq),
        "Plus" => Ok(Operator::Plus),
        "Minus" => Ok(Operator::Minus),
        "Multiply" => Ok(Operator::Multiply),
        "Divide" => Ok(Operator::Divide),
        "Modulo" => Ok(Operator::Modulo),
        "IsDistinctFrom" => Ok(Operator::IsDistinctFrom),
        "IsNotDistinctFrom" => Ok(Operator::IsNotDistinctFrom),
        "BitwiseAnd" => Ok(Operator::BitwiseAnd),
        "BitwiseOr" => Ok(Operator::BitwiseOr),
        "BitwiseXor" => Ok(Operator::BitwiseXor),
        "BitwiseShiftLeft" => Ok(Operator::BitwiseShiftLeft),
        "BitwiseShiftRight" => Ok(Operator::BitwiseShiftRight),
        "RegexIMatch" => Ok(Operator::RegexIMatch),
        "RegexMatch" => Ok(Operator::RegexMatch),
        "RegexNotIMatch" => Ok(Operator::RegexNotIMatch),
        "RegexNotMatch" => Ok(Operator::RegexNotMatch),
        "StringConcat" => Ok(Operator::StringConcat),
        "AtArrow" => Ok(Operator::AtArrow),
        "ArrowAt" => Ok(Operator::ArrowAt),
        other => Err(proto_error(format!(
            "Unsupported binary operator '{other:?}'"
        ))),
    }
}

fn parse_vec_expr(
    p: &[protobuf::LogicalExprNode],
    registry: &dyn FunctionRegistry,
) -> Result<Option<Vec<Expr>>, Error> {
    let res = p
        .iter()
        .map(|elem| parse_expr(elem, registry).map_err(|e| plan_datafusion_err!("{}", e)))
        .collect::<Result<Vec<_>>>()?;
    // Convert empty vector to None.
    Ok((!res.is_empty()).then_some(res))
}

fn parse_optional_expr(
    p: Option<&protobuf::LogicalExprNode>,
    registry: &dyn FunctionRegistry,
) -> Result<Option<Expr>, Error> {
    match p {
        Some(expr) => parse_expr(expr, registry).map(Some),
        None => Ok(None),
    }
}

fn parse_required_expr(
    p: Option<&protobuf::LogicalExprNode>,
    registry: &dyn FunctionRegistry,
    field: impl Into<String>,
) -> Result<Expr, Error> {
    match p {
        Some(expr) => parse_expr(expr, registry),
        None => Err(Error::required(field)),
    }
}

fn proto_error<S: Into<String>>(message: S) -> Error {
    Error::General(message.into())
}<|MERGE_RESOLUTION|>--- conflicted
+++ resolved
@@ -55,12 +55,8 @@
     array_resize, array_slice, array_sort, array_to_string, array_union, arrow_typeof,
     ascii, asin, asinh, atan, atan2, atanh, bit_length, btrim, cardinality, cbrt, ceil,
     character_length, chr, coalesce, concat_expr, concat_ws_expr, cos, cosh, cot,
-<<<<<<< HEAD
-    current_date, current_time, date_bin, date_part, date_trunc, degrees, digest, exp,
-=======
-    current_date, current_time, date_bin, date_part, date_trunc, decode, degrees, digest,
-    encode, ends_with, exp,
->>>>>>> 095e2280
+    current_date, current_time, date_bin, date_part, date_trunc, degrees, digest,
+    ends_with, exp,
     expr::{self, InList, Sort, WindowFunction},
     factorial, find_in_set, flatten, floor, from_unixtime, gcd, gen_range, initcap,
     instr, isnan, iszero, lcm, left, levenshtein, ln, log, log10, log2,
