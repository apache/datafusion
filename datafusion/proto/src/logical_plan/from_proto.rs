--- conflicted
+++ resolved
@@ -59,18 +59,10 @@
     logical_plan::{PlanType, StringifiedPlan},
     lower, lpad, ltrim, md5, nanvl, now, octet_length, overlay, pi, power, radians,
     random, repeat, replace, reverse, right, round, rpad, rtrim, sha224, sha256, sha384,
-<<<<<<< HEAD
-    sha512, signum, sin, sinh, split_part, sqrt, starts_with, string_to_array, strpos,
-    struct_fun, substr, substr_index, substring, to_hex, translate, trim, trunc, upper,
-    uuid, AggregateFunction, Between, BinaryExpr, BuiltInWindowFunction,
-    BuiltinScalarFunction, Case, Cast, Expr, GetFieldAccess, GetIndexedField,
-    GroupingSet,
-=======
     sha512, signum, sin, sinh, split_part, sqrt, starts_with, strpos, substr,
-    substr_index, substring, tan, tanh, to_hex, translate, trim, trunc, upper, uuid,
+    substr_index, substring, to_hex, translate, trim, trunc, upper, uuid,
     AggregateFunction, Between, BinaryExpr, BuiltInWindowFunction, BuiltinScalarFunction,
     Case, Cast, Expr, GetFieldAccess, GetIndexedField, GroupingSet,
->>>>>>> bf40113e
     GroupingSet::GroupingSets,
     JoinConstraint, JoinType, Like, Operator, TryCast, WindowFrame, WindowFrameBound,
     WindowFrameUnits,
