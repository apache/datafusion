--- conflicted
+++ resolved
@@ -1424,19 +1424,12 @@
 
             match scalar_function {
                 ScalarFunction::Unknown => Err(proto_error("Unknown scalar function")),
-<<<<<<< HEAD
-                ScalarFunction::Asin => Ok(asin(parse_expr(&args[0], registry, codec)?)),
-                ScalarFunction::Acos => Ok(acos(parse_expr(&args[0], registry, codec)?)),
                 ScalarFunction::Asinh => {
                     Ok(asinh(parse_expr(&args[0], registry, codec)?))
                 }
                 ScalarFunction::Acosh => {
                     Ok(acosh(parse_expr(&args[0], registry, codec)?))
                 }
-=======
-                ScalarFunction::Asinh => Ok(asinh(parse_expr(&args[0], registry)?)),
-                ScalarFunction::Acosh => Ok(acosh(parse_expr(&args[0], registry)?)),
->>>>>>> a8a3c5d1
                 ScalarFunction::Array => Ok(array(
                     args.to_owned()
                         .iter()
@@ -1539,15 +1532,6 @@
                     parse_expr(&args[2], registry, codec)?,
                     parse_expr(&args[3], registry, codec)?,
                 )),
-<<<<<<< HEAD
-                ScalarFunction::Range => Ok(gen_range(
-                    args.to_owned()
-                        .iter()
-                        .map(|expr| parse_expr(expr, registry, codec))
-                        .collect::<Result<Vec<_>, _>>()?,
-                )),
-=======
->>>>>>> a8a3c5d1
                 ScalarFunction::Cardinality => {
                     Ok(cardinality(parse_expr(&args[0], registry, codec)?))
                 }
@@ -1749,15 +1733,6 @@
                         .map(|expr| parse_expr(expr, registry, codec))
                         .collect::<Result<Vec<_>, _>>()?,
                 )),
-<<<<<<< HEAD
-                ScalarFunction::RegexpMatch => Ok(regexp_match(
-                    args.to_owned()
-                        .iter()
-                        .map(|expr| parse_expr(expr, registry, codec))
-                        .collect::<Result<Vec<_>, _>>()?,
-                )),
-=======
->>>>>>> a8a3c5d1
                 ScalarFunction::RegexpReplace => Ok(regexp_replace(
                     args.to_owned()
                         .iter()
