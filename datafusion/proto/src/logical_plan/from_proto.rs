// Licensed to the Apache Software Foundation (ASF) under one
// or more contributor license agreements.  See the NOTICE file
// distributed with this work for additional information
// regarding copyright ownership.  The ASF licenses this file
// to you under the Apache License, Version 2.0 (the
// "License"); you may not use this file except in compliance
// with the License.  You may obtain a copy of the License at
//
//   http://www.apache.org/licenses/LICENSE-2.0
//
// Unless required by applicable law or agreed to in writing,
// software distributed under the License is distributed on an
// "AS IS" BASIS, WITHOUT WARRANTIES OR CONDITIONS OF ANY
// KIND, either express or implied.  See the License for the
// specific language governing permissions and limitations
// under the License.

use std::sync::Arc;

use crate::protobuf::{
    self,
    plan_type::PlanTypeEnum::{
        AnalyzedLogicalPlan, FinalAnalyzedLogicalPlan, FinalLogicalPlan,
        FinalPhysicalPlan, FinalPhysicalPlanWithStats, InitialLogicalPlan,
        InitialPhysicalPlan, InitialPhysicalPlanWithStats, OptimizedLogicalPlan,
        OptimizedPhysicalPlan,
    },
    AnalyzedLogicalPlanType, CubeNode, GroupingSetNode, OptimizedLogicalPlanType,
    OptimizedPhysicalPlanType, PlaceholderNode, RollupNode,
};

use arrow::{
    array::AsArray,
    buffer::Buffer,
    datatypes::{
        i256, DataType, Field, IntervalMonthDayNanoType, IntervalUnit, Schema, TimeUnit,
        UnionFields, UnionMode,
    },
    ipc::{reader::read_record_batch, root_as_message},
};
use datafusion::execution::registry::FunctionRegistry;
use datafusion_common::{
    arrow_datafusion_err, internal_err, plan_datafusion_err, Column, Constraint,
    Constraints, DFField, DFSchema, DFSchemaRef, DataFusionError, OwnedTableReference,
    Result, ScalarValue,
};
use datafusion_expr::expr::Unnest;
use datafusion_expr::window_frame::{check_window_frame, regularize_window_order_by};
use datafusion_expr::{
<<<<<<< HEAD
    acosh, array, array_append, array_concat, array_distinct, array_element, array_empty,
    array_except, array_has, array_has_all, array_has_any, array_intersect, array_length,
    array_pop_back, array_pop_front, array_position, array_positions, array_prepend,
    array_remove, array_remove_all, array_remove_n, array_repeat, array_replace,
    array_replace_all, array_replace_n, array_resize, array_slice, array_sort,
    array_union, arrow_typeof, ascii, asinh, atan, atan2, atanh, bit_length, btrim, cbrt,
    ceil, character_length, chr, coalesce, concat_expr, concat_ws_expr, cos, cosh, cot,
    current_date, current_time, degrees, digest, ends_with, exp,
=======
    acosh, array, array_append, array_concat, array_distinct, array_element,
    array_except, array_intersect, array_pop_back, array_pop_front, array_position,
    array_positions, array_prepend, array_remove, array_remove_all, array_remove_n,
    array_repeat, array_replace, array_replace_all, array_replace_n, array_resize,
    array_slice, array_sort, array_union, arrow_typeof, ascii, asinh, atan, atan2, atanh,
    bit_length, btrim, cbrt, ceil, character_length, chr, coalesce, concat_expr,
    concat_ws_expr, cos, cosh, cot, current_date, current_time, date_bin, date_part,
    date_trunc, degrees, digest, ends_with, exp,
>>>>>>> afd0f90f
    expr::{self, InList, Sort, WindowFunction},
    factorial, find_in_set, flatten, floor, from_unixtime, gcd, initcap, iszero, lcm,
    left, levenshtein, ln, log, log10, log2,
    logical_plan::{PlanType, StringifiedPlan},
    lower, lpad, ltrim, md5, nanvl, now, octet_length, overlay, pi, power, radians,
    random, repeat, replace, reverse, right, round, rpad, rtrim, sha224, sha256, sha384,
    sha512, signum, sin, sinh, split_part, sqrt, starts_with, string_to_array, strpos,
    struct_fun, substr, substr_index, substring, tan, tanh, to_hex, translate, trim,
    trunc, upper, uuid, AggregateFunction, Between, BinaryExpr, BuiltInWindowFunction,
    BuiltinScalarFunction, Case, Cast, Expr, GetFieldAccess, GetIndexedField,
    GroupingSet,
    GroupingSet::GroupingSets,
    JoinConstraint, JoinType, Like, Operator, TryCast, WindowFrame, WindowFrameBound,
    WindowFrameUnits,
};
use datafusion_expr::{
    array_reverse,
    expr::{Alias, Placeholder},
};

use super::LogicalExtensionCodec;

#[derive(Debug)]
pub enum Error {
    General(String),

    DataFusionError(DataFusionError),

    MissingRequiredField(String),

    AtLeastOneValue(String),

    UnknownEnumVariant { name: String, value: i32 },
}

impl std::fmt::Display for Error {
    fn fmt(&self, f: &mut std::fmt::Formatter) -> std::fmt::Result {
        match self {
            Self::General(desc) => write!(f, "General error: {desc}"),

            Self::DataFusionError(desc) => {
                write!(f, "DataFusion error: {desc:?}")
            }

            Self::MissingRequiredField(name) => {
                write!(f, "Missing required field {name}")
            }
            Self::AtLeastOneValue(name) => {
                write!(f, "Must have at least one {name}, found 0")
            }
            Self::UnknownEnumVariant { name, value } => {
                write!(f, "Unknown i32 value for {name} enum: {value}")
            }
        }
    }
}

impl std::error::Error for Error {}

impl From<DataFusionError> for Error {
    fn from(e: DataFusionError) -> Self {
        Error::DataFusionError(e)
    }
}

impl Error {
    fn required(field: impl Into<String>) -> Error {
        Error::MissingRequiredField(field.into())
    }

    fn unknown(name: impl Into<String>, value: i32) -> Error {
        Error::UnknownEnumVariant {
            name: name.into(),
            value,
        }
    }
}

/// An extension trait that adds the methods `optional` and `required` to any
/// Option containing a type implementing `TryInto<U, Error = Error>`
pub trait FromOptionalField<T> {
    /// Converts an optional protobuf field to an option of a different type
    ///
    /// Returns None if the option is None, otherwise calls [`TryInto::try_into`]
    /// on the contained data, returning any error encountered
    fn optional(self) -> Result<Option<T>, Error>;

    /// Converts an optional protobuf field to a different type, returning an error if None
    ///
    /// Returns `Error::MissingRequiredField` if None, otherwise calls [`TryInto::try_into`]
    /// on the contained data, returning any error encountered
    fn required(self, field: impl Into<String>) -> Result<T, Error>;
}

impl<T, U> FromOptionalField<U> for Option<T>
where
    T: TryInto<U, Error = Error>,
{
    fn optional(self) -> Result<Option<U>, Error> {
        self.map(|t| t.try_into()).transpose()
    }

    fn required(self, field: impl Into<String>) -> Result<U, Error> {
        match self {
            None => Err(Error::required(field)),
            Some(t) => t.try_into(),
        }
    }
}

impl From<protobuf::Column> for Column {
    fn from(c: protobuf::Column) -> Self {
        let protobuf::Column { relation, name } = c;

        Self::new(relation.map(|r| r.relation), name)
    }
}

impl From<&protobuf::Column> for Column {
    fn from(c: &protobuf::Column) -> Self {
        c.clone().into()
    }
}

impl TryFrom<&protobuf::DfSchema> for DFSchema {
    type Error = Error;

    fn try_from(df_schema: &protobuf::DfSchema) -> Result<Self, Self::Error> {
        let fields = df_schema
            .columns
            .iter()
            .map(|c| c.try_into())
            .collect::<Result<Vec<DFField>, _>>()?;
        Ok(DFSchema::new_with_metadata(
            fields,
            df_schema.metadata.clone(),
        )?)
    }
}

impl TryFrom<protobuf::DfSchema> for DFSchemaRef {
    type Error = Error;

    fn try_from(df_schema: protobuf::DfSchema) -> Result<Self, Self::Error> {
        let dfschema: DFSchema = (&df_schema).try_into()?;
        Ok(Arc::new(dfschema))
    }
}

impl TryFrom<&protobuf::DfField> for DFField {
    type Error = Error;

    fn try_from(df_field: &protobuf::DfField) -> Result<Self, Self::Error> {
        let field: Field = df_field.field.as_ref().required("field")?;

        Ok(match &df_field.qualifier {
            Some(q) => DFField::from_qualified(q.relation.clone(), field),
            None => DFField::from(field),
        })
    }
}

impl From<protobuf::WindowFrameUnits> for WindowFrameUnits {
    fn from(units: protobuf::WindowFrameUnits) -> Self {
        match units {
            protobuf::WindowFrameUnits::Rows => Self::Rows,
            protobuf::WindowFrameUnits::Range => Self::Range,
            protobuf::WindowFrameUnits::Groups => Self::Groups,
        }
    }
}

impl TryFrom<protobuf::OwnedTableReference> for OwnedTableReference {
    type Error = Error;

    fn try_from(value: protobuf::OwnedTableReference) -> Result<Self, Self::Error> {
        use protobuf::owned_table_reference::TableReferenceEnum;
        let table_reference_enum = value
            .table_reference_enum
            .ok_or_else(|| Error::required("table_reference_enum"))?;

        match table_reference_enum {
            TableReferenceEnum::Bare(protobuf::BareTableReference { table }) => {
                Ok(OwnedTableReference::bare(table))
            }
            TableReferenceEnum::Partial(protobuf::PartialTableReference {
                schema,
                table,
            }) => Ok(OwnedTableReference::partial(schema, table)),
            TableReferenceEnum::Full(protobuf::FullTableReference {
                catalog,
                schema,
                table,
            }) => Ok(OwnedTableReference::full(catalog, schema, table)),
        }
    }
}

impl TryFrom<&protobuf::ArrowType> for DataType {
    type Error = Error;

    fn try_from(arrow_type: &protobuf::ArrowType) -> Result<Self, Self::Error> {
        arrow_type
            .arrow_type_enum
            .as_ref()
            .required("arrow_type_enum")
    }
}

impl TryFrom<&protobuf::arrow_type::ArrowTypeEnum> for DataType {
    type Error = Error;
    fn try_from(
        arrow_type_enum: &protobuf::arrow_type::ArrowTypeEnum,
    ) -> Result<Self, Self::Error> {
        use protobuf::arrow_type;
        Ok(match arrow_type_enum {
            arrow_type::ArrowTypeEnum::None(_) => DataType::Null,
            arrow_type::ArrowTypeEnum::Bool(_) => DataType::Boolean,
            arrow_type::ArrowTypeEnum::Uint8(_) => DataType::UInt8,
            arrow_type::ArrowTypeEnum::Int8(_) => DataType::Int8,
            arrow_type::ArrowTypeEnum::Uint16(_) => DataType::UInt16,
            arrow_type::ArrowTypeEnum::Int16(_) => DataType::Int16,
            arrow_type::ArrowTypeEnum::Uint32(_) => DataType::UInt32,
            arrow_type::ArrowTypeEnum::Int32(_) => DataType::Int32,
            arrow_type::ArrowTypeEnum::Uint64(_) => DataType::UInt64,
            arrow_type::ArrowTypeEnum::Int64(_) => DataType::Int64,
            arrow_type::ArrowTypeEnum::Float16(_) => DataType::Float16,
            arrow_type::ArrowTypeEnum::Float32(_) => DataType::Float32,
            arrow_type::ArrowTypeEnum::Float64(_) => DataType::Float64,
            arrow_type::ArrowTypeEnum::Utf8(_) => DataType::Utf8,
            arrow_type::ArrowTypeEnum::LargeUtf8(_) => DataType::LargeUtf8,
            arrow_type::ArrowTypeEnum::Binary(_) => DataType::Binary,
            arrow_type::ArrowTypeEnum::FixedSizeBinary(size) => {
                DataType::FixedSizeBinary(*size)
            }
            arrow_type::ArrowTypeEnum::LargeBinary(_) => DataType::LargeBinary,
            arrow_type::ArrowTypeEnum::Date32(_) => DataType::Date32,
            arrow_type::ArrowTypeEnum::Date64(_) => DataType::Date64,
            arrow_type::ArrowTypeEnum::Duration(time_unit) => {
                DataType::Duration(parse_i32_to_time_unit(time_unit)?)
            }
            arrow_type::ArrowTypeEnum::Timestamp(protobuf::Timestamp {
                time_unit,
                timezone,
            }) => DataType::Timestamp(
                parse_i32_to_time_unit(time_unit)?,
                match timezone.len() {
                    0 => None,
                    _ => Some(timezone.as_str().into()),
                },
            ),
            arrow_type::ArrowTypeEnum::Time32(time_unit) => {
                DataType::Time32(parse_i32_to_time_unit(time_unit)?)
            }
            arrow_type::ArrowTypeEnum::Time64(time_unit) => {
                DataType::Time64(parse_i32_to_time_unit(time_unit)?)
            }
            arrow_type::ArrowTypeEnum::Interval(interval_unit) => {
                DataType::Interval(parse_i32_to_interval_unit(interval_unit)?)
            }
            arrow_type::ArrowTypeEnum::Decimal(protobuf::Decimal {
                precision,
                scale,
            }) => DataType::Decimal128(*precision as u8, *scale as i8),
            arrow_type::ArrowTypeEnum::List(list) => {
                let list_type =
                    list.as_ref().field_type.as_deref().required("field_type")?;
                DataType::List(Arc::new(list_type))
            }
            arrow_type::ArrowTypeEnum::LargeList(list) => {
                let list_type =
                    list.as_ref().field_type.as_deref().required("field_type")?;
                DataType::LargeList(Arc::new(list_type))
            }
            arrow_type::ArrowTypeEnum::FixedSizeList(list) => {
                let list_type =
                    list.as_ref().field_type.as_deref().required("field_type")?;
                let list_size = list.list_size;
                DataType::FixedSizeList(Arc::new(list_type), list_size)
            }
            arrow_type::ArrowTypeEnum::Struct(strct) => DataType::Struct(
                strct
                    .sub_field_types
                    .iter()
                    .map(Field::try_from)
                    .collect::<Result<_, _>>()?,
            ),
            arrow_type::ArrowTypeEnum::Union(union) => {
                let union_mode = protobuf::UnionMode::try_from(union.union_mode)
                    .map_err(|_| Error::unknown("UnionMode", union.union_mode))?;
                let union_mode = match union_mode {
                    protobuf::UnionMode::Dense => UnionMode::Dense,
                    protobuf::UnionMode::Sparse => UnionMode::Sparse,
                };
                let union_fields = union
                    .union_types
                    .iter()
                    .map(TryInto::try_into)
                    .collect::<Result<Vec<Field>, _>>()?;

                // Default to index based type ids if not provided
                let type_ids: Vec<_> = match union.type_ids.is_empty() {
                    true => (0..union_fields.len() as i8).collect(),
                    false => union.type_ids.iter().map(|i| *i as i8).collect(),
                };

                DataType::Union(UnionFields::new(type_ids, union_fields), union_mode)
            }
            arrow_type::ArrowTypeEnum::Dictionary(dict) => {
                let key_datatype = dict.as_ref().key.as_deref().required("key")?;
                let value_datatype = dict.as_ref().value.as_deref().required("value")?;
                DataType::Dictionary(Box::new(key_datatype), Box::new(value_datatype))
            }
            arrow_type::ArrowTypeEnum::Map(map) => {
                let field: Field =
                    map.as_ref().field_type.as_deref().required("field_type")?;
                let keys_sorted = map.keys_sorted;
                DataType::Map(Arc::new(field), keys_sorted)
            }
        })
    }
}

impl TryFrom<&protobuf::Field> for Field {
    type Error = Error;
    fn try_from(field: &protobuf::Field) -> Result<Self, Self::Error> {
        let datatype = field.arrow_type.as_deref().required("arrow_type")?;
        let field = if field.dict_id != 0 {
            Self::new_dict(
                field.name.as_str(),
                datatype,
                field.nullable,
                field.dict_id,
                field.dict_ordered,
            )
            .with_metadata(field.metadata.clone())
        } else {
            Self::new(field.name.as_str(), datatype, field.nullable)
                .with_metadata(field.metadata.clone())
        };
        Ok(field)
    }
}

impl From<&protobuf::StringifiedPlan> for StringifiedPlan {
    fn from(stringified_plan: &protobuf::StringifiedPlan) -> Self {
        Self {
            plan_type: match stringified_plan
                .plan_type
                .as_ref()
                .and_then(|pt| pt.plan_type_enum.as_ref())
                .unwrap_or_else(|| {
                    panic!(
                        "Cannot create protobuf::StringifiedPlan from {stringified_plan:?}"
                    )
                }) {
                InitialLogicalPlan(_) => PlanType::InitialLogicalPlan,
                AnalyzedLogicalPlan(AnalyzedLogicalPlanType { analyzer_name }) => {
                    PlanType::AnalyzedLogicalPlan {
                        analyzer_name:analyzer_name.clone()
                    }
                }
                FinalAnalyzedLogicalPlan(_) => PlanType::FinalAnalyzedLogicalPlan,
                OptimizedLogicalPlan(OptimizedLogicalPlanType { optimizer_name }) => {
                    PlanType::OptimizedLogicalPlan {
                        optimizer_name: optimizer_name.clone(),
                    }
                }
                FinalLogicalPlan(_) => PlanType::FinalLogicalPlan,
                InitialPhysicalPlan(_) => PlanType::InitialPhysicalPlan,
                InitialPhysicalPlanWithStats(_) => PlanType::InitialPhysicalPlanWithStats,
                OptimizedPhysicalPlan(OptimizedPhysicalPlanType { optimizer_name }) => {
                    PlanType::OptimizedPhysicalPlan {
                        optimizer_name: optimizer_name.clone(),
                    }
                }
                FinalPhysicalPlan(_) => PlanType::FinalPhysicalPlan,
                FinalPhysicalPlanWithStats(_) => PlanType::FinalPhysicalPlanWithStats,
            },
            plan: Arc::new(stringified_plan.plan.clone()),
        }
    }
}

impl From<&protobuf::ScalarFunction> for BuiltinScalarFunction {
    fn from(f: &protobuf::ScalarFunction) -> Self {
        use protobuf::ScalarFunction;
        match f {
            ScalarFunction::Unknown => todo!(),
            ScalarFunction::Sqrt => Self::Sqrt,
            ScalarFunction::Cbrt => Self::Cbrt,
            ScalarFunction::Sin => Self::Sin,
            ScalarFunction::Cos => Self::Cos,
            ScalarFunction::Tan => Self::Tan,
            ScalarFunction::Cot => Self::Cot,
            ScalarFunction::Atan => Self::Atan,
            ScalarFunction::Sinh => Self::Sinh,
            ScalarFunction::Cosh => Self::Cosh,
            ScalarFunction::Tanh => Self::Tanh,
            ScalarFunction::Asinh => Self::Asinh,
            ScalarFunction::Acosh => Self::Acosh,
            ScalarFunction::Atanh => Self::Atanh,
            ScalarFunction::Exp => Self::Exp,
            ScalarFunction::Log => Self::Log,
            ScalarFunction::Ln => Self::Ln,
            ScalarFunction::Log10 => Self::Log10,
            ScalarFunction::Degrees => Self::Degrees,
            ScalarFunction::Radians => Self::Radians,
            ScalarFunction::Factorial => Self::Factorial,
            ScalarFunction::Gcd => Self::Gcd,
            ScalarFunction::Lcm => Self::Lcm,
            ScalarFunction::Floor => Self::Floor,
            ScalarFunction::Ceil => Self::Ceil,
            ScalarFunction::Round => Self::Round,
            ScalarFunction::Trunc => Self::Trunc,
            ScalarFunction::OctetLength => Self::OctetLength,
            ScalarFunction::Concat => Self::Concat,
            ScalarFunction::Lower => Self::Lower,
            ScalarFunction::Upper => Self::Upper,
            ScalarFunction::Trim => Self::Trim,
            ScalarFunction::Ltrim => Self::Ltrim,
            ScalarFunction::Rtrim => Self::Rtrim,
            ScalarFunction::ArrayAppend => Self::ArrayAppend,
            ScalarFunction::ArraySort => Self::ArraySort,
            ScalarFunction::ArrayConcat => Self::ArrayConcat,
            ScalarFunction::ArrayExcept => Self::ArrayExcept,
            ScalarFunction::ArrayDistinct => Self::ArrayDistinct,
            ScalarFunction::ArrayElement => Self::ArrayElement,
            ScalarFunction::Flatten => Self::Flatten,
            ScalarFunction::ArrayPopFront => Self::ArrayPopFront,
            ScalarFunction::ArrayPopBack => Self::ArrayPopBack,
            ScalarFunction::ArrayPosition => Self::ArrayPosition,
            ScalarFunction::ArrayPositions => Self::ArrayPositions,
            ScalarFunction::ArrayPrepend => Self::ArrayPrepend,
            ScalarFunction::ArrayRepeat => Self::ArrayRepeat,
            ScalarFunction::ArrayRemove => Self::ArrayRemove,
            ScalarFunction::ArrayRemoveN => Self::ArrayRemoveN,
            ScalarFunction::ArrayRemoveAll => Self::ArrayRemoveAll,
            ScalarFunction::ArrayReplace => Self::ArrayReplace,
            ScalarFunction::ArrayReplaceN => Self::ArrayReplaceN,
            ScalarFunction::ArrayReplaceAll => Self::ArrayReplaceAll,
            ScalarFunction::ArrayReverse => Self::ArrayReverse,
            ScalarFunction::ArraySlice => Self::ArraySlice,
            ScalarFunction::ArrayIntersect => Self::ArrayIntersect,
            ScalarFunction::ArrayUnion => Self::ArrayUnion,
            ScalarFunction::ArrayResize => Self::ArrayResize,
            ScalarFunction::Array => Self::MakeArray,
            ScalarFunction::Md5 => Self::MD5,
            ScalarFunction::Sha224 => Self::SHA224,
            ScalarFunction::Sha256 => Self::SHA256,
            ScalarFunction::Sha384 => Self::SHA384,
            ScalarFunction::Sha512 => Self::SHA512,
            ScalarFunction::Digest => Self::Digest,
            ScalarFunction::Log2 => Self::Log2,
            ScalarFunction::Signum => Self::Signum,
            ScalarFunction::Ascii => Self::Ascii,
            ScalarFunction::BitLength => Self::BitLength,
            ScalarFunction::Btrim => Self::Btrim,
            ScalarFunction::CharacterLength => Self::CharacterLength,
            ScalarFunction::Chr => Self::Chr,
            ScalarFunction::ConcatWithSeparator => Self::ConcatWithSeparator,
            ScalarFunction::EndsWith => Self::EndsWith,
            ScalarFunction::InitCap => Self::InitCap,
            ScalarFunction::Left => Self::Left,
            ScalarFunction::Lpad => Self::Lpad,
            ScalarFunction::Random => Self::Random,
            ScalarFunction::Repeat => Self::Repeat,
            ScalarFunction::Replace => Self::Replace,
            ScalarFunction::Reverse => Self::Reverse,
            ScalarFunction::Right => Self::Right,
            ScalarFunction::Rpad => Self::Rpad,
            ScalarFunction::SplitPart => Self::SplitPart,
            ScalarFunction::StringToArray => Self::StringToArray,
            ScalarFunction::StartsWith => Self::StartsWith,
            ScalarFunction::Strpos => Self::Strpos,
            ScalarFunction::Substr => Self::Substr,
            ScalarFunction::ToHex => Self::ToHex,
            ScalarFunction::ToChar => Self::ToChar,
            ScalarFunction::Now => Self::Now,
            ScalarFunction::CurrentDate => Self::CurrentDate,
            ScalarFunction::CurrentTime => Self::CurrentTime,
            ScalarFunction::MakeDate => Self::MakeDate,
            ScalarFunction::Uuid => Self::Uuid,
            ScalarFunction::Translate => Self::Translate,
            ScalarFunction::Coalesce => Self::Coalesce,
            ScalarFunction::Pi => Self::Pi,
            ScalarFunction::Power => Self::Power,
            ScalarFunction::StructFun => Self::Struct,
            ScalarFunction::FromUnixtime => Self::FromUnixtime,
            ScalarFunction::Atan2 => Self::Atan2,
            ScalarFunction::Nanvl => Self::Nanvl,
            ScalarFunction::Iszero => Self::Iszero,
            ScalarFunction::ArrowTypeof => Self::ArrowTypeof,
            ScalarFunction::OverLay => Self::OverLay,
            ScalarFunction::Levenshtein => Self::Levenshtein,
            ScalarFunction::SubstrIndex => Self::SubstrIndex,
            ScalarFunction::FindInSet => Self::FindInSet,
        }
    }
}

impl From<protobuf::AggregateFunction> for AggregateFunction {
    fn from(agg_fun: protobuf::AggregateFunction) -> Self {
        match agg_fun {
            protobuf::AggregateFunction::Min => Self::Min,
            protobuf::AggregateFunction::Max => Self::Max,
            protobuf::AggregateFunction::Sum => Self::Sum,
            protobuf::AggregateFunction::Avg => Self::Avg,
            protobuf::AggregateFunction::BitAnd => Self::BitAnd,
            protobuf::AggregateFunction::BitOr => Self::BitOr,
            protobuf::AggregateFunction::BitXor => Self::BitXor,
            protobuf::AggregateFunction::BoolAnd => Self::BoolAnd,
            protobuf::AggregateFunction::BoolOr => Self::BoolOr,
            protobuf::AggregateFunction::Count => Self::Count,
            protobuf::AggregateFunction::ApproxDistinct => Self::ApproxDistinct,
            protobuf::AggregateFunction::ArrayAgg => Self::ArrayAgg,
            protobuf::AggregateFunction::Variance => Self::Variance,
            protobuf::AggregateFunction::VariancePop => Self::VariancePop,
            protobuf::AggregateFunction::Covariance => Self::Covariance,
            protobuf::AggregateFunction::CovariancePop => Self::CovariancePop,
            protobuf::AggregateFunction::Stddev => Self::Stddev,
            protobuf::AggregateFunction::StddevPop => Self::StddevPop,
            protobuf::AggregateFunction::Correlation => Self::Correlation,
            protobuf::AggregateFunction::RegrSlope => Self::RegrSlope,
            protobuf::AggregateFunction::RegrIntercept => Self::RegrIntercept,
            protobuf::AggregateFunction::RegrCount => Self::RegrCount,
            protobuf::AggregateFunction::RegrR2 => Self::RegrR2,
            protobuf::AggregateFunction::RegrAvgx => Self::RegrAvgx,
            protobuf::AggregateFunction::RegrAvgy => Self::RegrAvgy,
            protobuf::AggregateFunction::RegrSxx => Self::RegrSXX,
            protobuf::AggregateFunction::RegrSyy => Self::RegrSYY,
            protobuf::AggregateFunction::RegrSxy => Self::RegrSXY,
            protobuf::AggregateFunction::ApproxPercentileCont => {
                Self::ApproxPercentileCont
            }
            protobuf::AggregateFunction::ApproxPercentileContWithWeight => {
                Self::ApproxPercentileContWithWeight
            }
            protobuf::AggregateFunction::ApproxMedian => Self::ApproxMedian,
            protobuf::AggregateFunction::Grouping => Self::Grouping,
            protobuf::AggregateFunction::Median => Self::Median,
            protobuf::AggregateFunction::FirstValueAgg => Self::FirstValue,
            protobuf::AggregateFunction::LastValueAgg => Self::LastValue,
            protobuf::AggregateFunction::NthValueAgg => Self::NthValue,
            protobuf::AggregateFunction::StringAgg => Self::StringAgg,
        }
    }
}

impl From<protobuf::BuiltInWindowFunction> for BuiltInWindowFunction {
    fn from(built_in_function: protobuf::BuiltInWindowFunction) -> Self {
        match built_in_function {
            protobuf::BuiltInWindowFunction::RowNumber => Self::RowNumber,
            protobuf::BuiltInWindowFunction::Rank => Self::Rank,
            protobuf::BuiltInWindowFunction::PercentRank => Self::PercentRank,
            protobuf::BuiltInWindowFunction::DenseRank => Self::DenseRank,
            protobuf::BuiltInWindowFunction::Lag => Self::Lag,
            protobuf::BuiltInWindowFunction::Lead => Self::Lead,
            protobuf::BuiltInWindowFunction::FirstValue => Self::FirstValue,
            protobuf::BuiltInWindowFunction::CumeDist => Self::CumeDist,
            protobuf::BuiltInWindowFunction::Ntile => Self::Ntile,
            protobuf::BuiltInWindowFunction::NthValue => Self::NthValue,
            protobuf::BuiltInWindowFunction::LastValue => Self::LastValue,
        }
    }
}

impl TryFrom<&protobuf::Schema> for Schema {
    type Error = Error;

    fn try_from(schema: &protobuf::Schema) -> Result<Self, Self::Error> {
        let fields = schema
            .columns
            .iter()
            .map(Field::try_from)
            .collect::<Result<Vec<_>, _>>()?;
        Ok(Self::new_with_metadata(fields, schema.metadata.clone()))
    }
}

impl TryFrom<&protobuf::ScalarValue> for ScalarValue {
    type Error = Error;

    fn try_from(scalar: &protobuf::ScalarValue) -> Result<Self, Self::Error> {
        use protobuf::scalar_value::Value;

        let value = scalar
            .value
            .as_ref()
            .ok_or_else(|| Error::required("value"))?;

        Ok(match value {
            Value::BoolValue(v) => Self::Boolean(Some(*v)),
            Value::Utf8Value(v) => Self::Utf8(Some(v.to_owned())),
            Value::LargeUtf8Value(v) => Self::LargeUtf8(Some(v.to_owned())),
            Value::Int8Value(v) => Self::Int8(Some(*v as i8)),
            Value::Int16Value(v) => Self::Int16(Some(*v as i16)),
            Value::Int32Value(v) => Self::Int32(Some(*v)),
            Value::Int64Value(v) => Self::Int64(Some(*v)),
            Value::Uint8Value(v) => Self::UInt8(Some(*v as u8)),
            Value::Uint16Value(v) => Self::UInt16(Some(*v as u16)),
            Value::Uint32Value(v) => Self::UInt32(Some(*v)),
            Value::Uint64Value(v) => Self::UInt64(Some(*v)),
            Value::Float32Value(v) => Self::Float32(Some(*v)),
            Value::Float64Value(v) => Self::Float64(Some(*v)),
            Value::Date32Value(v) => Self::Date32(Some(*v)),
            // ScalarValue::List is serialized using arrow IPC format
            Value::ListValue(v)
            | Value::FixedSizeListValue(v)
            | Value::LargeListValue(v)
            | Value::StructValue(v) => {
                let protobuf::ScalarNestedValue {
                    ipc_message,
                    arrow_data,
                    schema,
                } = &v;

                let schema: Schema = if let Some(schema_ref) = schema {
                    schema_ref.try_into()?
                } else {
                    return Err(Error::General(
                        "Invalid schema while deserializing ScalarValue::List"
                            .to_string(),
                    ));
                };

                let message = root_as_message(ipc_message.as_slice()).map_err(|e| {
                    Error::General(format!(
                        "Error IPC message while deserializing ScalarValue::List: {e}"
                    ))
                })?;
                let buffer = Buffer::from(arrow_data);

                let ipc_batch = message.header_as_record_batch().ok_or_else(|| {
                    Error::General(
                        "Unexpected message type deserializing ScalarValue::List"
                            .to_string(),
                    )
                })?;

                let record_batch = read_record_batch(
                    &buffer,
                    ipc_batch,
                    Arc::new(schema),
                    &Default::default(),
                    None,
                    &message.version(),
                )
                .map_err(|e| arrow_datafusion_err!(e))
                .map_err(|e| e.context("Decoding ScalarValue::List Value"))?;
                let arr = record_batch.column(0);
                match value {
                    Value::ListValue(_) => {
                        Self::List(arr.as_list::<i32>().to_owned().into())
                    }
                    Value::LargeListValue(_) => {
                        Self::LargeList(arr.as_list::<i64>().to_owned().into())
                    }
                    Value::FixedSizeListValue(_) => {
                        Self::FixedSizeList(arr.as_fixed_size_list().to_owned().into())
                    }
                    Value::StructValue(_) => {
                        Self::Struct(arr.as_struct().to_owned().into())
                    }
                    _ => unreachable!(),
                }
            }
            Value::NullValue(v) => {
                let null_type: DataType = v.try_into()?;
                null_type.try_into().map_err(Error::DataFusionError)?
            }
            Value::Decimal128Value(val) => {
                let array = vec_to_array(val.value.clone());
                Self::Decimal128(
                    Some(i128::from_be_bytes(array)),
                    val.p as u8,
                    val.s as i8,
                )
            }
            Value::Decimal256Value(val) => {
                let array = vec_to_array(val.value.clone());
                Self::Decimal256(
                    Some(i256::from_be_bytes(array)),
                    val.p as u8,
                    val.s as i8,
                )
            }
            Value::Date64Value(v) => Self::Date64(Some(*v)),
            Value::Time32Value(v) => {
                let time_value =
                    v.value.as_ref().ok_or_else(|| Error::required("value"))?;
                match time_value {
                    protobuf::scalar_time32_value::Value::Time32SecondValue(t) => {
                        Self::Time32Second(Some(*t))
                    }
                    protobuf::scalar_time32_value::Value::Time32MillisecondValue(t) => {
                        Self::Time32Millisecond(Some(*t))
                    }
                }
            }
            Value::Time64Value(v) => {
                let time_value =
                    v.value.as_ref().ok_or_else(|| Error::required("value"))?;
                match time_value {
                    protobuf::scalar_time64_value::Value::Time64MicrosecondValue(t) => {
                        Self::Time64Microsecond(Some(*t))
                    }
                    protobuf::scalar_time64_value::Value::Time64NanosecondValue(t) => {
                        Self::Time64Nanosecond(Some(*t))
                    }
                }
            }
            Value::IntervalYearmonthValue(v) => Self::IntervalYearMonth(Some(*v)),
            Value::IntervalDaytimeValue(v) => Self::IntervalDayTime(Some(*v)),
            Value::DurationSecondValue(v) => Self::DurationSecond(Some(*v)),
            Value::DurationMillisecondValue(v) => Self::DurationMillisecond(Some(*v)),
            Value::DurationMicrosecondValue(v) => Self::DurationMicrosecond(Some(*v)),
            Value::DurationNanosecondValue(v) => Self::DurationNanosecond(Some(*v)),
            Value::TimestampValue(v) => {
                let timezone = if v.timezone.is_empty() {
                    None
                } else {
                    Some(v.timezone.as_str().into())
                };

                let ts_value =
                    v.value.as_ref().ok_or_else(|| Error::required("value"))?;

                match ts_value {
                    protobuf::scalar_timestamp_value::Value::TimeMicrosecondValue(t) => {
                        Self::TimestampMicrosecond(Some(*t), timezone)
                    }
                    protobuf::scalar_timestamp_value::Value::TimeNanosecondValue(t) => {
                        Self::TimestampNanosecond(Some(*t), timezone)
                    }
                    protobuf::scalar_timestamp_value::Value::TimeSecondValue(t) => {
                        Self::TimestampSecond(Some(*t), timezone)
                    }
                    protobuf::scalar_timestamp_value::Value::TimeMillisecondValue(t) => {
                        Self::TimestampMillisecond(Some(*t), timezone)
                    }
                }
            }
            Value::DictionaryValue(v) => {
                let index_type: DataType = v
                    .index_type
                    .as_ref()
                    .ok_or_else(|| Error::required("index_type"))?
                    .try_into()?;

                let value: Self = v
                    .value
                    .as_ref()
                    .ok_or_else(|| Error::required("value"))?
                    .as_ref()
                    .try_into()?;

                Self::Dictionary(Box::new(index_type), Box::new(value))
            }
            Value::BinaryValue(v) => Self::Binary(Some(v.clone())),
            Value::LargeBinaryValue(v) => Self::LargeBinary(Some(v.clone())),
            Value::IntervalMonthDayNano(v) => Self::IntervalMonthDayNano(Some(
                IntervalMonthDayNanoType::make_value(v.months, v.days, v.nanos),
            )),
            Value::FixedSizeBinaryValue(v) => {
                Self::FixedSizeBinary(v.length, Some(v.clone().values))
            }
        })
    }
}

impl TryFrom<protobuf::WindowFrame> for WindowFrame {
    type Error = Error;

    fn try_from(window: protobuf::WindowFrame) -> Result<Self, Self::Error> {
        let units = protobuf::WindowFrameUnits::try_from(window.window_frame_units)
            .map_err(|_| Error::unknown("WindowFrameUnits", window.window_frame_units))?
            .into();
        let start_bound = window.start_bound.required("start_bound")?;
        let end_bound = window
            .end_bound
            .map(|end_bound| match end_bound {
                protobuf::window_frame::EndBound::Bound(end_bound) => {
                    end_bound.try_into()
                }
            })
            .transpose()?
            .unwrap_or(WindowFrameBound::CurrentRow);
        Ok(WindowFrame::new_bounds(units, start_bound, end_bound))
    }
}

impl TryFrom<protobuf::WindowFrameBound> for WindowFrameBound {
    type Error = Error;

    fn try_from(bound: protobuf::WindowFrameBound) -> Result<Self, Self::Error> {
        let bound_type =
            protobuf::WindowFrameBoundType::try_from(bound.window_frame_bound_type)
                .map_err(|_| {
                    Error::unknown("WindowFrameBoundType", bound.window_frame_bound_type)
                })?;
        match bound_type {
            protobuf::WindowFrameBoundType::CurrentRow => Ok(Self::CurrentRow),
            protobuf::WindowFrameBoundType::Preceding => match bound.bound_value {
                Some(x) => Ok(Self::Preceding(ScalarValue::try_from(&x)?)),
                None => Ok(Self::Preceding(ScalarValue::UInt64(None))),
            },
            protobuf::WindowFrameBoundType::Following => match bound.bound_value {
                Some(x) => Ok(Self::Following(ScalarValue::try_from(&x)?)),
                None => Ok(Self::Following(ScalarValue::UInt64(None))),
            },
        }
    }
}

impl From<protobuf::TimeUnit> for TimeUnit {
    fn from(time_unit: protobuf::TimeUnit) -> Self {
        match time_unit {
            protobuf::TimeUnit::Second => TimeUnit::Second,
            protobuf::TimeUnit::Millisecond => TimeUnit::Millisecond,
            protobuf::TimeUnit::Microsecond => TimeUnit::Microsecond,
            protobuf::TimeUnit::Nanosecond => TimeUnit::Nanosecond,
        }
    }
}

impl From<protobuf::IntervalUnit> for IntervalUnit {
    fn from(interval_unit: protobuf::IntervalUnit) -> Self {
        match interval_unit {
            protobuf::IntervalUnit::YearMonth => IntervalUnit::YearMonth,
            protobuf::IntervalUnit::DayTime => IntervalUnit::DayTime,
            protobuf::IntervalUnit::MonthDayNano => IntervalUnit::MonthDayNano,
        }
    }
}

impl From<protobuf::JoinType> for JoinType {
    fn from(t: protobuf::JoinType) -> Self {
        match t {
            protobuf::JoinType::Inner => JoinType::Inner,
            protobuf::JoinType::Left => JoinType::Left,
            protobuf::JoinType::Right => JoinType::Right,
            protobuf::JoinType::Full => JoinType::Full,
            protobuf::JoinType::Leftsemi => JoinType::LeftSemi,
            protobuf::JoinType::Rightsemi => JoinType::RightSemi,
            protobuf::JoinType::Leftanti => JoinType::LeftAnti,
            protobuf::JoinType::Rightanti => JoinType::RightAnti,
        }
    }
}

impl From<protobuf::JoinConstraint> for JoinConstraint {
    fn from(t: protobuf::JoinConstraint) -> Self {
        match t {
            protobuf::JoinConstraint::On => JoinConstraint::On,
            protobuf::JoinConstraint::Using => JoinConstraint::Using,
        }
    }
}

impl From<protobuf::Constraints> for Constraints {
    fn from(constraints: protobuf::Constraints) -> Self {
        Constraints::new_unverified(
            constraints
                .constraints
                .into_iter()
                .map(|item| item.into())
                .collect(),
        )
    }
}

impl From<protobuf::Constraint> for Constraint {
    fn from(value: protobuf::Constraint) -> Self {
        match value.constraint_mode.unwrap() {
            protobuf::constraint::ConstraintMode::PrimaryKey(elem) => {
                Constraint::PrimaryKey(
                    elem.indices.into_iter().map(|item| item as usize).collect(),
                )
            }
            protobuf::constraint::ConstraintMode::Unique(elem) => Constraint::Unique(
                elem.indices.into_iter().map(|item| item as usize).collect(),
            ),
        }
    }
}

pub fn parse_i32_to_time_unit(value: &i32) -> Result<TimeUnit, Error> {
    protobuf::TimeUnit::try_from(*value)
        .map(|t| t.into())
        .map_err(|_| Error::unknown("TimeUnit", *value))
}

pub fn parse_i32_to_interval_unit(value: &i32) -> Result<IntervalUnit, Error> {
    protobuf::IntervalUnit::try_from(*value)
        .map(|t| t.into())
        .map_err(|_| Error::unknown("IntervalUnit", *value))
}

pub fn parse_i32_to_aggregate_function(value: &i32) -> Result<AggregateFunction, Error> {
    protobuf::AggregateFunction::try_from(*value)
        .map(|a| a.into())
        .map_err(|_| Error::unknown("AggregateFunction", *value))
}

pub fn parse_expr(
    proto: &protobuf::LogicalExprNode,
    registry: &dyn FunctionRegistry,
    codec: &dyn LogicalExtensionCodec,
) -> Result<Expr, Error> {
    use protobuf::{logical_expr_node::ExprType, window_expr_node, ScalarFunction};

    let expr_type = proto
        .expr_type
        .as_ref()
        .ok_or_else(|| Error::required("expr_type"))?;

    match expr_type {
        ExprType::BinaryExpr(binary_expr) => {
            let op = from_proto_binary_op(&binary_expr.op)?;
            let operands = binary_expr
                .operands
                .iter()
                .map(|expr| parse_expr(expr, registry, codec))
                .collect::<Result<Vec<_>, _>>()?;

            if operands.len() < 2 {
                return Err(proto_error(
                    "A binary expression must always have at least 2 operands",
                ));
            }

            // Reduce the linearized operands (ordered by left innermost to right
            // outermost) into a single expression tree.
            Ok(operands
                .into_iter()
                .reduce(|left, right| {
                    Expr::BinaryExpr(BinaryExpr::new(Box::new(left), op, Box::new(right)))
                })
                .expect("Binary expression could not be reduced to a single expression."))
        }
        ExprType::GetIndexedField(get_indexed_field) => {
            let expr = parse_required_expr(
                get_indexed_field.expr.as_deref(),
                registry,
                "expr",
                codec,
            )?;
            let field = match &get_indexed_field.field {
                Some(protobuf::get_indexed_field::Field::NamedStructField(
                    named_struct_field,
                )) => GetFieldAccess::NamedStructField {
                    name: named_struct_field
                        .name
                        .as_ref()
                        .ok_or_else(|| Error::required("value"))?
                        .try_into()?,
                },
                Some(protobuf::get_indexed_field::Field::ListIndex(list_index)) => {
                    GetFieldAccess::ListIndex {
                        key: Box::new(parse_required_expr(
                            list_index.key.as_deref(),
                            registry,
                            "key",
                            codec,
                        )?),
                    }
                }
                Some(protobuf::get_indexed_field::Field::ListRange(list_range)) => {
                    GetFieldAccess::ListRange {
                        start: Box::new(parse_required_expr(
                            list_range.start.as_deref(),
                            registry,
                            "start",
                            codec,
                        )?),
                        stop: Box::new(parse_required_expr(
                            list_range.stop.as_deref(),
                            registry,
                            "stop",
                            codec,
                        )?),
                        stride: Box::new(parse_required_expr(
                            list_range.stride.as_deref(),
                            registry,
                            "stride",
                            codec,
                        )?),
                    }
                }
                None => return Err(proto_error("Field must not be None")),
            };

            Ok(Expr::GetIndexedField(GetIndexedField::new(
                Box::new(expr),
                field,
            )))
        }
        ExprType::Column(column) => Ok(Expr::Column(column.into())),
        ExprType::Literal(literal) => {
            let scalar_value: ScalarValue = literal.try_into()?;
            Ok(Expr::Literal(scalar_value))
        }
        ExprType::WindowExpr(expr) => {
            let window_function = expr
                .window_function
                .as_ref()
                .ok_or_else(|| Error::required("window_function"))?;
            let partition_by = expr
                .partition_by
                .iter()
                .map(|e| parse_expr(e, registry, codec))
                .collect::<Result<Vec<_>, _>>()?;
            let mut order_by = expr
                .order_by
                .iter()
                .map(|e| parse_expr(e, registry, codec))
                .collect::<Result<Vec<_>, _>>()?;
            let window_frame = expr
                .window_frame
                .as_ref()
                .map::<Result<WindowFrame, _>, _>(|window_frame| {
                    let window_frame = window_frame.clone().try_into()?;
                    check_window_frame(&window_frame, order_by.len())
                        .map(|_| window_frame)
                })
                .transpose()?
                .ok_or_else(|| {
                    DataFusionError::Execution(
                        "missing window frame during deserialization".to_string(),
                    )
                })?;
            // TODO: support proto for null treatment
            let null_treatment = None;
            regularize_window_order_by(&window_frame, &mut order_by)?;

            match window_function {
                window_expr_node::WindowFunction::AggrFunction(i) => {
                    let aggr_function = parse_i32_to_aggregate_function(i)?;

                    Ok(Expr::WindowFunction(WindowFunction::new(
                        datafusion_expr::expr::WindowFunctionDefinition::AggregateFunction(
                            aggr_function,
                        ),
                        vec![parse_required_expr(expr.expr.as_deref(), registry, "expr", codec)?],
                        partition_by,
                        order_by,
                        window_frame,
                        None
                    )))
                }
                window_expr_node::WindowFunction::BuiltInFunction(i) => {
                    let built_in_function = protobuf::BuiltInWindowFunction::try_from(*i)
                        .map_err(|_| Error::unknown("BuiltInWindowFunction", *i))?
                        .into();

                    let args =
                        parse_optional_expr(expr.expr.as_deref(), registry, codec)?
                            .map(|e| vec![e])
                            .unwrap_or_else(Vec::new);

                    Ok(Expr::WindowFunction(WindowFunction::new(
                        datafusion_expr::expr::WindowFunctionDefinition::BuiltInWindowFunction(
                            built_in_function,
                        ),
                        args,
                        partition_by,
                        order_by,
                        window_frame,
                        null_treatment
                    )))
                }
                window_expr_node::WindowFunction::Udaf(udaf_name) => {
                    let udaf_function = registry.udaf(udaf_name)?;
                    let args =
                        parse_optional_expr(expr.expr.as_deref(), registry, codec)?
                            .map(|e| vec![e])
                            .unwrap_or_else(Vec::new);
                    Ok(Expr::WindowFunction(WindowFunction::new(
                        datafusion_expr::expr::WindowFunctionDefinition::AggregateUDF(
                            udaf_function,
                        ),
                        args,
                        partition_by,
                        order_by,
                        window_frame,
                        None,
                    )))
                }
                window_expr_node::WindowFunction::Udwf(udwf_name) => {
                    let udwf_function = registry.udwf(udwf_name)?;
                    let args =
                        parse_optional_expr(expr.expr.as_deref(), registry, codec)?
                            .map(|e| vec![e])
                            .unwrap_or_else(Vec::new);
                    Ok(Expr::WindowFunction(WindowFunction::new(
                        datafusion_expr::expr::WindowFunctionDefinition::WindowUDF(
                            udwf_function,
                        ),
                        args,
                        partition_by,
                        order_by,
                        window_frame,
                        None,
                    )))
                }
            }
        }
        ExprType::AggregateExpr(expr) => {
            let fun = parse_i32_to_aggregate_function(&expr.aggr_function)?;

            Ok(Expr::AggregateFunction(expr::AggregateFunction::new(
                fun,
                expr.expr
                    .iter()
                    .map(|e| parse_expr(e, registry, codec))
                    .collect::<Result<Vec<_>, _>>()?,
                expr.distinct,
                parse_optional_expr(expr.filter.as_deref(), registry, codec)?
                    .map(Box::new),
                parse_vec_expr(&expr.order_by, registry, codec)?,
                None,
            )))
        }
        ExprType::Alias(alias) => Ok(Expr::Alias(Alias::new(
            parse_required_expr(alias.expr.as_deref(), registry, "expr", codec)?,
            alias
                .relation
                .first()
                .map(|r| OwnedTableReference::try_from(r.clone()))
                .transpose()?,
            alias.alias.clone(),
        ))),
        ExprType::IsNullExpr(is_null) => Ok(Expr::IsNull(Box::new(parse_required_expr(
            is_null.expr.as_deref(),
            registry,
            "expr",
            codec,
        )?))),
        ExprType::IsNotNullExpr(is_not_null) => Ok(Expr::IsNotNull(Box::new(
            parse_required_expr(is_not_null.expr.as_deref(), registry, "expr", codec)?,
        ))),
        ExprType::NotExpr(not) => Ok(Expr::Not(Box::new(parse_required_expr(
            not.expr.as_deref(),
            registry,
            "expr",
            codec,
        )?))),
        ExprType::IsTrue(msg) => Ok(Expr::IsTrue(Box::new(parse_required_expr(
            msg.expr.as_deref(),
            registry,
            "expr",
            codec,
        )?))),
        ExprType::IsFalse(msg) => Ok(Expr::IsFalse(Box::new(parse_required_expr(
            msg.expr.as_deref(),
            registry,
            "expr",
            codec,
        )?))),
        ExprType::IsUnknown(msg) => Ok(Expr::IsUnknown(Box::new(parse_required_expr(
            msg.expr.as_deref(),
            registry,
            "expr",
            codec,
        )?))),
        ExprType::IsNotTrue(msg) => Ok(Expr::IsNotTrue(Box::new(parse_required_expr(
            msg.expr.as_deref(),
            registry,
            "expr",
            codec,
        )?))),
        ExprType::IsNotFalse(msg) => Ok(Expr::IsNotFalse(Box::new(parse_required_expr(
            msg.expr.as_deref(),
            registry,
            "expr",
            codec,
        )?))),
        ExprType::IsNotUnknown(msg) => Ok(Expr::IsNotUnknown(Box::new(
            parse_required_expr(msg.expr.as_deref(), registry, "expr", codec)?,
        ))),
        ExprType::Between(between) => Ok(Expr::Between(Between::new(
            Box::new(parse_required_expr(
                between.expr.as_deref(),
                registry,
                "expr",
                codec,
            )?),
            between.negated,
            Box::new(parse_required_expr(
                between.low.as_deref(),
                registry,
                "expr",
                codec,
            )?),
            Box::new(parse_required_expr(
                between.high.as_deref(),
                registry,
                "expr",
                codec,
            )?),
        ))),
        ExprType::Like(like) => Ok(Expr::Like(Like::new(
            like.negated,
            Box::new(parse_required_expr(
                like.expr.as_deref(),
                registry,
                "expr",
                codec,
            )?),
            Box::new(parse_required_expr(
                like.pattern.as_deref(),
                registry,
                "pattern",
                codec,
            )?),
            parse_escape_char(&like.escape_char)?,
            false,
        ))),
        ExprType::Ilike(like) => Ok(Expr::Like(Like::new(
            like.negated,
            Box::new(parse_required_expr(
                like.expr.as_deref(),
                registry,
                "expr",
                codec,
            )?),
            Box::new(parse_required_expr(
                like.pattern.as_deref(),
                registry,
                "pattern",
                codec,
            )?),
            parse_escape_char(&like.escape_char)?,
            true,
        ))),
        ExprType::SimilarTo(like) => Ok(Expr::SimilarTo(Like::new(
            like.negated,
            Box::new(parse_required_expr(
                like.expr.as_deref(),
                registry,
                "expr",
                codec,
            )?),
            Box::new(parse_required_expr(
                like.pattern.as_deref(),
                registry,
                "pattern",
                codec,
            )?),
            parse_escape_char(&like.escape_char)?,
            false,
        ))),
        ExprType::Case(case) => {
            let when_then_expr = case
                .when_then_expr
                .iter()
                .map(|e| {
                    let when_expr = parse_required_expr(
                        e.when_expr.as_ref(),
                        registry,
                        "when_expr",
                        codec,
                    )?;
                    let then_expr = parse_required_expr(
                        e.then_expr.as_ref(),
                        registry,
                        "then_expr",
                        codec,
                    )?;
                    Ok((Box::new(when_expr), Box::new(then_expr)))
                })
                .collect::<Result<Vec<(Box<Expr>, Box<Expr>)>, Error>>()?;
            Ok(Expr::Case(Case::new(
                parse_optional_expr(case.expr.as_deref(), registry, codec)?.map(Box::new),
                when_then_expr,
                parse_optional_expr(case.else_expr.as_deref(), registry, codec)?
                    .map(Box::new),
            )))
        }
        ExprType::Cast(cast) => {
            let expr = Box::new(parse_required_expr(
                cast.expr.as_deref(),
                registry,
                "expr",
                codec,
            )?);
            let data_type = cast.arrow_type.as_ref().required("arrow_type")?;
            Ok(Expr::Cast(Cast::new(expr, data_type)))
        }
        ExprType::TryCast(cast) => {
            let expr = Box::new(parse_required_expr(
                cast.expr.as_deref(),
                registry,
                "expr",
                codec,
            )?);
            let data_type = cast.arrow_type.as_ref().required("arrow_type")?;
            Ok(Expr::TryCast(TryCast::new(expr, data_type)))
        }
        ExprType::Sort(sort) => Ok(Expr::Sort(Sort::new(
            Box::new(parse_required_expr(
                sort.expr.as_deref(),
                registry,
                "expr",
                codec,
            )?),
            sort.asc,
            sort.nulls_first,
        ))),
        ExprType::Negative(negative) => Ok(Expr::Negative(Box::new(
            parse_required_expr(negative.expr.as_deref(), registry, "expr", codec)?,
        ))),
        ExprType::Unnest(unnest) => {
            let exprs = unnest
                .exprs
                .iter()
                .map(|e| parse_expr(e, registry, codec))
                .collect::<Result<Vec<_>, _>>()?;
            Ok(Expr::Unnest(Unnest { exprs }))
        }
        ExprType::InList(in_list) => Ok(Expr::InList(InList::new(
            Box::new(parse_required_expr(
                in_list.expr.as_deref(),
                registry,
                "expr",
                codec,
            )?),
            in_list
                .list
                .iter()
                .map(|expr| parse_expr(expr, registry, codec))
                .collect::<Result<Vec<_>, _>>()?,
            in_list.negated,
        ))),
        ExprType::Wildcard(protobuf::Wildcard { qualifier }) => Ok(Expr::Wildcard {
            qualifier: if qualifier.is_empty() {
                None
            } else {
                Some(qualifier.clone())
            },
        }),
        ExprType::ScalarFunction(expr) => {
            let scalar_function = protobuf::ScalarFunction::try_from(expr.fun)
                .map_err(|_| Error::unknown("ScalarFunction", expr.fun))?;
            let args = &expr.args;

            match scalar_function {
                ScalarFunction::Unknown => Err(proto_error("Unknown scalar function")),
                ScalarFunction::Asinh => {
                    Ok(asinh(parse_expr(&args[0], registry, codec)?))
                }
                ScalarFunction::Acosh => {
                    Ok(acosh(parse_expr(&args[0], registry, codec)?))
                }
                ScalarFunction::Array => Ok(array(
                    args.to_owned()
                        .iter()
                        .map(|expr| parse_expr(expr, registry, codec))
                        .collect::<Result<Vec<_>, _>>()?,
                )),
                ScalarFunction::ArrayAppend => Ok(array_append(
                    parse_expr(&args[0], registry, codec)?,
                    parse_expr(&args[1], registry, codec)?,
                )),
                ScalarFunction::ArraySort => Ok(array_sort(
                    parse_expr(&args[0], registry, codec)?,
                    parse_expr(&args[1], registry, codec)?,
                    parse_expr(&args[2], registry, codec)?,
                )),
                ScalarFunction::ArrayPopFront => {
                    Ok(array_pop_front(parse_expr(&args[0], registry, codec)?))
                }
                ScalarFunction::ArrayPopBack => {
                    Ok(array_pop_back(parse_expr(&args[0], registry, codec)?))
                }
                ScalarFunction::ArrayPrepend => Ok(array_prepend(
                    parse_expr(&args[0], registry, codec)?,
                    parse_expr(&args[1], registry, codec)?,
                )),
                ScalarFunction::ArrayConcat => Ok(array_concat(
                    args.to_owned()
                        .iter()
                        .map(|expr| parse_expr(expr, registry, codec))
                        .collect::<Result<Vec<_>, _>>()?,
                )),
                ScalarFunction::ArrayExcept => Ok(array_except(
                    parse_expr(&args[0], registry, codec)?,
                    parse_expr(&args[1], registry, codec)?,
                )),
                ScalarFunction::ArrayIntersect => Ok(array_intersect(
                    parse_expr(&args[0], registry, codec)?,
                    parse_expr(&args[1], registry, codec)?,
                )),
                ScalarFunction::ArrayPosition => Ok(array_position(
                    parse_expr(&args[0], registry, codec)?,
                    parse_expr(&args[1], registry, codec)?,
                    parse_expr(&args[2], registry, codec)?,
                )),
                ScalarFunction::ArrayPositions => Ok(array_positions(
                    parse_expr(&args[0], registry, codec)?,
                    parse_expr(&args[1], registry, codec)?,
                )),
                ScalarFunction::ArrayRepeat => Ok(array_repeat(
                    parse_expr(&args[0], registry, codec)?,
                    parse_expr(&args[1], registry, codec)?,
                )),
                ScalarFunction::ArrayRemove => Ok(array_remove(
                    parse_expr(&args[0], registry, codec)?,
                    parse_expr(&args[1], registry, codec)?,
                )),
                ScalarFunction::ArrayRemoveN => Ok(array_remove_n(
                    parse_expr(&args[0], registry, codec)?,
                    parse_expr(&args[1], registry, codec)?,
                    parse_expr(&args[2], registry, codec)?,
                )),
                ScalarFunction::ArrayRemoveAll => Ok(array_remove_all(
                    parse_expr(&args[0], registry, codec)?,
                    parse_expr(&args[1], registry, codec)?,
                )),
                ScalarFunction::ArrayReplace => Ok(array_replace(
                    parse_expr(&args[0], registry, codec)?,
                    parse_expr(&args[1], registry, codec)?,
                    parse_expr(&args[2], registry, codec)?,
                )),
                ScalarFunction::ArrayReplaceN => Ok(array_replace_n(
                    parse_expr(&args[0], registry, codec)?,
                    parse_expr(&args[1], registry, codec)?,
                    parse_expr(&args[2], registry, codec)?,
                    parse_expr(&args[3], registry, codec)?,
                )),
                ScalarFunction::ArrayReplaceAll => Ok(array_replace_all(
                    parse_expr(&args[0], registry, codec)?,
                    parse_expr(&args[1], registry, codec)?,
                    parse_expr(&args[2], registry, codec)?,
                )),
                ScalarFunction::ArrayReverse => {
                    Ok(array_reverse(parse_expr(&args[0], registry, codec)?))
                }
                ScalarFunction::ArraySlice => Ok(array_slice(
                    parse_expr(&args[0], registry, codec)?,
                    parse_expr(&args[1], registry, codec)?,
                    parse_expr(&args[2], registry, codec)?,
                    parse_expr(&args[3], registry, codec)?,
                )),
                ScalarFunction::ArrayDistinct => {
                    Ok(array_distinct(parse_expr(&args[0], registry, codec)?))
                }
                ScalarFunction::ArrayElement => Ok(array_element(
                    parse_expr(&args[0], registry, codec)?,
                    parse_expr(&args[1], registry, codec)?,
                )),
                ScalarFunction::ArrayUnion => Ok(array_union(
                    parse_expr(&args[0], registry, codec)?,
                    parse_expr(&args[1], registry, codec)?,
                )),
                ScalarFunction::ArrayResize => Ok(array_resize(
                    parse_expr(&args[0], registry, codec)?,
                    parse_expr(&args[1], registry, codec)?,
                    parse_expr(&args[2], registry, codec)?,
                )),
                ScalarFunction::Sqrt => Ok(sqrt(parse_expr(&args[0], registry, codec)?)),
                ScalarFunction::Cbrt => Ok(cbrt(parse_expr(&args[0], registry, codec)?)),
                ScalarFunction::Sin => Ok(sin(parse_expr(&args[0], registry, codec)?)),
                ScalarFunction::Cos => Ok(cos(parse_expr(&args[0], registry, codec)?)),
                ScalarFunction::Tan => Ok(tan(parse_expr(&args[0], registry, codec)?)),
                ScalarFunction::Atan => Ok(atan(parse_expr(&args[0], registry, codec)?)),
                ScalarFunction::Sinh => Ok(sinh(parse_expr(&args[0], registry, codec)?)),
                ScalarFunction::Cosh => Ok(cosh(parse_expr(&args[0], registry, codec)?)),
                ScalarFunction::Tanh => Ok(tanh(parse_expr(&args[0], registry, codec)?)),
                ScalarFunction::Atanh => {
                    Ok(atanh(parse_expr(&args[0], registry, codec)?))
                }
                ScalarFunction::Exp => Ok(exp(parse_expr(&args[0], registry, codec)?)),
                ScalarFunction::Degrees => {
                    Ok(degrees(parse_expr(&args[0], registry, codec)?))
                }
                ScalarFunction::Radians => {
                    Ok(radians(parse_expr(&args[0], registry, codec)?))
                }
                ScalarFunction::Log2 => Ok(log2(parse_expr(&args[0], registry, codec)?)),
                ScalarFunction::Ln => Ok(ln(parse_expr(&args[0], registry, codec)?)),
                ScalarFunction::Log10 => {
                    Ok(log10(parse_expr(&args[0], registry, codec)?))
                }
                ScalarFunction::Floor => {
                    Ok(floor(parse_expr(&args[0], registry, codec)?))
                }
                ScalarFunction::Factorial => {
                    Ok(factorial(parse_expr(&args[0], registry, codec)?))
                }
                ScalarFunction::Ceil => Ok(ceil(parse_expr(&args[0], registry, codec)?)),
                ScalarFunction::Round => Ok(round(
                    args.to_owned()
                        .iter()
                        .map(|expr| parse_expr(expr, registry, codec))
                        .collect::<Result<Vec<_>, _>>()?,
                )),
                ScalarFunction::Trunc => Ok(trunc(
                    args.to_owned()
                        .iter()
                        .map(|expr| parse_expr(expr, registry, codec))
                        .collect::<Result<Vec<_>, _>>()?,
                )),
                ScalarFunction::Signum => {
                    Ok(signum(parse_expr(&args[0], registry, codec)?))
                }
                ScalarFunction::OctetLength => {
                    Ok(octet_length(parse_expr(&args[0], registry, codec)?))
                }
                ScalarFunction::Lower => {
                    Ok(lower(parse_expr(&args[0], registry, codec)?))
                }
                ScalarFunction::Upper => {
                    Ok(upper(parse_expr(&args[0], registry, codec)?))
                }
                ScalarFunction::Trim => Ok(trim(parse_expr(&args[0], registry, codec)?)),
                ScalarFunction::Ltrim => {
                    Ok(ltrim(parse_expr(&args[0], registry, codec)?))
                }
                ScalarFunction::Rtrim => {
                    Ok(rtrim(parse_expr(&args[0], registry, codec)?))
                }
                ScalarFunction::Sha224 => {
                    Ok(sha224(parse_expr(&args[0], registry, codec)?))
                }
                ScalarFunction::Sha256 => {
                    Ok(sha256(parse_expr(&args[0], registry, codec)?))
                }
                ScalarFunction::Sha384 => {
                    Ok(sha384(parse_expr(&args[0], registry, codec)?))
                }
                ScalarFunction::Sha512 => {
                    Ok(sha512(parse_expr(&args[0], registry, codec)?))
                }
                ScalarFunction::Md5 => Ok(md5(parse_expr(&args[0], registry, codec)?)),
                ScalarFunction::Digest => Ok(digest(
                    parse_expr(&args[0], registry, codec)?,
                    parse_expr(&args[1], registry, codec)?,
                )),
                ScalarFunction::Ascii => {
                    Ok(ascii(parse_expr(&args[0], registry, codec)?))
                }
                ScalarFunction::BitLength => {
                    Ok(bit_length(parse_expr(&args[0], registry, codec)?))
                }
                ScalarFunction::CharacterLength => {
                    Ok(character_length(parse_expr(&args[0], registry, codec)?))
                }
                ScalarFunction::Chr => Ok(chr(parse_expr(&args[0], registry, codec)?)),
                ScalarFunction::InitCap => {
                    Ok(initcap(parse_expr(&args[0], registry, codec)?))
                }
                ScalarFunction::Gcd => Ok(gcd(
                    parse_expr(&args[0], registry, codec)?,
                    parse_expr(&args[1], registry, codec)?,
                )),
                ScalarFunction::Lcm => Ok(lcm(
                    parse_expr(&args[0], registry, codec)?,
                    parse_expr(&args[1], registry, codec)?,
                )),
                ScalarFunction::Left => Ok(left(
                    parse_expr(&args[0], registry, codec)?,
                    parse_expr(&args[1], registry, codec)?,
                )),
                ScalarFunction::Random => Ok(random()),
                ScalarFunction::Uuid => Ok(uuid()),
                ScalarFunction::Repeat => Ok(repeat(
                    parse_expr(&args[0], registry, codec)?,
                    parse_expr(&args[1], registry, codec)?,
                )),
                ScalarFunction::Replace => Ok(replace(
                    parse_expr(&args[0], registry, codec)?,
                    parse_expr(&args[1], registry, codec)?,
                    parse_expr(&args[2], registry, codec)?,
                )),
                ScalarFunction::Reverse => {
                    Ok(reverse(parse_expr(&args[0], registry, codec)?))
                }
                ScalarFunction::Right => Ok(right(
                    parse_expr(&args[0], registry, codec)?,
                    parse_expr(&args[1], registry, codec)?,
                )),
                ScalarFunction::Concat => Ok(concat_expr(
                    args.to_owned()
                        .iter()
                        .map(|expr| parse_expr(expr, registry, codec))
                        .collect::<Result<Vec<_>, _>>()?,
                )),
                ScalarFunction::ConcatWithSeparator => Ok(concat_ws_expr(
                    args.to_owned()
                        .iter()
                        .map(|expr| parse_expr(expr, registry, codec))
                        .collect::<Result<Vec<_>, _>>()?,
                )),
                ScalarFunction::Lpad => Ok(lpad(
                    args.to_owned()
                        .iter()
                        .map(|expr| parse_expr(expr, registry, codec))
                        .collect::<Result<Vec<_>, _>>()?,
                )),
                ScalarFunction::Rpad => Ok(rpad(
                    args.to_owned()
                        .iter()
                        .map(|expr| parse_expr(expr, registry, codec))
                        .collect::<Result<Vec<_>, _>>()?,
                )),
                ScalarFunction::Btrim => Ok(btrim(
                    args.to_owned()
                        .iter()
                        .map(|expr| parse_expr(expr, registry, codec))
                        .collect::<Result<Vec<_>, _>>()?,
                )),
                ScalarFunction::SplitPart => Ok(split_part(
                    parse_expr(&args[0], registry, codec)?,
                    parse_expr(&args[1], registry, codec)?,
                    parse_expr(&args[2], registry, codec)?,
                )),
                ScalarFunction::StartsWith => Ok(starts_with(
                    parse_expr(&args[0], registry, codec)?,
                    parse_expr(&args[1], registry, codec)?,
                )),
                ScalarFunction::EndsWith => Ok(ends_with(
                    parse_expr(&args[0], registry, codec)?,
                    parse_expr(&args[1], registry, codec)?,
                )),
                ScalarFunction::Strpos => Ok(strpos(
                    parse_expr(&args[0], registry, codec)?,
                    parse_expr(&args[1], registry, codec)?,
                )),
                ScalarFunction::Substr => {
                    if args.len() > 2 {
                        assert_eq!(args.len(), 3);
                        Ok(substring(
                            parse_expr(&args[0], registry, codec)?,
                            parse_expr(&args[1], registry, codec)?,
                            parse_expr(&args[2], registry, codec)?,
                        ))
                    } else {
                        Ok(substr(
                            parse_expr(&args[0], registry, codec)?,
                            parse_expr(&args[1], registry, codec)?,
                        ))
                    }
                }
                ScalarFunction::Levenshtein => Ok(levenshtein(
                    parse_expr(&args[0], registry, codec)?,
                    parse_expr(&args[1], registry, codec)?,
                )),
                ScalarFunction::ToHex => {
                    Ok(to_hex(parse_expr(&args[0], registry, codec)?))
                }
                ScalarFunction::MakeDate => {
                    let args: Vec<_> = args
                        .iter()
                        .map(|expr| parse_expr(expr, registry, codec))
                        .collect::<std::result::Result<_, _>>()?;
                    Ok(Expr::ScalarFunction(expr::ScalarFunction::new(
                        BuiltinScalarFunction::MakeDate,
                        args,
                    )))
                }
                ScalarFunction::ToChar => {
                    let args: Vec<_> = args
                        .iter()
                        .map(|expr| parse_expr(expr, registry, codec))
                        .collect::<std::result::Result<_, _>>()?;
                    Ok(Expr::ScalarFunction(expr::ScalarFunction::new(
                        BuiltinScalarFunction::ToChar,
                        args,
                    )))
                }
                ScalarFunction::Now => Ok(now()),
                ScalarFunction::Translate => Ok(translate(
                    parse_expr(&args[0], registry, codec)?,
                    parse_expr(&args[1], registry, codec)?,
                    parse_expr(&args[2], registry, codec)?,
                )),
                ScalarFunction::Coalesce => Ok(coalesce(
                    args.to_owned()
                        .iter()
                        .map(|expr| parse_expr(expr, registry, codec))
                        .collect::<Result<Vec<_>, _>>()?,
                )),
                ScalarFunction::Pi => Ok(pi()),
                ScalarFunction::Power => Ok(power(
                    parse_expr(&args[0], registry, codec)?,
                    parse_expr(&args[1], registry, codec)?,
                )),
                ScalarFunction::Log => Ok(log(
                    parse_expr(&args[0], registry, codec)?,
                    parse_expr(&args[1], registry, codec)?,
                )),
                ScalarFunction::FromUnixtime => {
                    Ok(from_unixtime(parse_expr(&args[0], registry, codec)?))
                }
                ScalarFunction::Atan2 => Ok(atan2(
                    parse_expr(&args[0], registry, codec)?,
                    parse_expr(&args[1], registry, codec)?,
                )),
                ScalarFunction::CurrentDate => Ok(current_date()),
                ScalarFunction::CurrentTime => Ok(current_time()),
                ScalarFunction::Cot => Ok(cot(parse_expr(&args[0], registry, codec)?)),
                ScalarFunction::Nanvl => Ok(nanvl(
                    parse_expr(&args[0], registry, codec)?,
                    parse_expr(&args[1], registry, codec)?,
                )),
                ScalarFunction::Iszero => {
                    Ok(iszero(parse_expr(&args[0], registry, codec)?))
                }
                ScalarFunction::ArrowTypeof => {
                    Ok(arrow_typeof(parse_expr(&args[0], registry, codec)?))
                }
                ScalarFunction::Flatten => {
                    Ok(flatten(parse_expr(&args[0], registry, codec)?))
                }
                ScalarFunction::StringToArray => Ok(string_to_array(
                    parse_expr(&args[0], registry, codec)?,
                    parse_expr(&args[1], registry, codec)?,
                    parse_expr(&args[2], registry, codec)?,
                )),
                ScalarFunction::OverLay => Ok(overlay(
                    args.to_owned()
                        .iter()
                        .map(|expr| parse_expr(expr, registry, codec))
                        .collect::<Result<Vec<_>, _>>()?,
                )),
                ScalarFunction::SubstrIndex => Ok(substr_index(
                    parse_expr(&args[0], registry, codec)?,
                    parse_expr(&args[1], registry, codec)?,
                    parse_expr(&args[2], registry, codec)?,
                )),
                ScalarFunction::FindInSet => Ok(find_in_set(
                    parse_expr(&args[0], registry, codec)?,
                    parse_expr(&args[1], registry, codec)?,
                )),
                ScalarFunction::StructFun => {
                    Ok(struct_fun(parse_expr(&args[0], registry, codec)?))
                }
            }
        }
        ExprType::ScalarUdfExpr(protobuf::ScalarUdfExprNode {
            fun_name,
            args,
            fun_definition,
        }) => {
            let scalar_fn = match fun_definition {
                Some(buf) => codec.try_decode_udf(fun_name, buf)?,
                None => registry.udf(fun_name.as_str())?,
            };
            Ok(Expr::ScalarFunction(expr::ScalarFunction::new_udf(
                scalar_fn,
                args.iter()
                    .map(|expr| parse_expr(expr, registry, codec))
                    .collect::<Result<Vec<_>, Error>>()?,
            )))
        }
        ExprType::AggregateUdfExpr(pb) => {
            let agg_fn = registry.udaf(pb.fun_name.as_str())?;

            Ok(Expr::AggregateFunction(expr::AggregateFunction::new_udf(
                agg_fn,
                pb.args
                    .iter()
                    .map(|expr| parse_expr(expr, registry, codec))
                    .collect::<Result<Vec<_>, Error>>()?,
                false,
                parse_optional_expr(pb.filter.as_deref(), registry, codec)?.map(Box::new),
                parse_vec_expr(&pb.order_by, registry, codec)?,
            )))
        }

        ExprType::GroupingSet(GroupingSetNode { expr }) => {
            Ok(Expr::GroupingSet(GroupingSets(
                expr.iter()
                    .map(|expr_list| {
                        expr_list
                            .expr
                            .iter()
                            .map(|expr| parse_expr(expr, registry, codec))
                            .collect::<Result<Vec<_>, Error>>()
                    })
                    .collect::<Result<Vec<_>, Error>>()?,
            )))
        }
        ExprType::Cube(CubeNode { expr }) => Ok(Expr::GroupingSet(GroupingSet::Cube(
            expr.iter()
                .map(|expr| parse_expr(expr, registry, codec))
                .collect::<Result<Vec<_>, Error>>()?,
        ))),
        ExprType::Rollup(RollupNode { expr }) => {
            Ok(Expr::GroupingSet(GroupingSet::Rollup(
                expr.iter()
                    .map(|expr| parse_expr(expr, registry, codec))
                    .collect::<Result<Vec<_>, Error>>()?,
            )))
        }
        ExprType::Placeholder(PlaceholderNode { id, data_type }) => match data_type {
            None => Ok(Expr::Placeholder(Placeholder::new(id.clone(), None))),
            Some(data_type) => Ok(Expr::Placeholder(Placeholder::new(
                id.clone(),
                Some(data_type.try_into()?),
            ))),
        },
    }
}

/// Parse an optional escape_char for Like, ILike, SimilarTo
fn parse_escape_char(s: &str) -> Result<Option<char>> {
    match s.len() {
        0 => Ok(None),
        1 => Ok(s.chars().next()),
        _ => internal_err!("Invalid length for escape char"),
    }
}

// panic here because no better way to convert from Vec to Array
fn vec_to_array<T, const N: usize>(v: Vec<T>) -> [T; N] {
    v.try_into().unwrap_or_else(|v: Vec<T>| {
        panic!("Expected a Vec of length {} but it was {}", N, v.len())
    })
}

pub fn from_proto_binary_op(op: &str) -> Result<Operator, Error> {
    match op {
        "And" => Ok(Operator::And),
        "Or" => Ok(Operator::Or),
        "Eq" => Ok(Operator::Eq),
        "NotEq" => Ok(Operator::NotEq),
        "LtEq" => Ok(Operator::LtEq),
        "Lt" => Ok(Operator::Lt),
        "Gt" => Ok(Operator::Gt),
        "GtEq" => Ok(Operator::GtEq),
        "Plus" => Ok(Operator::Plus),
        "Minus" => Ok(Operator::Minus),
        "Multiply" => Ok(Operator::Multiply),
        "Divide" => Ok(Operator::Divide),
        "Modulo" => Ok(Operator::Modulo),
        "IsDistinctFrom" => Ok(Operator::IsDistinctFrom),
        "IsNotDistinctFrom" => Ok(Operator::IsNotDistinctFrom),
        "BitwiseAnd" => Ok(Operator::BitwiseAnd),
        "BitwiseOr" => Ok(Operator::BitwiseOr),
        "BitwiseXor" => Ok(Operator::BitwiseXor),
        "BitwiseShiftLeft" => Ok(Operator::BitwiseShiftLeft),
        "BitwiseShiftRight" => Ok(Operator::BitwiseShiftRight),
        "RegexIMatch" => Ok(Operator::RegexIMatch),
        "RegexMatch" => Ok(Operator::RegexMatch),
        "RegexNotIMatch" => Ok(Operator::RegexNotIMatch),
        "RegexNotMatch" => Ok(Operator::RegexNotMatch),
        "StringConcat" => Ok(Operator::StringConcat),
        "AtArrow" => Ok(Operator::AtArrow),
        "ArrowAt" => Ok(Operator::ArrowAt),
        other => Err(proto_error(format!(
            "Unsupported binary operator '{other:?}'"
        ))),
    }
}

fn parse_vec_expr(
    p: &[protobuf::LogicalExprNode],
    registry: &dyn FunctionRegistry,
    codec: &dyn LogicalExtensionCodec,
) -> Result<Option<Vec<Expr>>, Error> {
    let res = p
        .iter()
        .map(|elem| {
            parse_expr(elem, registry, codec).map_err(|e| plan_datafusion_err!("{}", e))
        })
        .collect::<Result<Vec<_>>>()?;
    // Convert empty vector to None.
    Ok((!res.is_empty()).then_some(res))
}

fn parse_optional_expr(
    p: Option<&protobuf::LogicalExprNode>,
    registry: &dyn FunctionRegistry,
    codec: &dyn LogicalExtensionCodec,
) -> Result<Option<Expr>, Error> {
    match p {
        Some(expr) => parse_expr(expr, registry, codec).map(Some),
        None => Ok(None),
    }
}

fn parse_required_expr(
    p: Option<&protobuf::LogicalExprNode>,
    registry: &dyn FunctionRegistry,
    field: impl Into<String>,
    codec: &dyn LogicalExtensionCodec,
) -> Result<Expr, Error> {
    match p {
        Some(expr) => parse_expr(expr, registry, codec),
        None => Err(Error::required(field)),
    }
}

fn proto_error<S: Into<String>>(message: S) -> Error {
    Error::General(message.into())
}<|MERGE_RESOLUTION|>--- conflicted
+++ resolved
@@ -47,25 +47,14 @@
 use datafusion_expr::expr::Unnest;
 use datafusion_expr::window_frame::{check_window_frame, regularize_window_order_by};
 use datafusion_expr::{
-<<<<<<< HEAD
-    acosh, array, array_append, array_concat, array_distinct, array_element, array_empty,
-    array_except, array_has, array_has_all, array_has_any, array_intersect, array_length,
-    array_pop_back, array_pop_front, array_position, array_positions, array_prepend,
-    array_remove, array_remove_all, array_remove_n, array_repeat, array_replace,
-    array_replace_all, array_replace_n, array_resize, array_slice, array_sort,
-    array_union, arrow_typeof, ascii, asinh, atan, atan2, atanh, bit_length, btrim, cbrt,
-    ceil, character_length, chr, coalesce, concat_expr, concat_ws_expr, cos, cosh, cot,
-    current_date, current_time, degrees, digest, ends_with, exp,
-=======
     acosh, array, array_append, array_concat, array_distinct, array_element,
     array_except, array_intersect, array_pop_back, array_pop_front, array_position,
     array_positions, array_prepend, array_remove, array_remove_all, array_remove_n,
     array_repeat, array_replace, array_replace_all, array_replace_n, array_resize,
     array_slice, array_sort, array_union, arrow_typeof, ascii, asinh, atan, atan2, atanh,
     bit_length, btrim, cbrt, ceil, character_length, chr, coalesce, concat_expr,
-    concat_ws_expr, cos, cosh, cot, current_date, current_time, date_bin, date_part,
-    date_trunc, degrees, digest, ends_with, exp,
->>>>>>> afd0f90f
+    concat_ws_expr, cos, cosh, cot, current_date, current_time, degrees, digest,
+    ends_with, exp,
     expr::{self, InList, Sort, WindowFunction},
     factorial, find_in_set, flatten, floor, from_unixtime, gcd, initcap, iszero, lcm,
     left, levenshtein, ln, log, log10, log2,
