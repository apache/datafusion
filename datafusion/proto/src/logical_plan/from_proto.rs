// Licensed to the Apache Software Foundation (ASF) under one
// or more contributor license agreements.  See the NOTICE file
// distributed with this work for additional information
// regarding copyright ownership.  The ASF licenses this file
// to you under the Apache License, Version 2.0 (the
// "License"); you may not use this file except in compliance
// with the License.  You may obtain a copy of the License at
//
//   http://www.apache.org/licenses/LICENSE-2.0
//
// Unless required by applicable law or agreed to in writing,
// software distributed under the License is distributed on an
// "AS IS" BASIS, WITHOUT WARRANTIES OR CONDITIONS OF ANY
// KIND, either express or implied.  See the License for the
// specific language governing permissions and limitations
// under the License.

use std::sync::Arc;

use datafusion::execution::registry::FunctionRegistry;
use datafusion_common::{
    exec_datafusion_err, internal_err, plan_datafusion_err, RecursionUnnestOption,
    Result, ScalarValue, TableReference, UnnestOptions,
};
use datafusion_expr::expr::{Alias, Placeholder, Sort};
use datafusion_expr::expr::{Unnest, WildcardOptions};
use datafusion_expr::ExprFunctionExt;
use datafusion_expr::{
    expr::{self, InList, WindowFunction},
    logical_plan::{PlanType, StringifiedPlan},
    Between, BinaryExpr, BuiltInWindowFunction, Case, Cast, Expr, GroupingSet,
    GroupingSet::GroupingSets,
    JoinConstraint, JoinType, Like, Operator, TryCast, WindowFrame, WindowFrameBound,
    WindowFrameUnits,
};
use datafusion_proto_common::{from_proto::FromOptionalField, FromProtoError as Error};

use crate::protobuf::plan_type::PlanTypeEnum::{
    FinalPhysicalPlanWithSchema, InitialPhysicalPlanWithSchema,
};
use crate::protobuf::{
    self,
    plan_type::PlanTypeEnum::{
        AnalyzedLogicalPlan, FinalAnalyzedLogicalPlan, FinalLogicalPlan,
        FinalPhysicalPlan, FinalPhysicalPlanWithStats, InitialLogicalPlan,
        InitialPhysicalPlan, InitialPhysicalPlanWithStats, OptimizedLogicalPlan,
        OptimizedPhysicalPlan,
    },
    AnalyzedLogicalPlanType, CubeNode, GroupingSetNode, OptimizedLogicalPlanType,
    OptimizedPhysicalPlanType, PlaceholderNode, RollupNode,
};

use super::LogicalExtensionCodec;

impl From<&protobuf::UnnestOptions> for UnnestOptions {
    fn from(opts: &protobuf::UnnestOptions) -> Self {
        Self {
            preserve_nulls: opts.preserve_nulls,
            recursions: opts
                .recursions
                .iter()
                .map(|r| RecursionUnnestOption {
                    input_column: r.input_column.as_ref().unwrap().into(),
                    output_column: r.output_column.as_ref().unwrap().into(),
                    depth: r.depth as usize,
                })
                .collect::<Vec<_>>(),
        }
    }
}

impl From<protobuf::WindowFrameUnits> for WindowFrameUnits {
    fn from(units: protobuf::WindowFrameUnits) -> Self {
        match units {
            protobuf::WindowFrameUnits::Rows => Self::Rows,
            protobuf::WindowFrameUnits::Range => Self::Range,
            protobuf::WindowFrameUnits::Groups => Self::Groups,
        }
    }
}

impl TryFrom<protobuf::TableReference> for TableReference {
    type Error = Error;

    fn try_from(value: protobuf::TableReference) -> Result<Self, Self::Error> {
        use protobuf::table_reference::TableReferenceEnum;
        let table_reference_enum = value
            .table_reference_enum
            .ok_or_else(|| Error::required("table_reference_enum"))?;

        match table_reference_enum {
            TableReferenceEnum::Bare(protobuf::BareTableReference { table }) => {
                Ok(TableReference::bare(table))
            }
            TableReferenceEnum::Partial(protobuf::PartialTableReference {
                schema,
                table,
            }) => Ok(TableReference::partial(schema, table)),
            TableReferenceEnum::Full(protobuf::FullTableReference {
                catalog,
                schema,
                table,
            }) => Ok(TableReference::full(catalog, schema, table)),
        }
    }
}

impl From<&protobuf::StringifiedPlan> for StringifiedPlan {
    fn from(stringified_plan: &protobuf::StringifiedPlan) -> Self {
        Self {
            plan_type: match stringified_plan
                .plan_type
                .as_ref()
                .and_then(|pt| pt.plan_type_enum.as_ref())
                .unwrap_or_else(|| {
                    panic!(
                        "Cannot create protobuf::StringifiedPlan from {stringified_plan:?}"
                    )
                }) {
                InitialLogicalPlan(_) => PlanType::InitialLogicalPlan,
                AnalyzedLogicalPlan(AnalyzedLogicalPlanType { analyzer_name }) => {
                    PlanType::AnalyzedLogicalPlan {
                        analyzer_name:analyzer_name.clone()
                    }
                }
                FinalAnalyzedLogicalPlan(_) => PlanType::FinalAnalyzedLogicalPlan,
                OptimizedLogicalPlan(OptimizedLogicalPlanType { optimizer_name }) => {
                    PlanType::OptimizedLogicalPlan {
                        optimizer_name: optimizer_name.clone(),
                    }
                }
                FinalLogicalPlan(_) => PlanType::FinalLogicalPlan,
                InitialPhysicalPlan(_) => PlanType::InitialPhysicalPlan,
                InitialPhysicalPlanWithStats(_) => PlanType::InitialPhysicalPlanWithStats,
                InitialPhysicalPlanWithSchema(_) => PlanType::InitialPhysicalPlanWithSchema,
                OptimizedPhysicalPlan(OptimizedPhysicalPlanType { optimizer_name }) => {
                    PlanType::OptimizedPhysicalPlan {
                        optimizer_name: optimizer_name.clone(),
                    }
                }
                FinalPhysicalPlan(_) => PlanType::FinalPhysicalPlan,
                FinalPhysicalPlanWithStats(_) => PlanType::FinalPhysicalPlanWithStats,
                FinalPhysicalPlanWithSchema(_) => PlanType::FinalPhysicalPlanWithSchema,
            },
            plan: Arc::new(stringified_plan.plan.clone()),
        }
    }
}

impl From<protobuf::BuiltInWindowFunction> for BuiltInWindowFunction {
    fn from(built_in_function: protobuf::BuiltInWindowFunction) -> Self {
        match built_in_function {
            protobuf::BuiltInWindowFunction::Unspecified => todo!(),
            protobuf::BuiltInWindowFunction::FirstValue => Self::FirstValue,
<<<<<<< HEAD
            protobuf::BuiltInWindowFunction::CumeDist => Self::CumeDist,
=======
            protobuf::BuiltInWindowFunction::Ntile => Self::Ntile,
>>>>>>> 7a40344a
            protobuf::BuiltInWindowFunction::NthValue => Self::NthValue,
            protobuf::BuiltInWindowFunction::LastValue => Self::LastValue,
        }
    }
}

impl TryFrom<protobuf::WindowFrame> for WindowFrame {
    type Error = Error;

    fn try_from(window: protobuf::WindowFrame) -> Result<Self, Self::Error> {
        let units = protobuf::WindowFrameUnits::try_from(window.window_frame_units)
            .map_err(|_| Error::unknown("WindowFrameUnits", window.window_frame_units))?
            .into();
        let start_bound = window.start_bound.required("start_bound")?;
        let end_bound = window
            .end_bound
            .map(|end_bound| match end_bound {
                protobuf::window_frame::EndBound::Bound(end_bound) => {
                    end_bound.try_into()
                }
            })
            .transpose()?
            .unwrap_or(WindowFrameBound::CurrentRow);
        Ok(WindowFrame::new_bounds(units, start_bound, end_bound))
    }
}

impl TryFrom<protobuf::WindowFrameBound> for WindowFrameBound {
    type Error = Error;

    fn try_from(bound: protobuf::WindowFrameBound) -> Result<Self, Self::Error> {
        let bound_type =
            protobuf::WindowFrameBoundType::try_from(bound.window_frame_bound_type)
                .map_err(|_| {
                    Error::unknown("WindowFrameBoundType", bound.window_frame_bound_type)
                })?;
        match bound_type {
            protobuf::WindowFrameBoundType::CurrentRow => Ok(Self::CurrentRow),
            protobuf::WindowFrameBoundType::Preceding => match bound.bound_value {
                Some(x) => Ok(Self::Preceding(ScalarValue::try_from(&x)?)),
                None => Ok(Self::Preceding(ScalarValue::UInt64(None))),
            },
            protobuf::WindowFrameBoundType::Following => match bound.bound_value {
                Some(x) => Ok(Self::Following(ScalarValue::try_from(&x)?)),
                None => Ok(Self::Following(ScalarValue::UInt64(None))),
            },
        }
    }
}

impl From<protobuf::JoinType> for JoinType {
    fn from(t: protobuf::JoinType) -> Self {
        match t {
            protobuf::JoinType::Inner => JoinType::Inner,
            protobuf::JoinType::Left => JoinType::Left,
            protobuf::JoinType::Right => JoinType::Right,
            protobuf::JoinType::Full => JoinType::Full,
            protobuf::JoinType::Leftsemi => JoinType::LeftSemi,
            protobuf::JoinType::Rightsemi => JoinType::RightSemi,
            protobuf::JoinType::Leftanti => JoinType::LeftAnti,
            protobuf::JoinType::Rightanti => JoinType::RightAnti,
        }
    }
}

impl From<protobuf::JoinConstraint> for JoinConstraint {
    fn from(t: protobuf::JoinConstraint) -> Self {
        match t {
            protobuf::JoinConstraint::On => JoinConstraint::On,
            protobuf::JoinConstraint::Using => JoinConstraint::Using,
        }
    }
}

pub fn parse_expr(
    proto: &protobuf::LogicalExprNode,
    registry: &dyn FunctionRegistry,
    codec: &dyn LogicalExtensionCodec,
) -> Result<Expr, Error> {
    use protobuf::{logical_expr_node::ExprType, window_expr_node};

    let expr_type = proto
        .expr_type
        .as_ref()
        .ok_or_else(|| Error::required("expr_type"))?;

    match expr_type {
        ExprType::BinaryExpr(binary_expr) => {
            let op = from_proto_binary_op(&binary_expr.op)?;
            let operands = parse_exprs(&binary_expr.operands, registry, codec)?;

            if operands.len() < 2 {
                return Err(proto_error(
                    "A binary expression must always have at least 2 operands",
                ));
            }

            // Reduce the linearized operands (ordered by left innermost to right
            // outermost) into a single expression tree.
            Ok(operands
                .into_iter()
                .reduce(|left, right| {
                    Expr::BinaryExpr(BinaryExpr::new(Box::new(left), op, Box::new(right)))
                })
                .expect("Binary expression could not be reduced to a single expression."))
        }
        ExprType::Column(column) => Ok(Expr::Column(column.into())),
        ExprType::Literal(literal) => {
            let scalar_value: ScalarValue = literal.try_into()?;
            Ok(Expr::Literal(scalar_value))
        }
        ExprType::WindowExpr(expr) => {
            let window_function = expr
                .window_function
                .as_ref()
                .ok_or_else(|| Error::required("window_function"))?;
            let partition_by = parse_exprs(&expr.partition_by, registry, codec)?;
            let mut order_by = parse_sorts(&expr.order_by, registry, codec)?;
            let window_frame = expr
                .window_frame
                .as_ref()
                .map::<Result<WindowFrame, _>, _>(|window_frame| {
                    let window_frame: WindowFrame = window_frame.clone().try_into()?;
                    window_frame
                        .regularize_order_bys(&mut order_by)
                        .map(|_| window_frame)
                })
                .transpose()?
                .ok_or_else(|| {
                    exec_datafusion_err!("missing window frame during deserialization")
                })?;

            // TODO: support proto for null treatment
            match window_function {
                window_expr_node::WindowFunction::BuiltInFunction(i) => {
                    let built_in_function = protobuf::BuiltInWindowFunction::try_from(*i)
                        .map_err(|_| Error::unknown("BuiltInWindowFunction", *i))?
                        .into();

                    let args = parse_exprs(&expr.exprs, registry, codec)?;

                    Expr::WindowFunction(WindowFunction::new(
                        expr::WindowFunctionDefinition::BuiltInWindowFunction(
                            built_in_function,
                        ),
                        args,
                    ))
                    .partition_by(partition_by)
                    .order_by(order_by)
                    .window_frame(window_frame)
                    .build()
                    .map_err(Error::DataFusionError)
                }
                window_expr_node::WindowFunction::Udaf(udaf_name) => {
                    let udaf_function = match &expr.fun_definition {
                        Some(buf) => codec.try_decode_udaf(udaf_name, buf)?,
                        None => registry.udaf(udaf_name)?,
                    };

                    let args = parse_exprs(&expr.exprs, registry, codec)?;
                    Expr::WindowFunction(WindowFunction::new(
                        expr::WindowFunctionDefinition::AggregateUDF(udaf_function),
                        args,
                    ))
                    .partition_by(partition_by)
                    .order_by(order_by)
                    .window_frame(window_frame)
                    .build()
                    .map_err(Error::DataFusionError)
                }
                window_expr_node::WindowFunction::Udwf(udwf_name) => {
                    let udwf_function = match &expr.fun_definition {
                        Some(buf) => codec.try_decode_udwf(udwf_name, buf)?,
                        None => registry.udwf(udwf_name)?,
                    };

                    let args = parse_exprs(&expr.exprs, registry, codec)?;
                    Expr::WindowFunction(WindowFunction::new(
                        expr::WindowFunctionDefinition::WindowUDF(udwf_function),
                        args,
                    ))
                    .partition_by(partition_by)
                    .order_by(order_by)
                    .window_frame(window_frame)
                    .build()
                    .map_err(Error::DataFusionError)
                }
            }
        }
        ExprType::Alias(alias) => Ok(Expr::Alias(Alias::new(
            parse_required_expr(alias.expr.as_deref(), registry, "expr", codec)?,
            alias
                .relation
                .first()
                .map(|r| TableReference::try_from(r.clone()))
                .transpose()?,
            alias.alias.clone(),
        ))),
        ExprType::IsNullExpr(is_null) => Ok(Expr::IsNull(Box::new(parse_required_expr(
            is_null.expr.as_deref(),
            registry,
            "expr",
            codec,
        )?))),
        ExprType::IsNotNullExpr(is_not_null) => Ok(Expr::IsNotNull(Box::new(
            parse_required_expr(is_not_null.expr.as_deref(), registry, "expr", codec)?,
        ))),
        ExprType::NotExpr(not) => Ok(Expr::Not(Box::new(parse_required_expr(
            not.expr.as_deref(),
            registry,
            "expr",
            codec,
        )?))),
        ExprType::IsTrue(msg) => Ok(Expr::IsTrue(Box::new(parse_required_expr(
            msg.expr.as_deref(),
            registry,
            "expr",
            codec,
        )?))),
        ExprType::IsFalse(msg) => Ok(Expr::IsFalse(Box::new(parse_required_expr(
            msg.expr.as_deref(),
            registry,
            "expr",
            codec,
        )?))),
        ExprType::IsUnknown(msg) => Ok(Expr::IsUnknown(Box::new(parse_required_expr(
            msg.expr.as_deref(),
            registry,
            "expr",
            codec,
        )?))),
        ExprType::IsNotTrue(msg) => Ok(Expr::IsNotTrue(Box::new(parse_required_expr(
            msg.expr.as_deref(),
            registry,
            "expr",
            codec,
        )?))),
        ExprType::IsNotFalse(msg) => Ok(Expr::IsNotFalse(Box::new(parse_required_expr(
            msg.expr.as_deref(),
            registry,
            "expr",
            codec,
        )?))),
        ExprType::IsNotUnknown(msg) => Ok(Expr::IsNotUnknown(Box::new(
            parse_required_expr(msg.expr.as_deref(), registry, "expr", codec)?,
        ))),
        ExprType::Between(between) => Ok(Expr::Between(Between::new(
            Box::new(parse_required_expr(
                between.expr.as_deref(),
                registry,
                "expr",
                codec,
            )?),
            between.negated,
            Box::new(parse_required_expr(
                between.low.as_deref(),
                registry,
                "expr",
                codec,
            )?),
            Box::new(parse_required_expr(
                between.high.as_deref(),
                registry,
                "expr",
                codec,
            )?),
        ))),
        ExprType::Like(like) => Ok(Expr::Like(Like::new(
            like.negated,
            Box::new(parse_required_expr(
                like.expr.as_deref(),
                registry,
                "expr",
                codec,
            )?),
            Box::new(parse_required_expr(
                like.pattern.as_deref(),
                registry,
                "pattern",
                codec,
            )?),
            parse_escape_char(&like.escape_char)?,
            false,
        ))),
        ExprType::Ilike(like) => Ok(Expr::Like(Like::new(
            like.negated,
            Box::new(parse_required_expr(
                like.expr.as_deref(),
                registry,
                "expr",
                codec,
            )?),
            Box::new(parse_required_expr(
                like.pattern.as_deref(),
                registry,
                "pattern",
                codec,
            )?),
            parse_escape_char(&like.escape_char)?,
            true,
        ))),
        ExprType::SimilarTo(like) => Ok(Expr::SimilarTo(Like::new(
            like.negated,
            Box::new(parse_required_expr(
                like.expr.as_deref(),
                registry,
                "expr",
                codec,
            )?),
            Box::new(parse_required_expr(
                like.pattern.as_deref(),
                registry,
                "pattern",
                codec,
            )?),
            parse_escape_char(&like.escape_char)?,
            false,
        ))),
        ExprType::Case(case) => {
            let when_then_expr = case
                .when_then_expr
                .iter()
                .map(|e| {
                    let when_expr = parse_required_expr(
                        e.when_expr.as_ref(),
                        registry,
                        "when_expr",
                        codec,
                    )?;
                    let then_expr = parse_required_expr(
                        e.then_expr.as_ref(),
                        registry,
                        "then_expr",
                        codec,
                    )?;
                    Ok((Box::new(when_expr), Box::new(then_expr)))
                })
                .collect::<Result<Vec<(Box<Expr>, Box<Expr>)>, Error>>()?;
            Ok(Expr::Case(Case::new(
                parse_optional_expr(case.expr.as_deref(), registry, codec)?.map(Box::new),
                when_then_expr,
                parse_optional_expr(case.else_expr.as_deref(), registry, codec)?
                    .map(Box::new),
            )))
        }
        ExprType::Cast(cast) => {
            let expr = Box::new(parse_required_expr(
                cast.expr.as_deref(),
                registry,
                "expr",
                codec,
            )?);
            let data_type = cast.arrow_type.as_ref().required("arrow_type")?;
            Ok(Expr::Cast(Cast::new(expr, data_type)))
        }
        ExprType::TryCast(cast) => {
            let expr = Box::new(parse_required_expr(
                cast.expr.as_deref(),
                registry,
                "expr",
                codec,
            )?);
            let data_type = cast.arrow_type.as_ref().required("arrow_type")?;
            Ok(Expr::TryCast(TryCast::new(expr, data_type)))
        }
        ExprType::Negative(negative) => Ok(Expr::Negative(Box::new(
            parse_required_expr(negative.expr.as_deref(), registry, "expr", codec)?,
        ))),
        ExprType::Unnest(unnest) => {
            let mut exprs = parse_exprs(&unnest.exprs, registry, codec)?;
            if exprs.len() != 1 {
                return Err(proto_error("Unnest must have exactly one expression"));
            }
            Ok(Expr::Unnest(Unnest::new(exprs.swap_remove(0))))
        }
        ExprType::InList(in_list) => Ok(Expr::InList(InList::new(
            Box::new(parse_required_expr(
                in_list.expr.as_deref(),
                registry,
                "expr",
                codec,
            )?),
            parse_exprs(&in_list.list, registry, codec)?,
            in_list.negated,
        ))),
        ExprType::Wildcard(protobuf::Wildcard { qualifier }) => {
            let qualifier = qualifier.to_owned().map(|x| x.try_into()).transpose()?;
            Ok(Expr::Wildcard {
                qualifier,
                options: WildcardOptions::default(),
            })
        }
        ExprType::ScalarUdfExpr(protobuf::ScalarUdfExprNode {
            fun_name,
            args,
            fun_definition,
        }) => {
            let scalar_fn = match fun_definition {
                Some(buf) => codec.try_decode_udf(fun_name, buf)?,
                None => registry.udf(fun_name.as_str())?,
            };
            Ok(Expr::ScalarFunction(expr::ScalarFunction::new_udf(
                scalar_fn,
                parse_exprs(args, registry, codec)?,
            )))
        }
        ExprType::AggregateUdfExpr(pb) => {
            let agg_fn = match &pb.fun_definition {
                Some(buf) => codec.try_decode_udaf(&pb.fun_name, buf)?,
                None => registry.udaf(&pb.fun_name)?,
            };

            Ok(Expr::AggregateFunction(expr::AggregateFunction::new_udf(
                agg_fn,
                parse_exprs(&pb.args, registry, codec)?,
                pb.distinct,
                parse_optional_expr(pb.filter.as_deref(), registry, codec)?.map(Box::new),
                match pb.order_by.len() {
                    0 => None,
                    _ => Some(parse_sorts(&pb.order_by, registry, codec)?),
                },
                None,
            )))
        }

        ExprType::GroupingSet(GroupingSetNode { expr }) => {
            Ok(Expr::GroupingSet(GroupingSets(
                expr.iter()
                    .map(|expr_list| parse_exprs(&expr_list.expr, registry, codec))
                    .collect::<Result<Vec<_>, Error>>()?,
            )))
        }
        ExprType::Cube(CubeNode { expr }) => Ok(Expr::GroupingSet(GroupingSet::Cube(
            parse_exprs(expr, registry, codec)?,
        ))),
        ExprType::Rollup(RollupNode { expr }) => Ok(Expr::GroupingSet(
            GroupingSet::Rollup(parse_exprs(expr, registry, codec)?),
        )),
        ExprType::Placeholder(PlaceholderNode { id, data_type }) => match data_type {
            None => Ok(Expr::Placeholder(Placeholder::new(id.clone(), None))),
            Some(data_type) => Ok(Expr::Placeholder(Placeholder::new(
                id.clone(),
                Some(data_type.try_into()?),
            ))),
        },
    }
}

/// Parse a vector of `protobuf::LogicalExprNode`s.
pub fn parse_exprs<'a, I>(
    protos: I,
    registry: &dyn FunctionRegistry,
    codec: &dyn LogicalExtensionCodec,
) -> Result<Vec<Expr>, Error>
where
    I: IntoIterator<Item = &'a protobuf::LogicalExprNode>,
{
    let res = protos
        .into_iter()
        .map(|elem| {
            parse_expr(elem, registry, codec).map_err(|e| plan_datafusion_err!("{}", e))
        })
        .collect::<Result<Vec<_>>>()?;
    Ok(res)
}

pub fn parse_sorts<'a, I>(
    protos: I,
    registry: &dyn FunctionRegistry,
    codec: &dyn LogicalExtensionCodec,
) -> Result<Vec<Sort>, Error>
where
    I: IntoIterator<Item = &'a protobuf::SortExprNode>,
{
    protos
        .into_iter()
        .map(|sort| parse_sort(sort, registry, codec))
        .collect::<Result<Vec<Sort>, Error>>()
}

pub fn parse_sort(
    sort: &protobuf::SortExprNode,
    registry: &dyn FunctionRegistry,
    codec: &dyn LogicalExtensionCodec,
) -> Result<Sort, Error> {
    Ok(Sort::new(
        parse_required_expr(sort.expr.as_ref(), registry, "expr", codec)?,
        sort.asc,
        sort.nulls_first,
    ))
}

/// Parse an optional escape_char for Like, ILike, SimilarTo
fn parse_escape_char(s: &str) -> Result<Option<char>> {
    match s.len() {
        0 => Ok(None),
        1 => Ok(s.chars().next()),
        _ => internal_err!("Invalid length for escape char"),
    }
}

pub fn from_proto_binary_op(op: &str) -> Result<Operator, Error> {
    match op {
        "And" => Ok(Operator::And),
        "Or" => Ok(Operator::Or),
        "Eq" => Ok(Operator::Eq),
        "NotEq" => Ok(Operator::NotEq),
        "LtEq" => Ok(Operator::LtEq),
        "Lt" => Ok(Operator::Lt),
        "Gt" => Ok(Operator::Gt),
        "GtEq" => Ok(Operator::GtEq),
        "Plus" => Ok(Operator::Plus),
        "Minus" => Ok(Operator::Minus),
        "Multiply" => Ok(Operator::Multiply),
        "Divide" => Ok(Operator::Divide),
        "Modulo" => Ok(Operator::Modulo),
        "IsDistinctFrom" => Ok(Operator::IsDistinctFrom),
        "IsNotDistinctFrom" => Ok(Operator::IsNotDistinctFrom),
        "BitwiseAnd" => Ok(Operator::BitwiseAnd),
        "BitwiseOr" => Ok(Operator::BitwiseOr),
        "BitwiseXor" => Ok(Operator::BitwiseXor),
        "BitwiseShiftLeft" => Ok(Operator::BitwiseShiftLeft),
        "BitwiseShiftRight" => Ok(Operator::BitwiseShiftRight),
        "RegexIMatch" => Ok(Operator::RegexIMatch),
        "RegexMatch" => Ok(Operator::RegexMatch),
        "RegexNotIMatch" => Ok(Operator::RegexNotIMatch),
        "RegexNotMatch" => Ok(Operator::RegexNotMatch),
        "StringConcat" => Ok(Operator::StringConcat),
        "AtArrow" => Ok(Operator::AtArrow),
        "ArrowAt" => Ok(Operator::ArrowAt),
        other => Err(proto_error(format!(
            "Unsupported binary operator '{other:?}'"
        ))),
    }
}

fn parse_optional_expr(
    p: Option<&protobuf::LogicalExprNode>,
    registry: &dyn FunctionRegistry,
    codec: &dyn LogicalExtensionCodec,
) -> Result<Option<Expr>, Error> {
    match p {
        Some(expr) => parse_expr(expr, registry, codec).map(Some),
        None => Ok(None),
    }
}

fn parse_required_expr(
    p: Option<&protobuf::LogicalExprNode>,
    registry: &dyn FunctionRegistry,
    field: impl Into<String>,
    codec: &dyn LogicalExtensionCodec,
) -> Result<Expr, Error> {
    match p {
        Some(expr) => parse_expr(expr, registry, codec),
        None => Err(Error::required(field)),
    }
}

fn proto_error<S: Into<String>>(message: S) -> Error {
    Error::General(message.into())
}<|MERGE_RESOLUTION|>--- conflicted
+++ resolved
@@ -152,11 +152,6 @@
         match built_in_function {
             protobuf::BuiltInWindowFunction::Unspecified => todo!(),
             protobuf::BuiltInWindowFunction::FirstValue => Self::FirstValue,
-<<<<<<< HEAD
-            protobuf::BuiltInWindowFunction::CumeDist => Self::CumeDist,
-=======
-            protobuf::BuiltInWindowFunction::Ntile => Self::Ntile,
->>>>>>> 7a40344a
             protobuf::BuiltInWindowFunction::NthValue => Self::NthValue,
             protobuf::BuiltInWindowFunction::LastValue => Self::LastValue,
         }
