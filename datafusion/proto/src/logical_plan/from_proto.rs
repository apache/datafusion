// Licensed to the Apache Software Foundation (ASF) under one
// or more contributor license agreements.  See the NOTICE file
// distributed with this work for additional information
// regarding copyright ownership.  The ASF licenses this file
// to you under the Apache License, Version 2.0 (the
// "License"); you may not use this file except in compliance
// with the License.  You may obtain a copy of the License at
//
//   http://www.apache.org/licenses/LICENSE-2.0
//
// Unless required by applicable law or agreed to in writing,
// software distributed under the License is distributed on an
// "AS IS" BASIS, WITHOUT WARRANTIES OR CONDITIONS OF ANY
// KIND, either express or implied.  See the License for the
// specific language governing permissions and limitations
// under the License.

use std::sync::Arc;

use datafusion::execution::registry::FunctionRegistry;
use datafusion_common::{
    exec_datafusion_err, internal_err, plan_datafusion_err, Result, ScalarValue,
    TableReference, UnnestOptions,
};
use datafusion_expr::expr::{Alias, Placeholder, Sort};
use datafusion_expr::expr::{Unnest, WildcardOptions};
use datafusion_expr::ExprFunctionExt;
use datafusion_expr::{
    expr::{self, InList, WindowFunction},
    logical_plan::{PlanType, StringifiedPlan},
    Between, BinaryExpr, BuiltInWindowFunction, Case, Cast, Expr, GroupingSet,
    GroupingSet::GroupingSets,
    JoinConstraint, JoinType, Like, Operator, TryCast, WindowFrame, WindowFrameBound,
    WindowFrameUnits,
};
use datafusion_proto_common::{from_proto::FromOptionalField, FromProtoError as Error};

use crate::protobuf::plan_type::PlanTypeEnum::{
    FinalPhysicalPlanWithSchema, InitialPhysicalPlanWithSchema,
};
use crate::protobuf::{
    self,
    plan_type::PlanTypeEnum::{
        AnalyzedLogicalPlan, FinalAnalyzedLogicalPlan, FinalLogicalPlan,
        FinalPhysicalPlan, FinalPhysicalPlanWithStats, InitialLogicalPlan,
        InitialPhysicalPlan, InitialPhysicalPlanWithStats, OptimizedLogicalPlan,
        OptimizedPhysicalPlan,
    },
    AnalyzedLogicalPlanType, CubeNode, GroupingSetNode, OptimizedLogicalPlanType,
    OptimizedPhysicalPlanType, PlaceholderNode, RollupNode,
};

use super::LogicalExtensionCodec;

impl From<&protobuf::UnnestOptions> for UnnestOptions {
    fn from(opts: &protobuf::UnnestOptions) -> Self {
        Self {
            preserve_nulls: opts.preserve_nulls,
        }
    }
}

impl From<protobuf::WindowFrameUnits> for WindowFrameUnits {
    fn from(units: protobuf::WindowFrameUnits) -> Self {
        match units {
            protobuf::WindowFrameUnits::Rows => Self::Rows,
            protobuf::WindowFrameUnits::Range => Self::Range,
            protobuf::WindowFrameUnits::Groups => Self::Groups,
        }
    }
}

impl TryFrom<protobuf::TableReference> for TableReference {
    type Error = Error;

    fn try_from(value: protobuf::TableReference) -> Result<Self, Self::Error> {
        use protobuf::table_reference::TableReferenceEnum;
        let table_reference_enum = value
            .table_reference_enum
            .ok_or_else(|| Error::required("table_reference_enum"))?;

        match table_reference_enum {
            TableReferenceEnum::Bare(protobuf::BareTableReference { table }) => {
                Ok(TableReference::bare(table))
            }
            TableReferenceEnum::Partial(protobuf::PartialTableReference {
                schema,
                table,
            }) => Ok(TableReference::partial(schema, table)),
            TableReferenceEnum::Full(protobuf::FullTableReference {
                catalog,
                schema,
                table,
            }) => Ok(TableReference::full(catalog, schema, table)),
        }
    }
}

impl From<&protobuf::StringifiedPlan> for StringifiedPlan {
    fn from(stringified_plan: &protobuf::StringifiedPlan) -> Self {
        Self {
            plan_type: match stringified_plan
                .plan_type
                .as_ref()
                .and_then(|pt| pt.plan_type_enum.as_ref())
                .unwrap_or_else(|| {
                    panic!(
                        "Cannot create protobuf::StringifiedPlan from {stringified_plan:?}"
                    )
                }) {
                InitialLogicalPlan(_) => PlanType::InitialLogicalPlan,
                AnalyzedLogicalPlan(AnalyzedLogicalPlanType { analyzer_name }) => {
                    PlanType::AnalyzedLogicalPlan {
                        analyzer_name:analyzer_name.clone()
                    }
                }
                FinalAnalyzedLogicalPlan(_) => PlanType::FinalAnalyzedLogicalPlan,
                OptimizedLogicalPlan(OptimizedLogicalPlanType { optimizer_name }) => {
                    PlanType::OptimizedLogicalPlan {
                        optimizer_name: optimizer_name.clone(),
                    }
                }
                FinalLogicalPlan(_) => PlanType::FinalLogicalPlan,
                InitialPhysicalPlan(_) => PlanType::InitialPhysicalPlan,
                InitialPhysicalPlanWithStats(_) => PlanType::InitialPhysicalPlanWithStats,
                InitialPhysicalPlanWithSchema(_) => PlanType::InitialPhysicalPlanWithSchema,
                OptimizedPhysicalPlan(OptimizedPhysicalPlanType { optimizer_name }) => {
                    PlanType::OptimizedPhysicalPlan {
                        optimizer_name: optimizer_name.clone(),
                    }
                }
                FinalPhysicalPlan(_) => PlanType::FinalPhysicalPlan,
                FinalPhysicalPlanWithStats(_) => PlanType::FinalPhysicalPlanWithStats,
                FinalPhysicalPlanWithSchema(_) => PlanType::FinalPhysicalPlanWithSchema,
            },
            plan: Arc::new(stringified_plan.plan.clone()),
        }
    }
}

impl From<protobuf::BuiltInWindowFunction> for BuiltInWindowFunction {
    fn from(built_in_function: protobuf::BuiltInWindowFunction) -> Self {
        match built_in_function {
            protobuf::BuiltInWindowFunction::Unspecified => todo!(),
<<<<<<< HEAD
            protobuf::BuiltInWindowFunction::Rank => Self::Rank,
            protobuf::BuiltInWindowFunction::PercentRank => Self::PercentRank,
            protobuf::BuiltInWindowFunction::DenseRank => Self::DenseRank,
=======
            protobuf::BuiltInWindowFunction::Lag => Self::Lag,
            protobuf::BuiltInWindowFunction::Lead => Self::Lead,
>>>>>>> 3bc77148
            protobuf::BuiltInWindowFunction::FirstValue => Self::FirstValue,
            protobuf::BuiltInWindowFunction::CumeDist => Self::CumeDist,
            protobuf::BuiltInWindowFunction::Ntile => Self::Ntile,
            protobuf::BuiltInWindowFunction::NthValue => Self::NthValue,
            protobuf::BuiltInWindowFunction::LastValue => Self::LastValue,
        }
    }
}

impl TryFrom<protobuf::WindowFrame> for WindowFrame {
    type Error = Error;

    fn try_from(window: protobuf::WindowFrame) -> Result<Self, Self::Error> {
        let units = protobuf::WindowFrameUnits::try_from(window.window_frame_units)
            .map_err(|_| Error::unknown("WindowFrameUnits", window.window_frame_units))?
            .into();
        let start_bound = window.start_bound.required("start_bound")?;
        let end_bound = window
            .end_bound
            .map(|end_bound| match end_bound {
                protobuf::window_frame::EndBound::Bound(end_bound) => {
                    end_bound.try_into()
                }
            })
            .transpose()?
            .unwrap_or(WindowFrameBound::CurrentRow);
        Ok(WindowFrame::new_bounds(units, start_bound, end_bound))
    }
}

impl TryFrom<protobuf::WindowFrameBound> for WindowFrameBound {
    type Error = Error;

    fn try_from(bound: protobuf::WindowFrameBound) -> Result<Self, Self::Error> {
        let bound_type =
            protobuf::WindowFrameBoundType::try_from(bound.window_frame_bound_type)
                .map_err(|_| {
                    Error::unknown("WindowFrameBoundType", bound.window_frame_bound_type)
                })?;
        match bound_type {
            protobuf::WindowFrameBoundType::CurrentRow => Ok(Self::CurrentRow),
            protobuf::WindowFrameBoundType::Preceding => match bound.bound_value {
                Some(x) => Ok(Self::Preceding(ScalarValue::try_from(&x)?)),
                None => Ok(Self::Preceding(ScalarValue::UInt64(None))),
            },
            protobuf::WindowFrameBoundType::Following => match bound.bound_value {
                Some(x) => Ok(Self::Following(ScalarValue::try_from(&x)?)),
                None => Ok(Self::Following(ScalarValue::UInt64(None))),
            },
        }
    }
}

impl From<protobuf::JoinType> for JoinType {
    fn from(t: protobuf::JoinType) -> Self {
        match t {
            protobuf::JoinType::Inner => JoinType::Inner,
            protobuf::JoinType::Left => JoinType::Left,
            protobuf::JoinType::Right => JoinType::Right,
            protobuf::JoinType::Full => JoinType::Full,
            protobuf::JoinType::Leftsemi => JoinType::LeftSemi,
            protobuf::JoinType::Rightsemi => JoinType::RightSemi,
            protobuf::JoinType::Leftanti => JoinType::LeftAnti,
            protobuf::JoinType::Rightanti => JoinType::RightAnti,
        }
    }
}

impl From<protobuf::JoinConstraint> for JoinConstraint {
    fn from(t: protobuf::JoinConstraint) -> Self {
        match t {
            protobuf::JoinConstraint::On => JoinConstraint::On,
            protobuf::JoinConstraint::Using => JoinConstraint::Using,
        }
    }
}

pub fn parse_expr(
    proto: &protobuf::LogicalExprNode,
    registry: &dyn FunctionRegistry,
    codec: &dyn LogicalExtensionCodec,
) -> Result<Expr, Error> {
    use protobuf::{logical_expr_node::ExprType, window_expr_node};

    let expr_type = proto
        .expr_type
        .as_ref()
        .ok_or_else(|| Error::required("expr_type"))?;

    match expr_type {
        ExprType::BinaryExpr(binary_expr) => {
            let op = from_proto_binary_op(&binary_expr.op)?;
            let operands = parse_exprs(&binary_expr.operands, registry, codec)?;

            if operands.len() < 2 {
                return Err(proto_error(
                    "A binary expression must always have at least 2 operands",
                ));
            }

            // Reduce the linearized operands (ordered by left innermost to right
            // outermost) into a single expression tree.
            Ok(operands
                .into_iter()
                .reduce(|left, right| {
                    Expr::BinaryExpr(BinaryExpr::new(Box::new(left), op, Box::new(right)))
                })
                .expect("Binary expression could not be reduced to a single expression."))
        }
        ExprType::Column(column) => Ok(Expr::Column(column.into())),
        ExprType::Literal(literal) => {
            let scalar_value: ScalarValue = literal.try_into()?;
            Ok(Expr::Literal(scalar_value))
        }
        ExprType::WindowExpr(expr) => {
            let window_function = expr
                .window_function
                .as_ref()
                .ok_or_else(|| Error::required("window_function"))?;
            let partition_by = parse_exprs(&expr.partition_by, registry, codec)?;
            let mut order_by = parse_sorts(&expr.order_by, registry, codec)?;
            let window_frame = expr
                .window_frame
                .as_ref()
                .map::<Result<WindowFrame, _>, _>(|window_frame| {
                    let window_frame: WindowFrame = window_frame.clone().try_into()?;
                    window_frame
                        .regularize_order_bys(&mut order_by)
                        .map(|_| window_frame)
                })
                .transpose()?
                .ok_or_else(|| {
                    exec_datafusion_err!("missing window frame during deserialization")
                })?;

            // TODO: support proto for null treatment
            match window_function {
                window_expr_node::WindowFunction::BuiltInFunction(i) => {
                    let built_in_function = protobuf::BuiltInWindowFunction::try_from(*i)
                        .map_err(|_| Error::unknown("BuiltInWindowFunction", *i))?
                        .into();

                    let args =
                        parse_optional_expr(expr.expr.as_deref(), registry, codec)?
                            .map(|e| vec![e])
                            .unwrap_or_else(Vec::new);

                    Expr::WindowFunction(WindowFunction::new(
                        expr::WindowFunctionDefinition::BuiltInWindowFunction(
                            built_in_function,
                        ),
                        args,
                    ))
                    .partition_by(partition_by)
                    .order_by(order_by)
                    .window_frame(window_frame)
                    .build()
                    .map_err(Error::DataFusionError)
                }
                window_expr_node::WindowFunction::Udaf(udaf_name) => {
                    let udaf_function = match &expr.fun_definition {
                        Some(buf) => codec.try_decode_udaf(udaf_name, buf)?,
                        None => registry.udaf(udaf_name)?,
                    };

                    let args =
                        parse_optional_expr(expr.expr.as_deref(), registry, codec)?
                            .map(|e| vec![e])
                            .unwrap_or_else(Vec::new);
                    Expr::WindowFunction(WindowFunction::new(
                        expr::WindowFunctionDefinition::AggregateUDF(udaf_function),
                        args,
                    ))
                    .partition_by(partition_by)
                    .order_by(order_by)
                    .window_frame(window_frame)
                    .build()
                    .map_err(Error::DataFusionError)
                }
                window_expr_node::WindowFunction::Udwf(udwf_name) => {
                    let udwf_function = match &expr.fun_definition {
                        Some(buf) => codec.try_decode_udwf(udwf_name, buf)?,
                        None => registry.udwf(udwf_name)?,
                    };

                    let args =
                        parse_optional_expr(expr.expr.as_deref(), registry, codec)?
                            .map(|e| vec![e])
                            .unwrap_or_else(Vec::new);
                    Expr::WindowFunction(WindowFunction::new(
                        expr::WindowFunctionDefinition::WindowUDF(udwf_function),
                        args,
                    ))
                    .partition_by(partition_by)
                    .order_by(order_by)
                    .window_frame(window_frame)
                    .build()
                    .map_err(Error::DataFusionError)
                }
            }
        }
        ExprType::Alias(alias) => Ok(Expr::Alias(Alias::new(
            parse_required_expr(alias.expr.as_deref(), registry, "expr", codec)?,
            alias
                .relation
                .first()
                .map(|r| TableReference::try_from(r.clone()))
                .transpose()?,
            alias.alias.clone(),
        ))),
        ExprType::IsNullExpr(is_null) => Ok(Expr::IsNull(Box::new(parse_required_expr(
            is_null.expr.as_deref(),
            registry,
            "expr",
            codec,
        )?))),
        ExprType::IsNotNullExpr(is_not_null) => Ok(Expr::IsNotNull(Box::new(
            parse_required_expr(is_not_null.expr.as_deref(), registry, "expr", codec)?,
        ))),
        ExprType::NotExpr(not) => Ok(Expr::Not(Box::new(parse_required_expr(
            not.expr.as_deref(),
            registry,
            "expr",
            codec,
        )?))),
        ExprType::IsTrue(msg) => Ok(Expr::IsTrue(Box::new(parse_required_expr(
            msg.expr.as_deref(),
            registry,
            "expr",
            codec,
        )?))),
        ExprType::IsFalse(msg) => Ok(Expr::IsFalse(Box::new(parse_required_expr(
            msg.expr.as_deref(),
            registry,
            "expr",
            codec,
        )?))),
        ExprType::IsUnknown(msg) => Ok(Expr::IsUnknown(Box::new(parse_required_expr(
            msg.expr.as_deref(),
            registry,
            "expr",
            codec,
        )?))),
        ExprType::IsNotTrue(msg) => Ok(Expr::IsNotTrue(Box::new(parse_required_expr(
            msg.expr.as_deref(),
            registry,
            "expr",
            codec,
        )?))),
        ExprType::IsNotFalse(msg) => Ok(Expr::IsNotFalse(Box::new(parse_required_expr(
            msg.expr.as_deref(),
            registry,
            "expr",
            codec,
        )?))),
        ExprType::IsNotUnknown(msg) => Ok(Expr::IsNotUnknown(Box::new(
            parse_required_expr(msg.expr.as_deref(), registry, "expr", codec)?,
        ))),
        ExprType::Between(between) => Ok(Expr::Between(Between::new(
            Box::new(parse_required_expr(
                between.expr.as_deref(),
                registry,
                "expr",
                codec,
            )?),
            between.negated,
            Box::new(parse_required_expr(
                between.low.as_deref(),
                registry,
                "expr",
                codec,
            )?),
            Box::new(parse_required_expr(
                between.high.as_deref(),
                registry,
                "expr",
                codec,
            )?),
        ))),
        ExprType::Like(like) => Ok(Expr::Like(Like::new(
            like.negated,
            Box::new(parse_required_expr(
                like.expr.as_deref(),
                registry,
                "expr",
                codec,
            )?),
            Box::new(parse_required_expr(
                like.pattern.as_deref(),
                registry,
                "pattern",
                codec,
            )?),
            parse_escape_char(&like.escape_char)?,
            false,
        ))),
        ExprType::Ilike(like) => Ok(Expr::Like(Like::new(
            like.negated,
            Box::new(parse_required_expr(
                like.expr.as_deref(),
                registry,
                "expr",
                codec,
            )?),
            Box::new(parse_required_expr(
                like.pattern.as_deref(),
                registry,
                "pattern",
                codec,
            )?),
            parse_escape_char(&like.escape_char)?,
            true,
        ))),
        ExprType::SimilarTo(like) => Ok(Expr::SimilarTo(Like::new(
            like.negated,
            Box::new(parse_required_expr(
                like.expr.as_deref(),
                registry,
                "expr",
                codec,
            )?),
            Box::new(parse_required_expr(
                like.pattern.as_deref(),
                registry,
                "pattern",
                codec,
            )?),
            parse_escape_char(&like.escape_char)?,
            false,
        ))),
        ExprType::Case(case) => {
            let when_then_expr = case
                .when_then_expr
                .iter()
                .map(|e| {
                    let when_expr = parse_required_expr(
                        e.when_expr.as_ref(),
                        registry,
                        "when_expr",
                        codec,
                    )?;
                    let then_expr = parse_required_expr(
                        e.then_expr.as_ref(),
                        registry,
                        "then_expr",
                        codec,
                    )?;
                    Ok((Box::new(when_expr), Box::new(then_expr)))
                })
                .collect::<Result<Vec<(Box<Expr>, Box<Expr>)>, Error>>()?;
            Ok(Expr::Case(Case::new(
                parse_optional_expr(case.expr.as_deref(), registry, codec)?.map(Box::new),
                when_then_expr,
                parse_optional_expr(case.else_expr.as_deref(), registry, codec)?
                    .map(Box::new),
            )))
        }
        ExprType::Cast(cast) => {
            let expr = Box::new(parse_required_expr(
                cast.expr.as_deref(),
                registry,
                "expr",
                codec,
            )?);
            let data_type = cast.arrow_type.as_ref().required("arrow_type")?;
            Ok(Expr::Cast(Cast::new(expr, data_type)))
        }
        ExprType::TryCast(cast) => {
            let expr = Box::new(parse_required_expr(
                cast.expr.as_deref(),
                registry,
                "expr",
                codec,
            )?);
            let data_type = cast.arrow_type.as_ref().required("arrow_type")?;
            Ok(Expr::TryCast(TryCast::new(expr, data_type)))
        }
        ExprType::Negative(negative) => Ok(Expr::Negative(Box::new(
            parse_required_expr(negative.expr.as_deref(), registry, "expr", codec)?,
        ))),
        ExprType::Unnest(unnest) => {
            let mut exprs = parse_exprs(&unnest.exprs, registry, codec)?;
            if exprs.len() != 1 {
                return Err(proto_error("Unnest must have exactly one expression"));
            }
            Ok(Expr::Unnest(Unnest::new(exprs.swap_remove(0))))
        }
        ExprType::InList(in_list) => Ok(Expr::InList(InList::new(
            Box::new(parse_required_expr(
                in_list.expr.as_deref(),
                registry,
                "expr",
                codec,
            )?),
            parse_exprs(&in_list.list, registry, codec)?,
            in_list.negated,
        ))),
        ExprType::Wildcard(protobuf::Wildcard { qualifier }) => {
            let qualifier = qualifier.to_owned().map(|x| x.try_into()).transpose()?;
            Ok(Expr::Wildcard {
                qualifier,
                options: WildcardOptions::default(),
            })
        }
        ExprType::ScalarUdfExpr(protobuf::ScalarUdfExprNode {
            fun_name,
            args,
            fun_definition,
        }) => {
            let scalar_fn = match fun_definition {
                Some(buf) => codec.try_decode_udf(fun_name, buf)?,
                None => registry.udf(fun_name.as_str())?,
            };
            Ok(Expr::ScalarFunction(expr::ScalarFunction::new_udf(
                scalar_fn,
                parse_exprs(args, registry, codec)?,
            )))
        }
        ExprType::AggregateUdfExpr(pb) => {
            let agg_fn = match &pb.fun_definition {
                Some(buf) => codec.try_decode_udaf(&pb.fun_name, buf)?,
                None => registry.udaf(&pb.fun_name)?,
            };

            Ok(Expr::AggregateFunction(expr::AggregateFunction::new_udf(
                agg_fn,
                parse_exprs(&pb.args, registry, codec)?,
                pb.distinct,
                parse_optional_expr(pb.filter.as_deref(), registry, codec)?.map(Box::new),
                match pb.order_by.len() {
                    0 => None,
                    _ => Some(parse_sorts(&pb.order_by, registry, codec)?),
                },
                None,
            )))
        }

        ExprType::GroupingSet(GroupingSetNode { expr }) => {
            Ok(Expr::GroupingSet(GroupingSets(
                expr.iter()
                    .map(|expr_list| parse_exprs(&expr_list.expr, registry, codec))
                    .collect::<Result<Vec<_>, Error>>()?,
            )))
        }
        ExprType::Cube(CubeNode { expr }) => Ok(Expr::GroupingSet(GroupingSet::Cube(
            parse_exprs(expr, registry, codec)?,
        ))),
        ExprType::Rollup(RollupNode { expr }) => Ok(Expr::GroupingSet(
            GroupingSet::Rollup(parse_exprs(expr, registry, codec)?),
        )),
        ExprType::Placeholder(PlaceholderNode { id, data_type }) => match data_type {
            None => Ok(Expr::Placeholder(Placeholder::new(id.clone(), None))),
            Some(data_type) => Ok(Expr::Placeholder(Placeholder::new(
                id.clone(),
                Some(data_type.try_into()?),
            ))),
        },
    }
}

/// Parse a vector of `protobuf::LogicalExprNode`s.
pub fn parse_exprs<'a, I>(
    protos: I,
    registry: &dyn FunctionRegistry,
    codec: &dyn LogicalExtensionCodec,
) -> Result<Vec<Expr>, Error>
where
    I: IntoIterator<Item = &'a protobuf::LogicalExprNode>,
{
    let res = protos
        .into_iter()
        .map(|elem| {
            parse_expr(elem, registry, codec).map_err(|e| plan_datafusion_err!("{}", e))
        })
        .collect::<Result<Vec<_>>>()?;
    Ok(res)
}

pub fn parse_sorts<'a, I>(
    protos: I,
    registry: &dyn FunctionRegistry,
    codec: &dyn LogicalExtensionCodec,
) -> Result<Vec<Sort>, Error>
where
    I: IntoIterator<Item = &'a protobuf::SortExprNode>,
{
    protos
        .into_iter()
        .map(|sort| parse_sort(sort, registry, codec))
        .collect::<Result<Vec<Sort>, Error>>()
}

pub fn parse_sort(
    sort: &protobuf::SortExprNode,
    registry: &dyn FunctionRegistry,
    codec: &dyn LogicalExtensionCodec,
) -> Result<Sort, Error> {
    Ok(Sort::new(
        parse_required_expr(sort.expr.as_ref(), registry, "expr", codec)?,
        sort.asc,
        sort.nulls_first,
    ))
}

/// Parse an optional escape_char for Like, ILike, SimilarTo
fn parse_escape_char(s: &str) -> Result<Option<char>> {
    match s.len() {
        0 => Ok(None),
        1 => Ok(s.chars().next()),
        _ => internal_err!("Invalid length for escape char"),
    }
}

pub fn from_proto_binary_op(op: &str) -> Result<Operator, Error> {
    match op {
        "And" => Ok(Operator::And),
        "Or" => Ok(Operator::Or),
        "Eq" => Ok(Operator::Eq),
        "NotEq" => Ok(Operator::NotEq),
        "LtEq" => Ok(Operator::LtEq),
        "Lt" => Ok(Operator::Lt),
        "Gt" => Ok(Operator::Gt),
        "GtEq" => Ok(Operator::GtEq),
        "Plus" => Ok(Operator::Plus),
        "Minus" => Ok(Operator::Minus),
        "Multiply" => Ok(Operator::Multiply),
        "Divide" => Ok(Operator::Divide),
        "Modulo" => Ok(Operator::Modulo),
        "IsDistinctFrom" => Ok(Operator::IsDistinctFrom),
        "IsNotDistinctFrom" => Ok(Operator::IsNotDistinctFrom),
        "BitwiseAnd" => Ok(Operator::BitwiseAnd),
        "BitwiseOr" => Ok(Operator::BitwiseOr),
        "BitwiseXor" => Ok(Operator::BitwiseXor),
        "BitwiseShiftLeft" => Ok(Operator::BitwiseShiftLeft),
        "BitwiseShiftRight" => Ok(Operator::BitwiseShiftRight),
        "RegexIMatch" => Ok(Operator::RegexIMatch),
        "RegexMatch" => Ok(Operator::RegexMatch),
        "RegexNotIMatch" => Ok(Operator::RegexNotIMatch),
        "RegexNotMatch" => Ok(Operator::RegexNotMatch),
        "StringConcat" => Ok(Operator::StringConcat),
        "AtArrow" => Ok(Operator::AtArrow),
        "ArrowAt" => Ok(Operator::ArrowAt),
        other => Err(proto_error(format!(
            "Unsupported binary operator '{other:?}'"
        ))),
    }
}

fn parse_optional_expr(
    p: Option<&protobuf::LogicalExprNode>,
    registry: &dyn FunctionRegistry,
    codec: &dyn LogicalExtensionCodec,
) -> Result<Option<Expr>, Error> {
    match p {
        Some(expr) => parse_expr(expr, registry, codec).map(Some),
        None => Ok(None),
    }
}

fn parse_required_expr(
    p: Option<&protobuf::LogicalExprNode>,
    registry: &dyn FunctionRegistry,
    field: impl Into<String>,
    codec: &dyn LogicalExtensionCodec,
) -> Result<Expr, Error> {
    match p {
        Some(expr) => parse_expr(expr, registry, codec),
        None => Err(Error::required(field)),
    }
}

fn proto_error<S: Into<String>>(message: S) -> Error {
    Error::General(message.into())
}<|MERGE_RESOLUTION|>--- conflicted
+++ resolved
@@ -142,14 +142,6 @@
     fn from(built_in_function: protobuf::BuiltInWindowFunction) -> Self {
         match built_in_function {
             protobuf::BuiltInWindowFunction::Unspecified => todo!(),
-<<<<<<< HEAD
-            protobuf::BuiltInWindowFunction::Rank => Self::Rank,
-            protobuf::BuiltInWindowFunction::PercentRank => Self::PercentRank,
-            protobuf::BuiltInWindowFunction::DenseRank => Self::DenseRank,
-=======
-            protobuf::BuiltInWindowFunction::Lag => Self::Lag,
-            protobuf::BuiltInWindowFunction::Lead => Self::Lead,
->>>>>>> 3bc77148
             protobuf::BuiltInWindowFunction::FirstValue => Self::FirstValue,
             protobuf::BuiltInWindowFunction::CumeDist => Self::CumeDist,
             protobuf::BuiltInWindowFunction::Ntile => Self::Ntile,
