--- conflicted
+++ resolved
@@ -302,22 +302,6 @@
                 expr_type: Some(ExprType::SimilarTo(pb)),
             }
         }
-<<<<<<< HEAD
-        Expr::WindowFunction(expr::WindowFunction {
-            ref fun,
-            params:
-                expr::WindowFunctionParams {
-                    ref args,
-                    ref partition_by,
-                    ref order_by,
-                    ref window_frame,
-                    // TODO: support null treatment in proto
-                    null_treatment: _,
-                },
-        }) => {
-            let mut buf = Vec::new();
-            let window_function = match fun {
-=======
         Expr::WindowFunction(window_fun) => {
             let expr::WindowFunction {
                 ref fun,
@@ -331,8 +315,8 @@
                         null_treatment: _,
                     },
             } = window_fun.as_ref();
-            let (window_function, fun_definition) = match fun {
->>>>>>> ffbc3a79
+            let mut buf = Vec::new();
+            let window_function = match fun {
                 WindowFunctionDefinition::AggregateUDF(aggr_udf) => {
                     let _ = codec.try_encode_udaf(aggr_udf, &mut buf);
                     protobuf::window_expr_node::WindowFunction::Udaf(
