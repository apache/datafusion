--- conflicted
+++ resolved
@@ -1506,11 +1506,6 @@
             BuiltinScalarFunction::Coalesce => Self::Coalesce,
             BuiltinScalarFunction::Pi => Self::Pi,
             BuiltinScalarFunction::Power => Self::Power,
-<<<<<<< HEAD
-            BuiltinScalarFunction::Struct => Self::StructFun,
-=======
-            BuiltinScalarFunction::FromUnixtime => Self::FromUnixtime,
->>>>>>> 0302d653
             BuiltinScalarFunction::Atan2 => Self::Atan2,
             BuiltinScalarFunction::Nanvl => Self::Nanvl,
             BuiltinScalarFunction::Iszero => Self::Iszero,
