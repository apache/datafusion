// Licensed to the Apache Software Foundation (ASF) under one
// or more contributor license agreements.  See the NOTICE file
// distributed with this work for additional information
// regarding copyright ownership.  The ASF licenses this file
// to you under the Apache License, Version 2.0 (the
// "License"); you may not use this file except in compliance
// with the License.  You may obtain a copy of the License at
//
//   http://www.apache.org/licenses/LICENSE-2.0
//
// Unless required by applicable law or agreed to in writing,
// software distributed under the License is distributed on an
// "AS IS" BASIS, WITHOUT WARRANTIES OR CONDITIONS OF ANY
// KIND, either express or implied.  See the License for the
// specific language governing permissions and limitations
// under the License.

//! Code to convert Arrow schemas and DataFusion logical plans to protocol buffer format, allowing
//! DataFusion logical plans to be serialized and transmitted between
//! processes.

use datafusion_common::{TableReference, UnnestOptions};
use datafusion_expr::expr::{
    self, Alias, Between, BinaryExpr, Cast, GroupingSet, InList, Like, Placeholder,
    ScalarFunction, Unnest,
};
use datafusion_expr::{
    logical_plan::PlanType, logical_plan::StringifiedPlan, BuiltInWindowFunction, Expr,
    JoinConstraint, JoinType, SortExpr, TryCast, WindowFrame, WindowFrameBound,
    WindowFrameUnits, WindowFunctionDefinition,
};

use crate::protobuf::{
    self,
    plan_type::PlanTypeEnum::{
        AnalyzedLogicalPlan, FinalAnalyzedLogicalPlan, FinalLogicalPlan,
        FinalPhysicalPlan, FinalPhysicalPlanWithSchema, FinalPhysicalPlanWithStats,
        InitialLogicalPlan, InitialPhysicalPlan, InitialPhysicalPlanWithSchema,
        InitialPhysicalPlanWithStats, OptimizedLogicalPlan, OptimizedPhysicalPlan,
    },
    AnalyzedLogicalPlanType, CubeNode, EmptyMessage, GroupingSetNode, LogicalExprList,
    OptimizedLogicalPlanType, OptimizedPhysicalPlanType, PlaceholderNode, RollupNode,
    ToProtoError as Error,
};

use super::LogicalExtensionCodec;

impl From<&UnnestOptions> for protobuf::UnnestOptions {
    fn from(opts: &UnnestOptions) -> Self {
        Self {
            preserve_nulls: opts.preserve_nulls,
        }
    }
}

impl From<&StringifiedPlan> for protobuf::StringifiedPlan {
    fn from(stringified_plan: &StringifiedPlan) -> Self {
        Self {
            plan_type: match stringified_plan.clone().plan_type {
                PlanType::InitialLogicalPlan => Some(protobuf::PlanType {
                    plan_type_enum: Some(InitialLogicalPlan(EmptyMessage {})),
                }),
                PlanType::AnalyzedLogicalPlan { analyzer_name } => {
                    Some(protobuf::PlanType {
                        plan_type_enum: Some(AnalyzedLogicalPlan(
                            AnalyzedLogicalPlanType { analyzer_name },
                        )),
                    })
                }
                PlanType::FinalAnalyzedLogicalPlan => Some(protobuf::PlanType {
                    plan_type_enum: Some(FinalAnalyzedLogicalPlan(EmptyMessage {})),
                }),
                PlanType::OptimizedLogicalPlan { optimizer_name } => {
                    Some(protobuf::PlanType {
                        plan_type_enum: Some(OptimizedLogicalPlan(
                            OptimizedLogicalPlanType { optimizer_name },
                        )),
                    })
                }
                PlanType::FinalLogicalPlan => Some(protobuf::PlanType {
                    plan_type_enum: Some(FinalLogicalPlan(EmptyMessage {})),
                }),
                PlanType::InitialPhysicalPlan => Some(protobuf::PlanType {
                    plan_type_enum: Some(InitialPhysicalPlan(EmptyMessage {})),
                }),
                PlanType::OptimizedPhysicalPlan { optimizer_name } => {
                    Some(protobuf::PlanType {
                        plan_type_enum: Some(OptimizedPhysicalPlan(
                            OptimizedPhysicalPlanType { optimizer_name },
                        )),
                    })
                }
                PlanType::FinalPhysicalPlan => Some(protobuf::PlanType {
                    plan_type_enum: Some(FinalPhysicalPlan(EmptyMessage {})),
                }),
                PlanType::InitialPhysicalPlanWithStats => Some(protobuf::PlanType {
                    plan_type_enum: Some(InitialPhysicalPlanWithStats(EmptyMessage {})),
                }),
                PlanType::InitialPhysicalPlanWithSchema => Some(protobuf::PlanType {
                    plan_type_enum: Some(InitialPhysicalPlanWithSchema(EmptyMessage {})),
                }),
                PlanType::FinalPhysicalPlanWithStats => Some(protobuf::PlanType {
                    plan_type_enum: Some(FinalPhysicalPlanWithStats(EmptyMessage {})),
                }),
                PlanType::FinalPhysicalPlanWithSchema => Some(protobuf::PlanType {
                    plan_type_enum: Some(FinalPhysicalPlanWithSchema(EmptyMessage {})),
                }),
            },
            plan: stringified_plan.plan.to_string(),
        }
    }
}

impl From<&BuiltInWindowFunction> for protobuf::BuiltInWindowFunction {
    fn from(value: &BuiltInWindowFunction) -> Self {
        match value {
            BuiltInWindowFunction::FirstValue => Self::FirstValue,
            BuiltInWindowFunction::LastValue => Self::LastValue,
            BuiltInWindowFunction::NthValue => Self::NthValue,
            BuiltInWindowFunction::Ntile => Self::Ntile,
            BuiltInWindowFunction::CumeDist => Self::CumeDist,
<<<<<<< HEAD
            BuiltInWindowFunction::PercentRank => Self::PercentRank,
            BuiltInWindowFunction::Rank => Self::Rank,
            BuiltInWindowFunction::DenseRank => Self::DenseRank,
=======
            BuiltInWindowFunction::Lag => Self::Lag,
            BuiltInWindowFunction::Lead => Self::Lead,
>>>>>>> 3bc77148
        }
    }
}

impl From<WindowFrameUnits> for protobuf::WindowFrameUnits {
    fn from(units: WindowFrameUnits) -> Self {
        match units {
            WindowFrameUnits::Rows => Self::Rows,
            WindowFrameUnits::Range => Self::Range,
            WindowFrameUnits::Groups => Self::Groups,
        }
    }
}

impl TryFrom<&WindowFrameBound> for protobuf::WindowFrameBound {
    type Error = Error;

    fn try_from(bound: &WindowFrameBound) -> Result<Self, Self::Error> {
        Ok(match bound {
            WindowFrameBound::CurrentRow => Self {
                window_frame_bound_type: protobuf::WindowFrameBoundType::CurrentRow
                    .into(),
                bound_value: None,
            },
            WindowFrameBound::Preceding(v) => Self {
                window_frame_bound_type: protobuf::WindowFrameBoundType::Preceding.into(),
                bound_value: Some(v.try_into()?),
            },
            WindowFrameBound::Following(v) => Self {
                window_frame_bound_type: protobuf::WindowFrameBoundType::Following.into(),
                bound_value: Some(v.try_into()?),
            },
        })
    }
}

impl TryFrom<&WindowFrame> for protobuf::WindowFrame {
    type Error = Error;

    fn try_from(window: &WindowFrame) -> Result<Self, Self::Error> {
        Ok(Self {
            window_frame_units: protobuf::WindowFrameUnits::from(window.units).into(),
            start_bound: Some((&window.start_bound).try_into()?),
            end_bound: Some(protobuf::window_frame::EndBound::Bound(
                (&window.end_bound).try_into()?,
            )),
        })
    }
}

pub fn serialize_exprs<'a, I>(
    exprs: I,
    codec: &dyn LogicalExtensionCodec,
) -> Result<Vec<protobuf::LogicalExprNode>, Error>
where
    I: IntoIterator<Item = &'a Expr>,
{
    exprs
        .into_iter()
        .map(|expr| serialize_expr(expr, codec))
        .collect::<Result<Vec<_>, Error>>()
}

pub fn serialize_expr(
    expr: &Expr,
    codec: &dyn LogicalExtensionCodec,
) -> Result<protobuf::LogicalExprNode, Error> {
    use protobuf::logical_expr_node::ExprType;

    let expr_node = match expr {
        Expr::Column(c) => protobuf::LogicalExprNode {
            expr_type: Some(ExprType::Column(c.into())),
        },
        Expr::Alias(Alias {
            expr,
            relation,
            name,
        }) => {
            let alias = Box::new(protobuf::AliasNode {
                expr: Some(Box::new(serialize_expr(expr.as_ref(), codec)?)),
                relation: relation
                    .to_owned()
                    .map(|r| vec![r.into()])
                    .unwrap_or(vec![]),
                alias: name.to_owned(),
            });
            protobuf::LogicalExprNode {
                expr_type: Some(ExprType::Alias(alias)),
            }
        }
        Expr::Literal(value) => {
            let pb_value: protobuf::ScalarValue = value.try_into()?;
            protobuf::LogicalExprNode {
                expr_type: Some(ExprType::Literal(pb_value)),
            }
        }
        Expr::BinaryExpr(BinaryExpr { left, op, right }) => {
            // Try to linerize a nested binary expression tree of the same operator
            // into a flat vector of expressions.
            let mut exprs = vec![right.as_ref()];
            let mut current_expr = left.as_ref();
            while let Expr::BinaryExpr(BinaryExpr {
                left,
                op: current_op,
                right,
            }) = current_expr
            {
                if current_op == op {
                    exprs.push(right.as_ref());
                    current_expr = left.as_ref();
                } else {
                    break;
                }
            }
            exprs.push(current_expr);

            let binary_expr = protobuf::BinaryExprNode {
                // We need to reverse exprs since operands are expected to be
                // linearized from left innermost to right outermost (but while
                // traversing the chain we do the exact opposite).
                operands: serialize_exprs(exprs.into_iter().rev(), codec)?,
                op: format!("{op:?}"),
            };
            protobuf::LogicalExprNode {
                expr_type: Some(ExprType::BinaryExpr(binary_expr)),
            }
        }
        Expr::Like(Like {
            negated,
            expr,
            pattern,
            escape_char,
            case_insensitive,
        }) => {
            if *case_insensitive {
                let pb = Box::new(protobuf::ILikeNode {
                    negated: *negated,
                    expr: Some(Box::new(serialize_expr(expr.as_ref(), codec)?)),
                    pattern: Some(Box::new(serialize_expr(pattern.as_ref(), codec)?)),
                    escape_char: escape_char.map(|ch| ch.to_string()).unwrap_or_default(),
                });

                protobuf::LogicalExprNode {
                    expr_type: Some(ExprType::Ilike(pb)),
                }
            } else {
                let pb = Box::new(protobuf::LikeNode {
                    negated: *negated,
                    expr: Some(Box::new(serialize_expr(expr.as_ref(), codec)?)),
                    pattern: Some(Box::new(serialize_expr(pattern.as_ref(), codec)?)),
                    escape_char: escape_char.map(|ch| ch.to_string()).unwrap_or_default(),
                });

                protobuf::LogicalExprNode {
                    expr_type: Some(ExprType::Like(pb)),
                }
            }
        }
        Expr::SimilarTo(Like {
            negated,
            expr,
            pattern,
            escape_char,
            case_insensitive: _,
        }) => {
            let pb = Box::new(protobuf::SimilarToNode {
                negated: *negated,
                expr: Some(Box::new(serialize_expr(expr.as_ref(), codec)?)),
                pattern: Some(Box::new(serialize_expr(pattern.as_ref(), codec)?)),
                escape_char: escape_char.map(|ch| ch.to_string()).unwrap_or_default(),
            });
            protobuf::LogicalExprNode {
                expr_type: Some(ExprType::SimilarTo(pb)),
            }
        }
        Expr::WindowFunction(expr::WindowFunction {
            ref fun,
            ref args,
            ref partition_by,
            ref order_by,
            ref window_frame,
            // TODO: support null treatment in proto
            null_treatment: _,
        }) => {
            let (window_function, fun_definition) = match fun {
                WindowFunctionDefinition::BuiltInWindowFunction(fun) => (
                    protobuf::window_expr_node::WindowFunction::BuiltInFunction(
                        protobuf::BuiltInWindowFunction::from(fun).into(),
                    ),
                    None,
                ),
                WindowFunctionDefinition::AggregateUDF(aggr_udf) => {
                    let mut buf = Vec::new();
                    let _ = codec.try_encode_udaf(aggr_udf, &mut buf);
                    (
                        protobuf::window_expr_node::WindowFunction::Udaf(
                            aggr_udf.name().to_string(),
                        ),
                        (!buf.is_empty()).then_some(buf),
                    )
                }
                WindowFunctionDefinition::WindowUDF(window_udf) => {
                    let mut buf = Vec::new();
                    let _ = codec.try_encode_udwf(window_udf, &mut buf);
                    (
                        protobuf::window_expr_node::WindowFunction::Udwf(
                            window_udf.name().to_string(),
                        ),
                        (!buf.is_empty()).then_some(buf),
                    )
                }
            };
            let arg_expr: Option<Box<protobuf::LogicalExprNode>> = if !args.is_empty() {
                let arg = &args[0];
                Some(Box::new(serialize_expr(arg, codec)?))
            } else {
                None
            };
            let partition_by = serialize_exprs(partition_by, codec)?;
            let order_by = serialize_sorts(order_by, codec)?;

            let window_frame: Option<protobuf::WindowFrame> =
                Some(window_frame.try_into()?);
            let window_expr = Box::new(protobuf::WindowExprNode {
                expr: arg_expr,
                window_function: Some(window_function),
                partition_by,
                order_by,
                window_frame,
                fun_definition,
            });
            protobuf::LogicalExprNode {
                expr_type: Some(ExprType::WindowExpr(window_expr)),
            }
        }
        Expr::AggregateFunction(expr::AggregateFunction {
            ref func,
            ref args,
            ref distinct,
            ref filter,
            ref order_by,
            null_treatment: _,
        }) => {
            let mut buf = Vec::new();
            let _ = codec.try_encode_udaf(func, &mut buf);
            protobuf::LogicalExprNode {
                expr_type: Some(ExprType::AggregateUdfExpr(Box::new(
                    protobuf::AggregateUdfExprNode {
                        fun_name: func.name().to_string(),
                        args: serialize_exprs(args, codec)?,
                        distinct: *distinct,
                        filter: match filter {
                            Some(e) => Some(Box::new(serialize_expr(e.as_ref(), codec)?)),
                            None => None,
                        },
                        order_by: match order_by {
                            Some(e) => serialize_sorts(e, codec)?,
                            None => vec![],
                        },
                        fun_definition: (!buf.is_empty()).then_some(buf),
                    },
                ))),
            }
        }

        Expr::ScalarVariable(_, _) => {
            return Err(Error::General(
                "Proto serialization error: Scalar Variable not supported".to_string(),
            ))
        }
        Expr::ScalarFunction(ScalarFunction { func, args }) => {
            let mut buf = Vec::new();
            let _ = codec.try_encode_udf(func, &mut buf);
            protobuf::LogicalExprNode {
                expr_type: Some(ExprType::ScalarUdfExpr(protobuf::ScalarUdfExprNode {
                    fun_name: func.name().to_string(),
                    fun_definition: (!buf.is_empty()).then_some(buf),
                    args: serialize_exprs(args, codec)?,
                })),
            }
        }
        Expr::Not(expr) => {
            let expr = Box::new(protobuf::Not {
                expr: Some(Box::new(serialize_expr(expr.as_ref(), codec)?)),
            });
            protobuf::LogicalExprNode {
                expr_type: Some(ExprType::NotExpr(expr)),
            }
        }
        Expr::IsNull(expr) => {
            let expr = Box::new(protobuf::IsNull {
                expr: Some(Box::new(serialize_expr(expr.as_ref(), codec)?)),
            });
            protobuf::LogicalExprNode {
                expr_type: Some(ExprType::IsNullExpr(expr)),
            }
        }
        Expr::IsNotNull(expr) => {
            let expr = Box::new(protobuf::IsNotNull {
                expr: Some(Box::new(serialize_expr(expr.as_ref(), codec)?)),
            });
            protobuf::LogicalExprNode {
                expr_type: Some(ExprType::IsNotNullExpr(expr)),
            }
        }
        Expr::IsTrue(expr) => {
            let expr = Box::new(protobuf::IsTrue {
                expr: Some(Box::new(serialize_expr(expr.as_ref(), codec)?)),
            });
            protobuf::LogicalExprNode {
                expr_type: Some(ExprType::IsTrue(expr)),
            }
        }
        Expr::IsFalse(expr) => {
            let expr = Box::new(protobuf::IsFalse {
                expr: Some(Box::new(serialize_expr(expr.as_ref(), codec)?)),
            });
            protobuf::LogicalExprNode {
                expr_type: Some(ExprType::IsFalse(expr)),
            }
        }
        Expr::IsUnknown(expr) => {
            let expr = Box::new(protobuf::IsUnknown {
                expr: Some(Box::new(serialize_expr(expr.as_ref(), codec)?)),
            });
            protobuf::LogicalExprNode {
                expr_type: Some(ExprType::IsUnknown(expr)),
            }
        }
        Expr::IsNotTrue(expr) => {
            let expr = Box::new(protobuf::IsNotTrue {
                expr: Some(Box::new(serialize_expr(expr.as_ref(), codec)?)),
            });
            protobuf::LogicalExprNode {
                expr_type: Some(ExprType::IsNotTrue(expr)),
            }
        }
        Expr::IsNotFalse(expr) => {
            let expr = Box::new(protobuf::IsNotFalse {
                expr: Some(Box::new(serialize_expr(expr.as_ref(), codec)?)),
            });
            protobuf::LogicalExprNode {
                expr_type: Some(ExprType::IsNotFalse(expr)),
            }
        }
        Expr::IsNotUnknown(expr) => {
            let expr = Box::new(protobuf::IsNotUnknown {
                expr: Some(Box::new(serialize_expr(expr.as_ref(), codec)?)),
            });
            protobuf::LogicalExprNode {
                expr_type: Some(ExprType::IsNotUnknown(expr)),
            }
        }
        Expr::Between(Between {
            expr,
            negated,
            low,
            high,
        }) => {
            let expr = Box::new(protobuf::BetweenNode {
                expr: Some(Box::new(serialize_expr(expr.as_ref(), codec)?)),
                negated: *negated,
                low: Some(Box::new(serialize_expr(low.as_ref(), codec)?)),
                high: Some(Box::new(serialize_expr(high.as_ref(), codec)?)),
            });
            protobuf::LogicalExprNode {
                expr_type: Some(ExprType::Between(expr)),
            }
        }
        Expr::Case(case) => {
            let when_then_expr = case
                .when_then_expr
                .iter()
                .map(|(w, t)| {
                    Ok(protobuf::WhenThen {
                        when_expr: Some(serialize_expr(w.as_ref(), codec)?),
                        then_expr: Some(serialize_expr(t.as_ref(), codec)?),
                    })
                })
                .collect::<Result<Vec<protobuf::WhenThen>, Error>>()?;
            let expr = Box::new(protobuf::CaseNode {
                expr: match &case.expr {
                    Some(e) => Some(Box::new(serialize_expr(e.as_ref(), codec)?)),
                    None => None,
                },
                when_then_expr,
                else_expr: match &case.else_expr {
                    Some(e) => Some(Box::new(serialize_expr(e.as_ref(), codec)?)),
                    None => None,
                },
            });
            protobuf::LogicalExprNode {
                expr_type: Some(ExprType::Case(expr)),
            }
        }
        Expr::Cast(Cast { expr, data_type }) => {
            let expr = Box::new(protobuf::CastNode {
                expr: Some(Box::new(serialize_expr(expr.as_ref(), codec)?)),
                arrow_type: Some(data_type.try_into()?),
            });
            protobuf::LogicalExprNode {
                expr_type: Some(ExprType::Cast(expr)),
            }
        }
        Expr::TryCast(TryCast { expr, data_type }) => {
            let expr = Box::new(protobuf::TryCastNode {
                expr: Some(Box::new(serialize_expr(expr.as_ref(), codec)?)),
                arrow_type: Some(data_type.try_into()?),
            });
            protobuf::LogicalExprNode {
                expr_type: Some(ExprType::TryCast(expr)),
            }
        }
        Expr::Negative(expr) => {
            let expr = Box::new(protobuf::NegativeNode {
                expr: Some(Box::new(serialize_expr(expr.as_ref(), codec)?)),
            });
            protobuf::LogicalExprNode {
                expr_type: Some(ExprType::Negative(expr)),
            }
        }
        Expr::Unnest(Unnest { expr }) => {
            let expr = protobuf::Unnest {
                exprs: vec![serialize_expr(expr.as_ref(), codec)?],
            };
            protobuf::LogicalExprNode {
                expr_type: Some(ExprType::Unnest(expr)),
            }
        }
        Expr::InList(InList {
            expr,
            list,
            negated,
        }) => {
            let expr = Box::new(protobuf::InListNode {
                expr: Some(Box::new(serialize_expr(expr.as_ref(), codec)?)),
                list: serialize_exprs(list, codec)?,
                negated: *negated,
            });
            protobuf::LogicalExprNode {
                expr_type: Some(ExprType::InList(expr)),
            }
        }
        Expr::Wildcard { qualifier, .. } => protobuf::LogicalExprNode {
            expr_type: Some(ExprType::Wildcard(protobuf::Wildcard {
                qualifier: qualifier.to_owned().map(|x| x.into()),
            })),
        },
        Expr::ScalarSubquery(_)
        | Expr::InSubquery(_)
        | Expr::Exists { .. }
        | Expr::OuterReferenceColumn { .. } => {
            // we would need to add logical plan operators to datafusion.proto to support this
            // see discussion in https://github.com/apache/datafusion/issues/2565
            return Err(Error::General("Proto serialization error: Expr::ScalarSubquery(_) | Expr::InSubquery(_) | Expr::Exists { .. } | Exp:OuterReferenceColumn not supported".to_string()));
        }
        Expr::GroupingSet(GroupingSet::Cube(exprs)) => protobuf::LogicalExprNode {
            expr_type: Some(ExprType::Cube(CubeNode {
                expr: serialize_exprs(exprs, codec)?,
            })),
        },
        Expr::GroupingSet(GroupingSet::Rollup(exprs)) => protobuf::LogicalExprNode {
            expr_type: Some(ExprType::Rollup(RollupNode {
                expr: serialize_exprs(exprs, codec)?,
            })),
        },
        Expr::GroupingSet(GroupingSet::GroupingSets(exprs)) => {
            protobuf::LogicalExprNode {
                expr_type: Some(ExprType::GroupingSet(GroupingSetNode {
                    expr: exprs
                        .iter()
                        .map(|expr_list| {
                            Ok(LogicalExprList {
                                expr: serialize_exprs(expr_list, codec)?,
                            })
                        })
                        .collect::<Result<Vec<_>, Error>>()?,
                })),
            }
        }
        Expr::Placeholder(Placeholder { id, data_type }) => {
            let data_type = match data_type {
                Some(data_type) => Some(data_type.try_into()?),
                None => None,
            };
            protobuf::LogicalExprNode {
                expr_type: Some(ExprType::Placeholder(PlaceholderNode {
                    id: id.clone(),
                    data_type,
                })),
            }
        }
    };

    Ok(expr_node)
}

pub fn serialize_sorts<'a, I>(
    sorts: I,
    codec: &dyn LogicalExtensionCodec,
) -> Result<Vec<protobuf::SortExprNode>, Error>
where
    I: IntoIterator<Item = &'a SortExpr>,
{
    sorts
        .into_iter()
        .map(|sort| {
            let SortExpr {
                expr,
                asc,
                nulls_first,
            } = sort;
            Ok(protobuf::SortExprNode {
                expr: Some(serialize_expr(expr, codec)?),
                asc: *asc,
                nulls_first: *nulls_first,
            })
        })
        .collect::<Result<Vec<_>, Error>>()
}

impl From<TableReference> for protobuf::TableReference {
    fn from(t: TableReference) -> Self {
        use protobuf::table_reference::TableReferenceEnum;
        let table_reference_enum = match t {
            TableReference::Bare { table } => {
                TableReferenceEnum::Bare(protobuf::BareTableReference {
                    table: table.to_string(),
                })
            }
            TableReference::Partial { schema, table } => {
                TableReferenceEnum::Partial(protobuf::PartialTableReference {
                    schema: schema.to_string(),
                    table: table.to_string(),
                })
            }
            TableReference::Full {
                catalog,
                schema,
                table,
            } => TableReferenceEnum::Full(protobuf::FullTableReference {
                catalog: catalog.to_string(),
                schema: schema.to_string(),
                table: table.to_string(),
            }),
        };

        protobuf::TableReference {
            table_reference_enum: Some(table_reference_enum),
        }
    }
}

impl From<JoinType> for protobuf::JoinType {
    fn from(t: JoinType) -> Self {
        match t {
            JoinType::Inner => protobuf::JoinType::Inner,
            JoinType::Left => protobuf::JoinType::Left,
            JoinType::Right => protobuf::JoinType::Right,
            JoinType::Full => protobuf::JoinType::Full,
            JoinType::LeftSemi => protobuf::JoinType::Leftsemi,
            JoinType::RightSemi => protobuf::JoinType::Rightsemi,
            JoinType::LeftAnti => protobuf::JoinType::Leftanti,
            JoinType::RightAnti => protobuf::JoinType::Rightanti,
        }
    }
}

impl From<JoinConstraint> for protobuf::JoinConstraint {
    fn from(t: JoinConstraint) -> Self {
        match t {
            JoinConstraint::On => protobuf::JoinConstraint::On,
            JoinConstraint::Using => protobuf::JoinConstraint::Using,
        }
    }
}<|MERGE_RESOLUTION|>--- conflicted
+++ resolved
@@ -119,14 +119,6 @@
             BuiltInWindowFunction::NthValue => Self::NthValue,
             BuiltInWindowFunction::Ntile => Self::Ntile,
             BuiltInWindowFunction::CumeDist => Self::CumeDist,
-<<<<<<< HEAD
-            BuiltInWindowFunction::PercentRank => Self::PercentRank,
-            BuiltInWindowFunction::Rank => Self::Rank,
-            BuiltInWindowFunction::DenseRank => Self::DenseRank,
-=======
-            BuiltInWindowFunction::Lag => Self::Lag,
-            BuiltInWindowFunction::Lead => Self::Lead,
->>>>>>> 3bc77148
         }
     }
 }
