// Licensed to the Apache Software Foundation (ASF) under one
// or more contributor license agreements.  See the NOTICE file
// distributed with this work for additional information
// regarding copyright ownership.  The ASF licenses this file
// to you under the Apache License, Version 2.0 (the
// "License"); you may not use this file except in compliance
// with the License.  You may obtain a copy of the License at
//
//   http://www.apache.org/licenses/LICENSE-2.0
//
// Unless required by applicable law or agreed to in writing,
// software distributed under the License is distributed on an
// "AS IS" BASIS, WITHOUT WARRANTIES OR CONDITIONS OF ANY
// KIND, either express or implied.  See the License for the
// specific language governing permissions and limitations
// under the License.

//! Code to convert Arrow schemas and DataFusion logical plans to protocol buffer format, allowing
//! DataFusion logical plans to be serialized and transmitted between
//! processes.

use crate::protobuf::{
    self,
    arrow_type::ArrowTypeEnum,
    plan_type::PlanTypeEnum::{
        AnalyzedLogicalPlan, FinalAnalyzedLogicalPlan, FinalLogicalPlan,
        FinalPhysicalPlan, FinalPhysicalPlanWithStats, InitialLogicalPlan,
        InitialPhysicalPlan, InitialPhysicalPlanWithStats, OptimizedLogicalPlan,
        OptimizedPhysicalPlan,
    },
    AnalyzedLogicalPlanType, CubeNode, EmptyMessage, GroupingSetNode, LogicalExprList,
    OptimizedLogicalPlanType, OptimizedPhysicalPlanType, PlaceholderNode, RollupNode,
};

use arrow::{
    array::ArrayRef,
    datatypes::{
        DataType, Field, IntervalMonthDayNanoType, IntervalUnit, Schema, SchemaRef,
        TimeUnit, UnionMode,
    },
    ipc::writer::{DictionaryTracker, IpcDataGenerator},
    record_batch::RecordBatch,
};
use datafusion_common::{
    Column, Constraint, Constraints, DFField, DFSchema, DFSchemaRef, OwnedTableReference,
    ScalarValue,
};
use datafusion_expr::expr::{
    self, AggregateFunctionDefinition, Alias, Between, BinaryExpr, Cast, GetFieldAccess,
    GetIndexedField, GroupingSet, InList, Like, Placeholder, ScalarFunction,
    ScalarFunctionDefinition, Sort, Unnest,
};
use datafusion_expr::{
    logical_plan::PlanType, logical_plan::StringifiedPlan, AggregateFunction,
    BuiltInWindowFunction, BuiltinScalarFunction, Expr, JoinConstraint, JoinType,
    TryCast, WindowFrame, WindowFrameBound, WindowFrameUnits, WindowFunctionDefinition,
};

use super::LogicalExtensionCodec;

#[derive(Debug)]
pub enum Error {
    General(String),

    InvalidScalarValue(ScalarValue),

    InvalidScalarType(DataType),

    InvalidTimeUnit(TimeUnit),

    UnsupportedScalarFunction(BuiltinScalarFunction),

    NotImplemented(String),
}

impl std::error::Error for Error {}

impl std::fmt::Display for Error {
    fn fmt(&self, f: &mut std::fmt::Formatter) -> std::fmt::Result {
        match self {
            Self::General(desc) => write!(f, "General error: {desc}"),
            Self::InvalidScalarValue(value) => {
                write!(f, "{value:?} is invalid as a DataFusion scalar value")
            }
            Self::InvalidScalarType(data_type) => {
                write!(f, "{data_type:?} is invalid as a DataFusion scalar type")
            }
            Self::InvalidTimeUnit(time_unit) => {
                write!(
                    f,
                    "Only TimeUnit::Microsecond and TimeUnit::Nanosecond are valid time units, found: {time_unit:?}"
                )
            }
            Self::UnsupportedScalarFunction(function) => {
                write!(f, "Unsupported scalar function {function:?}")
            }
            Self::NotImplemented(s) => {
                write!(f, "Not implemented: {s}")
            }
        }
    }
}

impl TryFrom<&Field> for protobuf::Field {
    type Error = Error;

    fn try_from(field: &Field) -> Result<Self, Self::Error> {
        let arrow_type = field.data_type().try_into()?;
        Ok(Self {
            name: field.name().to_owned(),
            arrow_type: Some(Box::new(arrow_type)),
            nullable: field.is_nullable(),
            children: Vec::new(),
            metadata: field.metadata().clone(),
            dict_id: field.dict_id().unwrap_or(0),
            dict_ordered: field.dict_is_ordered().unwrap_or(false),
        })
    }
}

impl TryFrom<&DataType> for protobuf::ArrowType {
    type Error = Error;

    fn try_from(val: &DataType) -> Result<Self, Self::Error> {
        let arrow_type_enum: ArrowTypeEnum = val.try_into()?;
        Ok(Self {
            arrow_type_enum: Some(arrow_type_enum),
        })
    }
}

impl TryFrom<&DataType> for protobuf::arrow_type::ArrowTypeEnum {
    type Error = Error;

    fn try_from(val: &DataType) -> Result<Self, Self::Error> {
        let res = match val {
            DataType::Null => Self::None(EmptyMessage {}),
            DataType::Boolean => Self::Bool(EmptyMessage {}),
            DataType::Int8 => Self::Int8(EmptyMessage {}),
            DataType::Int16 => Self::Int16(EmptyMessage {}),
            DataType::Int32 => Self::Int32(EmptyMessage {}),
            DataType::Int64 => Self::Int64(EmptyMessage {}),
            DataType::UInt8 => Self::Uint8(EmptyMessage {}),
            DataType::UInt16 => Self::Uint16(EmptyMessage {}),
            DataType::UInt32 => Self::Uint32(EmptyMessage {}),
            DataType::UInt64 => Self::Uint64(EmptyMessage {}),
            DataType::Float16 => Self::Float16(EmptyMessage {}),
            DataType::Float32 => Self::Float32(EmptyMessage {}),
            DataType::Float64 => Self::Float64(EmptyMessage {}),
            DataType::Timestamp(time_unit, timezone) => {
                Self::Timestamp(protobuf::Timestamp {
                    time_unit: protobuf::TimeUnit::from(time_unit) as i32,
                    timezone: timezone.as_deref().unwrap_or("").to_string(),
                })
            }
            DataType::Date32 => Self::Date32(EmptyMessage {}),
            DataType::Date64 => Self::Date64(EmptyMessage {}),
            DataType::Time32(time_unit) => {
                Self::Time32(protobuf::TimeUnit::from(time_unit) as i32)
            }
            DataType::Time64(time_unit) => {
                Self::Time64(protobuf::TimeUnit::from(time_unit) as i32)
            }
            DataType::Duration(time_unit) => {
                Self::Duration(protobuf::TimeUnit::from(time_unit) as i32)
            }
            DataType::Interval(interval_unit) => {
                Self::Interval(protobuf::IntervalUnit::from(interval_unit) as i32)
            }
            DataType::Binary => Self::Binary(EmptyMessage {}),
            DataType::FixedSizeBinary(size) => Self::FixedSizeBinary(*size),
            DataType::LargeBinary => Self::LargeBinary(EmptyMessage {}),
            DataType::Utf8 => Self::Utf8(EmptyMessage {}),
            DataType::LargeUtf8 => Self::LargeUtf8(EmptyMessage {}),
            DataType::List(item_type) => Self::List(Box::new(protobuf::List {
                field_type: Some(Box::new(item_type.as_ref().try_into()?)),
            })),
            DataType::FixedSizeList(item_type, size) => {
                Self::FixedSizeList(Box::new(protobuf::FixedSizeList {
                    field_type: Some(Box::new(item_type.as_ref().try_into()?)),
                    list_size: *size,
                }))
            }
            DataType::LargeList(item_type) => Self::LargeList(Box::new(protobuf::List {
                field_type: Some(Box::new(item_type.as_ref().try_into()?)),
            })),
            DataType::Struct(struct_fields) => Self::Struct(protobuf::Struct {
                sub_field_types: struct_fields
                    .iter()
                    .map(|field| field.as_ref().try_into())
                    .collect::<Result<Vec<_>, Error>>()?,
            }),
            DataType::Union(fields, union_mode) => {
                let union_mode = match union_mode {
                    UnionMode::Sparse => protobuf::UnionMode::Sparse,
                    UnionMode::Dense => protobuf::UnionMode::Dense,
                };
                Self::Union(protobuf::Union {
                    union_types: fields
                        .iter()
                        .map(|(_, field)| field.as_ref().try_into())
                        .collect::<Result<Vec<_>, Error>>()?,
                    union_mode: union_mode.into(),
                    type_ids: fields.iter().map(|(x, _)| x as i32).collect(),
                })
            }
            DataType::Dictionary(key_type, value_type) => {
                Self::Dictionary(Box::new(protobuf::Dictionary {
                    key: Some(Box::new(key_type.as_ref().try_into()?)),
                    value: Some(Box::new(value_type.as_ref().try_into()?)),
                }))
            }
            DataType::Decimal128(precision, scale) => Self::Decimal(protobuf::Decimal {
                precision: *precision as u32,
                scale: *scale as i32,
            }),
            DataType::Decimal256(_, _) => {
                return Err(Error::General("Proto serialization error: The Decimal256 data type is not yet supported".to_owned()))
            }
            DataType::Map(field, sorted) => {
                Self::Map(Box::new(
                    protobuf::Map {
                        field_type: Some(Box::new(field.as_ref().try_into()?)),
                        keys_sorted: *sorted,
                    }
                ))
            }
            DataType::RunEndEncoded(_, _) => {
                return Err(Error::General(
                    "Proto serialization error: The RunEndEncoded data type is not yet supported".to_owned()
                ))
            }
        };

        Ok(res)
    }
}

impl From<Column> for protobuf::Column {
    fn from(c: Column) -> Self {
        Self {
            relation: c.relation.map(|relation| protobuf::ColumnRelation {
                relation: relation.to_string(),
            }),
            name: c.name,
        }
    }
}

impl From<&Column> for protobuf::Column {
    fn from(c: &Column) -> Self {
        c.clone().into()
    }
}

impl TryFrom<&Schema> for protobuf::Schema {
    type Error = Error;

    fn try_from(schema: &Schema) -> Result<Self, Self::Error> {
        Ok(Self {
            columns: schema
                .fields()
                .iter()
                .map(|f| f.as_ref().try_into())
                .collect::<Result<Vec<_>, Error>>()?,
            metadata: schema.metadata.clone(),
        })
    }
}

impl TryFrom<SchemaRef> for protobuf::Schema {
    type Error = Error;

    fn try_from(schema: SchemaRef) -> Result<Self, Self::Error> {
        Ok(Self {
            columns: schema
                .fields()
                .iter()
                .map(|f| f.as_ref().try_into())
                .collect::<Result<Vec<_>, Error>>()?,
            metadata: schema.metadata.clone(),
        })
    }
}

impl TryFrom<&DFField> for protobuf::DfField {
    type Error = Error;

    fn try_from(f: &DFField) -> Result<Self, Self::Error> {
        Ok(Self {
            field: Some(f.field().as_ref().try_into()?),
            qualifier: f.qualifier().map(|r| protobuf::ColumnRelation {
                relation: r.to_string(),
            }),
        })
    }
}

impl TryFrom<&DFSchema> for protobuf::DfSchema {
    type Error = Error;

    fn try_from(s: &DFSchema) -> Result<Self, Self::Error> {
        let columns = s
            .fields()
            .iter()
            .map(|f| f.try_into())
            .collect::<Result<Vec<_>, Error>>()?;
        Ok(Self {
            columns,
            metadata: s.metadata().clone(),
        })
    }
}

impl TryFrom<&DFSchemaRef> for protobuf::DfSchema {
    type Error = Error;

    fn try_from(s: &DFSchemaRef) -> Result<Self, Self::Error> {
        s.as_ref().try_into()
    }
}

impl From<&StringifiedPlan> for protobuf::StringifiedPlan {
    fn from(stringified_plan: &StringifiedPlan) -> Self {
        Self {
            plan_type: match stringified_plan.clone().plan_type {
                PlanType::InitialLogicalPlan => Some(protobuf::PlanType {
                    plan_type_enum: Some(InitialLogicalPlan(EmptyMessage {})),
                }),
                PlanType::AnalyzedLogicalPlan { analyzer_name } => {
                    Some(protobuf::PlanType {
                        plan_type_enum: Some(AnalyzedLogicalPlan(
                            AnalyzedLogicalPlanType { analyzer_name },
                        )),
                    })
                }
                PlanType::FinalAnalyzedLogicalPlan => Some(protobuf::PlanType {
                    plan_type_enum: Some(FinalAnalyzedLogicalPlan(EmptyMessage {})),
                }),
                PlanType::OptimizedLogicalPlan { optimizer_name } => {
                    Some(protobuf::PlanType {
                        plan_type_enum: Some(OptimizedLogicalPlan(
                            OptimizedLogicalPlanType { optimizer_name },
                        )),
                    })
                }
                PlanType::FinalLogicalPlan => Some(protobuf::PlanType {
                    plan_type_enum: Some(FinalLogicalPlan(EmptyMessage {})),
                }),
                PlanType::InitialPhysicalPlan => Some(protobuf::PlanType {
                    plan_type_enum: Some(InitialPhysicalPlan(EmptyMessage {})),
                }),
                PlanType::OptimizedPhysicalPlan { optimizer_name } => {
                    Some(protobuf::PlanType {
                        plan_type_enum: Some(OptimizedPhysicalPlan(
                            OptimizedPhysicalPlanType { optimizer_name },
                        )),
                    })
                }
                PlanType::FinalPhysicalPlan => Some(protobuf::PlanType {
                    plan_type_enum: Some(FinalPhysicalPlan(EmptyMessage {})),
                }),
                PlanType::InitialPhysicalPlanWithStats => Some(protobuf::PlanType {
                    plan_type_enum: Some(InitialPhysicalPlanWithStats(EmptyMessage {})),
                }),
                PlanType::FinalPhysicalPlanWithStats => Some(protobuf::PlanType {
                    plan_type_enum: Some(FinalPhysicalPlanWithStats(EmptyMessage {})),
                }),
            },
            plan: stringified_plan.plan.to_string(),
        }
    }
}

impl From<&AggregateFunction> for protobuf::AggregateFunction {
    fn from(value: &AggregateFunction) -> Self {
        match value {
            AggregateFunction::Min => Self::Min,
            AggregateFunction::Max => Self::Max,
            AggregateFunction::Sum => Self::Sum,
            AggregateFunction::Avg => Self::Avg,
            AggregateFunction::BitAnd => Self::BitAnd,
            AggregateFunction::BitOr => Self::BitOr,
            AggregateFunction::BitXor => Self::BitXor,
            AggregateFunction::BoolAnd => Self::BoolAnd,
            AggregateFunction::BoolOr => Self::BoolOr,
            AggregateFunction::Count => Self::Count,
            AggregateFunction::ApproxDistinct => Self::ApproxDistinct,
            AggregateFunction::ArrayAgg => Self::ArrayAgg,
            AggregateFunction::Variance => Self::Variance,
            AggregateFunction::VariancePop => Self::VariancePop,
            AggregateFunction::Covariance => Self::Covariance,
            AggregateFunction::CovariancePop => Self::CovariancePop,
            AggregateFunction::Stddev => Self::Stddev,
            AggregateFunction::StddevPop => Self::StddevPop,
            AggregateFunction::Correlation => Self::Correlation,
            AggregateFunction::RegrSlope => Self::RegrSlope,
            AggregateFunction::RegrIntercept => Self::RegrIntercept,
            AggregateFunction::RegrCount => Self::RegrCount,
            AggregateFunction::RegrR2 => Self::RegrR2,
            AggregateFunction::RegrAvgx => Self::RegrAvgx,
            AggregateFunction::RegrAvgy => Self::RegrAvgy,
            AggregateFunction::RegrSXX => Self::RegrSxx,
            AggregateFunction::RegrSYY => Self::RegrSyy,
            AggregateFunction::RegrSXY => Self::RegrSxy,
            AggregateFunction::ApproxPercentileCont => Self::ApproxPercentileCont,
            AggregateFunction::ApproxPercentileContWithWeight => {
                Self::ApproxPercentileContWithWeight
            }
            AggregateFunction::ApproxMedian => Self::ApproxMedian,
            AggregateFunction::Grouping => Self::Grouping,
            AggregateFunction::Median => Self::Median,
            AggregateFunction::FirstValue => Self::FirstValueAgg,
            AggregateFunction::LastValue => Self::LastValueAgg,
            AggregateFunction::NthValue => Self::NthValueAgg,
            AggregateFunction::StringAgg => Self::StringAgg,
        }
    }
}

impl From<&BuiltInWindowFunction> for protobuf::BuiltInWindowFunction {
    fn from(value: &BuiltInWindowFunction) -> Self {
        match value {
            BuiltInWindowFunction::FirstValue => Self::FirstValue,
            BuiltInWindowFunction::LastValue => Self::LastValue,
            BuiltInWindowFunction::NthValue => Self::NthValue,
            BuiltInWindowFunction::Ntile => Self::Ntile,
            BuiltInWindowFunction::CumeDist => Self::CumeDist,
            BuiltInWindowFunction::PercentRank => Self::PercentRank,
            BuiltInWindowFunction::RowNumber => Self::RowNumber,
            BuiltInWindowFunction::Rank => Self::Rank,
            BuiltInWindowFunction::Lag => Self::Lag,
            BuiltInWindowFunction::Lead => Self::Lead,
            BuiltInWindowFunction::DenseRank => Self::DenseRank,
        }
    }
}

impl From<WindowFrameUnits> for protobuf::WindowFrameUnits {
    fn from(units: WindowFrameUnits) -> Self {
        match units {
            WindowFrameUnits::Rows => Self::Rows,
            WindowFrameUnits::Range => Self::Range,
            WindowFrameUnits::Groups => Self::Groups,
        }
    }
}

impl TryFrom<&WindowFrameBound> for protobuf::WindowFrameBound {
    type Error = Error;

    fn try_from(bound: &WindowFrameBound) -> Result<Self, Self::Error> {
        Ok(match bound {
            WindowFrameBound::CurrentRow => Self {
                window_frame_bound_type: protobuf::WindowFrameBoundType::CurrentRow
                    .into(),
                bound_value: None,
            },
            WindowFrameBound::Preceding(v) => Self {
                window_frame_bound_type: protobuf::WindowFrameBoundType::Preceding.into(),
                bound_value: Some(v.try_into()?),
            },
            WindowFrameBound::Following(v) => Self {
                window_frame_bound_type: protobuf::WindowFrameBoundType::Following.into(),
                bound_value: Some(v.try_into()?),
            },
        })
    }
}

impl TryFrom<&WindowFrame> for protobuf::WindowFrame {
    type Error = Error;

    fn try_from(window: &WindowFrame) -> Result<Self, Self::Error> {
        Ok(Self {
            window_frame_units: protobuf::WindowFrameUnits::from(window.units).into(),
            start_bound: Some((&window.start_bound).try_into()?),
            end_bound: Some(protobuf::window_frame::EndBound::Bound(
                (&window.end_bound).try_into()?,
            )),
        })
    }
}

pub fn serialize_expr(
    expr: &Expr,
    codec: &dyn LogicalExtensionCodec,
) -> Result<protobuf::LogicalExprNode, Error> {
    use protobuf::logical_expr_node::ExprType;

    let expr_node = match expr {
        Expr::Column(c) => protobuf::LogicalExprNode {
            expr_type: Some(ExprType::Column(c.into())),
        },
        Expr::Alias(Alias {
            expr,
            relation,
            name,
        }) => {
            let alias = Box::new(protobuf::AliasNode {
                expr: Some(Box::new(serialize_expr(expr.as_ref(), codec)?)),
                relation: relation
                    .to_owned()
                    .map(|r| vec![r.into()])
                    .unwrap_or(vec![]),
                alias: name.to_owned(),
            });
            protobuf::LogicalExprNode {
                expr_type: Some(ExprType::Alias(alias)),
            }
        }
        Expr::Literal(value) => {
            let pb_value: protobuf::ScalarValue = value.try_into()?;
            protobuf::LogicalExprNode {
                expr_type: Some(ExprType::Literal(pb_value)),
            }
        }
        Expr::BinaryExpr(BinaryExpr { left, op, right }) => {
            // Try to linerize a nested binary expression tree of the same operator
            // into a flat vector of expressions.
            let mut exprs = vec![right.as_ref()];
            let mut current_expr = left.as_ref();
            while let Expr::BinaryExpr(BinaryExpr {
                left,
                op: current_op,
                right,
            }) = current_expr
            {
                if current_op == op {
                    exprs.push(right.as_ref());
                    current_expr = left.as_ref();
                } else {
                    break;
                }
            }
            exprs.push(current_expr);

            let binary_expr = protobuf::BinaryExprNode {
                // We need to reverse exprs since operands are expected to be
                // linearized from left innermost to right outermost (but while
                // traversing the chain we do the exact opposite).
                operands: exprs
                    .into_iter()
                    .rev()
                    .map(|expr| serialize_expr(expr, codec))
                    .collect::<Result<Vec<_>, Error>>()?,
                op: format!("{op:?}"),
            };
            protobuf::LogicalExprNode {
                expr_type: Some(ExprType::BinaryExpr(binary_expr)),
            }
        }
        Expr::Like(Like {
            negated,
            expr,
            pattern,
            escape_char,
            case_insensitive,
        }) => {
            if *case_insensitive {
                let pb = Box::new(protobuf::ILikeNode {
                    negated: *negated,
                    expr: Some(Box::new(serialize_expr(expr.as_ref(), codec)?)),
                    pattern: Some(Box::new(serialize_expr(pattern.as_ref(), codec)?)),
                    escape_char: escape_char.map(|ch| ch.to_string()).unwrap_or_default(),
                });

                protobuf::LogicalExprNode {
                    expr_type: Some(ExprType::Ilike(pb)),
                }
            } else {
                let pb = Box::new(protobuf::LikeNode {
                    negated: *negated,
                    expr: Some(Box::new(serialize_expr(expr.as_ref(), codec)?)),
                    pattern: Some(Box::new(serialize_expr(pattern.as_ref(), codec)?)),
                    escape_char: escape_char.map(|ch| ch.to_string()).unwrap_or_default(),
                });

                protobuf::LogicalExprNode {
                    expr_type: Some(ExprType::Like(pb)),
                }
            }
        }
        Expr::SimilarTo(Like {
            negated,
            expr,
            pattern,
            escape_char,
            case_insensitive: _,
        }) => {
            let pb = Box::new(protobuf::SimilarToNode {
                negated: *negated,
                expr: Some(Box::new(serialize_expr(expr.as_ref(), codec)?)),
                pattern: Some(Box::new(serialize_expr(pattern.as_ref(), codec)?)),
                escape_char: escape_char.map(|ch| ch.to_string()).unwrap_or_default(),
            });
            protobuf::LogicalExprNode {
                expr_type: Some(ExprType::SimilarTo(pb)),
            }
        }
        Expr::WindowFunction(expr::WindowFunction {
            ref fun,
            ref args,
            ref partition_by,
            ref order_by,
            ref window_frame,
            // TODO: support null treatment in proto
            null_treatment: _,
        }) => {
            let window_function = match fun {
                WindowFunctionDefinition::AggregateFunction(fun) => {
                    protobuf::window_expr_node::WindowFunction::AggrFunction(
                        protobuf::AggregateFunction::from(fun).into(),
                    )
                }
                WindowFunctionDefinition::BuiltInWindowFunction(fun) => {
                    protobuf::window_expr_node::WindowFunction::BuiltInFunction(
                        protobuf::BuiltInWindowFunction::from(fun).into(),
                    )
                }
                WindowFunctionDefinition::AggregateUDF(aggr_udf) => {
                    protobuf::window_expr_node::WindowFunction::Udaf(
                        aggr_udf.name().to_string(),
                    )
                }
                WindowFunctionDefinition::WindowUDF(window_udf) => {
                    protobuf::window_expr_node::WindowFunction::Udwf(
                        window_udf.name().to_string(),
                    )
                }
            };
            let arg_expr: Option<Box<protobuf::LogicalExprNode>> = if !args.is_empty() {
                let arg = &args[0];
                Some(Box::new(serialize_expr(arg, codec)?))
            } else {
                None
            };
            let partition_by = partition_by
                .iter()
                .map(|e| serialize_expr(e, codec))
                .collect::<Result<Vec<_>, _>>()?;
            let order_by = order_by
                .iter()
                .map(|e| serialize_expr(e, codec))
                .collect::<Result<Vec<_>, _>>()?;

            let window_frame: Option<protobuf::WindowFrame> =
                Some(window_frame.try_into()?);
            let window_expr = Box::new(protobuf::WindowExprNode {
                expr: arg_expr,
                window_function: Some(window_function),
                partition_by,
                order_by,
                window_frame,
            });
            protobuf::LogicalExprNode {
                expr_type: Some(ExprType::WindowExpr(window_expr)),
            }
        }
        Expr::AggregateFunction(expr::AggregateFunction {
            ref func_def,
            ref args,
            ref distinct,
            ref filter,
            ref order_by,
            null_treatment: _,
        }) => match func_def {
            AggregateFunctionDefinition::BuiltIn(fun) => {
                let aggr_function = match fun {
                    AggregateFunction::ApproxDistinct => {
                        protobuf::AggregateFunction::ApproxDistinct
                    }
                    AggregateFunction::ApproxPercentileCont => {
                        protobuf::AggregateFunction::ApproxPercentileCont
                    }
                    AggregateFunction::ApproxPercentileContWithWeight => {
                        protobuf::AggregateFunction::ApproxPercentileContWithWeight
                    }
                    AggregateFunction::ArrayAgg => protobuf::AggregateFunction::ArrayAgg,
                    AggregateFunction::Min => protobuf::AggregateFunction::Min,
                    AggregateFunction::Max => protobuf::AggregateFunction::Max,
                    AggregateFunction::Sum => protobuf::AggregateFunction::Sum,
                    AggregateFunction::BitAnd => protobuf::AggregateFunction::BitAnd,
                    AggregateFunction::BitOr => protobuf::AggregateFunction::BitOr,
                    AggregateFunction::BitXor => protobuf::AggregateFunction::BitXor,
                    AggregateFunction::BoolAnd => protobuf::AggregateFunction::BoolAnd,
                    AggregateFunction::BoolOr => protobuf::AggregateFunction::BoolOr,
                    AggregateFunction::Avg => protobuf::AggregateFunction::Avg,
                    AggregateFunction::Count => protobuf::AggregateFunction::Count,
                    AggregateFunction::Variance => protobuf::AggregateFunction::Variance,
                    AggregateFunction::VariancePop => {
                        protobuf::AggregateFunction::VariancePop
                    }
                    AggregateFunction::Covariance => {
                        protobuf::AggregateFunction::Covariance
                    }
                    AggregateFunction::CovariancePop => {
                        protobuf::AggregateFunction::CovariancePop
                    }
                    AggregateFunction::Stddev => protobuf::AggregateFunction::Stddev,
                    AggregateFunction::StddevPop => {
                        protobuf::AggregateFunction::StddevPop
                    }
                    AggregateFunction::Correlation => {
                        protobuf::AggregateFunction::Correlation
                    }
                    AggregateFunction::RegrSlope => {
                        protobuf::AggregateFunction::RegrSlope
                    }
                    AggregateFunction::RegrIntercept => {
                        protobuf::AggregateFunction::RegrIntercept
                    }
                    AggregateFunction::RegrR2 => protobuf::AggregateFunction::RegrR2,
                    AggregateFunction::RegrAvgx => protobuf::AggregateFunction::RegrAvgx,
                    AggregateFunction::RegrAvgy => protobuf::AggregateFunction::RegrAvgy,
                    AggregateFunction::RegrCount => {
                        protobuf::AggregateFunction::RegrCount
                    }
                    AggregateFunction::RegrSXX => protobuf::AggregateFunction::RegrSxx,
                    AggregateFunction::RegrSYY => protobuf::AggregateFunction::RegrSyy,
                    AggregateFunction::RegrSXY => protobuf::AggregateFunction::RegrSxy,
                    AggregateFunction::ApproxMedian => {
                        protobuf::AggregateFunction::ApproxMedian
                    }
                    AggregateFunction::Grouping => protobuf::AggregateFunction::Grouping,
                    AggregateFunction::Median => protobuf::AggregateFunction::Median,
                    AggregateFunction::FirstValue => {
                        protobuf::AggregateFunction::FirstValueAgg
                    }
                    AggregateFunction::LastValue => {
                        protobuf::AggregateFunction::LastValueAgg
                    }
                    AggregateFunction::NthValue => {
                        protobuf::AggregateFunction::NthValueAgg
                    }
                    AggregateFunction::StringAgg => {
                        protobuf::AggregateFunction::StringAgg
                    }
                };

                let aggregate_expr = protobuf::AggregateExprNode {
                    aggr_function: aggr_function.into(),
                    expr: args
                        .iter()
                        .map(|v| serialize_expr(v, codec))
                        .collect::<Result<Vec<_>, _>>()?,
                    distinct: *distinct,
                    filter: match filter {
                        Some(e) => Some(Box::new(serialize_expr(e, codec)?)),
                        None => None,
                    },
                    order_by: match order_by {
                        Some(e) => e
                            .iter()
                            .map(|expr| serialize_expr(expr, codec))
                            .collect::<Result<Vec<_>, _>>()?,
                        None => vec![],
                    },
                };
                protobuf::LogicalExprNode {
                    expr_type: Some(ExprType::AggregateExpr(Box::new(aggregate_expr))),
                }
            }
            AggregateFunctionDefinition::UDF(fun) => protobuf::LogicalExprNode {
                expr_type: Some(ExprType::AggregateUdfExpr(Box::new(
                    protobuf::AggregateUdfExprNode {
                        fun_name: fun.name().to_string(),
                        args: args
                            .iter()
                            .map(|expr| serialize_expr(expr, codec))
                            .collect::<Result<Vec<_>, Error>>()?,
                        filter: match filter {
                            Some(e) => Some(Box::new(serialize_expr(e.as_ref(), codec)?)),
                            None => None,
                        },
                        order_by: match order_by {
                            Some(e) => e
                                .iter()
                                .map(|expr| serialize_expr(expr, codec))
                                .collect::<Result<Vec<_>, _>>()?,
                            None => vec![],
                        },
                    },
                ))),
            },
            AggregateFunctionDefinition::Name(_) => {
                return Err(Error::NotImplemented(
                    "Proto serialization error: Trying to serialize a unresolved function"
                        .to_string(),
                ));
            }
        },

        Expr::ScalarVariable(_, _) => {
            return Err(Error::General(
                "Proto serialization error: Scalar Variable not supported".to_string(),
            ))
        }
        Expr::ScalarFunction(ScalarFunction { func_def, args }) => {
            let args = args
                .iter()
                .map(|expr| serialize_expr(expr, codec))
                .collect::<Result<Vec<_>, Error>>()?;
            match func_def {
                ScalarFunctionDefinition::BuiltIn(fun) => {
                    let fun: protobuf::ScalarFunction = fun.try_into()?;
                    protobuf::LogicalExprNode {
                        expr_type: Some(ExprType::ScalarFunction(
                            protobuf::ScalarFunctionNode {
                                fun: fun.into(),
                                args,
                            },
                        )),
                    }
                }
                ScalarFunctionDefinition::UDF(fun) => {
                    let mut buf = Vec::new();
                    let _ = codec.try_encode_udf(fun.as_ref(), &mut buf);

                    let fun_definition = if buf.is_empty() { None } else { Some(buf) };

                    protobuf::LogicalExprNode {
                        expr_type: Some(ExprType::ScalarUdfExpr(
                            protobuf::ScalarUdfExprNode {
                                fun_name: fun.name().to_string(),
                                fun_definition,
                                args,
                            },
                        )),
                    }
                }
                ScalarFunctionDefinition::Name(_) => {
                    return Err(Error::NotImplemented(
                    "Proto serialization error: Trying to serialize a unresolved function"
                        .to_string(),
                ));
                }
            }
        }
        Expr::Not(expr) => {
            let expr = Box::new(protobuf::Not {
                expr: Some(Box::new(serialize_expr(expr.as_ref(), codec)?)),
            });
            protobuf::LogicalExprNode {
                expr_type: Some(ExprType::NotExpr(expr)),
            }
        }
        Expr::IsNull(expr) => {
            let expr = Box::new(protobuf::IsNull {
                expr: Some(Box::new(serialize_expr(expr.as_ref(), codec)?)),
            });
            protobuf::LogicalExprNode {
                expr_type: Some(ExprType::IsNullExpr(expr)),
            }
        }
        Expr::IsNotNull(expr) => {
            let expr = Box::new(protobuf::IsNotNull {
                expr: Some(Box::new(serialize_expr(expr.as_ref(), codec)?)),
            });
            protobuf::LogicalExprNode {
                expr_type: Some(ExprType::IsNotNullExpr(expr)),
            }
        }
        Expr::IsTrue(expr) => {
            let expr = Box::new(protobuf::IsTrue {
                expr: Some(Box::new(serialize_expr(expr.as_ref(), codec)?)),
            });
            protobuf::LogicalExprNode {
                expr_type: Some(ExprType::IsTrue(expr)),
            }
        }
        Expr::IsFalse(expr) => {
            let expr = Box::new(protobuf::IsFalse {
                expr: Some(Box::new(serialize_expr(expr.as_ref(), codec)?)),
            });
            protobuf::LogicalExprNode {
                expr_type: Some(ExprType::IsFalse(expr)),
            }
        }
        Expr::IsUnknown(expr) => {
            let expr = Box::new(protobuf::IsUnknown {
                expr: Some(Box::new(serialize_expr(expr.as_ref(), codec)?)),
            });
            protobuf::LogicalExprNode {
                expr_type: Some(ExprType::IsUnknown(expr)),
            }
        }
        Expr::IsNotTrue(expr) => {
            let expr = Box::new(protobuf::IsNotTrue {
                expr: Some(Box::new(serialize_expr(expr.as_ref(), codec)?)),
            });
            protobuf::LogicalExprNode {
                expr_type: Some(ExprType::IsNotTrue(expr)),
            }
        }
        Expr::IsNotFalse(expr) => {
            let expr = Box::new(protobuf::IsNotFalse {
                expr: Some(Box::new(serialize_expr(expr.as_ref(), codec)?)),
            });
            protobuf::LogicalExprNode {
                expr_type: Some(ExprType::IsNotFalse(expr)),
            }
        }
        Expr::IsNotUnknown(expr) => {
            let expr = Box::new(protobuf::IsNotUnknown {
                expr: Some(Box::new(serialize_expr(expr.as_ref(), codec)?)),
            });
            protobuf::LogicalExprNode {
                expr_type: Some(ExprType::IsNotUnknown(expr)),
            }
        }
        Expr::Between(Between {
            expr,
            negated,
            low,
            high,
        }) => {
            let expr = Box::new(protobuf::BetweenNode {
                expr: Some(Box::new(serialize_expr(expr.as_ref(), codec)?)),
                negated: *negated,
                low: Some(Box::new(serialize_expr(low.as_ref(), codec)?)),
                high: Some(Box::new(serialize_expr(high.as_ref(), codec)?)),
            });
            protobuf::LogicalExprNode {
                expr_type: Some(ExprType::Between(expr)),
            }
        }
        Expr::Case(case) => {
            let when_then_expr = case
                .when_then_expr
                .iter()
                .map(|(w, t)| {
                    Ok(protobuf::WhenThen {
                        when_expr: Some(serialize_expr(w.as_ref(), codec)?),
                        then_expr: Some(serialize_expr(t.as_ref(), codec)?),
                    })
                })
                .collect::<Result<Vec<protobuf::WhenThen>, Error>>()?;
            let expr = Box::new(protobuf::CaseNode {
                expr: match &case.expr {
                    Some(e) => Some(Box::new(serialize_expr(e.as_ref(), codec)?)),
                    None => None,
                },
                when_then_expr,
                else_expr: match &case.else_expr {
                    Some(e) => Some(Box::new(serialize_expr(e.as_ref(), codec)?)),
                    None => None,
                },
            });
            protobuf::LogicalExprNode {
                expr_type: Some(ExprType::Case(expr)),
            }
        }
        Expr::Cast(Cast { expr, data_type }) => {
            let expr = Box::new(protobuf::CastNode {
                expr: Some(Box::new(serialize_expr(expr.as_ref(), codec)?)),
                arrow_type: Some(data_type.try_into()?),
            });
            protobuf::LogicalExprNode {
                expr_type: Some(ExprType::Cast(expr)),
            }
        }
        Expr::TryCast(TryCast { expr, data_type }) => {
            let expr = Box::new(protobuf::TryCastNode {
                expr: Some(Box::new(serialize_expr(expr.as_ref(), codec)?)),
                arrow_type: Some(data_type.try_into()?),
            });
            protobuf::LogicalExprNode {
                expr_type: Some(ExprType::TryCast(expr)),
            }
        }
        Expr::Sort(Sort {
            expr,
            asc,
            nulls_first,
        }) => {
            let expr = Box::new(protobuf::SortExprNode {
                expr: Some(Box::new(serialize_expr(expr.as_ref(), codec)?)),
                asc: *asc,
                nulls_first: *nulls_first,
            });
            protobuf::LogicalExprNode {
                expr_type: Some(ExprType::Sort(expr)),
            }
        }
        Expr::Negative(expr) => {
            let expr = Box::new(protobuf::NegativeNode {
                expr: Some(Box::new(serialize_expr(expr.as_ref(), codec)?)),
            });
            protobuf::LogicalExprNode {
                expr_type: Some(ExprType::Negative(expr)),
            }
        }
        Expr::Unnest(Unnest { exprs }) => {
            let expr = protobuf::Unnest {
                exprs: exprs
                    .iter()
                    .map(|expr| serialize_expr(expr, codec))
                    .collect::<Result<Vec<_>, Error>>()?,
            };
            protobuf::LogicalExprNode {
                expr_type: Some(ExprType::Unnest(expr)),
            }
        }
        Expr::InList(InList {
            expr,
            list,
            negated,
        }) => {
            let expr = Box::new(protobuf::InListNode {
                expr: Some(Box::new(serialize_expr(expr.as_ref(), codec)?)),
                list: list
                    .iter()
                    .map(|expr| serialize_expr(expr, codec))
                    .collect::<Result<Vec<_>, Error>>()?,
                negated: *negated,
            });
            protobuf::LogicalExprNode {
                expr_type: Some(ExprType::InList(expr)),
            }
        }
        Expr::Wildcard { qualifier } => protobuf::LogicalExprNode {
            expr_type: Some(ExprType::Wildcard(protobuf::Wildcard {
                qualifier: qualifier.clone().unwrap_or("".to_string()),
            })),
        },
        Expr::ScalarSubquery(_)
        | Expr::InSubquery(_)
        | Expr::Exists { .. }
        | Expr::OuterReferenceColumn { .. } => {
            // we would need to add logical plan operators to datafusion.proto to support this
            // see discussion in https://github.com/apache/arrow-datafusion/issues/2565
            return Err(Error::General("Proto serialization error: Expr::ScalarSubquery(_) | Expr::InSubquery(_) | Expr::Exists { .. } | Exp:OuterReferenceColumn not supported".to_string()));
        }
        Expr::GetIndexedField(GetIndexedField { expr, field }) => {
            let field = match field {
                GetFieldAccess::NamedStructField { name } => {
                    protobuf::get_indexed_field::Field::NamedStructField(
                        protobuf::NamedStructField {
                            name: Some(name.try_into()?),
                        },
                    )
                }
                GetFieldAccess::ListIndex { key } => {
                    protobuf::get_indexed_field::Field::ListIndex(Box::new(
                        protobuf::ListIndex {
                            key: Some(Box::new(serialize_expr(key.as_ref(), codec)?)),
                        },
                    ))
                }
                GetFieldAccess::ListRange {
                    start,
                    stop,
                    stride,
                } => protobuf::get_indexed_field::Field::ListRange(Box::new(
                    protobuf::ListRange {
                        start: Some(Box::new(serialize_expr(start.as_ref(), codec)?)),
                        stop: Some(Box::new(serialize_expr(stop.as_ref(), codec)?)),
                        stride: Some(Box::new(serialize_expr(stride.as_ref(), codec)?)),
                    },
                )),
            };

            protobuf::LogicalExprNode {
                expr_type: Some(ExprType::GetIndexedField(Box::new(
                    protobuf::GetIndexedField {
                        expr: Some(Box::new(serialize_expr(expr.as_ref(), codec)?)),
                        field: Some(field),
                    },
                ))),
            }
        }

        Expr::GroupingSet(GroupingSet::Cube(exprs)) => protobuf::LogicalExprNode {
            expr_type: Some(ExprType::Cube(CubeNode {
                expr: exprs
                    .iter()
                    .map(|expr| serialize_expr(expr, codec))
                    .collect::<Result<Vec<_>, Error>>()?,
            })),
        },
        Expr::GroupingSet(GroupingSet::Rollup(exprs)) => protobuf::LogicalExprNode {
            expr_type: Some(ExprType::Rollup(RollupNode {
                expr: exprs
                    .iter()
                    .map(|expr| serialize_expr(expr, codec))
                    .collect::<Result<Vec<_>, Error>>()?,
            })),
        },
        Expr::GroupingSet(GroupingSet::GroupingSets(exprs)) => {
            protobuf::LogicalExprNode {
                expr_type: Some(ExprType::GroupingSet(GroupingSetNode {
                    expr: exprs
                        .iter()
                        .map(|expr_list| {
                            Ok(LogicalExprList {
                                expr: expr_list
                                    .iter()
                                    .map(|expr| serialize_expr(expr, codec))
                                    .collect::<Result<Vec<_>, Error>>()?,
                            })
                        })
                        .collect::<Result<Vec<_>, Error>>()?,
                })),
            }
        }
        Expr::Placeholder(Placeholder { id, data_type }) => {
            let data_type = match data_type {
                Some(data_type) => Some(data_type.try_into()?),
                None => None,
            };
            protobuf::LogicalExprNode {
                expr_type: Some(ExprType::Placeholder(PlaceholderNode {
                    id: id.clone(),
                    data_type,
                })),
            }
        }
    };

    Ok(expr_node)
}

impl TryFrom<&ScalarValue> for protobuf::ScalarValue {
    type Error = Error;

    fn try_from(val: &ScalarValue) -> Result<Self, Self::Error> {
        use protobuf::scalar_value::Value;

        let data_type = val.data_type();
        match val {
            ScalarValue::Boolean(val) => {
                create_proto_scalar(val.as_ref(), &data_type, |s| Value::BoolValue(*s))
            }
            ScalarValue::Float32(val) => {
                create_proto_scalar(val.as_ref(), &data_type, |s| Value::Float32Value(*s))
            }
            ScalarValue::Float64(val) => {
                create_proto_scalar(val.as_ref(), &data_type, |s| Value::Float64Value(*s))
            }
            ScalarValue::Int8(val) => {
                create_proto_scalar(val.as_ref(), &data_type, |s| {
                    Value::Int8Value(*s as i32)
                })
            }
            ScalarValue::Int16(val) => {
                create_proto_scalar(val.as_ref(), &data_type, |s| {
                    Value::Int16Value(*s as i32)
                })
            }
            ScalarValue::Int32(val) => {
                create_proto_scalar(val.as_ref(), &data_type, |s| Value::Int32Value(*s))
            }
            ScalarValue::Int64(val) => {
                create_proto_scalar(val.as_ref(), &data_type, |s| Value::Int64Value(*s))
            }
            ScalarValue::UInt8(val) => {
                create_proto_scalar(val.as_ref(), &data_type, |s| {
                    Value::Uint8Value(*s as u32)
                })
            }
            ScalarValue::UInt16(val) => {
                create_proto_scalar(val.as_ref(), &data_type, |s| {
                    Value::Uint16Value(*s as u32)
                })
            }
            ScalarValue::UInt32(val) => {
                create_proto_scalar(val.as_ref(), &data_type, |s| Value::Uint32Value(*s))
            }
            ScalarValue::UInt64(val) => {
                create_proto_scalar(val.as_ref(), &data_type, |s| Value::Uint64Value(*s))
            }
            ScalarValue::Utf8(val) => {
                create_proto_scalar(val.as_ref(), &data_type, |s| {
                    Value::Utf8Value(s.to_owned())
                })
            }
            ScalarValue::LargeUtf8(val) => {
                create_proto_scalar(val.as_ref(), &data_type, |s| {
                    Value::LargeUtf8Value(s.to_owned())
                })
            }
            ScalarValue::List(arr) => {
                encode_scalar_nested_value(arr.to_owned() as ArrayRef, val)
            }
            ScalarValue::LargeList(arr) => {
                encode_scalar_nested_value(arr.to_owned() as ArrayRef, val)
            }
            ScalarValue::FixedSizeList(arr) => {
                encode_scalar_nested_value(arr.to_owned() as ArrayRef, val)
            }
            ScalarValue::Struct(arr) => {
                encode_scalar_nested_value(arr.to_owned() as ArrayRef, val)
            }
            ScalarValue::Date32(val) => {
                create_proto_scalar(val.as_ref(), &data_type, |s| Value::Date32Value(*s))
            }
            ScalarValue::TimestampMicrosecond(val, tz) => {
                create_proto_scalar(val.as_ref(), &data_type, |s| {
                    Value::TimestampValue(protobuf::ScalarTimestampValue {
                        timezone: tz.as_deref().unwrap_or("").to_string(),
                        value: Some(
                            protobuf::scalar_timestamp_value::Value::TimeMicrosecondValue(
                                *s,
                            ),
                        ),
                    })
                })
            }
            ScalarValue::TimestampNanosecond(val, tz) => {
                create_proto_scalar(val.as_ref(), &data_type, |s| {
                    Value::TimestampValue(protobuf::ScalarTimestampValue {
                        timezone: tz.as_deref().unwrap_or("").to_string(),
                        value: Some(
                            protobuf::scalar_timestamp_value::Value::TimeNanosecondValue(
                                *s,
                            ),
                        ),
                    })
                })
            }
            ScalarValue::Decimal128(val, p, s) => match *val {
                Some(v) => {
                    let array = v.to_be_bytes();
                    let vec_val: Vec<u8> = array.to_vec();
                    Ok(protobuf::ScalarValue {
                        value: Some(Value::Decimal128Value(protobuf::Decimal128 {
                            value: vec_val,
                            p: *p as i64,
                            s: *s as i64,
                        })),
                    })
                }
                None => Ok(protobuf::ScalarValue {
                    value: Some(protobuf::scalar_value::Value::NullValue(
                        (&data_type).try_into()?,
                    )),
                }),
            },
            ScalarValue::Decimal256(val, p, s) => match *val {
                Some(v) => {
                    let array = v.to_be_bytes();
                    let vec_val: Vec<u8> = array.to_vec();
                    Ok(protobuf::ScalarValue {
                        value: Some(Value::Decimal256Value(protobuf::Decimal256 {
                            value: vec_val,
                            p: *p as i64,
                            s: *s as i64,
                        })),
                    })
                }
                None => Ok(protobuf::ScalarValue {
                    value: Some(protobuf::scalar_value::Value::NullValue(
                        (&data_type).try_into()?,
                    )),
                }),
            },
            ScalarValue::Date64(val) => {
                create_proto_scalar(val.as_ref(), &data_type, |s| Value::Date64Value(*s))
            }
            ScalarValue::TimestampSecond(val, tz) => {
                create_proto_scalar(val.as_ref(), &data_type, |s| {
                    Value::TimestampValue(protobuf::ScalarTimestampValue {
                        timezone: tz.as_deref().unwrap_or("").to_string(),
                        value: Some(
                            protobuf::scalar_timestamp_value::Value::TimeSecondValue(*s),
                        ),
                    })
                })
            }
            ScalarValue::TimestampMillisecond(val, tz) => {
                create_proto_scalar(val.as_ref(), &data_type, |s| {
                    Value::TimestampValue(protobuf::ScalarTimestampValue {
                        timezone: tz.as_deref().unwrap_or("").to_string(),
                        value: Some(
                            protobuf::scalar_timestamp_value::Value::TimeMillisecondValue(
                                *s,
                            ),
                        ),
                    })
                })
            }
            ScalarValue::IntervalYearMonth(val) => {
                create_proto_scalar(val.as_ref(), &data_type, |s| {
                    Value::IntervalYearmonthValue(*s)
                })
            }
            ScalarValue::IntervalDayTime(val) => {
                create_proto_scalar(val.as_ref(), &data_type, |s| {
                    Value::IntervalDaytimeValue(*s)
                })
            }
            ScalarValue::Null => Ok(protobuf::ScalarValue {
                value: Some(Value::NullValue((&data_type).try_into()?)),
            }),

            ScalarValue::Binary(val) => {
                create_proto_scalar(val.as_ref(), &data_type, |s| {
                    Value::BinaryValue(s.to_owned())
                })
            }
            ScalarValue::LargeBinary(val) => {
                create_proto_scalar(val.as_ref(), &data_type, |s| {
                    Value::LargeBinaryValue(s.to_owned())
                })
            }
            ScalarValue::FixedSizeBinary(length, val) => {
                create_proto_scalar(val.as_ref(), &data_type, |s| {
                    Value::FixedSizeBinaryValue(protobuf::ScalarFixedSizeBinary {
                        values: s.to_owned(),
                        length: *length,
                    })
                })
            }

            ScalarValue::Time32Second(v) => {
                create_proto_scalar(v.as_ref(), &data_type, |v| {
                    Value::Time32Value(protobuf::ScalarTime32Value {
                        value: Some(
                            protobuf::scalar_time32_value::Value::Time32SecondValue(*v),
                        ),
                    })
                })
            }

            ScalarValue::Time32Millisecond(v) => {
                create_proto_scalar(v.as_ref(), &data_type, |v| {
                    Value::Time32Value(protobuf::ScalarTime32Value {
                        value: Some(
                            protobuf::scalar_time32_value::Value::Time32MillisecondValue(
                                *v,
                            ),
                        ),
                    })
                })
            }

            ScalarValue::Time64Microsecond(v) => {
                create_proto_scalar(v.as_ref(), &data_type, |v| {
                    Value::Time64Value(protobuf::ScalarTime64Value {
                        value: Some(
                            protobuf::scalar_time64_value::Value::Time64MicrosecondValue(
                                *v,
                            ),
                        ),
                    })
                })
            }

            ScalarValue::Time64Nanosecond(v) => {
                create_proto_scalar(v.as_ref(), &data_type, |v| {
                    Value::Time64Value(protobuf::ScalarTime64Value {
                        value: Some(
                            protobuf::scalar_time64_value::Value::Time64NanosecondValue(
                                *v,
                            ),
                        ),
                    })
                })
            }

            ScalarValue::IntervalMonthDayNano(v) => {
                let value = if let Some(v) = v {
                    let (months, days, nanos) = IntervalMonthDayNanoType::to_parts(*v);
                    Value::IntervalMonthDayNano(protobuf::IntervalMonthDayNanoValue {
                        months,
                        days,
                        nanos,
                    })
                } else {
                    Value::NullValue((&data_type).try_into()?)
                };

                Ok(protobuf::ScalarValue { value: Some(value) })
            }

            ScalarValue::DurationSecond(v) => {
                let value = match v {
                    Some(v) => Value::DurationSecondValue(*v),
                    None => Value::NullValue((&data_type).try_into()?),
                };
                Ok(protobuf::ScalarValue { value: Some(value) })
            }
            ScalarValue::DurationMillisecond(v) => {
                let value = match v {
                    Some(v) => Value::DurationMillisecondValue(*v),
                    None => Value::NullValue((&data_type).try_into()?),
                };
                Ok(protobuf::ScalarValue { value: Some(value) })
            }
            ScalarValue::DurationMicrosecond(v) => {
                let value = match v {
                    Some(v) => Value::DurationMicrosecondValue(*v),
                    None => Value::NullValue((&data_type).try_into()?),
                };
                Ok(protobuf::ScalarValue { value: Some(value) })
            }
            ScalarValue::DurationNanosecond(v) => {
                let value = match v {
                    Some(v) => Value::DurationNanosecondValue(*v),
                    None => Value::NullValue((&data_type).try_into()?),
                };
                Ok(protobuf::ScalarValue { value: Some(value) })
            }
            ScalarValue::Dictionary(index_type, val) => {
                let value: protobuf::ScalarValue = val.as_ref().try_into()?;
                Ok(protobuf::ScalarValue {
                    value: Some(Value::DictionaryValue(Box::new(
                        protobuf::ScalarDictionaryValue {
                            index_type: Some(index_type.as_ref().try_into()?),
                            value: Some(Box::new(value)),
                        },
                    ))),
                })
            }
        }
    }
}

impl TryFrom<&BuiltinScalarFunction> for protobuf::ScalarFunction {
    type Error = Error;

    fn try_from(scalar: &BuiltinScalarFunction) -> Result<Self, Self::Error> {
        let scalar_function = match scalar {
            BuiltinScalarFunction::Sqrt => Self::Sqrt,
            BuiltinScalarFunction::Cbrt => Self::Cbrt,
            BuiltinScalarFunction::Sin => Self::Sin,
            BuiltinScalarFunction::Cos => Self::Cos,
            BuiltinScalarFunction::Cot => Self::Cot,
            BuiltinScalarFunction::Sinh => Self::Sinh,
            BuiltinScalarFunction::Cosh => Self::Cosh,
            BuiltinScalarFunction::Atan => Self::Atan,
            BuiltinScalarFunction::Asinh => Self::Asinh,
            BuiltinScalarFunction::Acosh => Self::Acosh,
            BuiltinScalarFunction::Atanh => Self::Atanh,
            BuiltinScalarFunction::Exp => Self::Exp,
            BuiltinScalarFunction::Factorial => Self::Factorial,
            BuiltinScalarFunction::Gcd => Self::Gcd,
            BuiltinScalarFunction::Lcm => Self::Lcm,
            BuiltinScalarFunction::Log => Self::Log,
            BuiltinScalarFunction::Ln => Self::Ln,
            BuiltinScalarFunction::Log10 => Self::Log10,
            BuiltinScalarFunction::Degrees => Self::Degrees,
            BuiltinScalarFunction::Radians => Self::Radians,
            BuiltinScalarFunction::Floor => Self::Floor,
            BuiltinScalarFunction::Ceil => Self::Ceil,
            BuiltinScalarFunction::Round => Self::Round,
            BuiltinScalarFunction::Trunc => Self::Trunc,
            BuiltinScalarFunction::OctetLength => Self::OctetLength,
            BuiltinScalarFunction::Concat => Self::Concat,
            BuiltinScalarFunction::Lower => Self::Lower,
            BuiltinScalarFunction::Upper => Self::Upper,
            BuiltinScalarFunction::Trim => Self::Trim,
            BuiltinScalarFunction::Ltrim => Self::Ltrim,
            BuiltinScalarFunction::Rtrim => Self::Rtrim,
<<<<<<< HEAD
            BuiltinScalarFunction::ArraySort => Self::ArraySort,
=======
            BuiltinScalarFunction::ToChar => Self::ToChar,
>>>>>>> 9d47dcaa
            BuiltinScalarFunction::ArrayExcept => Self::ArrayExcept,
            BuiltinScalarFunction::ArrayElement => Self::ArrayElement,
            BuiltinScalarFunction::ArrayPopFront => Self::ArrayPopFront,
            BuiltinScalarFunction::ArrayPopBack => Self::ArrayPopBack,
            BuiltinScalarFunction::ArrayPosition => Self::ArrayPosition,
            BuiltinScalarFunction::ArrayPositions => Self::ArrayPositions,
            BuiltinScalarFunction::ArrayResize => Self::ArrayResize,
            BuiltinScalarFunction::ArrayRemove => Self::ArrayRemove,
            BuiltinScalarFunction::ArrayRemoveN => Self::ArrayRemoveN,
            BuiltinScalarFunction::ArrayRemoveAll => Self::ArrayRemoveAll,
            BuiltinScalarFunction::ArrayReplace => Self::ArrayReplace,
            BuiltinScalarFunction::ArrayReplaceN => Self::ArrayReplaceN,
            BuiltinScalarFunction::ArrayReplaceAll => Self::ArrayReplaceAll,
            BuiltinScalarFunction::ArrayReverse => Self::ArrayReverse,
            BuiltinScalarFunction::ArraySlice => Self::ArraySlice,
            BuiltinScalarFunction::ArrayIntersect => Self::ArrayIntersect,
            BuiltinScalarFunction::ArrayUnion => Self::ArrayUnion,
            BuiltinScalarFunction::MD5 => Self::Md5,
            BuiltinScalarFunction::SHA224 => Self::Sha224,
            BuiltinScalarFunction::SHA256 => Self::Sha256,
            BuiltinScalarFunction::SHA384 => Self::Sha384,
            BuiltinScalarFunction::SHA512 => Self::Sha512,
            BuiltinScalarFunction::Digest => Self::Digest,
            BuiltinScalarFunction::Log2 => Self::Log2,
            BuiltinScalarFunction::Signum => Self::Signum,
            BuiltinScalarFunction::Ascii => Self::Ascii,
            BuiltinScalarFunction::BitLength => Self::BitLength,
            BuiltinScalarFunction::Btrim => Self::Btrim,
            BuiltinScalarFunction::CharacterLength => Self::CharacterLength,
            BuiltinScalarFunction::Chr => Self::Chr,
            BuiltinScalarFunction::ConcatWithSeparator => Self::ConcatWithSeparator,
            BuiltinScalarFunction::EndsWith => Self::EndsWith,
            BuiltinScalarFunction::InitCap => Self::InitCap,
            BuiltinScalarFunction::Left => Self::Left,
            BuiltinScalarFunction::Lpad => Self::Lpad,
            BuiltinScalarFunction::Random => Self::Random,
            BuiltinScalarFunction::Uuid => Self::Uuid,
            BuiltinScalarFunction::Repeat => Self::Repeat,
            BuiltinScalarFunction::Replace => Self::Replace,
            BuiltinScalarFunction::Reverse => Self::Reverse,
            BuiltinScalarFunction::Right => Self::Right,
            BuiltinScalarFunction::Rpad => Self::Rpad,
            BuiltinScalarFunction::SplitPart => Self::SplitPart,
            BuiltinScalarFunction::StartsWith => Self::StartsWith,
            BuiltinScalarFunction::Strpos => Self::Strpos,
            BuiltinScalarFunction::Substr => Self::Substr,
            BuiltinScalarFunction::ToHex => Self::ToHex,
<<<<<<< HEAD
            BuiltinScalarFunction::Now => Self::Now,
            BuiltinScalarFunction::CurrentDate => Self::CurrentDate,
            BuiltinScalarFunction::CurrentTime => Self::CurrentTime,
=======
            BuiltinScalarFunction::MakeDate => Self::MakeDate,
>>>>>>> 9d47dcaa
            BuiltinScalarFunction::Translate => Self::Translate,
            BuiltinScalarFunction::Coalesce => Self::Coalesce,
            BuiltinScalarFunction::Pi => Self::Pi,
            BuiltinScalarFunction::Power => Self::Power,
            BuiltinScalarFunction::Atan2 => Self::Atan2,
            BuiltinScalarFunction::Nanvl => Self::Nanvl,
            BuiltinScalarFunction::Iszero => Self::Iszero,
            BuiltinScalarFunction::OverLay => Self::OverLay,
            BuiltinScalarFunction::Levenshtein => Self::Levenshtein,
            BuiltinScalarFunction::SubstrIndex => Self::SubstrIndex,
            BuiltinScalarFunction::FindInSet => Self::FindInSet,
        };

        Ok(scalar_function)
    }
}

impl From<&TimeUnit> for protobuf::TimeUnit {
    fn from(val: &TimeUnit) -> Self {
        match val {
            TimeUnit::Second => protobuf::TimeUnit::Second,
            TimeUnit::Millisecond => protobuf::TimeUnit::Millisecond,
            TimeUnit::Microsecond => protobuf::TimeUnit::Microsecond,
            TimeUnit::Nanosecond => protobuf::TimeUnit::Nanosecond,
        }
    }
}

impl From<&IntervalUnit> for protobuf::IntervalUnit {
    fn from(interval_unit: &IntervalUnit) -> Self {
        match interval_unit {
            IntervalUnit::YearMonth => protobuf::IntervalUnit::YearMonth,
            IntervalUnit::DayTime => protobuf::IntervalUnit::DayTime,
            IntervalUnit::MonthDayNano => protobuf::IntervalUnit::MonthDayNano,
        }
    }
}

impl From<OwnedTableReference> for protobuf::OwnedTableReference {
    fn from(t: OwnedTableReference) -> Self {
        use protobuf::owned_table_reference::TableReferenceEnum;
        let table_reference_enum = match t {
            OwnedTableReference::Bare { table } => {
                TableReferenceEnum::Bare(protobuf::BareTableReference {
                    table: table.to_string(),
                })
            }
            OwnedTableReference::Partial { schema, table } => {
                TableReferenceEnum::Partial(protobuf::PartialTableReference {
                    schema: schema.to_string(),
                    table: table.to_string(),
                })
            }
            OwnedTableReference::Full {
                catalog,
                schema,
                table,
            } => TableReferenceEnum::Full(protobuf::FullTableReference {
                catalog: catalog.to_string(),
                schema: schema.to_string(),
                table: table.to_string(),
            }),
        };

        protobuf::OwnedTableReference {
            table_reference_enum: Some(table_reference_enum),
        }
    }
}

impl From<JoinType> for protobuf::JoinType {
    fn from(t: JoinType) -> Self {
        match t {
            JoinType::Inner => protobuf::JoinType::Inner,
            JoinType::Left => protobuf::JoinType::Left,
            JoinType::Right => protobuf::JoinType::Right,
            JoinType::Full => protobuf::JoinType::Full,
            JoinType::LeftSemi => protobuf::JoinType::Leftsemi,
            JoinType::RightSemi => protobuf::JoinType::Rightsemi,
            JoinType::LeftAnti => protobuf::JoinType::Leftanti,
            JoinType::RightAnti => protobuf::JoinType::Rightanti,
        }
    }
}

impl From<JoinConstraint> for protobuf::JoinConstraint {
    fn from(t: JoinConstraint) -> Self {
        match t {
            JoinConstraint::On => protobuf::JoinConstraint::On,
            JoinConstraint::Using => protobuf::JoinConstraint::Using,
        }
    }
}

impl From<Constraints> for protobuf::Constraints {
    fn from(value: Constraints) -> Self {
        let constraints = value.into_iter().map(|item| item.into()).collect();
        protobuf::Constraints { constraints }
    }
}

impl From<Constraint> for protobuf::Constraint {
    fn from(value: Constraint) -> Self {
        let res = match value {
            Constraint::PrimaryKey(indices) => {
                let indices = indices.into_iter().map(|item| item as u64).collect();
                protobuf::constraint::ConstraintMode::PrimaryKey(
                    protobuf::PrimaryKeyConstraint { indices },
                )
            }
            Constraint::Unique(indices) => {
                let indices = indices.into_iter().map(|item| item as u64).collect();
                protobuf::constraint::ConstraintMode::PrimaryKey(
                    protobuf::PrimaryKeyConstraint { indices },
                )
            }
        };
        protobuf::Constraint {
            constraint_mode: Some(res),
        }
    }
}

/// Creates a scalar protobuf value from an optional value (T), and
/// encoding None as the appropriate datatype
fn create_proto_scalar<I, T: FnOnce(&I) -> protobuf::scalar_value::Value>(
    v: Option<&I>,
    null_arrow_type: &DataType,
    constructor: T,
) -> Result<protobuf::ScalarValue, Error> {
    let value = v
        .map(constructor)
        .unwrap_or(protobuf::scalar_value::Value::NullValue(
            null_arrow_type.try_into()?,
        ));

    Ok(protobuf::ScalarValue { value: Some(value) })
}

// ScalarValue::List / FixedSizeList / LargeList / Struct are serialized using
// Arrow IPC messages as a single column RecordBatch
fn encode_scalar_nested_value(
    arr: ArrayRef,
    val: &ScalarValue,
) -> Result<protobuf::ScalarValue, Error> {
    let batch = RecordBatch::try_from_iter(vec![("field_name", arr)]).map_err(|e| {
        Error::General(format!(
            "Error creating temporary batch while encoding ScalarValue::List: {e}"
        ))
    })?;

    let gen = IpcDataGenerator {};
    let mut dict_tracker = DictionaryTracker::new(false);
    let (_, encoded_message) = gen
        .encoded_batch(&batch, &mut dict_tracker, &Default::default())
        .map_err(|e| {
            Error::General(format!("Error encoding ScalarValue::List as IPC: {e}"))
        })?;

    let schema: protobuf::Schema = batch.schema().try_into()?;

    let scalar_list_value = protobuf::ScalarNestedValue {
        ipc_message: encoded_message.ipc_message,
        arrow_data: encoded_message.arrow_data,
        schema: Some(schema),
    };

    match val {
        ScalarValue::List(_) => Ok(protobuf::ScalarValue {
            value: Some(protobuf::scalar_value::Value::ListValue(scalar_list_value)),
        }),
        ScalarValue::LargeList(_) => Ok(protobuf::ScalarValue {
            value: Some(protobuf::scalar_value::Value::LargeListValue(
                scalar_list_value,
            )),
        }),
        ScalarValue::FixedSizeList(_) => Ok(protobuf::ScalarValue {
            value: Some(protobuf::scalar_value::Value::FixedSizeListValue(
                scalar_list_value,
            )),
        }),
        ScalarValue::Struct(_) => Ok(protobuf::ScalarValue {
            value: Some(protobuf::scalar_value::Value::StructValue(
                scalar_list_value,
            )),
        }),
        _ => unreachable!(),
    }
}<|MERGE_RESOLUTION|>--- conflicted
+++ resolved
@@ -1453,11 +1453,6 @@
             BuiltinScalarFunction::Trim => Self::Trim,
             BuiltinScalarFunction::Ltrim => Self::Ltrim,
             BuiltinScalarFunction::Rtrim => Self::Rtrim,
-<<<<<<< HEAD
-            BuiltinScalarFunction::ArraySort => Self::ArraySort,
-=======
-            BuiltinScalarFunction::ToChar => Self::ToChar,
->>>>>>> 9d47dcaa
             BuiltinScalarFunction::ArrayExcept => Self::ArrayExcept,
             BuiltinScalarFunction::ArrayElement => Self::ArrayElement,
             BuiltinScalarFunction::ArrayPopFront => Self::ArrayPopFront,
@@ -1505,13 +1500,6 @@
             BuiltinScalarFunction::Strpos => Self::Strpos,
             BuiltinScalarFunction::Substr => Self::Substr,
             BuiltinScalarFunction::ToHex => Self::ToHex,
-<<<<<<< HEAD
-            BuiltinScalarFunction::Now => Self::Now,
-            BuiltinScalarFunction::CurrentDate => Self::CurrentDate,
-            BuiltinScalarFunction::CurrentTime => Self::CurrentTime,
-=======
-            BuiltinScalarFunction::MakeDate => Self::MakeDate,
->>>>>>> 9d47dcaa
             BuiltinScalarFunction::Translate => Self::Translate,
             BuiltinScalarFunction::Coalesce => Self::Coalesce,
             BuiltinScalarFunction::Pi => Self::Pi,
