// Licensed to the Apache Software Foundation (ASF) under one
// or more contributor license agreements.  See the NOTICE file
// distributed with this work for additional information
// regarding copyright ownership.  The ASF licenses this file
// to you under the Apache License, Version 2.0 (the
// "License"); you may not use this file except in compliance
// with the License.  You may obtain a copy of the License at
//
//   http://www.apache.org/licenses/LICENSE-2.0
//
// Unless required by applicable law or agreed to in writing,
// software distributed under the License is distributed on an
// "AS IS" BASIS, WITHOUT WARRANTIES OR CONDITIONS OF ANY
// KIND, either express or implied.  See the License for the
// specific language governing permissions and limitations
// under the License.language governing permissions and
// limitations under the License.

use std::sync::Arc;

#[cfg(feature = "parquet")]
use datafusion::datasource::file_format::parquet::ParquetSink;
<<<<<<< HEAD
use datafusion::physical_expr::window::SlidingAggregateWindowExpr;
use datafusion::physical_expr::{PhysicalSortExpr, ScalarFunctionExpr};
=======
use datafusion::physical_expr::window::{NthValueKind, SlidingAggregateWindowExpr};
use datafusion::physical_expr::{LexOrdering, PhysicalSortExpr, ScalarFunctionExpr};
>>>>>>> 85f92ef6
use datafusion::physical_plan::expressions::{
    BinaryExpr, CaseExpr, CastExpr, Column, InListExpr, IsNotNullExpr, IsNullExpr,
    Literal, NegativeExpr, NotExpr, TryCastExpr,
};
use datafusion::physical_plan::udaf::AggregateFunctionExpr;
use datafusion::physical_plan::windows::PlainAggregateWindowExpr;
use datafusion::physical_plan::{Partitioning, PhysicalExpr, WindowExpr};
use datafusion::{
    datasource::{
        file_format::{csv::CsvSink, json::JsonSink},
        listing::{FileRange, PartitionedFile},
        physical_plan::{FileScanConfig, FileSinkConfig},
    },
    physical_plan::expressions::LikeExpr,
};
use datafusion_common::{internal_err, not_impl_err, DataFusionError, Result};
use datafusion_expr::WindowFrame;

use crate::protobuf::{
    self, physical_aggregate_expr_node, physical_window_expr_node, PhysicalSortExprNode,
    PhysicalSortExprNodeCollection,
};

use super::PhysicalExtensionCodec;

pub fn serialize_physical_aggr_expr(
    aggr_expr: Arc<AggregateFunctionExpr>,
    codec: &dyn PhysicalExtensionCodec,
) -> Result<protobuf::PhysicalExprNode> {
    let expressions = serialize_physical_exprs(&aggr_expr.expressions(), codec)?;
    let ordering_req = match aggr_expr.order_bys() {
        Some(order) => LexOrdering::from_ref(order),
        None => LexOrdering::default(),
    };
    let ordering_req = serialize_physical_sort_exprs(ordering_req, codec)?;

    let name = aggr_expr.fun().name().to_string();
    let mut buf = Vec::new();
    codec.try_encode_udaf(aggr_expr.fun(), &mut buf)?;
    Ok(protobuf::PhysicalExprNode {
        expr_type: Some(protobuf::physical_expr_node::ExprType::AggregateExpr(
            protobuf::PhysicalAggregateExprNode {
                aggregate_function: Some(physical_aggregate_expr_node::AggregateFunction::UserDefinedAggrFunction(name)),
                expr: expressions,
                ordering_req,
                distinct: aggr_expr.is_distinct(),
                ignore_nulls: aggr_expr.ignore_nulls(),
                fun_definition: (!buf.is_empty()).then_some(buf)
            },
        )),
    })
}

fn serialize_physical_window_aggr_expr(
    aggr_expr: &AggregateFunctionExpr,
    _window_frame: &WindowFrame,
    codec: &dyn PhysicalExtensionCodec,
) -> Result<(physical_window_expr_node::WindowFunction, Option<Vec<u8>>)> {
    if aggr_expr.is_distinct() || aggr_expr.ignore_nulls() {
        // TODO
        return not_impl_err!(
            "Distinct aggregate functions not supported in window expressions"
        );
    }

    let mut buf = Vec::new();
    codec.try_encode_udaf(aggr_expr.fun(), &mut buf)?;
    Ok((
        physical_window_expr_node::WindowFunction::UserDefinedAggrFunction(
            aggr_expr.fun().name().to_string(),
        ),
        (!buf.is_empty()).then_some(buf),
    ))
}

pub fn serialize_physical_window_expr(
    window_expr: &Arc<dyn WindowExpr>,
    codec: &dyn PhysicalExtensionCodec,
) -> Result<protobuf::PhysicalWindowExprNode> {
    let expr = window_expr.as_any();
    let args = window_expr.expressions().to_vec();
    let window_frame = window_expr.get_window_frame();

    let (window_function, fun_definition) = if let Some(plain_aggr_window_expr) =
        expr.downcast_ref::<PlainAggregateWindowExpr>()
    {
        serialize_physical_window_aggr_expr(
            plain_aggr_window_expr.get_aggregate_expr(),
            window_frame,
            codec,
        )?
    } else if let Some(sliding_aggr_window_expr) =
        expr.downcast_ref::<SlidingAggregateWindowExpr>()
    {
        serialize_physical_window_aggr_expr(
            sliding_aggr_window_expr.get_aggregate_expr(),
            window_frame,
            codec,
        )?
    } else {
        return not_impl_err!("WindowExpr not supported: {window_expr:?}");
    };

    let args = serialize_physical_exprs(&args, codec)?;
    let partition_by = serialize_physical_exprs(window_expr.partition_by(), codec)?;
    let order_by = serialize_physical_sort_exprs(window_expr.order_by().to_vec(), codec)?;
    let window_frame: protobuf::WindowFrame = window_frame
        .as_ref()
        .try_into()
        .map_err(|e| DataFusionError::Internal(format!("{e}")))?;

    Ok(protobuf::PhysicalWindowExprNode {
        args,
        partition_by,
        order_by,
        window_frame: Some(window_frame),
        window_function: Some(window_function),
        name: window_expr.name().to_string(),
        fun_definition,
    })
}

pub fn serialize_physical_sort_exprs<I>(
    sort_exprs: I,
    codec: &dyn PhysicalExtensionCodec,
) -> Result<Vec<PhysicalSortExprNode>>
where
    I: IntoIterator<Item = PhysicalSortExpr>,
{
    sort_exprs
        .into_iter()
        .map(|sort_expr| serialize_physical_sort_expr(sort_expr, codec))
        .collect()
}

pub fn serialize_physical_sort_expr(
    sort_expr: PhysicalSortExpr,
    codec: &dyn PhysicalExtensionCodec,
) -> Result<PhysicalSortExprNode> {
    let PhysicalSortExpr { expr, options } = sort_expr;
    let expr = serialize_physical_expr(&expr, codec)?;
    Ok(PhysicalSortExprNode {
        expr: Some(Box::new(expr)),
        asc: !options.descending,
        nulls_first: options.nulls_first,
    })
}

pub fn serialize_physical_exprs<'a, I>(
    values: I,
    codec: &dyn PhysicalExtensionCodec,
) -> Result<Vec<protobuf::PhysicalExprNode>>
where
    I: IntoIterator<Item = &'a Arc<dyn PhysicalExpr>>,
{
    values
        .into_iter()
        .map(|value| serialize_physical_expr(value, codec))
        .collect()
}

/// Serialize a `PhysicalExpr` to default protobuf representation.
///
/// If required, a [`PhysicalExtensionCodec`] can be provided which can handle
/// serialization of udfs requiring specialized serialization (see [`PhysicalExtensionCodec::try_encode_udf`])
pub fn serialize_physical_expr(
    value: &Arc<dyn PhysicalExpr>,
    codec: &dyn PhysicalExtensionCodec,
) -> Result<protobuf::PhysicalExprNode> {
    let expr = value.as_any();

    if let Some(expr) = expr.downcast_ref::<Column>() {
        Ok(protobuf::PhysicalExprNode {
            expr_type: Some(protobuf::physical_expr_node::ExprType::Column(
                protobuf::PhysicalColumn {
                    name: expr.name().to_string(),
                    index: expr.index() as u32,
                },
            )),
        })
    } else if let Some(expr) = expr.downcast_ref::<BinaryExpr>() {
        let binary_expr = Box::new(protobuf::PhysicalBinaryExprNode {
            l: Some(Box::new(serialize_physical_expr(expr.left(), codec)?)),
            r: Some(Box::new(serialize_physical_expr(expr.right(), codec)?)),
            op: format!("{:?}", expr.op()),
        });

        Ok(protobuf::PhysicalExprNode {
            expr_type: Some(protobuf::physical_expr_node::ExprType::BinaryExpr(
                binary_expr,
            )),
        })
    } else if let Some(expr) = expr.downcast_ref::<CaseExpr>() {
        Ok(protobuf::PhysicalExprNode {
            expr_type: Some(
                protobuf::physical_expr_node::ExprType::Case(
                    Box::new(
                        protobuf::PhysicalCaseNode {
                            expr: expr
                                .expr()
                                .map(|exp| {
                                    serialize_physical_expr(exp, codec).map(Box::new)
                                })
                                .transpose()?,
                            when_then_expr: expr
                                .when_then_expr()
                                .iter()
                                .map(|(when_expr, then_expr)| {
                                    serialize_when_then_expr(when_expr, then_expr, codec)
                                })
                                .collect::<Result<
                                    Vec<protobuf::PhysicalWhenThen>,
                                    DataFusionError,
                                >>()?,
                            else_expr: expr
                                .else_expr()
                                .map(|a| serialize_physical_expr(a, codec).map(Box::new))
                                .transpose()?,
                        },
                    ),
                ),
            ),
        })
    } else if let Some(expr) = expr.downcast_ref::<NotExpr>() {
        Ok(protobuf::PhysicalExprNode {
            expr_type: Some(protobuf::physical_expr_node::ExprType::NotExpr(Box::new(
                protobuf::PhysicalNot {
                    expr: Some(Box::new(serialize_physical_expr(expr.arg(), codec)?)),
                },
            ))),
        })
    } else if let Some(expr) = expr.downcast_ref::<IsNullExpr>() {
        Ok(protobuf::PhysicalExprNode {
            expr_type: Some(protobuf::physical_expr_node::ExprType::IsNullExpr(
                Box::new(protobuf::PhysicalIsNull {
                    expr: Some(Box::new(serialize_physical_expr(expr.arg(), codec)?)),
                }),
            )),
        })
    } else if let Some(expr) = expr.downcast_ref::<IsNotNullExpr>() {
        Ok(protobuf::PhysicalExprNode {
            expr_type: Some(protobuf::physical_expr_node::ExprType::IsNotNullExpr(
                Box::new(protobuf::PhysicalIsNotNull {
                    expr: Some(Box::new(serialize_physical_expr(expr.arg(), codec)?)),
                }),
            )),
        })
    } else if let Some(expr) = expr.downcast_ref::<InListExpr>() {
        Ok(protobuf::PhysicalExprNode {
            expr_type: Some(protobuf::physical_expr_node::ExprType::InList(Box::new(
                protobuf::PhysicalInListNode {
                    expr: Some(Box::new(serialize_physical_expr(expr.expr(), codec)?)),
                    list: serialize_physical_exprs(expr.list(), codec)?,
                    negated: expr.negated(),
                },
            ))),
        })
    } else if let Some(expr) = expr.downcast_ref::<NegativeExpr>() {
        Ok(protobuf::PhysicalExprNode {
            expr_type: Some(protobuf::physical_expr_node::ExprType::Negative(Box::new(
                protobuf::PhysicalNegativeNode {
                    expr: Some(Box::new(serialize_physical_expr(expr.arg(), codec)?)),
                },
            ))),
        })
    } else if let Some(lit) = expr.downcast_ref::<Literal>() {
        Ok(protobuf::PhysicalExprNode {
            expr_type: Some(protobuf::physical_expr_node::ExprType::Literal(
                lit.value().try_into()?,
            )),
        })
    } else if let Some(cast) = expr.downcast_ref::<CastExpr>() {
        Ok(protobuf::PhysicalExprNode {
            expr_type: Some(protobuf::physical_expr_node::ExprType::Cast(Box::new(
                protobuf::PhysicalCastNode {
                    expr: Some(Box::new(serialize_physical_expr(cast.expr(), codec)?)),
                    arrow_type: Some(cast.cast_type().try_into()?),
                },
            ))),
        })
    } else if let Some(cast) = expr.downcast_ref::<TryCastExpr>() {
        Ok(protobuf::PhysicalExprNode {
            expr_type: Some(protobuf::physical_expr_node::ExprType::TryCast(Box::new(
                protobuf::PhysicalTryCastNode {
                    expr: Some(Box::new(serialize_physical_expr(cast.expr(), codec)?)),
                    arrow_type: Some(cast.cast_type().try_into()?),
                },
            ))),
        })
    } else if let Some(expr) = expr.downcast_ref::<ScalarFunctionExpr>() {
        let mut buf = Vec::new();
        codec.try_encode_udf(expr.fun(), &mut buf)?;
        Ok(protobuf::PhysicalExprNode {
            expr_type: Some(protobuf::physical_expr_node::ExprType::ScalarUdf(
                protobuf::PhysicalScalarUdfNode {
                    name: expr.name().to_string(),
                    args: serialize_physical_exprs(expr.args(), codec)?,
                    fun_definition: (!buf.is_empty()).then_some(buf),
                    return_type: Some(expr.return_type().try_into()?),
                },
            )),
        })
    } else if let Some(expr) = expr.downcast_ref::<LikeExpr>() {
        Ok(protobuf::PhysicalExprNode {
            expr_type: Some(protobuf::physical_expr_node::ExprType::LikeExpr(Box::new(
                protobuf::PhysicalLikeExprNode {
                    negated: expr.negated(),
                    case_insensitive: expr.case_insensitive(),
                    expr: Some(Box::new(serialize_physical_expr(expr.expr(), codec)?)),
                    pattern: Some(Box::new(serialize_physical_expr(
                        expr.pattern(),
                        codec,
                    )?)),
                },
            ))),
        })
    } else {
        let mut buf: Vec<u8> = vec![];
        match codec.try_encode_expr(value, &mut buf) {
            Ok(_) => {
                let inputs: Vec<protobuf::PhysicalExprNode> = value
                    .children()
                    .into_iter()
                    .map(|e| serialize_physical_expr(e, codec))
                    .collect::<Result<_>>()?;
                Ok(protobuf::PhysicalExprNode {
                    expr_type: Some(protobuf::physical_expr_node::ExprType::Extension(
                        protobuf::PhysicalExtensionExprNode { expr: buf, inputs },
                    )),
                })
            }
            Err(e) => internal_err!(
                "Unsupported physical expr and extension codec failed with [{e}]. Expr: {value:?}"
            ),
        }
    }
}

pub fn serialize_partitioning(
    partitioning: &Partitioning,
    codec: &dyn PhysicalExtensionCodec,
) -> Result<protobuf::Partitioning> {
    let serialized_partitioning = match partitioning {
        Partitioning::RoundRobinBatch(partition_count) => protobuf::Partitioning {
            partition_method: Some(protobuf::partitioning::PartitionMethod::RoundRobin(
                *partition_count as u64,
            )),
        },
        Partitioning::Hash(exprs, partition_count) => {
            let serialized_exprs = serialize_physical_exprs(exprs, codec)?;
            protobuf::Partitioning {
                partition_method: Some(protobuf::partitioning::PartitionMethod::Hash(
                    protobuf::PhysicalHashRepartition {
                        hash_expr: serialized_exprs,
                        partition_count: *partition_count as u64,
                    },
                )),
            }
        }
        Partitioning::UnknownPartitioning(partition_count) => protobuf::Partitioning {
            partition_method: Some(protobuf::partitioning::PartitionMethod::Unknown(
                *partition_count as u64,
            )),
        },
    };
    Ok(serialized_partitioning)
}

fn serialize_when_then_expr(
    when_expr: &Arc<dyn PhysicalExpr>,
    then_expr: &Arc<dyn PhysicalExpr>,
    codec: &dyn PhysicalExtensionCodec,
) -> Result<protobuf::PhysicalWhenThen> {
    Ok(protobuf::PhysicalWhenThen {
        when_expr: Some(serialize_physical_expr(when_expr, codec)?),
        then_expr: Some(serialize_physical_expr(then_expr, codec)?),
    })
}

impl TryFrom<&PartitionedFile> for protobuf::PartitionedFile {
    type Error = DataFusionError;

    fn try_from(pf: &PartitionedFile) -> Result<Self> {
        let last_modified = pf.object_meta.last_modified;
        let last_modified_ns = last_modified.timestamp_nanos_opt().ok_or_else(|| {
            DataFusionError::Plan(format!(
                "Invalid timestamp on PartitionedFile::ObjectMeta: {last_modified}"
            ))
        })? as u64;
        Ok(protobuf::PartitionedFile {
            path: pf.object_meta.location.as_ref().to_owned(),
            size: pf.object_meta.size as u64,
            last_modified_ns,
            partition_values: pf
                .partition_values
                .iter()
                .map(|v| v.try_into())
                .collect::<Result<Vec<_>, _>>()?,
            range: pf.range.as_ref().map(|r| r.try_into()).transpose()?,
            statistics: pf.statistics.as_ref().map(|s| s.into()),
        })
    }
}

impl TryFrom<&FileRange> for protobuf::FileRange {
    type Error = DataFusionError;

    fn try_from(value: &FileRange) -> Result<Self> {
        Ok(protobuf::FileRange {
            start: value.start,
            end: value.end,
        })
    }
}

impl TryFrom<&[PartitionedFile]> for protobuf::FileGroup {
    type Error = DataFusionError;

    fn try_from(gr: &[PartitionedFile]) -> Result<Self, Self::Error> {
        Ok(protobuf::FileGroup {
            files: gr
                .iter()
                .map(|f| f.try_into())
                .collect::<Result<Vec<_>, _>>()?,
        })
    }
}

pub fn serialize_file_scan_config(
    conf: &FileScanConfig,
    codec: &dyn PhysicalExtensionCodec,
) -> Result<protobuf::FileScanExecConf> {
    let file_groups = conf
        .file_groups
        .iter()
        .map(|p| p.as_slice().try_into())
        .collect::<Result<Vec<_>, _>>()?;

    let mut output_orderings = vec![];
    for order in &conf.output_ordering {
        let ordering = serialize_physical_sort_exprs(order.to_vec(), codec)?;
        output_orderings.push(ordering)
    }

    // Fields must be added to the schema so that they can persist in the protobuf,
    // and then they are to be removed from the schema in `parse_protobuf_file_scan_config`
    let mut fields = conf
        .file_schema
        .fields()
        .iter()
        .cloned()
        .collect::<Vec<_>>();
    fields.extend(conf.table_partition_cols.iter().cloned().map(Arc::new));
    let schema = Arc::new(arrow::datatypes::Schema::new(fields.clone()));

    Ok(protobuf::FileScanExecConf {
        file_groups,
        statistics: Some((&conf.statistics).into()),
        limit: conf.limit.map(|l| protobuf::ScanLimit { limit: l as u32 }),
        projection: conf
            .projection
            .as_ref()
            .unwrap_or(&vec![])
            .iter()
            .map(|n| *n as u32)
            .collect(),
        schema: Some(schema.as_ref().try_into()?),
        table_partition_cols: conf
            .table_partition_cols
            .iter()
            .map(|x| x.name().clone())
            .collect::<Vec<_>>(),
        object_store_url: conf.object_store_url.to_string(),
        output_ordering: output_orderings
            .into_iter()
            .map(|e| PhysicalSortExprNodeCollection {
                physical_sort_expr_nodes: e,
            })
            .collect::<Vec<_>>(),
    })
}

pub fn serialize_maybe_filter(
    expr: Option<Arc<dyn PhysicalExpr>>,
    codec: &dyn PhysicalExtensionCodec,
) -> Result<protobuf::MaybeFilter> {
    match expr {
        None => Ok(protobuf::MaybeFilter { expr: None }),
        Some(expr) => Ok(protobuf::MaybeFilter {
            expr: Some(serialize_physical_expr(&expr, codec)?),
        }),
    }
}

impl TryFrom<&JsonSink> for protobuf::JsonSink {
    type Error = DataFusionError;

    fn try_from(value: &JsonSink) -> Result<Self, Self::Error> {
        Ok(Self {
            config: Some(value.config().try_into()?),
            writer_options: Some(value.writer_options().try_into()?),
        })
    }
}

impl TryFrom<&CsvSink> for protobuf::CsvSink {
    type Error = DataFusionError;

    fn try_from(value: &CsvSink) -> Result<Self, Self::Error> {
        Ok(Self {
            config: Some(value.config().try_into()?),
            writer_options: Some(value.writer_options().try_into()?),
        })
    }
}

#[cfg(feature = "parquet")]
impl TryFrom<&ParquetSink> for protobuf::ParquetSink {
    type Error = DataFusionError;

    fn try_from(value: &ParquetSink) -> Result<Self, Self::Error> {
        Ok(Self {
            config: Some(value.config().try_into()?),
            parquet_options: Some(value.parquet_options().try_into()?),
        })
    }
}

impl TryFrom<&FileSinkConfig> for protobuf::FileSinkConfig {
    type Error = DataFusionError;

    fn try_from(conf: &FileSinkConfig) -> Result<Self, Self::Error> {
        let file_groups = conf
            .file_groups
            .iter()
            .map(TryInto::try_into)
            .collect::<Result<Vec<_>>>()?;
        let table_paths = conf
            .table_paths
            .iter()
            .map(ToString::to_string)
            .collect::<Vec<_>>();
        let table_partition_cols = conf
            .table_partition_cols
            .iter()
            .map(|(name, data_type)| {
                Ok(protobuf::PartitionColumn {
                    name: name.to_owned(),
                    arrow_type: Some(data_type.try_into()?),
                })
            })
            .collect::<Result<Vec<_>>>()?;
        Ok(Self {
            object_store_url: conf.object_store_url.to_string(),
            file_groups,
            table_paths,
            output_schema: Some(conf.output_schema.as_ref().try_into()?),
            table_partition_cols,
            keep_partition_by_columns: conf.keep_partition_by_columns,
            insert_op: conf.insert_op as i32,
        })
    }
}<|MERGE_RESOLUTION|>--- conflicted
+++ resolved
@@ -20,19 +20,14 @@
 
 #[cfg(feature = "parquet")]
 use datafusion::datasource::file_format::parquet::ParquetSink;
-<<<<<<< HEAD
-use datafusion::physical_expr::window::SlidingAggregateWindowExpr;
-use datafusion::physical_expr::{PhysicalSortExpr, ScalarFunctionExpr};
-=======
 use datafusion::physical_expr::window::{NthValueKind, SlidingAggregateWindowExpr};
 use datafusion::physical_expr::{LexOrdering, PhysicalSortExpr, ScalarFunctionExpr};
->>>>>>> 85f92ef6
 use datafusion::physical_plan::expressions::{
     BinaryExpr, CaseExpr, CastExpr, Column, InListExpr, IsNotNullExpr, IsNullExpr,
-    Literal, NegativeExpr, NotExpr, TryCastExpr,
+    Literal, NegativeExpr, NotExpr, NthValue, TryCastExpr,
 };
 use datafusion::physical_plan::udaf::AggregateFunctionExpr;
-use datafusion::physical_plan::windows::PlainAggregateWindowExpr;
+use datafusion::physical_plan::windows::{BuiltInWindowExpr, PlainAggregateWindowExpr};
 use datafusion::physical_plan::{Partitioning, PhysicalExpr, WindowExpr};
 use datafusion::{
     datasource::{
@@ -107,10 +102,39 @@
     codec: &dyn PhysicalExtensionCodec,
 ) -> Result<protobuf::PhysicalWindowExprNode> {
     let expr = window_expr.as_any();
-    let args = window_expr.expressions().to_vec();
+    let mut args = window_expr.expressions().to_vec();
     let window_frame = window_expr.get_window_frame();
 
-    let (window_function, fun_definition) = if let Some(plain_aggr_window_expr) =
+    let (window_function, fun_definition) = if let Some(built_in_window_expr) =
+        expr.downcast_ref::<BuiltInWindowExpr>()
+    {
+        let expr = built_in_window_expr.get_built_in_func_expr();
+        let built_in_fn_expr = expr.as_any();
+
+        let builtin_fn =
+            if let Some(nth_value_expr) = built_in_fn_expr.downcast_ref::<NthValue>() {
+                match nth_value_expr.get_kind() {
+                    NthValueKind::First => protobuf::BuiltInWindowFunction::FirstValue,
+                    NthValueKind::Last => protobuf::BuiltInWindowFunction::LastValue,
+                    NthValueKind::Nth(n) => {
+                        args.insert(
+                            1,
+                            Arc::new(Literal::new(
+                                datafusion_common::ScalarValue::Int64(Some(n)),
+                            )),
+                        );
+                        protobuf::BuiltInWindowFunction::NthValue
+                    }
+                }
+            } else {
+                return not_impl_err!("BuiltIn function not supported: {expr:?}");
+            };
+
+        (
+            physical_window_expr_node::WindowFunction::BuiltInFunction(builtin_fn as i32),
+            None,
+        )
+    } else if let Some(plain_aggr_window_expr) =
         expr.downcast_ref::<PlainAggregateWindowExpr>()
     {
         serialize_physical_window_aggr_expr(
