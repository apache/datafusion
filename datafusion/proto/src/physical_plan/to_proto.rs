// Licensed to the Apache Software Foundation (ASF) under one
// or more contributor license agreements.  See the NOTICE file
// distributed with this work for additional information
// regarding copyright ownership.  The ASF licenses this file
// to you under the Apache License, Version 2.0 (the
// "License"); you may not use this file except in compliance
// with the License.  You may obtain a copy of the License at
//
//   http://www.apache.org/licenses/LICENSE-2.0
//
// Unless required by applicable law or agreed to in writing,
// software distributed under the License is distributed on an
// "AS IS" BASIS, WITHOUT WARRANTIES OR CONDITIONS OF ANY
// KIND, either express or implied.  See the License for the
// specific language governing permissions and limitations
// under the License.language governing permissions and
// limitations under the License.

use std::sync::Arc;

#[cfg(feature = "parquet")]
use datafusion::datasource::file_format::parquet::ParquetSink;
use datafusion::physical_expr::window::{NthValueKind, SlidingAggregateWindowExpr};
use datafusion::physical_expr::{PhysicalSortExpr, ScalarFunctionExpr};
use datafusion::physical_plan::expressions::{
<<<<<<< HEAD
    ApproxPercentileCont, ApproxPercentileContWithWeight, ArrayAgg, Avg, BinaryExpr,
    BoolAnd, BoolOr, CaseExpr, CastExpr, Column, Correlation,
    CumeDist, DistinctArrayAgg, Grouping, InListExpr, IsNotNullExpr,
    IsNullExpr, Literal, Max, Min, NegativeExpr, NotExpr, NthValue, NthValueAgg, Ntile,
    OrderSensitiveArrayAgg, Rank, RankType, RowNumber, StringAgg, TryCastExpr,
    WindowShift,
=======
    ArrayAgg, Avg, BinaryExpr, BitAnd, BitOr, BitXor, BoolAnd, BoolOr, CaseExpr,
    CastExpr, Column, Correlation, CumeDist, DistinctArrayAgg, DistinctBitXor, Grouping,
    InListExpr, IsNotNullExpr, IsNullExpr, Literal, Max, Min, NegativeExpr, NotExpr,
    NthValue, NthValueAgg, Ntile, OrderSensitiveArrayAgg, Rank, RankType, RowNumber,
    StringAgg, TryCastExpr, WindowShift,
>>>>>>> c884bdb6
};
use datafusion::physical_plan::udaf::AggregateFunctionExpr;
use datafusion::physical_plan::windows::{BuiltInWindowExpr, PlainAggregateWindowExpr};
use datafusion::physical_plan::{AggregateExpr, Partitioning, PhysicalExpr, WindowExpr};
use datafusion::{
    datasource::{
        file_format::{csv::CsvSink, json::JsonSink},
        listing::{FileRange, PartitionedFile},
        physical_plan::{FileScanConfig, FileSinkConfig},
    },
    physical_plan::expressions::LikeExpr,
};
use datafusion_common::config::FormatOptions;
use datafusion_common::{internal_err, not_impl_err, DataFusionError, Result};

use crate::protobuf::{
    self, copy_to_node, physical_aggregate_expr_node, physical_window_expr_node,
    PhysicalSortExprNode, PhysicalSortExprNodeCollection,
};

use super::PhysicalExtensionCodec;

pub fn serialize_physical_aggr_expr(
    aggr_expr: Arc<dyn AggregateExpr>,
    codec: &dyn PhysicalExtensionCodec,
) -> Result<protobuf::PhysicalExprNode> {
    let expressions = serialize_physical_exprs(aggr_expr.expressions(), codec)?;
    let ordering_req = aggr_expr.order_bys().unwrap_or(&[]).to_vec();
    let ordering_req = serialize_physical_sort_exprs(ordering_req, codec)?;

    if let Some(a) = aggr_expr.as_any().downcast_ref::<AggregateFunctionExpr>() {
        let name = a.fun().name().to_string();
        return Ok(protobuf::PhysicalExprNode {
            expr_type: Some(protobuf::physical_expr_node::ExprType::AggregateExpr(
                protobuf::PhysicalAggregateExprNode {
                    aggregate_function: Some(physical_aggregate_expr_node::AggregateFunction::UserDefinedAggrFunction(name)),
                    expr: expressions,
                    ordering_req,
                    distinct: false,
                },
            )),
        });
    }

    let AggrFn {
        inner: aggr_function,
        distinct,
    } = aggr_expr_to_aggr_fn(aggr_expr.as_ref())?;

    Ok(protobuf::PhysicalExprNode {
        expr_type: Some(protobuf::physical_expr_node::ExprType::AggregateExpr(
            protobuf::PhysicalAggregateExprNode {
                aggregate_function: Some(
                    physical_aggregate_expr_node::AggregateFunction::AggrFunction(
                        aggr_function as i32,
                    ),
                ),
                expr: expressions,
                ordering_req,
                distinct,
            },
        )),
    })
}

pub fn serialize_physical_window_expr(
    window_expr: Arc<dyn WindowExpr>,
    codec: &dyn PhysicalExtensionCodec,
) -> Result<protobuf::PhysicalWindowExprNode> {
    let expr = window_expr.as_any();
    let mut args = window_expr.expressions().to_vec();
    let window_frame = window_expr.get_window_frame();

    let window_function = if let Some(built_in_window_expr) =
        expr.downcast_ref::<BuiltInWindowExpr>()
    {
        let expr = built_in_window_expr.get_built_in_func_expr();
        let built_in_fn_expr = expr.as_any();

        let builtin_fn = if built_in_fn_expr.downcast_ref::<RowNumber>().is_some() {
            protobuf::BuiltInWindowFunction::RowNumber
        } else if let Some(rank_expr) = built_in_fn_expr.downcast_ref::<Rank>() {
            match rank_expr.get_type() {
                RankType::Basic => protobuf::BuiltInWindowFunction::Rank,
                RankType::Dense => protobuf::BuiltInWindowFunction::DenseRank,
                RankType::Percent => protobuf::BuiltInWindowFunction::PercentRank,
            }
        } else if built_in_fn_expr.downcast_ref::<CumeDist>().is_some() {
            protobuf::BuiltInWindowFunction::CumeDist
        } else if let Some(ntile_expr) = built_in_fn_expr.downcast_ref::<Ntile>() {
            args.insert(
                0,
                Arc::new(Literal::new(datafusion_common::ScalarValue::Int64(Some(
                    ntile_expr.get_n() as i64,
                )))),
            );
            protobuf::BuiltInWindowFunction::Ntile
        } else if let Some(window_shift_expr) =
            built_in_fn_expr.downcast_ref::<WindowShift>()
        {
            args.insert(
                1,
                Arc::new(Literal::new(datafusion_common::ScalarValue::Int64(Some(
                    window_shift_expr.get_shift_offset(),
                )))),
            );
            args.insert(
                2,
                Arc::new(Literal::new(window_shift_expr.get_default_value())),
            );

            if window_shift_expr.get_shift_offset() >= 0 {
                protobuf::BuiltInWindowFunction::Lag
            } else {
                protobuf::BuiltInWindowFunction::Lead
            }
        } else if let Some(nth_value_expr) = built_in_fn_expr.downcast_ref::<NthValue>() {
            match nth_value_expr.get_kind() {
                NthValueKind::First => protobuf::BuiltInWindowFunction::FirstValue,
                NthValueKind::Last => protobuf::BuiltInWindowFunction::LastValue,
                NthValueKind::Nth(n) => {
                    args.insert(
                        1,
                        Arc::new(Literal::new(datafusion_common::ScalarValue::Int64(
                            Some(n),
                        ))),
                    );
                    protobuf::BuiltInWindowFunction::NthValue
                }
            }
        } else {
            return not_impl_err!("BuiltIn function not supported: {expr:?}");
        };

        physical_window_expr_node::WindowFunction::BuiltInFunction(builtin_fn as i32)
    } else if let Some(plain_aggr_window_expr) =
        expr.downcast_ref::<PlainAggregateWindowExpr>()
    {
        let AggrFn { inner, distinct } =
            aggr_expr_to_aggr_fn(plain_aggr_window_expr.get_aggregate_expr().as_ref())?;

        if distinct {
            // TODO
            return not_impl_err!(
                "Distinct aggregate functions not supported in window expressions"
            );
        }

        if !window_frame.start_bound.is_unbounded() {
            return Err(DataFusionError::Internal(format!("Invalid PlainAggregateWindowExpr = {window_expr:?} with WindowFrame = {window_frame:?}")));
        }

        physical_window_expr_node::WindowFunction::AggrFunction(inner as i32)
    } else if let Some(sliding_aggr_window_expr) =
        expr.downcast_ref::<SlidingAggregateWindowExpr>()
    {
        let aggr_expr = sliding_aggr_window_expr.get_aggregate_expr();
        if let Some(a) = aggr_expr.as_any().downcast_ref::<AggregateFunctionExpr>() {
            physical_window_expr_node::WindowFunction::UserDefinedAggrFunction(
                a.fun().name().to_string(),
            )
        } else {
            let AggrFn { inner, distinct } = aggr_expr_to_aggr_fn(
                sliding_aggr_window_expr.get_aggregate_expr().as_ref(),
            )?;

            if distinct {
                // TODO
                return not_impl_err!(
                    "Distinct aggregate functions not supported in window expressions"
                );
            }

            if window_frame.start_bound.is_unbounded() {
                return Err(DataFusionError::Internal(format!("Invalid SlidingAggregateWindowExpr = {window_expr:?} with WindowFrame = {window_frame:?}")));
            }

            physical_window_expr_node::WindowFunction::AggrFunction(inner as i32)
        }
    } else {
        return not_impl_err!("WindowExpr not supported: {window_expr:?}");
    };

    let args = serialize_physical_exprs(args, codec)?;
    let partition_by =
        serialize_physical_exprs(window_expr.partition_by().to_vec(), codec)?;
    let order_by = serialize_physical_sort_exprs(window_expr.order_by().to_vec(), codec)?;
    let window_frame: protobuf::WindowFrame = window_frame
        .as_ref()
        .try_into()
        .map_err(|e| DataFusionError::Internal(format!("{e}")))?;

    Ok(protobuf::PhysicalWindowExprNode {
        args,
        partition_by,
        order_by,
        window_frame: Some(window_frame),
        window_function: Some(window_function),
        name: window_expr.name().to_string(),
    })
}

struct AggrFn {
    inner: protobuf::AggregateFunction,
    distinct: bool,
}

fn aggr_expr_to_aggr_fn(expr: &dyn AggregateExpr) -> Result<AggrFn> {
    let aggr_expr = expr.as_any();
    let mut distinct = false;

    let inner = if aggr_expr.downcast_ref::<Grouping>().is_some() {
        protobuf::AggregateFunction::Grouping
    } else if aggr_expr.downcast_ref::<BoolAnd>().is_some() {
        protobuf::AggregateFunction::BoolAnd
    } else if aggr_expr.downcast_ref::<BoolOr>().is_some() {
        protobuf::AggregateFunction::BoolOr
    } else if aggr_expr.downcast_ref::<ArrayAgg>().is_some() {
        protobuf::AggregateFunction::ArrayAgg
    } else if aggr_expr.downcast_ref::<DistinctArrayAgg>().is_some() {
        distinct = true;
        protobuf::AggregateFunction::ArrayAgg
    } else if aggr_expr.downcast_ref::<OrderSensitiveArrayAgg>().is_some() {
        protobuf::AggregateFunction::ArrayAgg
    } else if aggr_expr.downcast_ref::<Min>().is_some() {
        protobuf::AggregateFunction::Min
    } else if aggr_expr.downcast_ref::<Max>().is_some() {
        protobuf::AggregateFunction::Max
    } else if aggr_expr.downcast_ref::<Avg>().is_some() {
        protobuf::AggregateFunction::Avg
    } else if aggr_expr.downcast_ref::<Correlation>().is_some() {
        protobuf::AggregateFunction::Correlation
    } else if aggr_expr.downcast_ref::<StringAgg>().is_some() {
        protobuf::AggregateFunction::StringAgg
    } else if aggr_expr.downcast_ref::<NthValueAgg>().is_some() {
        protobuf::AggregateFunction::NthValueAgg
    } else {
        return not_impl_err!("Aggregate function not supported: {expr:?}");
    };

    Ok(AggrFn { inner, distinct })
}

pub fn serialize_physical_sort_exprs<I>(
    sort_exprs: I,
    codec: &dyn PhysicalExtensionCodec,
) -> Result<Vec<PhysicalSortExprNode>>
where
    I: IntoIterator<Item = PhysicalSortExpr>,
{
    sort_exprs
        .into_iter()
        .map(|sort_expr| serialize_physical_sort_expr(sort_expr, codec))
        .collect()
}

pub fn serialize_physical_sort_expr(
    sort_expr: PhysicalSortExpr,
    codec: &dyn PhysicalExtensionCodec,
) -> Result<PhysicalSortExprNode> {
    let PhysicalSortExpr { expr, options } = sort_expr;
    let expr = serialize_physical_expr(expr, codec)?;
    Ok(PhysicalSortExprNode {
        expr: Some(Box::new(expr)),
        asc: !options.descending,
        nulls_first: options.nulls_first,
    })
}

pub fn serialize_physical_exprs<I>(
    values: I,
    codec: &dyn PhysicalExtensionCodec,
) -> Result<Vec<protobuf::PhysicalExprNode>>
where
    I: IntoIterator<Item = Arc<dyn PhysicalExpr>>,
{
    values
        .into_iter()
        .map(|value| serialize_physical_expr(value, codec))
        .collect()
}

/// Serialize a `PhysicalExpr` to default protobuf representation.
///
/// If required, a [`PhysicalExtensionCodec`] can be provided which can handle
/// serialization of udfs requiring specialized serialization (see [`PhysicalExtensionCodec::try_encode_udf`])
pub fn serialize_physical_expr(
    value: Arc<dyn PhysicalExpr>,
    codec: &dyn PhysicalExtensionCodec,
) -> Result<protobuf::PhysicalExprNode> {
    let expr = value.as_any();

    if let Some(expr) = expr.downcast_ref::<Column>() {
        Ok(protobuf::PhysicalExprNode {
            expr_type: Some(protobuf::physical_expr_node::ExprType::Column(
                protobuf::PhysicalColumn {
                    name: expr.name().to_string(),
                    index: expr.index() as u32,
                },
            )),
        })
    } else if let Some(expr) = expr.downcast_ref::<BinaryExpr>() {
        let binary_expr = Box::new(protobuf::PhysicalBinaryExprNode {
            l: Some(Box::new(serialize_physical_expr(
                expr.left().clone(),
                codec,
            )?)),
            r: Some(Box::new(serialize_physical_expr(
                expr.right().clone(),
                codec,
            )?)),
            op: format!("{:?}", expr.op()),
        });

        Ok(protobuf::PhysicalExprNode {
            expr_type: Some(protobuf::physical_expr_node::ExprType::BinaryExpr(
                binary_expr,
            )),
        })
    } else if let Some(expr) = expr.downcast_ref::<CaseExpr>() {
        Ok(protobuf::PhysicalExprNode {
            expr_type: Some(
                protobuf::physical_expr_node::ExprType::Case(
                    Box::new(
                        protobuf::PhysicalCaseNode {
                            expr: expr
                                .expr()
                                .map(|exp| {
                                    serialize_physical_expr(exp.clone(), codec)
                                        .map(Box::new)
                                })
                                .transpose()?,
                            when_then_expr: expr
                                .when_then_expr()
                                .iter()
                                .map(|(when_expr, then_expr)| {
                                    serialize_when_then_expr(when_expr, then_expr, codec)
                                })
                                .collect::<Result<
                                    Vec<protobuf::PhysicalWhenThen>,
                                    DataFusionError,
                                >>()?,
                            else_expr: expr
                                .else_expr()
                                .map(|a| {
                                    serialize_physical_expr(a.clone(), codec)
                                        .map(Box::new)
                                })
                                .transpose()?,
                        },
                    ),
                ),
            ),
        })
    } else if let Some(expr) = expr.downcast_ref::<NotExpr>() {
        Ok(protobuf::PhysicalExprNode {
            expr_type: Some(protobuf::physical_expr_node::ExprType::NotExpr(Box::new(
                protobuf::PhysicalNot {
                    expr: Some(Box::new(serialize_physical_expr(
                        expr.arg().to_owned(),
                        codec,
                    )?)),
                },
            ))),
        })
    } else if let Some(expr) = expr.downcast_ref::<IsNullExpr>() {
        Ok(protobuf::PhysicalExprNode {
            expr_type: Some(protobuf::physical_expr_node::ExprType::IsNullExpr(
                Box::new(protobuf::PhysicalIsNull {
                    expr: Some(Box::new(serialize_physical_expr(
                        expr.arg().to_owned(),
                        codec,
                    )?)),
                }),
            )),
        })
    } else if let Some(expr) = expr.downcast_ref::<IsNotNullExpr>() {
        Ok(protobuf::PhysicalExprNode {
            expr_type: Some(protobuf::physical_expr_node::ExprType::IsNotNullExpr(
                Box::new(protobuf::PhysicalIsNotNull {
                    expr: Some(Box::new(serialize_physical_expr(
                        expr.arg().to_owned(),
                        codec,
                    )?)),
                }),
            )),
        })
    } else if let Some(expr) = expr.downcast_ref::<InListExpr>() {
        Ok(protobuf::PhysicalExprNode {
            expr_type: Some(protobuf::physical_expr_node::ExprType::InList(Box::new(
                protobuf::PhysicalInListNode {
                    expr: Some(Box::new(serialize_physical_expr(
                        expr.expr().to_owned(),
                        codec,
                    )?)),
                    list: serialize_physical_exprs(expr.list().to_vec(), codec)?,
                    negated: expr.negated(),
                },
            ))),
        })
    } else if let Some(expr) = expr.downcast_ref::<NegativeExpr>() {
        Ok(protobuf::PhysicalExprNode {
            expr_type: Some(protobuf::physical_expr_node::ExprType::Negative(Box::new(
                protobuf::PhysicalNegativeNode {
                    expr: Some(Box::new(serialize_physical_expr(
                        expr.arg().to_owned(),
                        codec,
                    )?)),
                },
            ))),
        })
    } else if let Some(lit) = expr.downcast_ref::<Literal>() {
        Ok(protobuf::PhysicalExprNode {
            expr_type: Some(protobuf::physical_expr_node::ExprType::Literal(
                lit.value().try_into()?,
            )),
        })
    } else if let Some(cast) = expr.downcast_ref::<CastExpr>() {
        Ok(protobuf::PhysicalExprNode {
            expr_type: Some(protobuf::physical_expr_node::ExprType::Cast(Box::new(
                protobuf::PhysicalCastNode {
                    expr: Some(Box::new(serialize_physical_expr(
                        cast.expr().to_owned(),
                        codec,
                    )?)),
                    arrow_type: Some(cast.cast_type().try_into()?),
                },
            ))),
        })
    } else if let Some(cast) = expr.downcast_ref::<TryCastExpr>() {
        Ok(protobuf::PhysicalExprNode {
            expr_type: Some(protobuf::physical_expr_node::ExprType::TryCast(Box::new(
                protobuf::PhysicalTryCastNode {
                    expr: Some(Box::new(serialize_physical_expr(
                        cast.expr().to_owned(),
                        codec,
                    )?)),
                    arrow_type: Some(cast.cast_type().try_into()?),
                },
            ))),
        })
    } else if let Some(expr) = expr.downcast_ref::<ScalarFunctionExpr>() {
        let args = serialize_physical_exprs(expr.args().to_vec(), codec)?;

        let mut buf = Vec::new();
        codec.try_encode_udf(expr.fun(), &mut buf)?;

        let fun_definition = if buf.is_empty() { None } else { Some(buf) };
        Ok(protobuf::PhysicalExprNode {
            expr_type: Some(protobuf::physical_expr_node::ExprType::ScalarUdf(
                protobuf::PhysicalScalarUdfNode {
                    name: expr.name().to_string(),
                    args,
                    fun_definition,
                    return_type: Some(expr.return_type().try_into()?),
                },
            )),
        })
    } else if let Some(expr) = expr.downcast_ref::<LikeExpr>() {
        Ok(protobuf::PhysicalExprNode {
            expr_type: Some(protobuf::physical_expr_node::ExprType::LikeExpr(Box::new(
                protobuf::PhysicalLikeExprNode {
                    negated: expr.negated(),
                    case_insensitive: expr.case_insensitive(),
                    expr: Some(Box::new(serialize_physical_expr(
                        expr.expr().to_owned(),
                        codec,
                    )?)),
                    pattern: Some(Box::new(serialize_physical_expr(
                        expr.pattern().to_owned(),
                        codec,
                    )?)),
                },
            ))),
        })
    } else {
        internal_err!("physical_plan::to_proto() unsupported expression {value:?}")
    }
}

pub fn serialize_partitioning(
    partitioning: &Partitioning,
    codec: &dyn PhysicalExtensionCodec,
) -> Result<protobuf::Partitioning> {
    let serialized_partitioning = match partitioning {
        Partitioning::RoundRobinBatch(partition_count) => protobuf::Partitioning {
            partition_method: Some(protobuf::partitioning::PartitionMethod::RoundRobin(
                *partition_count as u64,
            )),
        },
        Partitioning::Hash(exprs, partition_count) => {
            let serialized_exprs = serialize_physical_exprs(exprs.clone(), codec)?;
            protobuf::Partitioning {
                partition_method: Some(protobuf::partitioning::PartitionMethod::Hash(
                    protobuf::PhysicalHashRepartition {
                        hash_expr: serialized_exprs,
                        partition_count: *partition_count as u64,
                    },
                )),
            }
        }
        Partitioning::UnknownPartitioning(partition_count) => protobuf::Partitioning {
            partition_method: Some(protobuf::partitioning::PartitionMethod::Unknown(
                *partition_count as u64,
            )),
        },
    };
    Ok(serialized_partitioning)
}

fn serialize_when_then_expr(
    when_expr: &Arc<dyn PhysicalExpr>,
    then_expr: &Arc<dyn PhysicalExpr>,
    codec: &dyn PhysicalExtensionCodec,
) -> Result<protobuf::PhysicalWhenThen> {
    Ok(protobuf::PhysicalWhenThen {
        when_expr: Some(serialize_physical_expr(when_expr.clone(), codec)?),
        then_expr: Some(serialize_physical_expr(then_expr.clone(), codec)?),
    })
}

impl TryFrom<&PartitionedFile> for protobuf::PartitionedFile {
    type Error = DataFusionError;

    fn try_from(pf: &PartitionedFile) -> Result<Self> {
        let last_modified = pf.object_meta.last_modified;
        let last_modified_ns = last_modified.timestamp_nanos_opt().ok_or_else(|| {
            DataFusionError::Plan(format!(
                "Invalid timestamp on PartitionedFile::ObjectMeta: {last_modified}"
            ))
        })? as u64;
        Ok(protobuf::PartitionedFile {
            path: pf.object_meta.location.as_ref().to_owned(),
            size: pf.object_meta.size as u64,
            last_modified_ns,
            partition_values: pf
                .partition_values
                .iter()
                .map(|v| v.try_into())
                .collect::<Result<Vec<_>, _>>()?,
            range: pf.range.as_ref().map(|r| r.try_into()).transpose()?,
            statistics: pf.statistics.as_ref().map(|s| s.into()),
        })
    }
}

impl TryFrom<&FileRange> for protobuf::FileRange {
    type Error = DataFusionError;

    fn try_from(value: &FileRange) -> Result<Self> {
        Ok(protobuf::FileRange {
            start: value.start,
            end: value.end,
        })
    }
}

impl TryFrom<&[PartitionedFile]> for protobuf::FileGroup {
    type Error = DataFusionError;

    fn try_from(gr: &[PartitionedFile]) -> Result<Self, Self::Error> {
        Ok(protobuf::FileGroup {
            files: gr
                .iter()
                .map(|f| f.try_into())
                .collect::<Result<Vec<_>, _>>()?,
        })
    }
}

pub fn serialize_file_scan_config(
    conf: &FileScanConfig,
    codec: &dyn PhysicalExtensionCodec,
) -> Result<protobuf::FileScanExecConf> {
    let file_groups = conf
        .file_groups
        .iter()
        .map(|p| p.as_slice().try_into())
        .collect::<Result<Vec<_>, _>>()?;

    let mut output_orderings = vec![];
    for order in &conf.output_ordering {
        let ordering = serialize_physical_sort_exprs(order.to_vec(), codec)?;
        output_orderings.push(ordering)
    }

    // Fields must be added to the schema so that they can persist in the protobuf,
    // and then they are to be removed from the schema in `parse_protobuf_file_scan_config`
    let mut fields = conf
        .file_schema
        .fields()
        .iter()
        .cloned()
        .collect::<Vec<_>>();
    fields.extend(conf.table_partition_cols.iter().cloned().map(Arc::new));
    let schema = Arc::new(arrow::datatypes::Schema::new(fields.clone()));

    Ok(protobuf::FileScanExecConf {
        file_groups,
        statistics: Some((&conf.statistics).into()),
        limit: conf.limit.map(|l| protobuf::ScanLimit { limit: l as u32 }),
        projection: conf
            .projection
            .as_ref()
            .unwrap_or(&vec![])
            .iter()
            .map(|n| *n as u32)
            .collect(),
        schema: Some(schema.as_ref().try_into()?),
        table_partition_cols: conf
            .table_partition_cols
            .iter()
            .map(|x| x.name().clone())
            .collect::<Vec<_>>(),
        object_store_url: conf.object_store_url.to_string(),
        output_ordering: output_orderings
            .into_iter()
            .map(|e| PhysicalSortExprNodeCollection {
                physical_sort_expr_nodes: e,
            })
            .collect::<Vec<_>>(),
    })
}

pub fn serialize_maybe_filter(
    expr: Option<Arc<dyn PhysicalExpr>>,
    codec: &dyn PhysicalExtensionCodec,
) -> Result<protobuf::MaybeFilter> {
    match expr {
        None => Ok(protobuf::MaybeFilter { expr: None }),
        Some(expr) => Ok(protobuf::MaybeFilter {
            expr: Some(serialize_physical_expr(expr, codec)?),
        }),
    }
}

impl TryFrom<&JsonSink> for protobuf::JsonSink {
    type Error = DataFusionError;

    fn try_from(value: &JsonSink) -> Result<Self, Self::Error> {
        Ok(Self {
            config: Some(value.config().try_into()?),
            writer_options: Some(value.writer_options().try_into()?),
        })
    }
}

impl TryFrom<&CsvSink> for protobuf::CsvSink {
    type Error = DataFusionError;

    fn try_from(value: &CsvSink) -> Result<Self, Self::Error> {
        Ok(Self {
            config: Some(value.config().try_into()?),
            writer_options: Some(value.writer_options().try_into()?),
        })
    }
}

#[cfg(feature = "parquet")]
impl TryFrom<&ParquetSink> for protobuf::ParquetSink {
    type Error = DataFusionError;

    fn try_from(value: &ParquetSink) -> Result<Self, Self::Error> {
        Ok(Self {
            config: Some(value.config().try_into()?),
            parquet_options: Some(value.parquet_options().try_into()?),
        })
    }
}

impl TryFrom<&FileSinkConfig> for protobuf::FileSinkConfig {
    type Error = DataFusionError;

    fn try_from(conf: &FileSinkConfig) -> Result<Self, Self::Error> {
        let file_groups = conf
            .file_groups
            .iter()
            .map(TryInto::try_into)
            .collect::<Result<Vec<_>>>()?;
        let table_paths = conf
            .table_paths
            .iter()
            .map(ToString::to_string)
            .collect::<Vec<_>>();
        let table_partition_cols = conf
            .table_partition_cols
            .iter()
            .map(|(name, data_type)| {
                Ok(protobuf::PartitionColumn {
                    name: name.to_owned(),
                    arrow_type: Some(data_type.try_into()?),
                })
            })
            .collect::<Result<Vec<_>>>()?;
        Ok(Self {
            object_store_url: conf.object_store_url.to_string(),
            file_groups,
            table_paths,
            output_schema: Some(conf.output_schema.as_ref().try_into()?),
            table_partition_cols,
            overwrite: conf.overwrite,
        })
    }
}

impl TryFrom<&FormatOptions> for copy_to_node::FormatOptions {
    type Error = DataFusionError;
    fn try_from(value: &FormatOptions) -> std::result::Result<Self, Self::Error> {
        Ok(match value {
            FormatOptions::CSV(options) => {
                copy_to_node::FormatOptions::Csv(options.try_into()?)
            }
            FormatOptions::JSON(options) => {
                copy_to_node::FormatOptions::Json(options.try_into()?)
            }
            FormatOptions::PARQUET(options) => {
                copy_to_node::FormatOptions::Parquet(options.try_into()?)
            }
            FormatOptions::AVRO => {
                copy_to_node::FormatOptions::Avro(protobuf::AvroOptions {})
            }
            FormatOptions::ARROW => {
                copy_to_node::FormatOptions::Arrow(protobuf::ArrowOptions {})
            }
        })
    }
}<|MERGE_RESOLUTION|>--- conflicted
+++ resolved
@@ -23,20 +23,11 @@
 use datafusion::physical_expr::window::{NthValueKind, SlidingAggregateWindowExpr};
 use datafusion::physical_expr::{PhysicalSortExpr, ScalarFunctionExpr};
 use datafusion::physical_plan::expressions::{
-<<<<<<< HEAD
-    ApproxPercentileCont, ApproxPercentileContWithWeight, ArrayAgg, Avg, BinaryExpr,
-    BoolAnd, BoolOr, CaseExpr, CastExpr, Column, Correlation,
-    CumeDist, DistinctArrayAgg, Grouping, InListExpr, IsNotNullExpr,
-    IsNullExpr, Literal, Max, Min, NegativeExpr, NotExpr, NthValue, NthValueAgg, Ntile,
-    OrderSensitiveArrayAgg, Rank, RankType, RowNumber, StringAgg, TryCastExpr,
-    WindowShift,
-=======
-    ArrayAgg, Avg, BinaryExpr, BitAnd, BitOr, BitXor, BoolAnd, BoolOr, CaseExpr,
-    CastExpr, Column, Correlation, CumeDist, DistinctArrayAgg, DistinctBitXor, Grouping,
+    ArrayAgg, Avg, BinaryExpr, BoolAnd, BoolOr, CaseExpr,
+    CastExpr, Column, Correlation, CumeDist, DistinctArrayAgg, Grouping,
     InListExpr, IsNotNullExpr, IsNullExpr, Literal, Max, Min, NegativeExpr, NotExpr,
     NthValue, NthValueAgg, Ntile, OrderSensitiveArrayAgg, Rank, RankType, RowNumber,
     StringAgg, TryCastExpr, WindowShift,
->>>>>>> c884bdb6
 };
 use datafusion::physical_plan::udaf::AggregateFunctionExpr;
 use datafusion::physical_plan::windows::{BuiltInWindowExpr, PlainAggregateWindowExpr};
