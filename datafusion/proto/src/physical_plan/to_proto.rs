--- conflicted
+++ resolved
@@ -552,46 +552,9 @@
                     },
                 )),
             })
-<<<<<<< HEAD
-        }
-    } else if let Some(expr) = expr.downcast_ref::<LikeExpr>() {
-        Ok(protobuf::PhysicalExprNode {
-            expr_type: Some(protobuf::physical_expr_node::ExprType::LikeExpr(Box::new(
-                protobuf::PhysicalLikeExprNode {
-                    negated: expr.negated(),
-                    case_insensitive: expr.case_insensitive(),
-                    expr: Some(Box::new(serialize_expr(expr.expr().to_owned(), codec)?)),
-                    pattern: Some(Box::new(serialize_expr(
-                        expr.pattern().to_owned(),
-                        codec,
-                    )?)),
-                },
-            ))),
-        })
-    } else if let Some(expr) = expr.downcast_ref::<GetIndexedFieldExpr>() {
-        let field = match expr.field() {
-                GetFieldAccessExpr::NamedStructField{name} => Some(
-                    protobuf::physical_get_indexed_field_expr_node::Field::NamedStructFieldExpr(protobuf::NamedStructFieldExpr {
-                        name: Some(ScalarValue::try_from(name)?)
-                    })
-                ),
-            };
-
-        Ok(protobuf::PhysicalExprNode {
-            expr_type: Some(protobuf::physical_expr_node::ExprType::GetIndexedFieldExpr(
-                Box::new(protobuf::PhysicalGetIndexedFieldExprNode {
-                    arg: Some(Box::new(serialize_expr(expr.arg().to_owned(), codec)?)),
-                    field,
-                }),
-            )),
-        })
-    } else {
-        internal_err!("physical_plan::to_proto() unsupported expression {value:?}")
-=======
         } else {
             internal_err!("physical_plan::to_proto() unsupported expression {value:?}")
         }
->>>>>>> 3b61004a
     }
 }
 
