// Licensed to the Apache Software Foundation (ASF) under one
// or more contributor license agreements.  See the NOTICE file
// distributed with this work for additional information
// regarding copyright ownership.  The ASF licenses this file
// to you under the Apache License, Version 2.0 (the
// "License"); you may not use this file except in compliance
// with the License.  You may obtain a copy of the License at
//
//   http://www.apache.org/licenses/LICENSE-2.0
//
// Unless required by applicable law or agreed to in writing,
// software distributed under the License is distributed on an
// "AS IS" BASIS, WITHOUT WARRANTIES OR CONDITIONS OF ANY
// KIND, either express or implied.  See the License for the
// specific language governing permissions and limitations
// under the License.language governing permissions and
// limitations under the License.

use std::sync::Arc;

#[cfg(feature = "parquet")]
use datafusion::datasource::file_format::parquet::ParquetSink;
use datafusion::physical_expr::window::{NthValueKind, SlidingAggregateWindowExpr};
use datafusion::physical_expr::{PhysicalSortExpr, ScalarFunctionExpr};
use datafusion::physical_plan::expressions::{
    ApproxDistinct, ApproxMedian, ApproxPercentileCont, ApproxPercentileContWithWeight,
    ArrayAgg, Avg, BinaryExpr, BitAnd, BitOr, BitXor, BoolAnd, BoolOr, CaseExpr,
    CastExpr, Column, Correlation, Count, CumeDist, DistinctArrayAgg, DistinctBitXor,
<<<<<<< HEAD
    DistinctCount, DistinctSum, Grouping, InListExpr, IsNotNullExpr, IsNullExpr, Literal,
    Max, Min, NegativeExpr, NotExpr, NthValue, NthValueAgg, Ntile,
    OrderSensitiveArrayAgg, Rank, RankType, Regr, RegrType, RowNumber,
    StringAgg, Sum, TryCastExpr, VariancePop, WindowShift,
=======
    DistinctCount, Grouping, InListExpr, IsNotNullExpr, IsNullExpr, Literal, Max, Min,
    NegativeExpr, NotExpr, NthValue, NthValueAgg, Ntile, OrderSensitiveArrayAgg, Rank,
    RankType, Regr, RegrType, RowNumber, Stddev, StddevPop, StringAgg, TryCastExpr,
    VariancePop, WindowShift,
>>>>>>> 6b702147
};
use datafusion::physical_plan::udaf::AggregateFunctionExpr;
use datafusion::physical_plan::windows::{BuiltInWindowExpr, PlainAggregateWindowExpr};
use datafusion::physical_plan::{AggregateExpr, Partitioning, PhysicalExpr, WindowExpr};
use datafusion::{
    datasource::{
        file_format::{csv::CsvSink, json::JsonSink},
        listing::{FileRange, PartitionedFile},
        physical_plan::{FileScanConfig, FileSinkConfig},
    },
    physical_plan::expressions::LikeExpr,
};
use datafusion_common::config::FormatOptions;
use datafusion_common::{internal_err, not_impl_err, DataFusionError, Result};

use crate::protobuf::{
    self, copy_to_node, physical_aggregate_expr_node, physical_window_expr_node,
    PhysicalSortExprNode, PhysicalSortExprNodeCollection,
};

use super::PhysicalExtensionCodec;

pub fn serialize_physical_aggr_expr(
    aggr_expr: Arc<dyn AggregateExpr>,
    codec: &dyn PhysicalExtensionCodec,
) -> Result<protobuf::PhysicalExprNode> {
    let expressions = serialize_physical_exprs(aggr_expr.expressions(), codec)?;
    let ordering_req = aggr_expr.order_bys().unwrap_or(&[]).to_vec();
    let ordering_req = serialize_physical_sort_exprs(ordering_req, codec)?;

    if let Some(a) = aggr_expr.as_any().downcast_ref::<AggregateFunctionExpr>() {
        let name = a.fun().name().to_string();
        return Ok(protobuf::PhysicalExprNode {
            expr_type: Some(protobuf::physical_expr_node::ExprType::AggregateExpr(
                protobuf::PhysicalAggregateExprNode {
                    aggregate_function: Some(physical_aggregate_expr_node::AggregateFunction::UserDefinedAggrFunction(name)),
                    expr: expressions,
                    ordering_req,
                    distinct: false,
                },
            )),
        });
    }

    let AggrFn {
        inner: aggr_function,
        distinct,
    } = aggr_expr_to_aggr_fn(aggr_expr.as_ref())?;

    Ok(protobuf::PhysicalExprNode {
        expr_type: Some(protobuf::physical_expr_node::ExprType::AggregateExpr(
            protobuf::PhysicalAggregateExprNode {
                aggregate_function: Some(
                    physical_aggregate_expr_node::AggregateFunction::AggrFunction(
                        aggr_function as i32,
                    ),
                ),
                expr: expressions,
                ordering_req,
                distinct,
            },
        )),
    })
}

pub fn serialize_physical_window_expr(
    window_expr: Arc<dyn WindowExpr>,
    codec: &dyn PhysicalExtensionCodec,
) -> Result<protobuf::PhysicalWindowExprNode> {
    let expr = window_expr.as_any();
    let mut args = window_expr.expressions().to_vec();
    let window_frame = window_expr.get_window_frame();

    let window_function = if let Some(built_in_window_expr) =
        expr.downcast_ref::<BuiltInWindowExpr>()
    {
        let expr = built_in_window_expr.get_built_in_func_expr();
        let built_in_fn_expr = expr.as_any();

        let builtin_fn = if built_in_fn_expr.downcast_ref::<RowNumber>().is_some() {
            protobuf::BuiltInWindowFunction::RowNumber
        } else if let Some(rank_expr) = built_in_fn_expr.downcast_ref::<Rank>() {
            match rank_expr.get_type() {
                RankType::Basic => protobuf::BuiltInWindowFunction::Rank,
                RankType::Dense => protobuf::BuiltInWindowFunction::DenseRank,
                RankType::Percent => protobuf::BuiltInWindowFunction::PercentRank,
            }
        } else if built_in_fn_expr.downcast_ref::<CumeDist>().is_some() {
            protobuf::BuiltInWindowFunction::CumeDist
        } else if let Some(ntile_expr) = built_in_fn_expr.downcast_ref::<Ntile>() {
            args.insert(
                0,
                Arc::new(Literal::new(datafusion_common::ScalarValue::Int64(Some(
                    ntile_expr.get_n() as i64,
                )))),
            );
            protobuf::BuiltInWindowFunction::Ntile
        } else if let Some(window_shift_expr) =
            built_in_fn_expr.downcast_ref::<WindowShift>()
        {
            args.insert(
                1,
                Arc::new(Literal::new(datafusion_common::ScalarValue::Int64(Some(
                    window_shift_expr.get_shift_offset(),
                )))),
            );
            args.insert(
                2,
                Arc::new(Literal::new(window_shift_expr.get_default_value())),
            );

            if window_shift_expr.get_shift_offset() >= 0 {
                protobuf::BuiltInWindowFunction::Lag
            } else {
                protobuf::BuiltInWindowFunction::Lead
            }
        } else if let Some(nth_value_expr) = built_in_fn_expr.downcast_ref::<NthValue>() {
            match nth_value_expr.get_kind() {
                NthValueKind::First => protobuf::BuiltInWindowFunction::FirstValue,
                NthValueKind::Last => protobuf::BuiltInWindowFunction::LastValue,
                NthValueKind::Nth(n) => {
                    args.insert(
                        1,
                        Arc::new(Literal::new(datafusion_common::ScalarValue::Int64(
                            Some(n),
                        ))),
                    );
                    protobuf::BuiltInWindowFunction::NthValue
                }
            }
        } else {
            return not_impl_err!("BuiltIn function not supported: {expr:?}");
        };

        physical_window_expr_node::WindowFunction::BuiltInFunction(builtin_fn as i32)
    } else if let Some(plain_aggr_window_expr) =
        expr.downcast_ref::<PlainAggregateWindowExpr>()
    {
        let AggrFn { inner, distinct } =
            aggr_expr_to_aggr_fn(plain_aggr_window_expr.get_aggregate_expr().as_ref())?;

        if distinct {
            // TODO
            return not_impl_err!(
                "Distinct aggregate functions not supported in window expressions"
            );
        }

        if !window_frame.start_bound.is_unbounded() {
            return Err(DataFusionError::Internal(format!("Invalid PlainAggregateWindowExpr = {window_expr:?} with WindowFrame = {window_frame:?}")));
        }

        physical_window_expr_node::WindowFunction::AggrFunction(inner as i32)
    } else if let Some(sliding_aggr_window_expr) =
        expr.downcast_ref::<SlidingAggregateWindowExpr>()
    {
        let aggr_expr = sliding_aggr_window_expr.get_aggregate_expr();
        if let Some(a) = aggr_expr.as_any().downcast_ref::<AggregateFunctionExpr>() {
            physical_window_expr_node::WindowFunction::UserDefinedAggrFunction(
                a.fun().name().to_string(),
            )
        } else {
            let AggrFn { inner, distinct } = aggr_expr_to_aggr_fn(
                sliding_aggr_window_expr.get_aggregate_expr().as_ref(),
            )?;

            if distinct {
                // TODO
                return not_impl_err!(
                    "Distinct aggregate functions not supported in window expressions"
                );
            }

            if window_frame.start_bound.is_unbounded() {
                return Err(DataFusionError::Internal(format!("Invalid SlidingAggregateWindowExpr = {window_expr:?} with WindowFrame = {window_frame:?}")));
            }

            physical_window_expr_node::WindowFunction::AggrFunction(inner as i32)
        }
    } else {
        return not_impl_err!("WindowExpr not supported: {window_expr:?}");
    };

    let args = serialize_physical_exprs(args, codec)?;
    let partition_by =
        serialize_physical_exprs(window_expr.partition_by().to_vec(), codec)?;
    let order_by = serialize_physical_sort_exprs(window_expr.order_by().to_vec(), codec)?;
    let window_frame: protobuf::WindowFrame = window_frame
        .as_ref()
        .try_into()
        .map_err(|e| DataFusionError::Internal(format!("{e}")))?;

    Ok(protobuf::PhysicalWindowExprNode {
        args,
        partition_by,
        order_by,
        window_frame: Some(window_frame),
        window_function: Some(window_function),
        name: window_expr.name().to_string(),
    })
}

struct AggrFn {
    inner: protobuf::AggregateFunction,
    distinct: bool,
}

fn aggr_expr_to_aggr_fn(expr: &dyn AggregateExpr) -> Result<AggrFn> {
    let aggr_expr = expr.as_any();
    let mut distinct = false;

    let inner = if aggr_expr.downcast_ref::<Count>().is_some() {
        protobuf::AggregateFunction::Count
    } else if aggr_expr.downcast_ref::<DistinctCount>().is_some() {
        distinct = true;
        protobuf::AggregateFunction::Count
    } else if aggr_expr.downcast_ref::<Grouping>().is_some() {
        protobuf::AggregateFunction::Grouping
    } else if aggr_expr.downcast_ref::<BitAnd>().is_some() {
        protobuf::AggregateFunction::BitAnd
    } else if aggr_expr.downcast_ref::<BitOr>().is_some() {
        protobuf::AggregateFunction::BitOr
    } else if aggr_expr.downcast_ref::<BitXor>().is_some() {
        protobuf::AggregateFunction::BitXor
    } else if aggr_expr.downcast_ref::<DistinctBitXor>().is_some() {
        distinct = true;
        protobuf::AggregateFunction::BitXor
    } else if aggr_expr.downcast_ref::<BoolAnd>().is_some() {
        protobuf::AggregateFunction::BoolAnd
    } else if aggr_expr.downcast_ref::<BoolOr>().is_some() {
        protobuf::AggregateFunction::BoolOr
    } else if aggr_expr.downcast_ref::<ApproxDistinct>().is_some() {
        protobuf::AggregateFunction::ApproxDistinct
    } else if aggr_expr.downcast_ref::<ArrayAgg>().is_some() {
        protobuf::AggregateFunction::ArrayAgg
    } else if aggr_expr.downcast_ref::<DistinctArrayAgg>().is_some() {
        distinct = true;
        protobuf::AggregateFunction::ArrayAgg
    } else if aggr_expr.downcast_ref::<OrderSensitiveArrayAgg>().is_some() {
        protobuf::AggregateFunction::ArrayAgg
    } else if aggr_expr.downcast_ref::<Min>().is_some() {
        protobuf::AggregateFunction::Min
    } else if aggr_expr.downcast_ref::<Max>().is_some() {
        protobuf::AggregateFunction::Max
    } else if aggr_expr.downcast_ref::<Avg>().is_some() {
        protobuf::AggregateFunction::Avg
    } else if aggr_expr.downcast_ref::<VariancePop>().is_some() {
        protobuf::AggregateFunction::VariancePop
    } else if aggr_expr.downcast_ref::<Correlation>().is_some() {
        protobuf::AggregateFunction::Correlation
    } else if let Some(regr_expr) = aggr_expr.downcast_ref::<Regr>() {
        match regr_expr.get_regr_type() {
            RegrType::Slope => protobuf::AggregateFunction::RegrSlope,
            RegrType::Intercept => protobuf::AggregateFunction::RegrIntercept,
            RegrType::Count => protobuf::AggregateFunction::RegrCount,
            RegrType::R2 => protobuf::AggregateFunction::RegrR2,
            RegrType::AvgX => protobuf::AggregateFunction::RegrAvgx,
            RegrType::AvgY => protobuf::AggregateFunction::RegrAvgy,
            RegrType::SXX => protobuf::AggregateFunction::RegrSxx,
            RegrType::SYY => protobuf::AggregateFunction::RegrSyy,
            RegrType::SXY => protobuf::AggregateFunction::RegrSxy,
        }
    } else if aggr_expr.downcast_ref::<ApproxPercentileCont>().is_some() {
        protobuf::AggregateFunction::ApproxPercentileCont
    } else if aggr_expr
        .downcast_ref::<ApproxPercentileContWithWeight>()
        .is_some()
    {
        protobuf::AggregateFunction::ApproxPercentileContWithWeight
    } else if aggr_expr.downcast_ref::<ApproxMedian>().is_some() {
        protobuf::AggregateFunction::ApproxMedian
    } else if aggr_expr.downcast_ref::<StringAgg>().is_some() {
        protobuf::AggregateFunction::StringAgg
    } else if aggr_expr.downcast_ref::<NthValueAgg>().is_some() {
        protobuf::AggregateFunction::NthValueAgg
    } else {
        return not_impl_err!("Aggregate function not supported: {expr:?}");
    };

    Ok(AggrFn { inner, distinct })
}

pub fn serialize_physical_sort_exprs<I>(
    sort_exprs: I,
    codec: &dyn PhysicalExtensionCodec,
) -> Result<Vec<PhysicalSortExprNode>>
where
    I: IntoIterator<Item = PhysicalSortExpr>,
{
    sort_exprs
        .into_iter()
        .map(|sort_expr| serialize_physical_sort_expr(sort_expr, codec))
        .collect()
}

pub fn serialize_physical_sort_expr(
    sort_expr: PhysicalSortExpr,
    codec: &dyn PhysicalExtensionCodec,
) -> Result<PhysicalSortExprNode> {
    let PhysicalSortExpr { expr, options } = sort_expr;
    let expr = serialize_physical_expr(expr, codec)?;
    Ok(PhysicalSortExprNode {
        expr: Some(Box::new(expr)),
        asc: !options.descending,
        nulls_first: options.nulls_first,
    })
}

pub fn serialize_physical_exprs<I>(
    values: I,
    codec: &dyn PhysicalExtensionCodec,
) -> Result<Vec<protobuf::PhysicalExprNode>>
where
    I: IntoIterator<Item = Arc<dyn PhysicalExpr>>,
{
    values
        .into_iter()
        .map(|value| serialize_physical_expr(value, codec))
        .collect()
}

/// Serialize a `PhysicalExpr` to default protobuf representation.
///
/// If required, a [`PhysicalExtensionCodec`] can be provided which can handle
/// serialization of udfs requiring specialized serialization (see [`PhysicalExtensionCodec::try_encode_udf`])
pub fn serialize_physical_expr(
    value: Arc<dyn PhysicalExpr>,
    codec: &dyn PhysicalExtensionCodec,
) -> Result<protobuf::PhysicalExprNode> {
    let expr = value.as_any();

    if let Some(expr) = expr.downcast_ref::<Column>() {
        Ok(protobuf::PhysicalExprNode {
            expr_type: Some(protobuf::physical_expr_node::ExprType::Column(
                protobuf::PhysicalColumn {
                    name: expr.name().to_string(),
                    index: expr.index() as u32,
                },
            )),
        })
    } else if let Some(expr) = expr.downcast_ref::<BinaryExpr>() {
        let binary_expr = Box::new(protobuf::PhysicalBinaryExprNode {
            l: Some(Box::new(serialize_physical_expr(
                expr.left().clone(),
                codec,
            )?)),
            r: Some(Box::new(serialize_physical_expr(
                expr.right().clone(),
                codec,
            )?)),
            op: format!("{:?}", expr.op()),
        });

        Ok(protobuf::PhysicalExprNode {
            expr_type: Some(protobuf::physical_expr_node::ExprType::BinaryExpr(
                binary_expr,
            )),
        })
    } else if let Some(expr) = expr.downcast_ref::<CaseExpr>() {
        Ok(protobuf::PhysicalExprNode {
            expr_type: Some(
                protobuf::physical_expr_node::ExprType::Case(
                    Box::new(
                        protobuf::PhysicalCaseNode {
                            expr: expr
                                .expr()
                                .map(|exp| {
                                    serialize_physical_expr(exp.clone(), codec)
                                        .map(Box::new)
                                })
                                .transpose()?,
                            when_then_expr: expr
                                .when_then_expr()
                                .iter()
                                .map(|(when_expr, then_expr)| {
                                    serialize_when_then_expr(when_expr, then_expr, codec)
                                })
                                .collect::<Result<
                                    Vec<protobuf::PhysicalWhenThen>,
                                    DataFusionError,
                                >>()?,
                            else_expr: expr
                                .else_expr()
                                .map(|a| {
                                    serialize_physical_expr(a.clone(), codec)
                                        .map(Box::new)
                                })
                                .transpose()?,
                        },
                    ),
                ),
            ),
        })
    } else if let Some(expr) = expr.downcast_ref::<NotExpr>() {
        Ok(protobuf::PhysicalExprNode {
            expr_type: Some(protobuf::physical_expr_node::ExprType::NotExpr(Box::new(
                protobuf::PhysicalNot {
                    expr: Some(Box::new(serialize_physical_expr(
                        expr.arg().to_owned(),
                        codec,
                    )?)),
                },
            ))),
        })
    } else if let Some(expr) = expr.downcast_ref::<IsNullExpr>() {
        Ok(protobuf::PhysicalExprNode {
            expr_type: Some(protobuf::physical_expr_node::ExprType::IsNullExpr(
                Box::new(protobuf::PhysicalIsNull {
                    expr: Some(Box::new(serialize_physical_expr(
                        expr.arg().to_owned(),
                        codec,
                    )?)),
                }),
            )),
        })
    } else if let Some(expr) = expr.downcast_ref::<IsNotNullExpr>() {
        Ok(protobuf::PhysicalExprNode {
            expr_type: Some(protobuf::physical_expr_node::ExprType::IsNotNullExpr(
                Box::new(protobuf::PhysicalIsNotNull {
                    expr: Some(Box::new(serialize_physical_expr(
                        expr.arg().to_owned(),
                        codec,
                    )?)),
                }),
            )),
        })
    } else if let Some(expr) = expr.downcast_ref::<InListExpr>() {
        Ok(protobuf::PhysicalExprNode {
            expr_type: Some(protobuf::physical_expr_node::ExprType::InList(Box::new(
                protobuf::PhysicalInListNode {
                    expr: Some(Box::new(serialize_physical_expr(
                        expr.expr().to_owned(),
                        codec,
                    )?)),
                    list: serialize_physical_exprs(expr.list().to_vec(), codec)?,
                    negated: expr.negated(),
                },
            ))),
        })
    } else if let Some(expr) = expr.downcast_ref::<NegativeExpr>() {
        Ok(protobuf::PhysicalExprNode {
            expr_type: Some(protobuf::physical_expr_node::ExprType::Negative(Box::new(
                protobuf::PhysicalNegativeNode {
                    expr: Some(Box::new(serialize_physical_expr(
                        expr.arg().to_owned(),
                        codec,
                    )?)),
                },
            ))),
        })
    } else if let Some(lit) = expr.downcast_ref::<Literal>() {
        Ok(protobuf::PhysicalExprNode {
            expr_type: Some(protobuf::physical_expr_node::ExprType::Literal(
                lit.value().try_into()?,
            )),
        })
    } else if let Some(cast) = expr.downcast_ref::<CastExpr>() {
        Ok(protobuf::PhysicalExprNode {
            expr_type: Some(protobuf::physical_expr_node::ExprType::Cast(Box::new(
                protobuf::PhysicalCastNode {
                    expr: Some(Box::new(serialize_physical_expr(
                        cast.expr().to_owned(),
                        codec,
                    )?)),
                    arrow_type: Some(cast.cast_type().try_into()?),
                },
            ))),
        })
    } else if let Some(cast) = expr.downcast_ref::<TryCastExpr>() {
        Ok(protobuf::PhysicalExprNode {
            expr_type: Some(protobuf::physical_expr_node::ExprType::TryCast(Box::new(
                protobuf::PhysicalTryCastNode {
                    expr: Some(Box::new(serialize_physical_expr(
                        cast.expr().to_owned(),
                        codec,
                    )?)),
                    arrow_type: Some(cast.cast_type().try_into()?),
                },
            ))),
        })
    } else if let Some(expr) = expr.downcast_ref::<ScalarFunctionExpr>() {
        let args = serialize_physical_exprs(expr.args().to_vec(), codec)?;

        let mut buf = Vec::new();
        codec.try_encode_udf(expr.fun(), &mut buf)?;

        let fun_definition = if buf.is_empty() { None } else { Some(buf) };
        Ok(protobuf::PhysicalExprNode {
            expr_type: Some(protobuf::physical_expr_node::ExprType::ScalarUdf(
                protobuf::PhysicalScalarUdfNode {
                    name: expr.name().to_string(),
                    args,
                    fun_definition,
                    return_type: Some(expr.return_type().try_into()?),
                },
            )),
        })
    } else if let Some(expr) = expr.downcast_ref::<LikeExpr>() {
        Ok(protobuf::PhysicalExprNode {
            expr_type: Some(protobuf::physical_expr_node::ExprType::LikeExpr(Box::new(
                protobuf::PhysicalLikeExprNode {
                    negated: expr.negated(),
                    case_insensitive: expr.case_insensitive(),
                    expr: Some(Box::new(serialize_physical_expr(
                        expr.expr().to_owned(),
                        codec,
                    )?)),
                    pattern: Some(Box::new(serialize_physical_expr(
                        expr.pattern().to_owned(),
                        codec,
                    )?)),
                },
            ))),
        })
    } else {
        internal_err!("physical_plan::to_proto() unsupported expression {value:?}")
    }
}

pub fn serialize_partitioning(
    partitioning: &Partitioning,
    codec: &dyn PhysicalExtensionCodec,
) -> Result<protobuf::Partitioning> {
    let serialized_partitioning = match partitioning {
        Partitioning::RoundRobinBatch(partition_count) => protobuf::Partitioning {
            partition_method: Some(protobuf::partitioning::PartitionMethod::RoundRobin(
                *partition_count as u64,
            )),
        },
        Partitioning::Hash(exprs, partition_count) => {
            let serialized_exprs = serialize_physical_exprs(exprs.clone(), codec)?;
            protobuf::Partitioning {
                partition_method: Some(protobuf::partitioning::PartitionMethod::Hash(
                    protobuf::PhysicalHashRepartition {
                        hash_expr: serialized_exprs,
                        partition_count: *partition_count as u64,
                    },
                )),
            }
        }
        Partitioning::UnknownPartitioning(partition_count) => protobuf::Partitioning {
            partition_method: Some(protobuf::partitioning::PartitionMethod::Unknown(
                *partition_count as u64,
            )),
        },
    };
    Ok(serialized_partitioning)
}

fn serialize_when_then_expr(
    when_expr: &Arc<dyn PhysicalExpr>,
    then_expr: &Arc<dyn PhysicalExpr>,
    codec: &dyn PhysicalExtensionCodec,
) -> Result<protobuf::PhysicalWhenThen> {
    Ok(protobuf::PhysicalWhenThen {
        when_expr: Some(serialize_physical_expr(when_expr.clone(), codec)?),
        then_expr: Some(serialize_physical_expr(then_expr.clone(), codec)?),
    })
}

impl TryFrom<&PartitionedFile> for protobuf::PartitionedFile {
    type Error = DataFusionError;

    fn try_from(pf: &PartitionedFile) -> Result<Self> {
        let last_modified = pf.object_meta.last_modified;
        let last_modified_ns = last_modified.timestamp_nanos_opt().ok_or_else(|| {
            DataFusionError::Plan(format!(
                "Invalid timestamp on PartitionedFile::ObjectMeta: {last_modified}"
            ))
        })? as u64;
        Ok(protobuf::PartitionedFile {
            path: pf.object_meta.location.as_ref().to_owned(),
            size: pf.object_meta.size as u64,
            last_modified_ns,
            partition_values: pf
                .partition_values
                .iter()
                .map(|v| v.try_into())
                .collect::<Result<Vec<_>, _>>()?,
            range: pf.range.as_ref().map(|r| r.try_into()).transpose()?,
            statistics: pf.statistics.as_ref().map(|s| s.into()),
        })
    }
}

impl TryFrom<&FileRange> for protobuf::FileRange {
    type Error = DataFusionError;

    fn try_from(value: &FileRange) -> Result<Self> {
        Ok(protobuf::FileRange {
            start: value.start,
            end: value.end,
        })
    }
}

impl TryFrom<&[PartitionedFile]> for protobuf::FileGroup {
    type Error = DataFusionError;

    fn try_from(gr: &[PartitionedFile]) -> Result<Self, Self::Error> {
        Ok(protobuf::FileGroup {
            files: gr
                .iter()
                .map(|f| f.try_into())
                .collect::<Result<Vec<_>, _>>()?,
        })
    }
}

pub fn serialize_file_scan_config(
    conf: &FileScanConfig,
    codec: &dyn PhysicalExtensionCodec,
) -> Result<protobuf::FileScanExecConf> {
    let file_groups = conf
        .file_groups
        .iter()
        .map(|p| p.as_slice().try_into())
        .collect::<Result<Vec<_>, _>>()?;

    let mut output_orderings = vec![];
    for order in &conf.output_ordering {
        let ordering = serialize_physical_sort_exprs(order.to_vec(), codec)?;
        output_orderings.push(ordering)
    }

    // Fields must be added to the schema so that they can persist in the protobuf,
    // and then they are to be removed from the schema in `parse_protobuf_file_scan_config`
    let mut fields = conf
        .file_schema
        .fields()
        .iter()
        .cloned()
        .collect::<Vec<_>>();
    fields.extend(conf.table_partition_cols.iter().cloned().map(Arc::new));
    let schema = Arc::new(arrow::datatypes::Schema::new(fields.clone()));

    Ok(protobuf::FileScanExecConf {
        file_groups,
        statistics: Some((&conf.statistics).into()),
        limit: conf.limit.map(|l| protobuf::ScanLimit { limit: l as u32 }),
        projection: conf
            .projection
            .as_ref()
            .unwrap_or(&vec![])
            .iter()
            .map(|n| *n as u32)
            .collect(),
        schema: Some(schema.as_ref().try_into()?),
        table_partition_cols: conf
            .table_partition_cols
            .iter()
            .map(|x| x.name().clone())
            .collect::<Vec<_>>(),
        object_store_url: conf.object_store_url.to_string(),
        output_ordering: output_orderings
            .into_iter()
            .map(|e| PhysicalSortExprNodeCollection {
                physical_sort_expr_nodes: e,
            })
            .collect::<Vec<_>>(),
    })
}

pub fn serialize_maybe_filter(
    expr: Option<Arc<dyn PhysicalExpr>>,
    codec: &dyn PhysicalExtensionCodec,
) -> Result<protobuf::MaybeFilter> {
    match expr {
        None => Ok(protobuf::MaybeFilter { expr: None }),
        Some(expr) => Ok(protobuf::MaybeFilter {
            expr: Some(serialize_physical_expr(expr, codec)?),
        }),
    }
}

impl TryFrom<&JsonSink> for protobuf::JsonSink {
    type Error = DataFusionError;

    fn try_from(value: &JsonSink) -> Result<Self, Self::Error> {
        Ok(Self {
            config: Some(value.config().try_into()?),
            writer_options: Some(value.writer_options().try_into()?),
        })
    }
}

impl TryFrom<&CsvSink> for protobuf::CsvSink {
    type Error = DataFusionError;

    fn try_from(value: &CsvSink) -> Result<Self, Self::Error> {
        Ok(Self {
            config: Some(value.config().try_into()?),
            writer_options: Some(value.writer_options().try_into()?),
        })
    }
}

#[cfg(feature = "parquet")]
impl TryFrom<&ParquetSink> for protobuf::ParquetSink {
    type Error = DataFusionError;

    fn try_from(value: &ParquetSink) -> Result<Self, Self::Error> {
        Ok(Self {
            config: Some(value.config().try_into()?),
            parquet_options: Some(value.parquet_options().try_into()?),
        })
    }
}

impl TryFrom<&FileSinkConfig> for protobuf::FileSinkConfig {
    type Error = DataFusionError;

    fn try_from(conf: &FileSinkConfig) -> Result<Self, Self::Error> {
        let file_groups = conf
            .file_groups
            .iter()
            .map(TryInto::try_into)
            .collect::<Result<Vec<_>>>()?;
        let table_paths = conf
            .table_paths
            .iter()
            .map(ToString::to_string)
            .collect::<Vec<_>>();
        let table_partition_cols = conf
            .table_partition_cols
            .iter()
            .map(|(name, data_type)| {
                Ok(protobuf::PartitionColumn {
                    name: name.to_owned(),
                    arrow_type: Some(data_type.try_into()?),
                })
            })
            .collect::<Result<Vec<_>>>()?;
        Ok(Self {
            object_store_url: conf.object_store_url.to_string(),
            file_groups,
            table_paths,
            output_schema: Some(conf.output_schema.as_ref().try_into()?),
            table_partition_cols,
            overwrite: conf.overwrite,
        })
    }
}

impl TryFrom<&FormatOptions> for copy_to_node::FormatOptions {
    type Error = DataFusionError;
    fn try_from(value: &FormatOptions) -> std::result::Result<Self, Self::Error> {
        Ok(match value {
            FormatOptions::CSV(options) => {
                copy_to_node::FormatOptions::Csv(options.try_into()?)
            }
            FormatOptions::JSON(options) => {
                copy_to_node::FormatOptions::Json(options.try_into()?)
            }
            FormatOptions::PARQUET(options) => {
                copy_to_node::FormatOptions::Parquet(options.try_into()?)
            }
            FormatOptions::AVRO => {
                copy_to_node::FormatOptions::Avro(protobuf::AvroOptions {})
            }
            FormatOptions::ARROW => {
                copy_to_node::FormatOptions::Arrow(protobuf::ArrowOptions {})
            }
        })
    }
}<|MERGE_RESOLUTION|>--- conflicted
+++ resolved
@@ -26,17 +26,10 @@
     ApproxDistinct, ApproxMedian, ApproxPercentileCont, ApproxPercentileContWithWeight,
     ArrayAgg, Avg, BinaryExpr, BitAnd, BitOr, BitXor, BoolAnd, BoolOr, CaseExpr,
     CastExpr, Column, Correlation, Count, CumeDist, DistinctArrayAgg, DistinctBitXor,
-<<<<<<< HEAD
-    DistinctCount, DistinctSum, Grouping, InListExpr, IsNotNullExpr, IsNullExpr, Literal,
-    Max, Min, NegativeExpr, NotExpr, NthValue, NthValueAgg, Ntile,
-    OrderSensitiveArrayAgg, Rank, RankType, Regr, RegrType, RowNumber,
-    StringAgg, Sum, TryCastExpr, VariancePop, WindowShift,
-=======
     DistinctCount, Grouping, InListExpr, IsNotNullExpr, IsNullExpr, Literal, Max, Min,
     NegativeExpr, NotExpr, NthValue, NthValueAgg, Ntile, OrderSensitiveArrayAgg, Rank,
-    RankType, Regr, RegrType, RowNumber, Stddev, StddevPop, StringAgg, TryCastExpr,
+    RankType, Regr, RegrType, RowNumber, StringAgg, TryCastExpr,
     VariancePop, WindowShift,
->>>>>>> 6b702147
 };
 use datafusion::physical_plan::udaf::AggregateFunctionExpr;
 use datafusion::physical_plan::windows::{BuiltInWindowExpr, PlainAggregateWindowExpr};
