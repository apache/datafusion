// Licensed to the Apache Software Foundation (ASF) under one
// or more contributor license agreements.  See the NOTICE file
// distributed with this work for additional information
// regarding copyright ownership.  The ASF licenses this file
// to you under the Apache License, Version 2.0 (the
// "License"); you may not use this file except in compliance
// with the License.  You may obtain a copy of the License at
//
//   http://www.apache.org/licenses/LICENSE-2.0
//
// Unless required by applicable law or agreed to in writing,
// software distributed under the License is distributed on an
// "AS IS" BASIS, WITHOUT WARRANTIES OR CONDITIONS OF ANY
// KIND, either express or implied.  See the License for the
// specific language governing permissions and limitations
// under the License.language governing permissions and
// limitations under the License.

use std::sync::Arc;

#[cfg(feature = "parquet")]
use datafusion::datasource::file_format::parquet::ParquetSink;
use datafusion::physical_expr::window::{NthValueKind, SlidingAggregateWindowExpr};
use datafusion::physical_expr::{PhysicalSortExpr, ScalarFunctionExpr};
use datafusion::physical_plan::expressions::{
    BinaryExpr, CaseExpr, CastExpr, Column, CumeDist, InListExpr, IsNotNullExpr,
<<<<<<< HEAD
    IsNullExpr, Literal, NegativeExpr, NotExpr, NthValue, Ntile, Rank, RankType,
    TryCastExpr,
=======
    IsNullExpr, Literal, NegativeExpr, NotExpr, NthValue, Ntile, TryCastExpr,
    WindowShift,
>>>>>>> 3bc77148
};
use datafusion::physical_plan::udaf::AggregateFunctionExpr;
use datafusion::physical_plan::windows::{BuiltInWindowExpr, PlainAggregateWindowExpr};
use datafusion::physical_plan::{Partitioning, PhysicalExpr, WindowExpr};
use datafusion::{
    datasource::{
        file_format::{csv::CsvSink, json::JsonSink},
        listing::{FileRange, PartitionedFile},
        physical_plan::{FileScanConfig, FileSinkConfig},
    },
    physical_plan::expressions::LikeExpr,
};
use datafusion_common::{internal_err, not_impl_err, DataFusionError, Result};
use datafusion_expr::WindowFrame;

use crate::protobuf::{
    self, physical_aggregate_expr_node, physical_window_expr_node, PhysicalSortExprNode,
    PhysicalSortExprNodeCollection,
};

use super::PhysicalExtensionCodec;

pub fn serialize_physical_aggr_expr(
    aggr_expr: AggregateFunctionExpr,
    codec: &dyn PhysicalExtensionCodec,
) -> Result<protobuf::PhysicalExprNode> {
    let expressions = serialize_physical_exprs(&aggr_expr.expressions(), codec)?;
    let ordering_req = aggr_expr.order_bys().unwrap_or(&[]).to_vec();
    let ordering_req = serialize_physical_sort_exprs(ordering_req, codec)?;

    let name = aggr_expr.fun().name().to_string();
    let mut buf = Vec::new();
    codec.try_encode_udaf(aggr_expr.fun(), &mut buf)?;
    Ok(protobuf::PhysicalExprNode {
        expr_type: Some(protobuf::physical_expr_node::ExprType::AggregateExpr(
            protobuf::PhysicalAggregateExprNode {
                aggregate_function: Some(physical_aggregate_expr_node::AggregateFunction::UserDefinedAggrFunction(name)),
                expr: expressions,
                ordering_req,
                distinct: aggr_expr.is_distinct(),
                ignore_nulls: aggr_expr.ignore_nulls(),
                fun_definition: (!buf.is_empty()).then_some(buf)
            },
        )),
    })
}

fn serialize_physical_window_aggr_expr(
    aggr_expr: &AggregateFunctionExpr,
    _window_frame: &WindowFrame,
    codec: &dyn PhysicalExtensionCodec,
) -> Result<(physical_window_expr_node::WindowFunction, Option<Vec<u8>>)> {
    if aggr_expr.is_distinct() || aggr_expr.ignore_nulls() {
        // TODO
        return not_impl_err!(
            "Distinct aggregate functions not supported in window expressions"
        );
    }

    let mut buf = Vec::new();
    codec.try_encode_udaf(aggr_expr.fun(), &mut buf)?;
    Ok((
        physical_window_expr_node::WindowFunction::UserDefinedAggrFunction(
            aggr_expr.fun().name().to_string(),
        ),
        (!buf.is_empty()).then_some(buf),
    ))
}

pub fn serialize_physical_window_expr(
    window_expr: &Arc<dyn WindowExpr>,
    codec: &dyn PhysicalExtensionCodec,
) -> Result<protobuf::PhysicalWindowExprNode> {
    let expr = window_expr.as_any();
    let mut args = window_expr.expressions().to_vec();
    let window_frame = window_expr.get_window_frame();

    let (window_function, fun_definition) = if let Some(built_in_window_expr) =
        expr.downcast_ref::<BuiltInWindowExpr>()
    {
        let expr = built_in_window_expr.get_built_in_func_expr();
        let built_in_fn_expr = expr.as_any();

        let builtin_fn = if built_in_fn_expr.downcast_ref::<CumeDist>().is_some() {
            protobuf::BuiltInWindowFunction::CumeDist
        } else if let Some(ntile_expr) = built_in_fn_expr.downcast_ref::<Ntile>() {
            args.insert(
                0,
                Arc::new(Literal::new(datafusion_common::ScalarValue::Int64(Some(
                    ntile_expr.get_n() as i64,
                )))),
            );
            protobuf::BuiltInWindowFunction::Ntile
        } else if let Some(nth_value_expr) = built_in_fn_expr.downcast_ref::<NthValue>() {
            match nth_value_expr.get_kind() {
                NthValueKind::First => protobuf::BuiltInWindowFunction::FirstValue,
                NthValueKind::Last => protobuf::BuiltInWindowFunction::LastValue,
                NthValueKind::Nth(n) => {
                    args.insert(
                        1,
                        Arc::new(Literal::new(datafusion_common::ScalarValue::Int64(
                            Some(n),
                        ))),
                    );
                    protobuf::BuiltInWindowFunction::NthValue
                }
            }
        } else {
            return not_impl_err!("BuiltIn function not supported: {expr:?}");
        };

        (
            physical_window_expr_node::WindowFunction::BuiltInFunction(builtin_fn as i32),
            None,
        )
    } else if let Some(plain_aggr_window_expr) =
        expr.downcast_ref::<PlainAggregateWindowExpr>()
    {
        serialize_physical_window_aggr_expr(
            plain_aggr_window_expr.get_aggregate_expr(),
            window_frame,
            codec,
        )?
    } else if let Some(sliding_aggr_window_expr) =
        expr.downcast_ref::<SlidingAggregateWindowExpr>()
    {
        serialize_physical_window_aggr_expr(
            sliding_aggr_window_expr.get_aggregate_expr(),
            window_frame,
            codec,
        )?
    } else {
        return not_impl_err!("WindowExpr not supported: {window_expr:?}");
    };

    let args = serialize_physical_exprs(&args, codec)?;
    let partition_by = serialize_physical_exprs(window_expr.partition_by(), codec)?;
    let order_by = serialize_physical_sort_exprs(window_expr.order_by().to_vec(), codec)?;
    let window_frame: protobuf::WindowFrame = window_frame
        .as_ref()
        .try_into()
        .map_err(|e| DataFusionError::Internal(format!("{e}")))?;

    Ok(protobuf::PhysicalWindowExprNode {
        args,
        partition_by,
        order_by,
        window_frame: Some(window_frame),
        window_function: Some(window_function),
        name: window_expr.name().to_string(),
        fun_definition,
    })
}

pub fn serialize_physical_sort_exprs<I>(
    sort_exprs: I,
    codec: &dyn PhysicalExtensionCodec,
) -> Result<Vec<PhysicalSortExprNode>>
where
    I: IntoIterator<Item = PhysicalSortExpr>,
{
    sort_exprs
        .into_iter()
        .map(|sort_expr| serialize_physical_sort_expr(sort_expr, codec))
        .collect()
}

pub fn serialize_physical_sort_expr(
    sort_expr: PhysicalSortExpr,
    codec: &dyn PhysicalExtensionCodec,
) -> Result<PhysicalSortExprNode> {
    let PhysicalSortExpr { expr, options } = sort_expr;
    let expr = serialize_physical_expr(&expr, codec)?;
    Ok(PhysicalSortExprNode {
        expr: Some(Box::new(expr)),
        asc: !options.descending,
        nulls_first: options.nulls_first,
    })
}

pub fn serialize_physical_exprs<'a, I>(
    values: I,
    codec: &dyn PhysicalExtensionCodec,
) -> Result<Vec<protobuf::PhysicalExprNode>>
where
    I: IntoIterator<Item = &'a Arc<dyn PhysicalExpr>>,
{
    values
        .into_iter()
        .map(|value| serialize_physical_expr(value, codec))
        .collect()
}

/// Serialize a `PhysicalExpr` to default protobuf representation.
///
/// If required, a [`PhysicalExtensionCodec`] can be provided which can handle
/// serialization of udfs requiring specialized serialization (see [`PhysicalExtensionCodec::try_encode_udf`])
pub fn serialize_physical_expr(
    value: &Arc<dyn PhysicalExpr>,
    codec: &dyn PhysicalExtensionCodec,
) -> Result<protobuf::PhysicalExprNode> {
    let expr = value.as_any();

    if let Some(expr) = expr.downcast_ref::<Column>() {
        Ok(protobuf::PhysicalExprNode {
            expr_type: Some(protobuf::physical_expr_node::ExprType::Column(
                protobuf::PhysicalColumn {
                    name: expr.name().to_string(),
                    index: expr.index() as u32,
                },
            )),
        })
    } else if let Some(expr) = expr.downcast_ref::<BinaryExpr>() {
        let binary_expr = Box::new(protobuf::PhysicalBinaryExprNode {
            l: Some(Box::new(serialize_physical_expr(expr.left(), codec)?)),
            r: Some(Box::new(serialize_physical_expr(expr.right(), codec)?)),
            op: format!("{:?}", expr.op()),
        });

        Ok(protobuf::PhysicalExprNode {
            expr_type: Some(protobuf::physical_expr_node::ExprType::BinaryExpr(
                binary_expr,
            )),
        })
    } else if let Some(expr) = expr.downcast_ref::<CaseExpr>() {
        Ok(protobuf::PhysicalExprNode {
            expr_type: Some(
                protobuf::physical_expr_node::ExprType::Case(
                    Box::new(
                        protobuf::PhysicalCaseNode {
                            expr: expr
                                .expr()
                                .map(|exp| {
                                    serialize_physical_expr(exp, codec).map(Box::new)
                                })
                                .transpose()?,
                            when_then_expr: expr
                                .when_then_expr()
                                .iter()
                                .map(|(when_expr, then_expr)| {
                                    serialize_when_then_expr(when_expr, then_expr, codec)
                                })
                                .collect::<Result<
                                    Vec<protobuf::PhysicalWhenThen>,
                                    DataFusionError,
                                >>()?,
                            else_expr: expr
                                .else_expr()
                                .map(|a| serialize_physical_expr(a, codec).map(Box::new))
                                .transpose()?,
                        },
                    ),
                ),
            ),
        })
    } else if let Some(expr) = expr.downcast_ref::<NotExpr>() {
        Ok(protobuf::PhysicalExprNode {
            expr_type: Some(protobuf::physical_expr_node::ExprType::NotExpr(Box::new(
                protobuf::PhysicalNot {
                    expr: Some(Box::new(serialize_physical_expr(expr.arg(), codec)?)),
                },
            ))),
        })
    } else if let Some(expr) = expr.downcast_ref::<IsNullExpr>() {
        Ok(protobuf::PhysicalExprNode {
            expr_type: Some(protobuf::physical_expr_node::ExprType::IsNullExpr(
                Box::new(protobuf::PhysicalIsNull {
                    expr: Some(Box::new(serialize_physical_expr(expr.arg(), codec)?)),
                }),
            )),
        })
    } else if let Some(expr) = expr.downcast_ref::<IsNotNullExpr>() {
        Ok(protobuf::PhysicalExprNode {
            expr_type: Some(protobuf::physical_expr_node::ExprType::IsNotNullExpr(
                Box::new(protobuf::PhysicalIsNotNull {
                    expr: Some(Box::new(serialize_physical_expr(expr.arg(), codec)?)),
                }),
            )),
        })
    } else if let Some(expr) = expr.downcast_ref::<InListExpr>() {
        Ok(protobuf::PhysicalExprNode {
            expr_type: Some(protobuf::physical_expr_node::ExprType::InList(Box::new(
                protobuf::PhysicalInListNode {
                    expr: Some(Box::new(serialize_physical_expr(expr.expr(), codec)?)),
                    list: serialize_physical_exprs(expr.list(), codec)?,
                    negated: expr.negated(),
                },
            ))),
        })
    } else if let Some(expr) = expr.downcast_ref::<NegativeExpr>() {
        Ok(protobuf::PhysicalExprNode {
            expr_type: Some(protobuf::physical_expr_node::ExprType::Negative(Box::new(
                protobuf::PhysicalNegativeNode {
                    expr: Some(Box::new(serialize_physical_expr(expr.arg(), codec)?)),
                },
            ))),
        })
    } else if let Some(lit) = expr.downcast_ref::<Literal>() {
        Ok(protobuf::PhysicalExprNode {
            expr_type: Some(protobuf::physical_expr_node::ExprType::Literal(
                lit.value().try_into()?,
            )),
        })
    } else if let Some(cast) = expr.downcast_ref::<CastExpr>() {
        Ok(protobuf::PhysicalExprNode {
            expr_type: Some(protobuf::physical_expr_node::ExprType::Cast(Box::new(
                protobuf::PhysicalCastNode {
                    expr: Some(Box::new(serialize_physical_expr(cast.expr(), codec)?)),
                    arrow_type: Some(cast.cast_type().try_into()?),
                },
            ))),
        })
    } else if let Some(cast) = expr.downcast_ref::<TryCastExpr>() {
        Ok(protobuf::PhysicalExprNode {
            expr_type: Some(protobuf::physical_expr_node::ExprType::TryCast(Box::new(
                protobuf::PhysicalTryCastNode {
                    expr: Some(Box::new(serialize_physical_expr(cast.expr(), codec)?)),
                    arrow_type: Some(cast.cast_type().try_into()?),
                },
            ))),
        })
    } else if let Some(expr) = expr.downcast_ref::<ScalarFunctionExpr>() {
        let mut buf = Vec::new();
        codec.try_encode_udf(expr.fun(), &mut buf)?;
        Ok(protobuf::PhysicalExprNode {
            expr_type: Some(protobuf::physical_expr_node::ExprType::ScalarUdf(
                protobuf::PhysicalScalarUdfNode {
                    name: expr.name().to_string(),
                    args: serialize_physical_exprs(expr.args(), codec)?,
                    fun_definition: (!buf.is_empty()).then_some(buf),
                    return_type: Some(expr.return_type().try_into()?),
                },
            )),
        })
    } else if let Some(expr) = expr.downcast_ref::<LikeExpr>() {
        Ok(protobuf::PhysicalExprNode {
            expr_type: Some(protobuf::physical_expr_node::ExprType::LikeExpr(Box::new(
                protobuf::PhysicalLikeExprNode {
                    negated: expr.negated(),
                    case_insensitive: expr.case_insensitive(),
                    expr: Some(Box::new(serialize_physical_expr(expr.expr(), codec)?)),
                    pattern: Some(Box::new(serialize_physical_expr(
                        expr.pattern(),
                        codec,
                    )?)),
                },
            ))),
        })
    } else {
        let mut buf: Vec<u8> = vec![];
        match codec.try_encode_expr(value, &mut buf) {
            Ok(_) => {
                let inputs: Vec<protobuf::PhysicalExprNode> = value
                    .children()
                    .into_iter()
                    .map(|e| serialize_physical_expr(e, codec))
                    .collect::<Result<_>>()?;
                Ok(protobuf::PhysicalExprNode {
                    expr_type: Some(protobuf::physical_expr_node::ExprType::Extension(
                        protobuf::PhysicalExtensionExprNode { expr: buf, inputs },
                    )),
                })
            }
            Err(e) => internal_err!(
                "Unsupported physical expr and extension codec failed with [{e}]. Expr: {value:?}"
            ),
        }
    }
}

pub fn serialize_partitioning(
    partitioning: &Partitioning,
    codec: &dyn PhysicalExtensionCodec,
) -> Result<protobuf::Partitioning> {
    let serialized_partitioning = match partitioning {
        Partitioning::RoundRobinBatch(partition_count) => protobuf::Partitioning {
            partition_method: Some(protobuf::partitioning::PartitionMethod::RoundRobin(
                *partition_count as u64,
            )),
        },
        Partitioning::Hash(exprs, partition_count) => {
            let serialized_exprs = serialize_physical_exprs(exprs, codec)?;
            protobuf::Partitioning {
                partition_method: Some(protobuf::partitioning::PartitionMethod::Hash(
                    protobuf::PhysicalHashRepartition {
                        hash_expr: serialized_exprs,
                        partition_count: *partition_count as u64,
                    },
                )),
            }
        }
        Partitioning::UnknownPartitioning(partition_count) => protobuf::Partitioning {
            partition_method: Some(protobuf::partitioning::PartitionMethod::Unknown(
                *partition_count as u64,
            )),
        },
    };
    Ok(serialized_partitioning)
}

fn serialize_when_then_expr(
    when_expr: &Arc<dyn PhysicalExpr>,
    then_expr: &Arc<dyn PhysicalExpr>,
    codec: &dyn PhysicalExtensionCodec,
) -> Result<protobuf::PhysicalWhenThen> {
    Ok(protobuf::PhysicalWhenThen {
        when_expr: Some(serialize_physical_expr(when_expr, codec)?),
        then_expr: Some(serialize_physical_expr(then_expr, codec)?),
    })
}

impl TryFrom<&PartitionedFile> for protobuf::PartitionedFile {
    type Error = DataFusionError;

    fn try_from(pf: &PartitionedFile) -> Result<Self> {
        let last_modified = pf.object_meta.last_modified;
        let last_modified_ns = last_modified.timestamp_nanos_opt().ok_or_else(|| {
            DataFusionError::Plan(format!(
                "Invalid timestamp on PartitionedFile::ObjectMeta: {last_modified}"
            ))
        })? as u64;
        Ok(protobuf::PartitionedFile {
            path: pf.object_meta.location.as_ref().to_owned(),
            size: pf.object_meta.size as u64,
            last_modified_ns,
            partition_values: pf
                .partition_values
                .iter()
                .map(|v| v.try_into())
                .collect::<Result<Vec<_>, _>>()?,
            range: pf.range.as_ref().map(|r| r.try_into()).transpose()?,
            statistics: pf.statistics.as_ref().map(|s| s.into()),
        })
    }
}

impl TryFrom<&FileRange> for protobuf::FileRange {
    type Error = DataFusionError;

    fn try_from(value: &FileRange) -> Result<Self> {
        Ok(protobuf::FileRange {
            start: value.start,
            end: value.end,
        })
    }
}

impl TryFrom<&[PartitionedFile]> for protobuf::FileGroup {
    type Error = DataFusionError;

    fn try_from(gr: &[PartitionedFile]) -> Result<Self, Self::Error> {
        Ok(protobuf::FileGroup {
            files: gr
                .iter()
                .map(|f| f.try_into())
                .collect::<Result<Vec<_>, _>>()?,
        })
    }
}

pub fn serialize_file_scan_config(
    conf: &FileScanConfig,
    codec: &dyn PhysicalExtensionCodec,
) -> Result<protobuf::FileScanExecConf> {
    let file_groups = conf
        .file_groups
        .iter()
        .map(|p| p.as_slice().try_into())
        .collect::<Result<Vec<_>, _>>()?;

    let mut output_orderings = vec![];
    for order in &conf.output_ordering {
        let ordering = serialize_physical_sort_exprs(order.to_vec(), codec)?;
        output_orderings.push(ordering)
    }

    // Fields must be added to the schema so that they can persist in the protobuf,
    // and then they are to be removed from the schema in `parse_protobuf_file_scan_config`
    let mut fields = conf
        .file_schema
        .fields()
        .iter()
        .cloned()
        .collect::<Vec<_>>();
    fields.extend(conf.table_partition_cols.iter().cloned().map(Arc::new));
    let schema = Arc::new(arrow::datatypes::Schema::new(fields.clone()));

    Ok(protobuf::FileScanExecConf {
        file_groups,
        statistics: Some((&conf.statistics).into()),
        limit: conf.limit.map(|l| protobuf::ScanLimit { limit: l as u32 }),
        projection: conf
            .projection
            .as_ref()
            .unwrap_or(&vec![])
            .iter()
            .map(|n| *n as u32)
            .collect(),
        schema: Some(schema.as_ref().try_into()?),
        table_partition_cols: conf
            .table_partition_cols
            .iter()
            .map(|x| x.name().clone())
            .collect::<Vec<_>>(),
        object_store_url: conf.object_store_url.to_string(),
        output_ordering: output_orderings
            .into_iter()
            .map(|e| PhysicalSortExprNodeCollection {
                physical_sort_expr_nodes: e,
            })
            .collect::<Vec<_>>(),
    })
}

pub fn serialize_maybe_filter(
    expr: Option<Arc<dyn PhysicalExpr>>,
    codec: &dyn PhysicalExtensionCodec,
) -> Result<protobuf::MaybeFilter> {
    match expr {
        None => Ok(protobuf::MaybeFilter { expr: None }),
        Some(expr) => Ok(protobuf::MaybeFilter {
            expr: Some(serialize_physical_expr(&expr, codec)?),
        }),
    }
}

impl TryFrom<&JsonSink> for protobuf::JsonSink {
    type Error = DataFusionError;

    fn try_from(value: &JsonSink) -> Result<Self, Self::Error> {
        Ok(Self {
            config: Some(value.config().try_into()?),
            writer_options: Some(value.writer_options().try_into()?),
        })
    }
}

impl TryFrom<&CsvSink> for protobuf::CsvSink {
    type Error = DataFusionError;

    fn try_from(value: &CsvSink) -> Result<Self, Self::Error> {
        Ok(Self {
            config: Some(value.config().try_into()?),
            writer_options: Some(value.writer_options().try_into()?),
        })
    }
}

#[cfg(feature = "parquet")]
impl TryFrom<&ParquetSink> for protobuf::ParquetSink {
    type Error = DataFusionError;

    fn try_from(value: &ParquetSink) -> Result<Self, Self::Error> {
        Ok(Self {
            config: Some(value.config().try_into()?),
            parquet_options: Some(value.parquet_options().try_into()?),
        })
    }
}

impl TryFrom<&FileSinkConfig> for protobuf::FileSinkConfig {
    type Error = DataFusionError;

    fn try_from(conf: &FileSinkConfig) -> Result<Self, Self::Error> {
        let file_groups = conf
            .file_groups
            .iter()
            .map(TryInto::try_into)
            .collect::<Result<Vec<_>>>()?;
        let table_paths = conf
            .table_paths
            .iter()
            .map(ToString::to_string)
            .collect::<Vec<_>>();
        let table_partition_cols = conf
            .table_partition_cols
            .iter()
            .map(|(name, data_type)| {
                Ok(protobuf::PartitionColumn {
                    name: name.to_owned(),
                    arrow_type: Some(data_type.try_into()?),
                })
            })
            .collect::<Result<Vec<_>>>()?;
        Ok(Self {
            object_store_url: conf.object_store_url.to_string(),
            file_groups,
            table_paths,
            output_schema: Some(conf.output_schema.as_ref().try_into()?),
            table_partition_cols,
            keep_partition_by_columns: conf.keep_partition_by_columns,
            insert_op: conf.insert_op as i32,
        })
    }
}<|MERGE_RESOLUTION|>--- conflicted
+++ resolved
@@ -24,13 +24,7 @@
 use datafusion::physical_expr::{PhysicalSortExpr, ScalarFunctionExpr};
 use datafusion::physical_plan::expressions::{
     BinaryExpr, CaseExpr, CastExpr, Column, CumeDist, InListExpr, IsNotNullExpr,
-<<<<<<< HEAD
-    IsNullExpr, Literal, NegativeExpr, NotExpr, NthValue, Ntile, Rank, RankType,
-    TryCastExpr,
-=======
     IsNullExpr, Literal, NegativeExpr, NotExpr, NthValue, Ntile, TryCastExpr,
-    WindowShift,
->>>>>>> 3bc77148
 };
 use datafusion::physical_plan::udaf::AggregateFunctionExpr;
 use datafusion::physical_plan::windows::{BuiltInWindowExpr, PlainAggregateWindowExpr};
