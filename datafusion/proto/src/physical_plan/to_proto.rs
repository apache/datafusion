--- conflicted
+++ resolved
@@ -23,17 +23,10 @@
 use datafusion::physical_expr::window::{NthValueKind, SlidingAggregateWindowExpr};
 use datafusion::physical_expr::{PhysicalSortExpr, ScalarFunctionExpr};
 use datafusion::physical_plan::expressions::{
-<<<<<<< HEAD
-    ArrayAgg, Avg, BinaryExpr, CaseExpr, CastExpr, Column, CumeDist, DistinctArrayAgg,
+    ArrayAgg, BinaryExpr, CaseExpr, CastExpr, Column, CumeDist, DistinctArrayAgg,
     Grouping, InListExpr, IsNotNullExpr, IsNullExpr, Literal, Max, Min, NegativeExpr,
     NotExpr, NthValue, NthValueAgg, Ntile, OrderSensitiveArrayAgg, Rank, RankType,
     RowNumber, TryCastExpr, WindowShift,
-=======
-    ArrayAgg, BinaryExpr, CaseExpr, CastExpr, Column, Correlation, CumeDist,
-    DistinctArrayAgg, Grouping, InListExpr, IsNotNullExpr, IsNullExpr, Literal, Max, Min,
-    NegativeExpr, NotExpr, NthValue, NthValueAgg, Ntile, OrderSensitiveArrayAgg, Rank,
-    RankType, RowNumber, TryCastExpr, WindowShift,
->>>>>>> 8aad2082
 };
 use datafusion::physical_plan::udaf::AggregateFunctionExpr;
 use datafusion::physical_plan::windows::{BuiltInWindowExpr, PlainAggregateWindowExpr};
@@ -265,13 +258,6 @@
         protobuf::AggregateFunction::Min
     } else if aggr_expr.downcast_ref::<Max>().is_some() {
         protobuf::AggregateFunction::Max
-<<<<<<< HEAD
-    } else if aggr_expr.downcast_ref::<Avg>().is_some() {
-        protobuf::AggregateFunction::Avg
-=======
-    } else if aggr_expr.downcast_ref::<Correlation>().is_some() {
-        protobuf::AggregateFunction::Correlation
->>>>>>> 8aad2082
     } else if aggr_expr.downcast_ref::<NthValueAgg>().is_some() {
         protobuf::AggregateFunction::NthValueAgg
     } else {
