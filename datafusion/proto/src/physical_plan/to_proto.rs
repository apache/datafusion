// Licensed to the Apache Software Foundation (ASF) under one
// or more contributor license agreements.  See the NOTICE file
// distributed with this work for additional information
// regarding copyright ownership.  The ASF licenses this file
// to you under the Apache License, Version 2.0 (the
// "License"); you may not use this file except in compliance
// with the License.  You may obtain a copy of the License at
//
//   http://www.apache.org/licenses/LICENSE-2.0
//
// Unless required by applicable law or agreed to in writing,
// software distributed under the License is distributed on an
// "AS IS" BASIS, WITHOUT WARRANTIES OR CONDITIONS OF ANY
// KIND, either express or implied.  See the License for the
// specific language governing permissions and limitations
// under the License.language governing permissions and
// limitations under the License.

use std::sync::Arc;

#[cfg(feature = "parquet")]
use datafusion::datasource::file_format::parquet::ParquetSink;
use datafusion::physical_expr::window::{NthValueKind, SlidingAggregateWindowExpr};
use datafusion::physical_expr::{PhysicalSortExpr, ScalarFunctionExpr};
use datafusion::physical_plan::expressions::{
<<<<<<< HEAD
    ArrayAgg, Avg, BinaryExpr, BitAnd, BitOr, BitXor, BoolAnd, BoolOr, CaseExpr,
    CastExpr, Column, Correlation, Count, CumeDist, DistinctArrayAgg, DistinctBitXor,
    DistinctCount, Grouping, InListExpr, IsNotNullExpr, IsNullExpr, Literal, Max, Min,
    NegativeExpr, NotExpr, NthValue, NthValueAgg, Ntile, OrderSensitiveArrayAgg, Rank,
    RankType, Regr, RegrType, RowNumber, StringAgg, TryCastExpr, WindowShift,
=======
    ApproxPercentileCont, ApproxPercentileContWithWeight, ArrayAgg, Avg, BinaryExpr,
    BitAnd, BitOr, BitXor, BoolAnd, BoolOr, CaseExpr, CastExpr, Column, Correlation,
    CumeDist, DistinctArrayAgg, DistinctBitXor, Grouping, InListExpr, IsNotNullExpr,
    IsNullExpr, Literal, Max, Min, NegativeExpr, NotExpr, NthValue, NthValueAgg, Ntile,
    OrderSensitiveArrayAgg, Rank, RankType, RowNumber, StringAgg, TryCastExpr,
    WindowShift,
>>>>>>> cc60278f
};
use datafusion::physical_plan::udaf::AggregateFunctionExpr;
use datafusion::physical_plan::windows::{BuiltInWindowExpr, PlainAggregateWindowExpr};
use datafusion::physical_plan::{AggregateExpr, Partitioning, PhysicalExpr, WindowExpr};
use datafusion::{
    datasource::{
        file_format::{csv::CsvSink, json::JsonSink},
        listing::{FileRange, PartitionedFile},
        physical_plan::{FileScanConfig, FileSinkConfig},
    },
    physical_plan::expressions::LikeExpr,
};
use datafusion_common::config::FormatOptions;
use datafusion_common::{internal_err, not_impl_err, DataFusionError, Result};

use crate::protobuf::{
    self, copy_to_node, physical_aggregate_expr_node, physical_window_expr_node,
    PhysicalSortExprNode, PhysicalSortExprNodeCollection,
};

use super::PhysicalExtensionCodec;

pub fn serialize_physical_aggr_expr(
    aggr_expr: Arc<dyn AggregateExpr>,
    codec: &dyn PhysicalExtensionCodec,
) -> Result<protobuf::PhysicalExprNode> {
    let expressions = serialize_physical_exprs(aggr_expr.expressions(), codec)?;
    let ordering_req = aggr_expr.order_bys().unwrap_or(&[]).to_vec();
    let ordering_req = serialize_physical_sort_exprs(ordering_req, codec)?;

    if let Some(a) = aggr_expr.as_any().downcast_ref::<AggregateFunctionExpr>() {
        let name = a.fun().name().to_string();
        return Ok(protobuf::PhysicalExprNode {
            expr_type: Some(protobuf::physical_expr_node::ExprType::AggregateExpr(
                protobuf::PhysicalAggregateExprNode {
                    aggregate_function: Some(physical_aggregate_expr_node::AggregateFunction::UserDefinedAggrFunction(name)),
                    expr: expressions,
                    ordering_req,
                    distinct: false,
                },
            )),
        });
    }

    let AggrFn {
        inner: aggr_function,
        distinct,
    } = aggr_expr_to_aggr_fn(aggr_expr.as_ref())?;

    Ok(protobuf::PhysicalExprNode {
        expr_type: Some(protobuf::physical_expr_node::ExprType::AggregateExpr(
            protobuf::PhysicalAggregateExprNode {
                aggregate_function: Some(
                    physical_aggregate_expr_node::AggregateFunction::AggrFunction(
                        aggr_function as i32,
                    ),
                ),
                expr: expressions,
                ordering_req,
                distinct,
            },
        )),
    })
}

pub fn serialize_physical_window_expr(
    window_expr: Arc<dyn WindowExpr>,
    codec: &dyn PhysicalExtensionCodec,
) -> Result<protobuf::PhysicalWindowExprNode> {
    let expr = window_expr.as_any();
    let mut args = window_expr.expressions().to_vec();
    let window_frame = window_expr.get_window_frame();

    let window_function = if let Some(built_in_window_expr) =
        expr.downcast_ref::<BuiltInWindowExpr>()
    {
        let expr = built_in_window_expr.get_built_in_func_expr();
        let built_in_fn_expr = expr.as_any();

        let builtin_fn = if built_in_fn_expr.downcast_ref::<RowNumber>().is_some() {
            protobuf::BuiltInWindowFunction::RowNumber
        } else if let Some(rank_expr) = built_in_fn_expr.downcast_ref::<Rank>() {
            match rank_expr.get_type() {
                RankType::Basic => protobuf::BuiltInWindowFunction::Rank,
                RankType::Dense => protobuf::BuiltInWindowFunction::DenseRank,
                RankType::Percent => protobuf::BuiltInWindowFunction::PercentRank,
            }
        } else if built_in_fn_expr.downcast_ref::<CumeDist>().is_some() {
            protobuf::BuiltInWindowFunction::CumeDist
        } else if let Some(ntile_expr) = built_in_fn_expr.downcast_ref::<Ntile>() {
            args.insert(
                0,
                Arc::new(Literal::new(datafusion_common::ScalarValue::Int64(Some(
                    ntile_expr.get_n() as i64,
                )))),
            );
            protobuf::BuiltInWindowFunction::Ntile
        } else if let Some(window_shift_expr) =
            built_in_fn_expr.downcast_ref::<WindowShift>()
        {
            args.insert(
                1,
                Arc::new(Literal::new(datafusion_common::ScalarValue::Int64(Some(
                    window_shift_expr.get_shift_offset(),
                )))),
            );
            args.insert(
                2,
                Arc::new(Literal::new(window_shift_expr.get_default_value())),
            );

            if window_shift_expr.get_shift_offset() >= 0 {
                protobuf::BuiltInWindowFunction::Lag
            } else {
                protobuf::BuiltInWindowFunction::Lead
            }
        } else if let Some(nth_value_expr) = built_in_fn_expr.downcast_ref::<NthValue>() {
            match nth_value_expr.get_kind() {
                NthValueKind::First => protobuf::BuiltInWindowFunction::FirstValue,
                NthValueKind::Last => protobuf::BuiltInWindowFunction::LastValue,
                NthValueKind::Nth(n) => {
                    args.insert(
                        1,
                        Arc::new(Literal::new(datafusion_common::ScalarValue::Int64(
                            Some(n),
                        ))),
                    );
                    protobuf::BuiltInWindowFunction::NthValue
                }
            }
        } else {
            return not_impl_err!("BuiltIn function not supported: {expr:?}");
        };

        physical_window_expr_node::WindowFunction::BuiltInFunction(builtin_fn as i32)
    } else if let Some(plain_aggr_window_expr) =
        expr.downcast_ref::<PlainAggregateWindowExpr>()
    {
        let AggrFn { inner, distinct } =
            aggr_expr_to_aggr_fn(plain_aggr_window_expr.get_aggregate_expr().as_ref())?;

        if distinct {
            // TODO
            return not_impl_err!(
                "Distinct aggregate functions not supported in window expressions"
            );
        }

        if !window_frame.start_bound.is_unbounded() {
            return Err(DataFusionError::Internal(format!("Invalid PlainAggregateWindowExpr = {window_expr:?} with WindowFrame = {window_frame:?}")));
        }

        physical_window_expr_node::WindowFunction::AggrFunction(inner as i32)
    } else if let Some(sliding_aggr_window_expr) =
        expr.downcast_ref::<SlidingAggregateWindowExpr>()
    {
        let aggr_expr = sliding_aggr_window_expr.get_aggregate_expr();
        if let Some(a) = aggr_expr.as_any().downcast_ref::<AggregateFunctionExpr>() {
            physical_window_expr_node::WindowFunction::UserDefinedAggrFunction(
                a.fun().name().to_string(),
            )
        } else {
            let AggrFn { inner, distinct } = aggr_expr_to_aggr_fn(
                sliding_aggr_window_expr.get_aggregate_expr().as_ref(),
            )?;

            if distinct {
                // TODO
                return not_impl_err!(
                    "Distinct aggregate functions not supported in window expressions"
                );
            }

            if window_frame.start_bound.is_unbounded() {
                return Err(DataFusionError::Internal(format!("Invalid SlidingAggregateWindowExpr = {window_expr:?} with WindowFrame = {window_frame:?}")));
            }

            physical_window_expr_node::WindowFunction::AggrFunction(inner as i32)
        }
    } else {
        return not_impl_err!("WindowExpr not supported: {window_expr:?}");
    };

    let args = serialize_physical_exprs(args, codec)?;
    let partition_by =
        serialize_physical_exprs(window_expr.partition_by().to_vec(), codec)?;
    let order_by = serialize_physical_sort_exprs(window_expr.order_by().to_vec(), codec)?;
    let window_frame: protobuf::WindowFrame = window_frame
        .as_ref()
        .try_into()
        .map_err(|e| DataFusionError::Internal(format!("{e}")))?;

    Ok(protobuf::PhysicalWindowExprNode {
        args,
        partition_by,
        order_by,
        window_frame: Some(window_frame),
        window_function: Some(window_function),
        name: window_expr.name().to_string(),
    })
}

struct AggrFn {
    inner: protobuf::AggregateFunction,
    distinct: bool,
}

fn aggr_expr_to_aggr_fn(expr: &dyn AggregateExpr) -> Result<AggrFn> {
    let aggr_expr = expr.as_any();
    let mut distinct = false;

    let inner = if aggr_expr.downcast_ref::<Grouping>().is_some() {
        protobuf::AggregateFunction::Grouping
    } else if aggr_expr.downcast_ref::<BitAnd>().is_some() {
        protobuf::AggregateFunction::BitAnd
    } else if aggr_expr.downcast_ref::<BitOr>().is_some() {
        protobuf::AggregateFunction::BitOr
    } else if aggr_expr.downcast_ref::<BitXor>().is_some() {
        protobuf::AggregateFunction::BitXor
    } else if aggr_expr.downcast_ref::<DistinctBitXor>().is_some() {
        distinct = true;
        protobuf::AggregateFunction::BitXor
    } else if aggr_expr.downcast_ref::<BoolAnd>().is_some() {
        protobuf::AggregateFunction::BoolAnd
    } else if aggr_expr.downcast_ref::<BoolOr>().is_some() {
        protobuf::AggregateFunction::BoolOr
    } else if aggr_expr.downcast_ref::<ArrayAgg>().is_some() {
        protobuf::AggregateFunction::ArrayAgg
    } else if aggr_expr.downcast_ref::<DistinctArrayAgg>().is_some() {
        distinct = true;
        protobuf::AggregateFunction::ArrayAgg
    } else if aggr_expr.downcast_ref::<OrderSensitiveArrayAgg>().is_some() {
        protobuf::AggregateFunction::ArrayAgg
    } else if aggr_expr.downcast_ref::<Min>().is_some() {
        protobuf::AggregateFunction::Min
    } else if aggr_expr.downcast_ref::<Max>().is_some() {
        protobuf::AggregateFunction::Max
    } else if aggr_expr.downcast_ref::<Avg>().is_some() {
        protobuf::AggregateFunction::Avg
    } else if aggr_expr.downcast_ref::<Correlation>().is_some() {
        protobuf::AggregateFunction::Correlation
<<<<<<< HEAD
    } else if let Some(regr_expr) = aggr_expr.downcast_ref::<Regr>() {
        match regr_expr.get_regr_type() {
            RegrType::Slope => protobuf::AggregateFunction::RegrSlope,
            RegrType::Intercept => protobuf::AggregateFunction::RegrIntercept,
            RegrType::Count => protobuf::AggregateFunction::RegrCount,
            RegrType::R2 => protobuf::AggregateFunction::RegrR2,
            RegrType::AvgX => protobuf::AggregateFunction::RegrAvgx,
            RegrType::AvgY => protobuf::AggregateFunction::RegrAvgy,
            RegrType::SXX => protobuf::AggregateFunction::RegrSxx,
            RegrType::SYY => protobuf::AggregateFunction::RegrSyy,
            RegrType::SXY => protobuf::AggregateFunction::RegrSxy,
        }
=======
    } else if aggr_expr.downcast_ref::<ApproxPercentileCont>().is_some() {
        protobuf::AggregateFunction::ApproxPercentileCont
    } else if aggr_expr
        .downcast_ref::<ApproxPercentileContWithWeight>()
        .is_some()
    {
        protobuf::AggregateFunction::ApproxPercentileContWithWeight
>>>>>>> cc60278f
    } else if aggr_expr.downcast_ref::<StringAgg>().is_some() {
        protobuf::AggregateFunction::StringAgg
    } else if aggr_expr.downcast_ref::<NthValueAgg>().is_some() {
        protobuf::AggregateFunction::NthValueAgg
    } else {
        return not_impl_err!("Aggregate function not supported: {expr:?}");
    };

    Ok(AggrFn { inner, distinct })
}

pub fn serialize_physical_sort_exprs<I>(
    sort_exprs: I,
    codec: &dyn PhysicalExtensionCodec,
) -> Result<Vec<PhysicalSortExprNode>>
where
    I: IntoIterator<Item = PhysicalSortExpr>,
{
    sort_exprs
        .into_iter()
        .map(|sort_expr| serialize_physical_sort_expr(sort_expr, codec))
        .collect()
}

pub fn serialize_physical_sort_expr(
    sort_expr: PhysicalSortExpr,
    codec: &dyn PhysicalExtensionCodec,
) -> Result<PhysicalSortExprNode> {
    let PhysicalSortExpr { expr, options } = sort_expr;
    let expr = serialize_physical_expr(expr, codec)?;
    Ok(PhysicalSortExprNode {
        expr: Some(Box::new(expr)),
        asc: !options.descending,
        nulls_first: options.nulls_first,
    })
}

pub fn serialize_physical_exprs<I>(
    values: I,
    codec: &dyn PhysicalExtensionCodec,
) -> Result<Vec<protobuf::PhysicalExprNode>>
where
    I: IntoIterator<Item = Arc<dyn PhysicalExpr>>,
{
    values
        .into_iter()
        .map(|value| serialize_physical_expr(value, codec))
        .collect()
}

/// Serialize a `PhysicalExpr` to default protobuf representation.
///
/// If required, a [`PhysicalExtensionCodec`] can be provided which can handle
/// serialization of udfs requiring specialized serialization (see [`PhysicalExtensionCodec::try_encode_udf`])
pub fn serialize_physical_expr(
    value: Arc<dyn PhysicalExpr>,
    codec: &dyn PhysicalExtensionCodec,
) -> Result<protobuf::PhysicalExprNode> {
    let expr = value.as_any();

    if let Some(expr) = expr.downcast_ref::<Column>() {
        Ok(protobuf::PhysicalExprNode {
            expr_type: Some(protobuf::physical_expr_node::ExprType::Column(
                protobuf::PhysicalColumn {
                    name: expr.name().to_string(),
                    index: expr.index() as u32,
                },
            )),
        })
    } else if let Some(expr) = expr.downcast_ref::<BinaryExpr>() {
        let binary_expr = Box::new(protobuf::PhysicalBinaryExprNode {
            l: Some(Box::new(serialize_physical_expr(
                expr.left().clone(),
                codec,
            )?)),
            r: Some(Box::new(serialize_physical_expr(
                expr.right().clone(),
                codec,
            )?)),
            op: format!("{:?}", expr.op()),
        });

        Ok(protobuf::PhysicalExprNode {
            expr_type: Some(protobuf::physical_expr_node::ExprType::BinaryExpr(
                binary_expr,
            )),
        })
    } else if let Some(expr) = expr.downcast_ref::<CaseExpr>() {
        Ok(protobuf::PhysicalExprNode {
            expr_type: Some(
                protobuf::physical_expr_node::ExprType::Case(
                    Box::new(
                        protobuf::PhysicalCaseNode {
                            expr: expr
                                .expr()
                                .map(|exp| {
                                    serialize_physical_expr(exp.clone(), codec)
                                        .map(Box::new)
                                })
                                .transpose()?,
                            when_then_expr: expr
                                .when_then_expr()
                                .iter()
                                .map(|(when_expr, then_expr)| {
                                    serialize_when_then_expr(when_expr, then_expr, codec)
                                })
                                .collect::<Result<
                                    Vec<protobuf::PhysicalWhenThen>,
                                    DataFusionError,
                                >>()?,
                            else_expr: expr
                                .else_expr()
                                .map(|a| {
                                    serialize_physical_expr(a.clone(), codec)
                                        .map(Box::new)
                                })
                                .transpose()?,
                        },
                    ),
                ),
            ),
        })
    } else if let Some(expr) = expr.downcast_ref::<NotExpr>() {
        Ok(protobuf::PhysicalExprNode {
            expr_type: Some(protobuf::physical_expr_node::ExprType::NotExpr(Box::new(
                protobuf::PhysicalNot {
                    expr: Some(Box::new(serialize_physical_expr(
                        expr.arg().to_owned(),
                        codec,
                    )?)),
                },
            ))),
        })
    } else if let Some(expr) = expr.downcast_ref::<IsNullExpr>() {
        Ok(protobuf::PhysicalExprNode {
            expr_type: Some(protobuf::physical_expr_node::ExprType::IsNullExpr(
                Box::new(protobuf::PhysicalIsNull {
                    expr: Some(Box::new(serialize_physical_expr(
                        expr.arg().to_owned(),
                        codec,
                    )?)),
                }),
            )),
        })
    } else if let Some(expr) = expr.downcast_ref::<IsNotNullExpr>() {
        Ok(protobuf::PhysicalExprNode {
            expr_type: Some(protobuf::physical_expr_node::ExprType::IsNotNullExpr(
                Box::new(protobuf::PhysicalIsNotNull {
                    expr: Some(Box::new(serialize_physical_expr(
                        expr.arg().to_owned(),
                        codec,
                    )?)),
                }),
            )),
        })
    } else if let Some(expr) = expr.downcast_ref::<InListExpr>() {
        Ok(protobuf::PhysicalExprNode {
            expr_type: Some(protobuf::physical_expr_node::ExprType::InList(Box::new(
                protobuf::PhysicalInListNode {
                    expr: Some(Box::new(serialize_physical_expr(
                        expr.expr().to_owned(),
                        codec,
                    )?)),
                    list: serialize_physical_exprs(expr.list().to_vec(), codec)?,
                    negated: expr.negated(),
                },
            ))),
        })
    } else if let Some(expr) = expr.downcast_ref::<NegativeExpr>() {
        Ok(protobuf::PhysicalExprNode {
            expr_type: Some(protobuf::physical_expr_node::ExprType::Negative(Box::new(
                protobuf::PhysicalNegativeNode {
                    expr: Some(Box::new(serialize_physical_expr(
                        expr.arg().to_owned(),
                        codec,
                    )?)),
                },
            ))),
        })
    } else if let Some(lit) = expr.downcast_ref::<Literal>() {
        Ok(protobuf::PhysicalExprNode {
            expr_type: Some(protobuf::physical_expr_node::ExprType::Literal(
                lit.value().try_into()?,
            )),
        })
    } else if let Some(cast) = expr.downcast_ref::<CastExpr>() {
        Ok(protobuf::PhysicalExprNode {
            expr_type: Some(protobuf::physical_expr_node::ExprType::Cast(Box::new(
                protobuf::PhysicalCastNode {
                    expr: Some(Box::new(serialize_physical_expr(
                        cast.expr().to_owned(),
                        codec,
                    )?)),
                    arrow_type: Some(cast.cast_type().try_into()?),
                },
            ))),
        })
    } else if let Some(cast) = expr.downcast_ref::<TryCastExpr>() {
        Ok(protobuf::PhysicalExprNode {
            expr_type: Some(protobuf::physical_expr_node::ExprType::TryCast(Box::new(
                protobuf::PhysicalTryCastNode {
                    expr: Some(Box::new(serialize_physical_expr(
                        cast.expr().to_owned(),
                        codec,
                    )?)),
                    arrow_type: Some(cast.cast_type().try_into()?),
                },
            ))),
        })
    } else if let Some(expr) = expr.downcast_ref::<ScalarFunctionExpr>() {
        let args = serialize_physical_exprs(expr.args().to_vec(), codec)?;

        let mut buf = Vec::new();
        codec.try_encode_udf(expr.fun(), &mut buf)?;

        let fun_definition = if buf.is_empty() { None } else { Some(buf) };
        Ok(protobuf::PhysicalExprNode {
            expr_type: Some(protobuf::physical_expr_node::ExprType::ScalarUdf(
                protobuf::PhysicalScalarUdfNode {
                    name: expr.name().to_string(),
                    args,
                    fun_definition,
                    return_type: Some(expr.return_type().try_into()?),
                },
            )),
        })
    } else if let Some(expr) = expr.downcast_ref::<LikeExpr>() {
        Ok(protobuf::PhysicalExprNode {
            expr_type: Some(protobuf::physical_expr_node::ExprType::LikeExpr(Box::new(
                protobuf::PhysicalLikeExprNode {
                    negated: expr.negated(),
                    case_insensitive: expr.case_insensitive(),
                    expr: Some(Box::new(serialize_physical_expr(
                        expr.expr().to_owned(),
                        codec,
                    )?)),
                    pattern: Some(Box::new(serialize_physical_expr(
                        expr.pattern().to_owned(),
                        codec,
                    )?)),
                },
            ))),
        })
    } else {
        internal_err!("physical_plan::to_proto() unsupported expression {value:?}")
    }
}

pub fn serialize_partitioning(
    partitioning: &Partitioning,
    codec: &dyn PhysicalExtensionCodec,
) -> Result<protobuf::Partitioning> {
    let serialized_partitioning = match partitioning {
        Partitioning::RoundRobinBatch(partition_count) => protobuf::Partitioning {
            partition_method: Some(protobuf::partitioning::PartitionMethod::RoundRobin(
                *partition_count as u64,
            )),
        },
        Partitioning::Hash(exprs, partition_count) => {
            let serialized_exprs = serialize_physical_exprs(exprs.clone(), codec)?;
            protobuf::Partitioning {
                partition_method: Some(protobuf::partitioning::PartitionMethod::Hash(
                    protobuf::PhysicalHashRepartition {
                        hash_expr: serialized_exprs,
                        partition_count: *partition_count as u64,
                    },
                )),
            }
        }
        Partitioning::UnknownPartitioning(partition_count) => protobuf::Partitioning {
            partition_method: Some(protobuf::partitioning::PartitionMethod::Unknown(
                *partition_count as u64,
            )),
        },
    };
    Ok(serialized_partitioning)
}

fn serialize_when_then_expr(
    when_expr: &Arc<dyn PhysicalExpr>,
    then_expr: &Arc<dyn PhysicalExpr>,
    codec: &dyn PhysicalExtensionCodec,
) -> Result<protobuf::PhysicalWhenThen> {
    Ok(protobuf::PhysicalWhenThen {
        when_expr: Some(serialize_physical_expr(when_expr.clone(), codec)?),
        then_expr: Some(serialize_physical_expr(then_expr.clone(), codec)?),
    })
}

impl TryFrom<&PartitionedFile> for protobuf::PartitionedFile {
    type Error = DataFusionError;

    fn try_from(pf: &PartitionedFile) -> Result<Self> {
        let last_modified = pf.object_meta.last_modified;
        let last_modified_ns = last_modified.timestamp_nanos_opt().ok_or_else(|| {
            DataFusionError::Plan(format!(
                "Invalid timestamp on PartitionedFile::ObjectMeta: {last_modified}"
            ))
        })? as u64;
        Ok(protobuf::PartitionedFile {
            path: pf.object_meta.location.as_ref().to_owned(),
            size: pf.object_meta.size as u64,
            last_modified_ns,
            partition_values: pf
                .partition_values
                .iter()
                .map(|v| v.try_into())
                .collect::<Result<Vec<_>, _>>()?,
            range: pf.range.as_ref().map(|r| r.try_into()).transpose()?,
            statistics: pf.statistics.as_ref().map(|s| s.into()),
        })
    }
}

impl TryFrom<&FileRange> for protobuf::FileRange {
    type Error = DataFusionError;

    fn try_from(value: &FileRange) -> Result<Self> {
        Ok(protobuf::FileRange {
            start: value.start,
            end: value.end,
        })
    }
}

impl TryFrom<&[PartitionedFile]> for protobuf::FileGroup {
    type Error = DataFusionError;

    fn try_from(gr: &[PartitionedFile]) -> Result<Self, Self::Error> {
        Ok(protobuf::FileGroup {
            files: gr
                .iter()
                .map(|f| f.try_into())
                .collect::<Result<Vec<_>, _>>()?,
        })
    }
}

pub fn serialize_file_scan_config(
    conf: &FileScanConfig,
    codec: &dyn PhysicalExtensionCodec,
) -> Result<protobuf::FileScanExecConf> {
    let file_groups = conf
        .file_groups
        .iter()
        .map(|p| p.as_slice().try_into())
        .collect::<Result<Vec<_>, _>>()?;

    let mut output_orderings = vec![];
    for order in &conf.output_ordering {
        let ordering = serialize_physical_sort_exprs(order.to_vec(), codec)?;
        output_orderings.push(ordering)
    }

    // Fields must be added to the schema so that they can persist in the protobuf,
    // and then they are to be removed from the schema in `parse_protobuf_file_scan_config`
    let mut fields = conf
        .file_schema
        .fields()
        .iter()
        .cloned()
        .collect::<Vec<_>>();
    fields.extend(conf.table_partition_cols.iter().cloned().map(Arc::new));
    let schema = Arc::new(arrow::datatypes::Schema::new(fields.clone()));

    Ok(protobuf::FileScanExecConf {
        file_groups,
        statistics: Some((&conf.statistics).into()),
        limit: conf.limit.map(|l| protobuf::ScanLimit { limit: l as u32 }),
        projection: conf
            .projection
            .as_ref()
            .unwrap_or(&vec![])
            .iter()
            .map(|n| *n as u32)
            .collect(),
        schema: Some(schema.as_ref().try_into()?),
        table_partition_cols: conf
            .table_partition_cols
            .iter()
            .map(|x| x.name().clone())
            .collect::<Vec<_>>(),
        object_store_url: conf.object_store_url.to_string(),
        output_ordering: output_orderings
            .into_iter()
            .map(|e| PhysicalSortExprNodeCollection {
                physical_sort_expr_nodes: e,
            })
            .collect::<Vec<_>>(),
    })
}

pub fn serialize_maybe_filter(
    expr: Option<Arc<dyn PhysicalExpr>>,
    codec: &dyn PhysicalExtensionCodec,
) -> Result<protobuf::MaybeFilter> {
    match expr {
        None => Ok(protobuf::MaybeFilter { expr: None }),
        Some(expr) => Ok(protobuf::MaybeFilter {
            expr: Some(serialize_physical_expr(expr, codec)?),
        }),
    }
}

impl TryFrom<&JsonSink> for protobuf::JsonSink {
    type Error = DataFusionError;

    fn try_from(value: &JsonSink) -> Result<Self, Self::Error> {
        Ok(Self {
            config: Some(value.config().try_into()?),
            writer_options: Some(value.writer_options().try_into()?),
        })
    }
}

impl TryFrom<&CsvSink> for protobuf::CsvSink {
    type Error = DataFusionError;

    fn try_from(value: &CsvSink) -> Result<Self, Self::Error> {
        Ok(Self {
            config: Some(value.config().try_into()?),
            writer_options: Some(value.writer_options().try_into()?),
        })
    }
}

#[cfg(feature = "parquet")]
impl TryFrom<&ParquetSink> for protobuf::ParquetSink {
    type Error = DataFusionError;

    fn try_from(value: &ParquetSink) -> Result<Self, Self::Error> {
        Ok(Self {
            config: Some(value.config().try_into()?),
            parquet_options: Some(value.parquet_options().try_into()?),
        })
    }
}

impl TryFrom<&FileSinkConfig> for protobuf::FileSinkConfig {
    type Error = DataFusionError;

    fn try_from(conf: &FileSinkConfig) -> Result<Self, Self::Error> {
        let file_groups = conf
            .file_groups
            .iter()
            .map(TryInto::try_into)
            .collect::<Result<Vec<_>>>()?;
        let table_paths = conf
            .table_paths
            .iter()
            .map(ToString::to_string)
            .collect::<Vec<_>>();
        let table_partition_cols = conf
            .table_partition_cols
            .iter()
            .map(|(name, data_type)| {
                Ok(protobuf::PartitionColumn {
                    name: name.to_owned(),
                    arrow_type: Some(data_type.try_into()?),
                })
            })
            .collect::<Result<Vec<_>>>()?;
        Ok(Self {
            object_store_url: conf.object_store_url.to_string(),
            file_groups,
            table_paths,
            output_schema: Some(conf.output_schema.as_ref().try_into()?),
            table_partition_cols,
            overwrite: conf.overwrite,
        })
    }
}

impl TryFrom<&FormatOptions> for copy_to_node::FormatOptions {
    type Error = DataFusionError;
    fn try_from(value: &FormatOptions) -> std::result::Result<Self, Self::Error> {
        Ok(match value {
            FormatOptions::CSV(options) => {
                copy_to_node::FormatOptions::Csv(options.try_into()?)
            }
            FormatOptions::JSON(options) => {
                copy_to_node::FormatOptions::Json(options.try_into()?)
            }
            FormatOptions::PARQUET(options) => {
                copy_to_node::FormatOptions::Parquet(options.try_into()?)
            }
            FormatOptions::AVRO => {
                copy_to_node::FormatOptions::Avro(protobuf::AvroOptions {})
            }
            FormatOptions::ARROW => {
                copy_to_node::FormatOptions::Arrow(protobuf::ArrowOptions {})
            }
        })
    }
}<|MERGE_RESOLUTION|>--- conflicted
+++ resolved
@@ -23,20 +23,12 @@
 use datafusion::physical_expr::window::{NthValueKind, SlidingAggregateWindowExpr};
 use datafusion::physical_expr::{PhysicalSortExpr, ScalarFunctionExpr};
 use datafusion::physical_plan::expressions::{
-<<<<<<< HEAD
-    ArrayAgg, Avg, BinaryExpr, BitAnd, BitOr, BitXor, BoolAnd, BoolOr, CaseExpr,
-    CastExpr, Column, Correlation, Count, CumeDist, DistinctArrayAgg, DistinctBitXor,
-    DistinctCount, Grouping, InListExpr, IsNotNullExpr, IsNullExpr, Literal, Max, Min,
-    NegativeExpr, NotExpr, NthValue, NthValueAgg, Ntile, OrderSensitiveArrayAgg, Rank,
-    RankType, Regr, RegrType, RowNumber, StringAgg, TryCastExpr, WindowShift,
-=======
-    ApproxPercentileCont, ApproxPercentileContWithWeight, ArrayAgg, Avg, BinaryExpr,
+    ArrayAgg, Avg, BinaryExpr,
     BitAnd, BitOr, BitXor, BoolAnd, BoolOr, CaseExpr, CastExpr, Column, Correlation,
     CumeDist, DistinctArrayAgg, DistinctBitXor, Grouping, InListExpr, IsNotNullExpr,
     IsNullExpr, Literal, Max, Min, NegativeExpr, NotExpr, NthValue, NthValueAgg, Ntile,
     OrderSensitiveArrayAgg, Rank, RankType, RowNumber, StringAgg, TryCastExpr,
     WindowShift,
->>>>>>> cc60278f
 };
 use datafusion::physical_plan::udaf::AggregateFunctionExpr;
 use datafusion::physical_plan::windows::{BuiltInWindowExpr, PlainAggregateWindowExpr};
@@ -278,28 +270,6 @@
         protobuf::AggregateFunction::Avg
     } else if aggr_expr.downcast_ref::<Correlation>().is_some() {
         protobuf::AggregateFunction::Correlation
-<<<<<<< HEAD
-    } else if let Some(regr_expr) = aggr_expr.downcast_ref::<Regr>() {
-        match regr_expr.get_regr_type() {
-            RegrType::Slope => protobuf::AggregateFunction::RegrSlope,
-            RegrType::Intercept => protobuf::AggregateFunction::RegrIntercept,
-            RegrType::Count => protobuf::AggregateFunction::RegrCount,
-            RegrType::R2 => protobuf::AggregateFunction::RegrR2,
-            RegrType::AvgX => protobuf::AggregateFunction::RegrAvgx,
-            RegrType::AvgY => protobuf::AggregateFunction::RegrAvgy,
-            RegrType::SXX => protobuf::AggregateFunction::RegrSxx,
-            RegrType::SYY => protobuf::AggregateFunction::RegrSyy,
-            RegrType::SXY => protobuf::AggregateFunction::RegrSxy,
-        }
-=======
-    } else if aggr_expr.downcast_ref::<ApproxPercentileCont>().is_some() {
-        protobuf::AggregateFunction::ApproxPercentileCont
-    } else if aggr_expr
-        .downcast_ref::<ApproxPercentileContWithWeight>()
-        .is_some()
-    {
-        protobuf::AggregateFunction::ApproxPercentileContWithWeight
->>>>>>> cc60278f
     } else if aggr_expr.downcast_ref::<StringAgg>().is_some() {
         protobuf::AggregateFunction::StringAgg
     } else if aggr_expr.downcast_ref::<NthValueAgg>().is_some() {
