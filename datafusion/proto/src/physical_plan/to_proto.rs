--- conflicted
+++ resolved
@@ -25,19 +25,11 @@
 use datafusion::physical_plan::expressions::{
     ApproxDistinct, ApproxMedian, ApproxPercentileCont, ApproxPercentileContWithWeight,
     ArrayAgg, Avg, BinaryExpr, BitAnd, BitOr, BitXor, BoolAnd, BoolOr, CaseExpr,
-<<<<<<< HEAD
     CastExpr, Column, Correlation, CumeDist, DistinctArrayAgg, DistinctBitXor,
     DistinctSum, Grouping, InListExpr, IsNotNullExpr, IsNullExpr, Literal, Max, Min,
     NegativeExpr, NotExpr, NthValue, NthValueAgg, Ntile, OrderSensitiveArrayAgg, Rank,
     RankType, Regr, RegrType, RowNumber, Stddev, StddevPop, StringAgg, Sum, TryCastExpr,
-    Variance, VariancePop, WindowShift,
-=======
-    CastExpr, Column, Correlation, Count, CumeDist, DistinctArrayAgg, DistinctBitXor,
-    DistinctCount, DistinctSum, Grouping, InListExpr, IsNotNullExpr, IsNullExpr, Literal,
-    Max, Min, NegativeExpr, NotExpr, NthValue, NthValueAgg, Ntile,
-    OrderSensitiveArrayAgg, Rank, RankType, Regr, RegrType, RowNumber, Stddev, StddevPop,
-    StringAgg, Sum, TryCastExpr, VariancePop, WindowShift,
->>>>>>> 70744d59
+    VariancePop, WindowShift,
 };
 use datafusion::physical_plan::udaf::AggregateFunctionExpr;
 use datafusion::physical_plan::windows::{BuiltInWindowExpr, PlainAggregateWindowExpr};
