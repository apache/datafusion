// Licensed to the Apache Software Foundation (ASF) under one
// or more contributor license agreements.  See the NOTICE file
// distributed with this work for additional information
// regarding copyright ownership.  The ASF licenses this file
// to you under the Apache License, Version 2.0 (the
// "License"); you may not use this file except in compliance
// with the License.  You may obtain a copy of the License at
//
//   http://www.apache.org/licenses/LICENSE-2.0
//
// Unless required by applicable law or agreed to in writing,
// software distributed under the License is distributed on an
// "AS IS" BASIS, WITHOUT WARRANTIES OR CONDITIONS OF ANY
// KIND, either express or implied.  See the License for the
// specific language governing permissions and limitations
// under the License.

use std::sync::Arc;

#[cfg(feature = "parquet")]
use datafusion::datasource::file_format::parquet::ParquetSink;
use datafusion::datasource::physical_plan::FileSink;
use datafusion::physical_expr::window::{SlidingAggregateWindowExpr, StandardWindowExpr};
use datafusion::physical_expr::{LexOrdering, PhysicalSortExpr, ScalarFunctionExpr};
use datafusion::physical_plan::expressions::{
    BinaryExpr, CaseExpr, CastExpr, Column, InListExpr, IsNotNullExpr, IsNullExpr,
    Literal, NegativeExpr, NotExpr, TryCastExpr, UnKnownColumn,
};
use datafusion::physical_plan::udaf::AggregateFunctionExpr;
use datafusion::physical_plan::windows::{PlainAggregateWindowExpr, WindowUDFExpr};
use datafusion::physical_plan::{Partitioning, PhysicalExpr, WindowExpr};
use datafusion::{
    datasource::{
        file_format::{csv::CsvSink, json::JsonSink},
        listing::{FileRange, PartitionedFile},
        physical_plan::{FileScanConfig, FileSinkConfig},
    },
    physical_plan::expressions::LikeExpr,
};
use datafusion_common::{internal_err, not_impl_err, DataFusionError, Result};
use datafusion_expr::WindowFrame;

use crate::protobuf::{
    self, physical_aggregate_expr_node, physical_window_expr_node, PhysicalSortExprNode,
    PhysicalSortExprNodeCollection,
};

use super::PhysicalExtensionCodec;

pub fn serialize_physical_aggr_expr(
    aggr_expr: Arc<AggregateFunctionExpr>,
    codec: &dyn PhysicalExtensionCodec,
) -> Result<protobuf::PhysicalExprNode> {
    let expressions = serialize_physical_exprs(&aggr_expr.expressions(), codec)?;
    let ordering_req = match aggr_expr.order_bys() {
        Some(order) => order.clone(),
        None => LexOrdering::default(),
    };
    let ordering_req = serialize_physical_sort_exprs(ordering_req, codec)?;

    let name = aggr_expr.fun().name().to_string();
    let mut buf = Vec::new();
    codec.try_encode_udaf(aggr_expr.fun(), &mut buf)?;
    Ok(protobuf::PhysicalExprNode {
        expr_type: Some(protobuf::physical_expr_node::ExprType::AggregateExpr(
            protobuf::PhysicalAggregateExprNode {
                aggregate_function: Some(physical_aggregate_expr_node::AggregateFunction::UserDefinedAggrFunction(name)),
                expr: expressions,
                ordering_req,
                distinct: aggr_expr.is_distinct(),
                ignore_nulls: aggr_expr.ignore_nulls(),
                fun_definition: (!buf.is_empty()).then_some(buf),
            },
        )),
    })
}

fn serialize_physical_window_aggr_expr(
    aggr_expr: &AggregateFunctionExpr,
    _window_frame: &WindowFrame,
    codec: &dyn PhysicalExtensionCodec,
) -> Result<(physical_window_expr_node::WindowFunction, Option<Vec<u8>>)> {
    if aggr_expr.is_distinct() || aggr_expr.ignore_nulls() {
        // TODO
        return not_impl_err!(
            "Distinct aggregate functions not supported in window expressions"
        );
    }

    let mut buf = Vec::new();
    codec.try_encode_udaf(aggr_expr.fun(), &mut buf)?;
    Ok((
        physical_window_expr_node::WindowFunction::UserDefinedAggrFunction(
            aggr_expr.fun().name().to_string(),
        ),
        (!buf.is_empty()).then_some(buf),
    ))
}

pub fn serialize_physical_window_expr(
    window_expr: &Arc<dyn WindowExpr>,
    codec: &dyn PhysicalExtensionCodec,
) -> Result<protobuf::PhysicalWindowExprNode> {
    let expr = window_expr.as_any();
    let args = window_expr.expressions().to_vec();
    let window_frame = window_expr.get_window_frame();

<<<<<<< HEAD
    let (window_function, fun_definition) = if let Some(built_in_window_expr) =
        expr.downcast_ref::<BuiltInWindowExpr>()
    {
        let expr = built_in_window_expr.get_built_in_func_expr();
        let built_in_fn_expr = expr.as_any();

        let builtin_fn = if let Some(rank_expr) = built_in_fn_expr.downcast_ref::<Rank>()
        {
            match rank_expr.get_type() {
                RankType::Basic => protobuf::BuiltInWindowFunction::Rank,
                RankType::Dense => protobuf::BuiltInWindowFunction::DenseRank,
                RankType::Percent => protobuf::BuiltInWindowFunction::PercentRank,
            }
        } else if built_in_fn_expr.downcast_ref::<CumeDist>().is_some() {
            protobuf::BuiltInWindowFunction::CumeDist
        } else if let Some(ntile_expr) = built_in_fn_expr.downcast_ref::<Ntile>() {
            args.insert(
                0,
                Arc::new(Literal::from(datafusion_common::ScalarValue::Int64(Some(
                    ntile_expr.get_n() as i64,
                )))),
            );
            protobuf::BuiltInWindowFunction::Ntile
        } else if let Some(window_shift_expr) =
            built_in_fn_expr.downcast_ref::<WindowShift>()
        {
            args.insert(
                1,
                Arc::new(Literal::from(datafusion_common::ScalarValue::Int64(Some(
                    window_shift_expr.get_shift_offset(),
                )))),
            );
            args.insert(
                2,
                Arc::new(Literal::from(window_shift_expr.get_default_value())),
            );

            if window_shift_expr.get_shift_offset() >= 0 {
                protobuf::BuiltInWindowFunction::Lag
            } else {
                protobuf::BuiltInWindowFunction::Lead
            }
        } else if let Some(nth_value_expr) = built_in_fn_expr.downcast_ref::<NthValue>() {
            match nth_value_expr.get_kind() {
                NthValueKind::First => protobuf::BuiltInWindowFunction::FirstValue,
                NthValueKind::Last => protobuf::BuiltInWindowFunction::LastValue,
                NthValueKind::Nth(n) => {
                    args.insert(
                        1,
                        Arc::new(Literal::from(datafusion_common::ScalarValue::Int64(
                            Some(n),
                        ))),
                    );
                    protobuf::BuiltInWindowFunction::NthValue
                }
            }
        } else {
            return not_impl_err!("BuiltIn function not supported: {expr:?}");
        };

        (
            physical_window_expr_node::WindowFunction::BuiltInFunction(builtin_fn as i32),
            None,
        )
    } else if let Some(plain_aggr_window_expr) =
=======
    let (window_function, fun_definition) = if let Some(plain_aggr_window_expr) =
>>>>>>> 2ad89550
        expr.downcast_ref::<PlainAggregateWindowExpr>()
    {
        serialize_physical_window_aggr_expr(
            plain_aggr_window_expr.get_aggregate_expr(),
            window_frame,
            codec,
        )?
    } else if let Some(sliding_aggr_window_expr) =
        expr.downcast_ref::<SlidingAggregateWindowExpr>()
    {
        serialize_physical_window_aggr_expr(
            sliding_aggr_window_expr.get_aggregate_expr(),
            window_frame,
            codec,
        )?
    } else if let Some(udf_window_expr) = expr.downcast_ref::<StandardWindowExpr>() {
        if let Some(expr) = udf_window_expr
            .get_standard_func_expr()
            .as_any()
            .downcast_ref::<WindowUDFExpr>()
        {
            let mut buf = Vec::new();
            codec.try_encode_udwf(expr.fun(), &mut buf)?;
            (
                physical_window_expr_node::WindowFunction::UserDefinedWindowFunction(
                    expr.fun().name().to_string(),
                ),
                (!buf.is_empty()).then_some(buf),
            )
        } else {
            return not_impl_err!(
                "User-defined window function not supported: {window_expr:?}"
            );
        }
    } else {
        return not_impl_err!("WindowExpr not supported: {window_expr:?}");
    };

    let args = serialize_physical_exprs(&args, codec)?;
    let partition_by = serialize_physical_exprs(window_expr.partition_by(), codec)?;
    let order_by = serialize_physical_sort_exprs(window_expr.order_by().to_vec(), codec)?;
    let window_frame: protobuf::WindowFrame = window_frame
        .as_ref()
        .try_into()
        .map_err(|e| DataFusionError::Internal(format!("{e}")))?;

    Ok(protobuf::PhysicalWindowExprNode {
        args,
        partition_by,
        order_by,
        window_frame: Some(window_frame),
        window_function: Some(window_function),
        name: window_expr.name().to_string(),
        fun_definition,
    })
}

pub fn serialize_physical_sort_exprs<I>(
    sort_exprs: I,
    codec: &dyn PhysicalExtensionCodec,
) -> Result<Vec<PhysicalSortExprNode>>
where
    I: IntoIterator<Item = PhysicalSortExpr>,
{
    sort_exprs
        .into_iter()
        .map(|sort_expr| serialize_physical_sort_expr(sort_expr, codec))
        .collect()
}

pub fn serialize_physical_sort_expr(
    sort_expr: PhysicalSortExpr,
    codec: &dyn PhysicalExtensionCodec,
) -> Result<PhysicalSortExprNode> {
    let PhysicalSortExpr { expr, options } = sort_expr;
    let expr = serialize_physical_expr(&expr, codec)?;
    Ok(PhysicalSortExprNode {
        expr: Some(Box::new(expr)),
        asc: !options.descending,
        nulls_first: options.nulls_first,
    })
}

pub fn serialize_physical_exprs<'a, I>(
    values: I,
    codec: &dyn PhysicalExtensionCodec,
) -> Result<Vec<protobuf::PhysicalExprNode>>
where
    I: IntoIterator<Item = &'a Arc<dyn PhysicalExpr>>,
{
    values
        .into_iter()
        .map(|value| serialize_physical_expr(value, codec))
        .collect()
}

/// Serialize a `PhysicalExpr` to default protobuf representation.
///
/// If required, a [`PhysicalExtensionCodec`] can be provided which can handle
/// serialization of udfs requiring specialized serialization (see [`PhysicalExtensionCodec::try_encode_udf`])
pub fn serialize_physical_expr(
    value: &Arc<dyn PhysicalExpr>,
    codec: &dyn PhysicalExtensionCodec,
) -> Result<protobuf::PhysicalExprNode> {
    let expr = value.as_any();

    if let Some(expr) = expr.downcast_ref::<Column>() {
        Ok(protobuf::PhysicalExprNode {
            expr_type: Some(protobuf::physical_expr_node::ExprType::Column(
                protobuf::PhysicalColumn {
                    name: expr.name().to_string(),
                    index: expr.index() as u32,
                },
            )),
        })
    } else if let Some(expr) = expr.downcast_ref::<UnKnownColumn>() {
        Ok(protobuf::PhysicalExprNode {
            expr_type: Some(protobuf::physical_expr_node::ExprType::UnknownColumn(
                protobuf::UnknownColumn {
                    name: expr.name().to_string(),
                },
            )),
        })
    } else if let Some(expr) = expr.downcast_ref::<BinaryExpr>() {
        let binary_expr = Box::new(protobuf::PhysicalBinaryExprNode {
            l: Some(Box::new(serialize_physical_expr(expr.left(), codec)?)),
            r: Some(Box::new(serialize_physical_expr(expr.right(), codec)?)),
            op: format!("{:?}", expr.op()),
        });

        Ok(protobuf::PhysicalExprNode {
            expr_type: Some(protobuf::physical_expr_node::ExprType::BinaryExpr(
                binary_expr,
            )),
        })
    } else if let Some(expr) = expr.downcast_ref::<CaseExpr>() {
        Ok(protobuf::PhysicalExprNode {
            expr_type: Some(
                protobuf::physical_expr_node::ExprType::Case(
                    Box::new(
                        protobuf::PhysicalCaseNode {
                            expr: expr
                                .expr()
                                .map(|exp| {
                                    serialize_physical_expr(exp, codec).map(Box::new)
                                })
                                .transpose()?,
                            when_then_expr: expr
                                .when_then_expr()
                                .iter()
                                .map(|(when_expr, then_expr)| {
                                    serialize_when_then_expr(when_expr, then_expr, codec)
                                })
                                .collect::<Result<
                                    Vec<protobuf::PhysicalWhenThen>,
                                    DataFusionError,
                                >>()?,
                            else_expr: expr
                                .else_expr()
                                .map(|a| serialize_physical_expr(a, codec).map(Box::new))
                                .transpose()?,
                        },
                    ),
                ),
            ),
        })
    } else if let Some(expr) = expr.downcast_ref::<NotExpr>() {
        Ok(protobuf::PhysicalExprNode {
            expr_type: Some(protobuf::physical_expr_node::ExprType::NotExpr(Box::new(
                protobuf::PhysicalNot {
                    expr: Some(Box::new(serialize_physical_expr(expr.arg(), codec)?)),
                },
            ))),
        })
    } else if let Some(expr) = expr.downcast_ref::<IsNullExpr>() {
        Ok(protobuf::PhysicalExprNode {
            expr_type: Some(protobuf::physical_expr_node::ExprType::IsNullExpr(
                Box::new(protobuf::PhysicalIsNull {
                    expr: Some(Box::new(serialize_physical_expr(expr.arg(), codec)?)),
                }),
            )),
        })
    } else if let Some(expr) = expr.downcast_ref::<IsNotNullExpr>() {
        Ok(protobuf::PhysicalExprNode {
            expr_type: Some(protobuf::physical_expr_node::ExprType::IsNotNullExpr(
                Box::new(protobuf::PhysicalIsNotNull {
                    expr: Some(Box::new(serialize_physical_expr(expr.arg(), codec)?)),
                }),
            )),
        })
    } else if let Some(expr) = expr.downcast_ref::<InListExpr>() {
        Ok(protobuf::PhysicalExprNode {
            expr_type: Some(protobuf::physical_expr_node::ExprType::InList(Box::new(
                protobuf::PhysicalInListNode {
                    expr: Some(Box::new(serialize_physical_expr(expr.expr(), codec)?)),
                    list: serialize_physical_exprs(expr.list(), codec)?,
                    negated: expr.negated(),
                },
            ))),
        })
    } else if let Some(expr) = expr.downcast_ref::<NegativeExpr>() {
        Ok(protobuf::PhysicalExprNode {
            expr_type: Some(protobuf::physical_expr_node::ExprType::Negative(Box::new(
                protobuf::PhysicalNegativeNode {
                    expr: Some(Box::new(serialize_physical_expr(expr.arg(), codec)?)),
                },
            ))),
        })
    } else if let Some(lit) = expr.downcast_ref::<Literal>() {
        Ok(protobuf::PhysicalExprNode {
            expr_type: Some(protobuf::physical_expr_node::ExprType::Literal(
                lit.scalar().value().try_into()?,
            )),
        })
    } else if let Some(cast) = expr.downcast_ref::<CastExpr>() {
        Ok(protobuf::PhysicalExprNode {
            expr_type: Some(protobuf::physical_expr_node::ExprType::Cast(Box::new(
                protobuf::PhysicalCastNode {
                    expr: Some(Box::new(serialize_physical_expr(cast.expr(), codec)?)),
                    arrow_type: Some(cast.cast_type().try_into()?),
                },
            ))),
        })
    } else if let Some(cast) = expr.downcast_ref::<TryCastExpr>() {
        Ok(protobuf::PhysicalExprNode {
            expr_type: Some(protobuf::physical_expr_node::ExprType::TryCast(Box::new(
                protobuf::PhysicalTryCastNode {
                    expr: Some(Box::new(serialize_physical_expr(cast.expr(), codec)?)),
                    arrow_type: Some(cast.cast_type().try_into()?),
                },
            ))),
        })
    } else if let Some(expr) = expr.downcast_ref::<ScalarFunctionExpr>() {
        let mut buf = Vec::new();
        codec.try_encode_udf(expr.fun(), &mut buf)?;
        Ok(protobuf::PhysicalExprNode {
            expr_type: Some(protobuf::physical_expr_node::ExprType::ScalarUdf(
                protobuf::PhysicalScalarUdfNode {
                    name: expr.name().to_string(),
                    args: serialize_physical_exprs(expr.args(), codec)?,
                    fun_definition: (!buf.is_empty()).then_some(buf),
                    return_type: Some(expr.return_type().try_into()?),
                    nullable: expr.nullable(),
                },
            )),
        })
    } else if let Some(expr) = expr.downcast_ref::<LikeExpr>() {
        Ok(protobuf::PhysicalExprNode {
            expr_type: Some(protobuf::physical_expr_node::ExprType::LikeExpr(Box::new(
                protobuf::PhysicalLikeExprNode {
                    negated: expr.negated(),
                    case_insensitive: expr.case_insensitive(),
                    expr: Some(Box::new(serialize_physical_expr(expr.expr(), codec)?)),
                    pattern: Some(Box::new(serialize_physical_expr(
                        expr.pattern(),
                        codec,
                    )?)),
                },
            ))),
        })
    } else {
        let mut buf: Vec<u8> = vec![];
        match codec.try_encode_expr(value, &mut buf) {
            Ok(_) => {
                let inputs: Vec<protobuf::PhysicalExprNode> = value
                    .children()
                    .into_iter()
                    .map(|e| serialize_physical_expr(e, codec))
                    .collect::<Result<_>>()?;
                Ok(protobuf::PhysicalExprNode {
                    expr_type: Some(protobuf::physical_expr_node::ExprType::Extension(
                        protobuf::PhysicalExtensionExprNode { expr: buf, inputs },
                    )),
                })
            }
            Err(e) => internal_err!(
                "Unsupported physical expr and extension codec failed with [{e}]. Expr: {value:?}"
            ),
        }
    }
}

pub fn serialize_partitioning(
    partitioning: &Partitioning,
    codec: &dyn PhysicalExtensionCodec,
) -> Result<protobuf::Partitioning> {
    let serialized_partitioning = match partitioning {
        Partitioning::RoundRobinBatch(partition_count) => protobuf::Partitioning {
            partition_method: Some(protobuf::partitioning::PartitionMethod::RoundRobin(
                *partition_count as u64,
            )),
        },
        Partitioning::Hash(exprs, partition_count) => {
            let serialized_exprs = serialize_physical_exprs(exprs, codec)?;
            protobuf::Partitioning {
                partition_method: Some(protobuf::partitioning::PartitionMethod::Hash(
                    protobuf::PhysicalHashRepartition {
                        hash_expr: serialized_exprs,
                        partition_count: *partition_count as u64,
                    },
                )),
            }
        }
        Partitioning::UnknownPartitioning(partition_count) => protobuf::Partitioning {
            partition_method: Some(protobuf::partitioning::PartitionMethod::Unknown(
                *partition_count as u64,
            )),
        },
    };
    Ok(serialized_partitioning)
}

fn serialize_when_then_expr(
    when_expr: &Arc<dyn PhysicalExpr>,
    then_expr: &Arc<dyn PhysicalExpr>,
    codec: &dyn PhysicalExtensionCodec,
) -> Result<protobuf::PhysicalWhenThen> {
    Ok(protobuf::PhysicalWhenThen {
        when_expr: Some(serialize_physical_expr(when_expr, codec)?),
        then_expr: Some(serialize_physical_expr(then_expr, codec)?),
    })
}

impl TryFrom<&PartitionedFile> for protobuf::PartitionedFile {
    type Error = DataFusionError;

    fn try_from(pf: &PartitionedFile) -> Result<Self> {
        let last_modified = pf.object_meta.last_modified;
        let last_modified_ns = last_modified.timestamp_nanos_opt().ok_or_else(|| {
            DataFusionError::Plan(format!(
                "Invalid timestamp on PartitionedFile::ObjectMeta: {last_modified}"
            ))
        })? as u64;
        Ok(protobuf::PartitionedFile {
            path: pf.object_meta.location.as_ref().to_owned(),
            size: pf.object_meta.size as u64,
            last_modified_ns,
            partition_values: pf
                .partition_values
                .iter()
                .map(|v| v.try_into())
                .collect::<Result<Vec<_>, _>>()?,
            range: pf.range.as_ref().map(|r| r.try_into()).transpose()?,
            statistics: pf.statistics.as_ref().map(|s| s.into()),
        })
    }
}

impl TryFrom<&FileRange> for protobuf::FileRange {
    type Error = DataFusionError;

    fn try_from(value: &FileRange) -> Result<Self> {
        Ok(protobuf::FileRange {
            start: value.start,
            end: value.end,
        })
    }
}

impl TryFrom<&[PartitionedFile]> for protobuf::FileGroup {
    type Error = DataFusionError;

    fn try_from(gr: &[PartitionedFile]) -> Result<Self, Self::Error> {
        Ok(protobuf::FileGroup {
            files: gr
                .iter()
                .map(|f| f.try_into())
                .collect::<Result<Vec<_>, _>>()?,
        })
    }
}

pub fn serialize_file_scan_config(
    conf: &FileScanConfig,
    codec: &dyn PhysicalExtensionCodec,
) -> Result<protobuf::FileScanExecConf> {
    let file_groups = conf
        .file_groups
        .iter()
        .map(|p| p.as_slice().try_into())
        .collect::<Result<Vec<_>, _>>()?;

    let mut output_orderings = vec![];
    for order in &conf.output_ordering {
        let ordering = serialize_physical_sort_exprs(order.to_vec(), codec)?;
        output_orderings.push(ordering)
    }

    // Fields must be added to the schema so that they can persist in the protobuf,
    // and then they are to be removed from the schema in `parse_protobuf_file_scan_config`
    let mut fields = conf
        .file_schema
        .fields()
        .iter()
        .cloned()
        .collect::<Vec<_>>();
    fields.extend(conf.table_partition_cols.iter().cloned().map(Arc::new));
    let schema = Arc::new(arrow::datatypes::Schema::new(fields.clone()));

    Ok(protobuf::FileScanExecConf {
        file_groups,
        statistics: Some((&conf.statistics).into()),
        limit: conf.limit.map(|l| protobuf::ScanLimit { limit: l as u32 }),
        projection: conf
            .projection
            .as_ref()
            .unwrap_or(&vec![])
            .iter()
            .map(|n| *n as u32)
            .collect(),
        schema: Some(schema.as_ref().try_into()?),
        table_partition_cols: conf
            .table_partition_cols
            .iter()
            .map(|x| x.name().clone())
            .collect::<Vec<_>>(),
        object_store_url: conf.object_store_url.to_string(),
        output_ordering: output_orderings
            .into_iter()
            .map(|e| PhysicalSortExprNodeCollection {
                physical_sort_expr_nodes: e,
            })
            .collect::<Vec<_>>(),
        constraints: Some(conf.constraints.clone().into()),
    })
}

pub fn serialize_maybe_filter(
    expr: Option<Arc<dyn PhysicalExpr>>,
    codec: &dyn PhysicalExtensionCodec,
) -> Result<protobuf::MaybeFilter> {
    match expr {
        None => Ok(protobuf::MaybeFilter { expr: None }),
        Some(expr) => Ok(protobuf::MaybeFilter {
            expr: Some(serialize_physical_expr(&expr, codec)?),
        }),
    }
}

impl TryFrom<&JsonSink> for protobuf::JsonSink {
    type Error = DataFusionError;

    fn try_from(value: &JsonSink) -> Result<Self, Self::Error> {
        Ok(Self {
            config: Some(value.config().try_into()?),
            writer_options: Some(value.writer_options().try_into()?),
        })
    }
}

impl TryFrom<&CsvSink> for protobuf::CsvSink {
    type Error = DataFusionError;

    fn try_from(value: &CsvSink) -> Result<Self, Self::Error> {
        Ok(Self {
            config: Some(value.config().try_into()?),
            writer_options: Some(value.writer_options().try_into()?),
        })
    }
}

#[cfg(feature = "parquet")]
impl TryFrom<&ParquetSink> for protobuf::ParquetSink {
    type Error = DataFusionError;

    fn try_from(value: &ParquetSink) -> Result<Self, Self::Error> {
        Ok(Self {
            config: Some(value.config().try_into()?),
            parquet_options: Some(value.parquet_options().try_into()?),
        })
    }
}

impl TryFrom<&FileSinkConfig> for protobuf::FileSinkConfig {
    type Error = DataFusionError;

    fn try_from(conf: &FileSinkConfig) -> Result<Self, Self::Error> {
        let file_groups = conf
            .file_groups
            .iter()
            .map(TryInto::try_into)
            .collect::<Result<Vec<_>>>()?;
        let table_paths = conf
            .table_paths
            .iter()
            .map(ToString::to_string)
            .collect::<Vec<_>>();
        let table_partition_cols = conf
            .table_partition_cols
            .iter()
            .map(|(name, data_type)| {
                Ok(protobuf::PartitionColumn {
                    name: name.to_owned(),
                    arrow_type: Some(data_type.try_into()?),
                })
            })
            .collect::<Result<Vec<_>>>()?;
        Ok(Self {
            object_store_url: conf.object_store_url.to_string(),
            file_groups,
            table_paths,
            output_schema: Some(conf.output_schema.as_ref().try_into()?),
            table_partition_cols,
            keep_partition_by_columns: conf.keep_partition_by_columns,
            insert_op: conf.insert_op as i32,
            file_extension: conf.file_extension.to_string(),
        })
    }
}<|MERGE_RESOLUTION|>--- conflicted
+++ resolved
@@ -105,75 +105,7 @@
     let args = window_expr.expressions().to_vec();
     let window_frame = window_expr.get_window_frame();
 
-<<<<<<< HEAD
-    let (window_function, fun_definition) = if let Some(built_in_window_expr) =
-        expr.downcast_ref::<BuiltInWindowExpr>()
-    {
-        let expr = built_in_window_expr.get_built_in_func_expr();
-        let built_in_fn_expr = expr.as_any();
-
-        let builtin_fn = if let Some(rank_expr) = built_in_fn_expr.downcast_ref::<Rank>()
-        {
-            match rank_expr.get_type() {
-                RankType::Basic => protobuf::BuiltInWindowFunction::Rank,
-                RankType::Dense => protobuf::BuiltInWindowFunction::DenseRank,
-                RankType::Percent => protobuf::BuiltInWindowFunction::PercentRank,
-            }
-        } else if built_in_fn_expr.downcast_ref::<CumeDist>().is_some() {
-            protobuf::BuiltInWindowFunction::CumeDist
-        } else if let Some(ntile_expr) = built_in_fn_expr.downcast_ref::<Ntile>() {
-            args.insert(
-                0,
-                Arc::new(Literal::from(datafusion_common::ScalarValue::Int64(Some(
-                    ntile_expr.get_n() as i64,
-                )))),
-            );
-            protobuf::BuiltInWindowFunction::Ntile
-        } else if let Some(window_shift_expr) =
-            built_in_fn_expr.downcast_ref::<WindowShift>()
-        {
-            args.insert(
-                1,
-                Arc::new(Literal::from(datafusion_common::ScalarValue::Int64(Some(
-                    window_shift_expr.get_shift_offset(),
-                )))),
-            );
-            args.insert(
-                2,
-                Arc::new(Literal::from(window_shift_expr.get_default_value())),
-            );
-
-            if window_shift_expr.get_shift_offset() >= 0 {
-                protobuf::BuiltInWindowFunction::Lag
-            } else {
-                protobuf::BuiltInWindowFunction::Lead
-            }
-        } else if let Some(nth_value_expr) = built_in_fn_expr.downcast_ref::<NthValue>() {
-            match nth_value_expr.get_kind() {
-                NthValueKind::First => protobuf::BuiltInWindowFunction::FirstValue,
-                NthValueKind::Last => protobuf::BuiltInWindowFunction::LastValue,
-                NthValueKind::Nth(n) => {
-                    args.insert(
-                        1,
-                        Arc::new(Literal::from(datafusion_common::ScalarValue::Int64(
-                            Some(n),
-                        ))),
-                    );
-                    protobuf::BuiltInWindowFunction::NthValue
-                }
-            }
-        } else {
-            return not_impl_err!("BuiltIn function not supported: {expr:?}");
-        };
-
-        (
-            physical_window_expr_node::WindowFunction::BuiltInFunction(builtin_fn as i32),
-            None,
-        )
-    } else if let Some(plain_aggr_window_expr) =
-=======
     let (window_function, fun_definition) = if let Some(plain_aggr_window_expr) =
->>>>>>> 2ad89550
         expr.downcast_ref::<PlainAggregateWindowExpr>()
     {
         serialize_physical_window_aggr_expr(
