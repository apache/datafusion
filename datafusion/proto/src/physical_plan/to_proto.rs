--- conflicted
+++ resolved
@@ -25,15 +25,9 @@
 use datafusion::physical_plan::expressions::{
     ApproxDistinct, ApproxMedian, ApproxPercentileCont, ApproxPercentileContWithWeight,
     ArrayAgg, Avg, BinaryExpr, BitAnd, BitOr, BitXor, BoolAnd, BoolOr, CaseExpr,
-<<<<<<< HEAD
-    CastExpr, Column, Correlation, CumeDist, DistinctArrayAgg, DistinctBitXor,
-    DistinctSum, FirstValue, Grouping, InListExpr, IsNotNullExpr, IsNullExpr, LastValue,
-    Literal, Max, Median, Min, NegativeExpr, NotExpr, NthValue, NthValueAgg, Ntile,
-=======
     CastExpr, Column, Correlation, Count, CumeDist, DistinctArrayAgg, DistinctBitXor,
     DistinctCount, DistinctSum, Grouping, InListExpr, IsNotNullExpr, IsNullExpr, Literal,
     Max, Min, NegativeExpr, NotExpr, NthValue, NthValueAgg, Ntile,
->>>>>>> 71a99b84
     OrderSensitiveArrayAgg, Rank, RankType, Regr, RegrType, RowNumber, Stddev, StddevPop,
     StringAgg, Sum, TryCastExpr, Variance, VariancePop, WindowShift,
 };
