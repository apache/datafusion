--- conflicted
+++ resolved
@@ -233,162 +233,6 @@
                     registry,
                     runtime,
                     extension_codec,
-<<<<<<< HEAD
-                )?;
-                let mode = protobuf::AggregateMode::try_from(hash_agg.mode).map_err(
-                    |_| {
-                        proto_error(format!(
-                            "Received a AggregateNode message with unknown AggregateMode {}",
-                            hash_agg.mode
-                        ))
-                    },
-                )?;
-                let agg_mode: AggregateMode = match mode {
-                    protobuf::AggregateMode::Partial => AggregateMode::Partial,
-                    protobuf::AggregateMode::Final => AggregateMode::Final,
-                    protobuf::AggregateMode::FinalPartitioned => {
-                        AggregateMode::FinalPartitioned
-                    }
-                    protobuf::AggregateMode::Single => AggregateMode::Single,
-                    protobuf::AggregateMode::SinglePartitioned => {
-                        AggregateMode::SinglePartitioned
-                    }
-                };
-
-                let num_expr = hash_agg.group_expr.len();
-
-                let group_expr = hash_agg
-                    .group_expr
-                    .iter()
-                    .zip(hash_agg.group_expr_name.iter())
-                    .map(|(expr, name)| {
-                        parse_physical_expr(
-                            expr,
-                            registry,
-                            input.schema().as_ref(),
-                            extension_codec,
-                        )
-                        .map(|expr| (expr, name.to_string()))
-                    })
-                    .collect::<Result<Vec<_>, _>>()?;
-
-                let null_expr = hash_agg
-                    .null_expr
-                    .iter()
-                    .zip(hash_agg.group_expr_name.iter())
-                    .map(|(expr, name)| {
-                        parse_physical_expr(
-                            expr,
-                            registry,
-                            input.schema().as_ref(),
-                            extension_codec,
-                        )
-                        .map(|expr| (expr, name.to_string()))
-                    })
-                    .collect::<Result<Vec<_>, _>>()?;
-
-                let groups: Vec<Vec<bool>> = if !hash_agg.groups.is_empty() {
-                    hash_agg
-                        .groups
-                        .chunks(num_expr)
-                        .map(|g| g.to_vec())
-                        .collect::<Vec<Vec<bool>>>()
-                } else {
-                    vec![]
-                };
-
-                let input_schema = hash_agg.input_schema.as_ref().ok_or_else(|| {
-                    DataFusionError::Internal(
-                        "input_schema in AggregateNode is missing.".to_owned(),
-                    )
-                })?;
-                let physical_schema: SchemaRef = SchemaRef::new(input_schema.try_into()?);
-
-                let physical_filter_expr = hash_agg
-                    .filter_expr
-                    .iter()
-                    .map(|expr| {
-                        expr.expr
-                            .as_ref()
-                            .map(|e| {
-                                parse_physical_expr(
-                                    e,
-                                    registry,
-                                    &physical_schema,
-                                    extension_codec,
-                                )
-                            })
-                            .transpose()
-                    })
-                    .collect::<Result<Vec<_>, _>>()?;
-
-                let physical_aggr_expr: Vec<Arc<AggregateFunctionExpr>> = hash_agg
-                    .aggr_expr
-                    .iter()
-                    .zip(hash_agg.aggr_expr_name.iter())
-                    .map(|(expr, name)| {
-                        let expr_type = expr.expr_type.as_ref().ok_or_else(|| {
-                            proto_error("Unexpected empty aggregate physical expression")
-                        })?;
-
-                        match expr_type {
-                            ExprType::AggregateExpr(agg_node) => {
-                                let input_phy_expr = agg_node.expr.iter()
-                                    .map(|e| parse_physical_expr(e, registry, &physical_schema, extension_codec)).collect::<Result<_>>()?;
-                                let order_bys = agg_node.ordering_req.iter()
-                                    .map(|e| parse_physical_sort_expr(e, registry, &physical_schema, extension_codec))
-                                    .collect::<Result<_>>()?;
-                                agg_node.aggregate_function.as_ref().map(|func| {
-                                    match func {
-                                        AggregateFunction::UserDefinedAggrFunction(udaf_name) => {
-                                            let agg_udf = match &agg_node.fun_definition {
-                                                Some(buf) => extension_codec.try_decode_udaf(udaf_name, buf)?,
-                                                None => registry.udaf(udaf_name)?
-                                            };
-
-                                            AggregateExprBuilder::new(agg_udf, input_phy_expr)
-                                                .schema(Arc::clone(&physical_schema))
-                                                .alias(name)
-                                                .with_ignore_nulls(agg_node.ignore_nulls)
-                                                .with_distinct(agg_node.distinct)
-                                                .order_by(order_bys)
-                                                .build()
-                                                .map(Arc::new)
-                                        }
-                                    }
-                                }).transpose()?.ok_or_else(|| {
-                                    proto_error("Invalid AggregateExpr, missing aggregate_function")
-                                })
-                            }
-                            _ => internal_err!(
-                                "Invalid aggregate expression for AggregateExec"
-                            ),
-                        }
-                    })
-                    .collect::<Result<Vec<_>, _>>()?;
-
-                let limit = hash_agg
-                    .limit
-                    .as_ref()
-                    .map(|lit_value| lit_value.limit as usize);
-
-                let agg = AggregateExec::try_new(
-                    agg_mode,
-                    PhysicalGroupBy::new(group_expr, null_expr, groups),
-                    physical_aggr_expr,
-                    physical_filter_expr,
-                    input,
-                    physical_schema,
-                )?;
-
-                let agg = agg.with_limit(limit);
-
-                Ok(Arc::new(agg))
-            }
-            PhysicalPlanType::HashJoin(hashjoin) => {
-                let left: Arc<dyn ExecutionPlan> = into_physical_plan(
-                    &hashjoin.left,
-=======
                 ),
             PhysicalPlanType::Union(union) => self.try_into_union_physical_plan(
                 union,
@@ -399,7 +243,6 @@
             PhysicalPlanType::Interleave(interleave) => self
                 .try_into_interleave_physical_plan(
                     interleave,
->>>>>>> 4a4163a2
                     registry,
                     runtime,
                     extension_codec,
@@ -1184,7 +1027,7 @@
                                 )
                             })
                             .collect::<Result<Vec<_>>>()?;
-                        let ordering_req: LexOrdering = agg_node
+                        let order_bys = agg_node
                             .ordering_req
                             .iter()
                             .map(|e| {
@@ -1195,7 +1038,7 @@
                                     extension_codec,
                                 )
                             })
-                            .collect::<Result<LexOrdering>>()?;
+                            .collect::<Result<_>>()?;
                         agg_node
                             .aggregate_function
                             .as_ref()
@@ -1212,7 +1055,7 @@
                                         .alias(name)
                                         .with_ignore_nulls(agg_node.ignore_nulls)
                                         .with_distinct(agg_node.distinct)
-                                        .order_by(ordering_req)
+                                        .order_by(order_bys)
                                         .build()
                                         .map(Arc::new)
                                 }
@@ -1277,67 +1120,6 @@
                     right_schema.as_ref(),
                     extension_codec,
                 )?;
-<<<<<<< HEAD
-                let right_sort_exprs = if right_sort_exprs.is_empty() {
-                    None
-                } else {
-                    Some(right_sort_exprs)
-                };
-
-                let partition_mode =
-                    protobuf::StreamPartitionMode::try_from(sym_join.partition_mode).map_err(|_| {
-                        proto_error(format!(
-                            "Received a SymmetricHashJoin message with unknown PartitionMode {}",
-                            sym_join.partition_mode
-                        ))
-                    })?;
-                let partition_mode = match partition_mode {
-                    protobuf::StreamPartitionMode::SinglePartition => {
-                        StreamJoinPartitionMode::SinglePartition
-                    }
-                    protobuf::StreamPartitionMode::PartitionedExec => {
-                        StreamJoinPartitionMode::Partitioned
-                    }
-                };
-                SymmetricHashJoinExec::try_new(
-                    left,
-                    right,
-                    on,
-                    filter,
-                    &join_type.into(),
-                    sym_join.null_equals_null,
-                    left_sort_exprs.map(Into::into),
-                    right_sort_exprs.map(Into::into),
-                    partition_mode,
-                )
-                .map(|e| Arc::new(e) as _)
-            }
-            PhysicalPlanType::Union(union) => {
-                let mut inputs: Vec<Arc<dyn ExecutionPlan>> = vec![];
-                for input in &union.inputs {
-                    inputs.push(input.try_into_physical_plan(
-                        registry,
-                        runtime,
-                        extension_codec,
-                    )?);
-                }
-                Ok(Arc::new(UnionExec::new(inputs)))
-            }
-            PhysicalPlanType::Interleave(interleave) => {
-                let mut inputs: Vec<Arc<dyn ExecutionPlan>> = vec![];
-                for input in &interleave.inputs {
-                    inputs.push(input.try_into_physical_plan(
-                        registry,
-                        runtime,
-                        extension_codec,
-                    )?);
-                }
-                Ok(Arc::new(InterleaveExec::try_new(inputs)?))
-            }
-            PhysicalPlanType::CrossJoin(crossjoin) => {
-                let left: Arc<dyn ExecutionPlan> = into_physical_plan(
-                    &crossjoin.left,
-=======
                 Ok((left, right))
             })
             .collect::<Result<_>>()?;
@@ -1439,7 +1221,6 @@
             .map(|col| {
                 let left = parse_physical_expr(
                     &col.left.clone().unwrap(),
->>>>>>> 4a4163a2
                     registry,
                     left_schema.as_ref(),
                     extension_codec,
@@ -1506,7 +1287,7 @@
         let left_sort_exprs = if left_sort_exprs.is_empty() {
             None
         } else {
-            Some(left_sort_exprs)
+            Some(left_sort_exprs.into())
         };
 
         let right_sort_exprs = parse_physical_sort_exprs(
@@ -1518,7 +1299,7 @@
         let right_sort_exprs = if right_sort_exprs.is_empty() {
             None
         } else {
-            Some(right_sort_exprs)
+            Some(right_sort_exprs.into())
         };
 
         let partition_mode = protobuf::StreamPartitionMode::try_from(
