// Licensed to the Apache Software Foundation (ASF) under one
// or more contributor license agreements.  See the NOTICE file
// distributed with this work for additional information
// regarding copyright ownership.  The ASF licenses this file
// to you under the Apache License, Version 2.0 (the
// "License"); you may not use this file except in compliance
// with the License.  You may obtain a copy of the License at
//
//   http://www.apache.org/licenses/LICENSE-2.0
//
// Unless required by applicable law or agreed to in writing,
// software distributed under the License is distributed on an
// "AS IS" BASIS, WITHOUT WARRANTIES OR CONDITIONS OF ANY
// KIND, either express or implied.  See the License for the
// specific language governing permissions and limitations
// under the License.

use std::fmt::Debug;
use std::sync::Arc;

use prost::bytes::BufMut;
use prost::Message;

use datafusion::arrow::compute::SortOptions;
use datafusion::arrow::datatypes::SchemaRef;
use datafusion::datasource::file_format::csv::CsvSink;
use datafusion::datasource::file_format::file_compression_type::FileCompressionType;
use datafusion::datasource::file_format::json::JsonSink;
#[cfg(feature = "parquet")]
use datafusion::datasource::file_format::parquet::ParquetSink;
#[cfg(feature = "parquet")]
use datafusion::datasource::physical_plan::ParquetExec;
use datafusion::datasource::physical_plan::{AvroExec, CsvExec};
use datafusion::execution::runtime_env::RuntimeEnv;
use datafusion::execution::FunctionRegistry;
use datafusion::physical_expr::{PhysicalExprRef, PhysicalSortRequirement};
use datafusion::physical_plan::aggregates::{create_aggregate_expr, AggregateMode};
use datafusion::physical_plan::aggregates::{AggregateExec, PhysicalGroupBy};
use datafusion::physical_plan::analyze::AnalyzeExec;
use datafusion::physical_plan::coalesce_batches::CoalesceBatchesExec;
use datafusion::physical_plan::coalesce_partitions::CoalescePartitionsExec;
use datafusion::physical_plan::empty::EmptyExec;
use datafusion::physical_plan::explain::ExplainExec;
use datafusion::physical_plan::expressions::PhysicalSortExpr;
use datafusion::physical_plan::filter::FilterExec;
use datafusion::physical_plan::insert::DataSinkExec;
use datafusion::physical_plan::joins::utils::{ColumnIndex, JoinFilter};
use datafusion::physical_plan::joins::{
    CrossJoinExec, NestedLoopJoinExec, StreamJoinPartitionMode, SymmetricHashJoinExec,
};
use datafusion::physical_plan::joins::{HashJoinExec, PartitionMode};
use datafusion::physical_plan::limit::{GlobalLimitExec, LocalLimitExec};
use datafusion::physical_plan::placeholder_row::PlaceholderRowExec;
use datafusion::physical_plan::projection::ProjectionExec;
use datafusion::physical_plan::repartition::RepartitionExec;
use datafusion::physical_plan::sorts::sort::SortExec;
use datafusion::physical_plan::sorts::sort_preserving_merge::SortPreservingMergeExec;
use datafusion::physical_plan::union::{InterleaveExec, UnionExec};
use datafusion::physical_plan::windows::{BoundedWindowAggExec, WindowAggExec};
use datafusion::physical_plan::{
    udaf, AggregateExpr, ExecutionPlan, InputOrderMode, Partitioning, PhysicalExpr,
    WindowExpr,
};
use datafusion_common::{internal_err, not_impl_err, DataFusionError, Result};
use datafusion_expr::ScalarUDF;

use crate::common::{byte_to_string, proto_error, str_to_byte};
use crate::convert_required;
use crate::physical_plan::from_proto::{
    parse_physical_expr, parse_physical_sort_expr, parse_physical_sort_exprs,
    parse_physical_window_expr, parse_protobuf_file_scan_config,
};
use crate::physical_plan::to_proto::{
    serialize_file_scan_config, serialize_maybe_filter, serialize_physical_aggr_expr,
    serialize_physical_window_expr,
};
use crate::protobuf::physical_aggregate_expr_node::AggregateFunction;
use crate::protobuf::physical_expr_node::ExprType;
use crate::protobuf::physical_plan_node::PhysicalPlanType;
use crate::protobuf::repartition_exec_node::PartitionMethod;
use crate::protobuf::{self, window_agg_exec_node};

use self::to_proto::serialize_physical_expr;

pub mod from_proto;
pub mod to_proto;

impl AsExecutionPlan for protobuf::PhysicalPlanNode {
    fn try_decode(buf: &[u8]) -> Result<Self>
    where
        Self: Sized,
    {
        protobuf::PhysicalPlanNode::decode(buf).map_err(|e| {
            DataFusionError::Internal(format!("failed to decode physical plan: {e:?}"))
        })
    }

    fn try_encode<B>(&self, buf: &mut B) -> Result<()>
    where
        B: BufMut,
        Self: Sized,
    {
        self.encode(buf).map_err(|e| {
            DataFusionError::Internal(format!("failed to encode physical plan: {e:?}"))
        })
    }

    fn try_into_physical_plan(
        &self,
        registry: &dyn FunctionRegistry,
        runtime: &RuntimeEnv,
        extension_codec: &dyn PhysicalExtensionCodec,
    ) -> Result<Arc<dyn ExecutionPlan>> {
        let plan = self.physical_plan_type.as_ref().ok_or_else(|| {
            proto_error(format!(
                "physical_plan::from_proto() Unsupported physical plan '{self:?}'"
            ))
        })?;
        match plan {
            PhysicalPlanType::Explain(explain) => Ok(Arc::new(ExplainExec::new(
                Arc::new(explain.schema.as_ref().unwrap().try_into()?),
                explain
                    .stringified_plans
                    .iter()
                    .map(|plan| plan.into())
                    .collect(),
                explain.verbose,
            ))),
            PhysicalPlanType::Projection(projection) => {
                let input: Arc<dyn ExecutionPlan> = into_physical_plan(
                    &projection.input,
                    registry,
                    runtime,
                    extension_codec,
                )?;
                let exprs = projection
                    .expr
                    .iter()
                    .zip(projection.expr_name.iter())
                    .map(|(expr, name)| {
                        Ok((
                            parse_physical_expr(
                                expr,
                                registry,
                                input.schema().as_ref(),
                                extension_codec,
                            )?,
                            name.to_string(),
                        ))
                    })
                    .collect::<Result<Vec<(Arc<dyn PhysicalExpr>, String)>>>()?;
                Ok(Arc::new(ProjectionExec::try_new(exprs, input)?))
            }
            PhysicalPlanType::Filter(filter) => {
                let input: Arc<dyn ExecutionPlan> = into_physical_plan(
                    &filter.input,
                    registry,
                    runtime,
                    extension_codec,
                )?;
                let predicate = filter
                    .expr
                    .as_ref()
                    .map(|expr| {
                        parse_physical_expr(
                            expr,
                            registry,
                            input.schema().as_ref(),
                            extension_codec,
                        )
                    })
                    .transpose()?
                    .ok_or_else(|| {
                        DataFusionError::Internal(
                            "filter (FilterExecNode) in PhysicalPlanNode is missing."
                                .to_owned(),
                        )
                    })?;
                let filter_selectivity = filter.default_filter_selectivity.try_into();
                let filter = FilterExec::try_new(predicate, input)?;
                match filter_selectivity {
                    Ok(filter_selectivity) => Ok(Arc::new(
                        filter.with_default_selectivity(filter_selectivity)?,
                    )),
                    Err(_) => Err(DataFusionError::Internal(
                        "filter_selectivity in PhysicalPlanNode is invalid ".to_owned(),
                    )),
                }
            }
            PhysicalPlanType::CsvScan(scan) => Ok(Arc::new(CsvExec::new(
                parse_protobuf_file_scan_config(
                    scan.base_conf.as_ref().unwrap(),
                    registry,
                    extension_codec,
                )?,
                scan.has_header,
                str_to_byte(&scan.delimiter, "delimiter")?,
                str_to_byte(&scan.quote, "quote")?,
                if let Some(protobuf::csv_scan_exec_node::OptionalEscape::Escape(
                    escape,
                )) = &scan.optional_escape
                {
                    Some(str_to_byte(escape, "escape")?)
                } else {
                    None
                },
                FileCompressionType::UNCOMPRESSED,
            ))),
            #[cfg(feature = "parquet")]
            PhysicalPlanType::ParquetScan(scan) => {
                let base_config = parse_protobuf_file_scan_config(
                    scan.base_conf.as_ref().unwrap(),
                    registry,
                    extension_codec,
                )?;
                let predicate = scan
                    .predicate
                    .as_ref()
                    .map(|expr| {
                        parse_physical_expr(
                            expr,
                            registry,
                            base_config.file_schema.as_ref(),
                            extension_codec,
                        )
                    })
                    .transpose()?;
                Ok(Arc::new(ParquetExec::new(
                    base_config,
                    predicate,
                    None,
                    Default::default(),
                )))
            }
            PhysicalPlanType::AvroScan(scan) => {
                Ok(Arc::new(AvroExec::new(parse_protobuf_file_scan_config(
                    scan.base_conf.as_ref().unwrap(),
                    registry,
                    extension_codec,
                )?)))
            }
            PhysicalPlanType::CoalesceBatches(coalesce_batches) => {
                let input: Arc<dyn ExecutionPlan> = into_physical_plan(
                    &coalesce_batches.input,
                    registry,
                    runtime,
                    extension_codec,
                )?;
                Ok(Arc::new(CoalesceBatchesExec::new(
                    input,
                    coalesce_batches.target_batch_size as usize,
                )))
            }
            PhysicalPlanType::Merge(merge) => {
                let input: Arc<dyn ExecutionPlan> =
                    into_physical_plan(&merge.input, registry, runtime, extension_codec)?;
                Ok(Arc::new(CoalescePartitionsExec::new(input)))
            }
            PhysicalPlanType::Repartition(repart) => {
                let input: Arc<dyn ExecutionPlan> = into_physical_plan(
                    &repart.input,
                    registry,
                    runtime,
                    extension_codec,
                )?;
                match repart.partition_method {
                    Some(PartitionMethod::Hash(ref hash_part)) => {
                        let expr = hash_part
                            .hash_expr
                            .iter()
                            .map(|e| {
                                parse_physical_expr(
                                    e,
                                    registry,
                                    input.schema().as_ref(),
                                    extension_codec,
                                )
                            })
                            .collect::<Result<Vec<Arc<dyn PhysicalExpr>>, _>>()?;

                        Ok(Arc::new(RepartitionExec::try_new(
                            input,
                            Partitioning::Hash(
                                expr,
                                hash_part.partition_count.try_into().unwrap(),
                            ),
                        )?))
                    }
                    Some(PartitionMethod::RoundRobin(partition_count)) => {
                        Ok(Arc::new(RepartitionExec::try_new(
                            input,
                            Partitioning::RoundRobinBatch(
                                partition_count.try_into().unwrap(),
                            ),
                        )?))
                    }
                    Some(PartitionMethod::Unknown(partition_count)) => {
                        Ok(Arc::new(RepartitionExec::try_new(
                            input,
                            Partitioning::UnknownPartitioning(
                                partition_count.try_into().unwrap(),
                            ),
                        )?))
                    }
                    _ => internal_err!("Invalid partitioning scheme"),
                }
            }
            PhysicalPlanType::GlobalLimit(limit) => {
                let input: Arc<dyn ExecutionPlan> =
                    into_physical_plan(&limit.input, registry, runtime, extension_codec)?;
                let fetch = if limit.fetch >= 0 {
                    Some(limit.fetch as usize)
                } else {
                    None
                };
                Ok(Arc::new(GlobalLimitExec::new(
                    input,
                    limit.skip as usize,
                    fetch,
                )))
            }
            PhysicalPlanType::LocalLimit(limit) => {
                let input: Arc<dyn ExecutionPlan> =
                    into_physical_plan(&limit.input, registry, runtime, extension_codec)?;
                Ok(Arc::new(LocalLimitExec::new(input, limit.fetch as usize)))
            }
            PhysicalPlanType::Window(window_agg) => {
                let input: Arc<dyn ExecutionPlan> = into_physical_plan(
                    &window_agg.input,
                    registry,
                    runtime,
                    extension_codec,
                )?;
                let input_schema = input.schema();

                let physical_window_expr: Vec<Arc<dyn WindowExpr>> = window_agg
                    .window_expr
                    .iter()
                    .map(|window_expr| {
                        parse_physical_window_expr(
                            window_expr,
                            registry,
                            input_schema.as_ref(),
                            extension_codec,
                        )
                    })
                    .collect::<Result<Vec<_>, _>>()?;

                let partition_keys = window_agg
                    .partition_keys
                    .iter()
                    .map(|expr| {
                        parse_physical_expr(
                            expr,
                            registry,
                            input.schema().as_ref(),
                            extension_codec,
                        )
                    })
                    .collect::<Result<Vec<Arc<dyn PhysicalExpr>>>>()?;

                if let Some(input_order_mode) = window_agg.input_order_mode.as_ref() {
                    let input_order_mode = match input_order_mode {
                        window_agg_exec_node::InputOrderMode::Linear(_) => {
                            InputOrderMode::Linear
                        }
                        window_agg_exec_node::InputOrderMode::PartiallySorted(
                            protobuf::PartiallySortedInputOrderMode { columns },
                        ) => InputOrderMode::PartiallySorted(
                            columns.iter().map(|c| *c as usize).collect(),
                        ),
                        window_agg_exec_node::InputOrderMode::Sorted(_) => {
                            InputOrderMode::Sorted
                        }
                    };

                    Ok(Arc::new(BoundedWindowAggExec::try_new(
                        physical_window_expr,
                        input,
                        partition_keys,
                        input_order_mode,
                    )?))
                } else {
                    Ok(Arc::new(WindowAggExec::try_new(
                        physical_window_expr,
                        input,
                        partition_keys,
                    )?))
                }
            }
            PhysicalPlanType::Aggregate(hash_agg) => {
                let input: Arc<dyn ExecutionPlan> = into_physical_plan(
                    &hash_agg.input,
                    registry,
                    runtime,
                    extension_codec,
                )?;
                let mode = protobuf::AggregateMode::try_from(hash_agg.mode).map_err(
                    |_| {
                        proto_error(format!(
                            "Received a AggregateNode message with unknown AggregateMode {}",
                            hash_agg.mode
                        ))
                    },
                )?;
                let agg_mode: AggregateMode = match mode {
                    protobuf::AggregateMode::Partial => AggregateMode::Partial,
                    protobuf::AggregateMode::Final => AggregateMode::Final,
                    protobuf::AggregateMode::FinalPartitioned => {
                        AggregateMode::FinalPartitioned
                    }
                    protobuf::AggregateMode::Single => AggregateMode::Single,
                    protobuf::AggregateMode::SinglePartitioned => {
                        AggregateMode::SinglePartitioned
                    }
                };

                let num_expr = hash_agg.group_expr.len();

                let group_expr = hash_agg
                    .group_expr
                    .iter()
                    .zip(hash_agg.group_expr_name.iter())
                    .map(|(expr, name)| {
                        parse_physical_expr(
                            expr,
                            registry,
                            input.schema().as_ref(),
                            extension_codec,
                        )
                        .map(|expr| (expr, name.to_string()))
                    })
                    .collect::<Result<Vec<_>, _>>()?;

                let null_expr = hash_agg
                    .null_expr
                    .iter()
                    .zip(hash_agg.group_expr_name.iter())
                    .map(|(expr, name)| {
                        parse_physical_expr(
                            expr,
                            registry,
                            input.schema().as_ref(),
                            extension_codec,
                        )
                        .map(|expr| (expr, name.to_string()))
                    })
                    .collect::<Result<Vec<_>, _>>()?;

                let groups: Vec<Vec<bool>> = if !hash_agg.groups.is_empty() {
                    hash_agg
                        .groups
                        .chunks(num_expr)
                        .map(|g| g.to_vec())
                        .collect::<Vec<Vec<bool>>>()
                } else {
                    vec![]
                };

                let input_schema = hash_agg.input_schema.as_ref().ok_or_else(|| {
                    DataFusionError::Internal(
                        "input_schema in AggregateNode is missing.".to_owned(),
                    )
                })?;
                let physical_schema: SchemaRef = SchemaRef::new(input_schema.try_into()?);

                let physical_filter_expr = hash_agg
                    .filter_expr
                    .iter()
                    .map(|expr| {
                        expr.expr
                            .as_ref()
                            .map(|e| {
                                parse_physical_expr(
                                    e,
                                    registry,
                                    &physical_schema,
                                    extension_codec,
                                )
                            })
                            .transpose()
                    })
                    .collect::<Result<Vec<_>, _>>()?;

                let physical_aggr_expr: Vec<Arc<dyn AggregateExpr>> = hash_agg
                    .aggr_expr
                    .iter()
                    .zip(hash_agg.aggr_expr_name.iter())
                    .map(|(expr, name)| {
                        let expr_type = expr.expr_type.as_ref().ok_or_else(|| {
                            proto_error("Unexpected empty aggregate physical expression")
                        })?;

                        match expr_type {
                            ExprType::AggregateExpr(agg_node) => {
                                let input_phy_expr: Vec<Arc<dyn PhysicalExpr>> = agg_node.expr.iter()
                                    .map(|e| parse_physical_expr(e, registry, &physical_schema, extension_codec).unwrap()).collect();
                                let ordering_req: Vec<PhysicalSortExpr> = agg_node.ordering_req.iter()
                                    .map(|e| parse_physical_sort_expr(e, registry, &physical_schema, extension_codec).unwrap()).collect();
                                agg_node.aggregate_function.as_ref().map(|func| {
                                    match func {
                                        AggregateFunction::AggrFunction(i) => {
                                            let aggr_function = protobuf::AggregateFunction::try_from(*i)
                                                .map_err(
                                                    |_| {
                                                        proto_error(format!(
                                                            "Received an unknown aggregate function: {i}"
                                                        ))
                                                    },
                                                )?;

                                            create_aggregate_expr(
                                                &aggr_function.into(),
                                                agg_node.distinct,
                                                input_phy_expr.as_slice(),
                                                &ordering_req,
                                                &physical_schema,
                                                name.to_string(),
                                                false,
                                            )
                                        }
                                        AggregateFunction::UserDefinedAggrFunction(udaf_name) => {
                                            let agg_udf = registry.udaf(udaf_name)?;
                                            // TODO: `order by` is not supported for UDAF yet
                                            let sort_exprs = &[];
                                            let ordering_req = &[];
                                            let ignore_nulls = false;
<<<<<<< HEAD
                                            let is_distinct = false;
                                            udaf::create_aggregate_expr(agg_udf.as_ref(), &input_phy_expr, sort_exprs, ordering_req, &physical_schema, name, ignore_nulls, is_distinct)
=======
                                            udaf::create_aggregate_expr(agg_udf.as_ref(), &input_phy_expr, sort_exprs, ordering_req, &physical_schema, name, ignore_nulls, false)
>>>>>>> 16346022
                                        }
                                    }
                                }).transpose()?.ok_or_else(|| {
                                    proto_error("Invalid AggregateExpr, missing aggregate_function")
                                })
                            }
                            _ => internal_err!(
                                "Invalid aggregate expression for AggregateExec"
                            ),
                        }
                    })
                    .collect::<Result<Vec<_>, _>>()?;

                Ok(Arc::new(AggregateExec::try_new(
                    agg_mode,
                    PhysicalGroupBy::new(group_expr, null_expr, groups),
                    physical_aggr_expr,
                    physical_filter_expr,
                    input,
                    physical_schema,
                )?))
            }
            PhysicalPlanType::HashJoin(hashjoin) => {
                let left: Arc<dyn ExecutionPlan> = into_physical_plan(
                    &hashjoin.left,
                    registry,
                    runtime,
                    extension_codec,
                )?;
                let right: Arc<dyn ExecutionPlan> = into_physical_plan(
                    &hashjoin.right,
                    registry,
                    runtime,
                    extension_codec,
                )?;
                let left_schema = left.schema();
                let right_schema = right.schema();
                let on: Vec<(PhysicalExprRef, PhysicalExprRef)> = hashjoin
                    .on
                    .iter()
                    .map(|col| {
                        let left = parse_physical_expr(
                            &col.left.clone().unwrap(),
                            registry,
                            left_schema.as_ref(),
                            extension_codec,
                        )?;
                        let right = parse_physical_expr(
                            &col.right.clone().unwrap(),
                            registry,
                            right_schema.as_ref(),
                            extension_codec,
                        )?;
                        Ok((left, right))
                    })
                    .collect::<Result<_>>()?;
                let join_type = protobuf::JoinType::try_from(hashjoin.join_type)
                    .map_err(|_| {
                        proto_error(format!(
                            "Received a HashJoinNode message with unknown JoinType {}",
                            hashjoin.join_type
                        ))
                    })?;
                let filter = hashjoin
                    .filter
                    .as_ref()
                    .map(|f| {
                        let schema = f
                            .schema
                            .as_ref()
                            .ok_or_else(|| proto_error("Missing JoinFilter schema"))?
                            .try_into()?;

                        let expression = parse_physical_expr(
                            f.expression.as_ref().ok_or_else(|| {
                                proto_error("Unexpected empty filter expression")
                            })?,
                            registry, &schema,
                            extension_codec,
                        )?;
                        let column_indices = f.column_indices
                            .iter()
                            .map(|i| {
                                let side = protobuf::JoinSide::try_from(i.side)
                                    .map_err(|_| proto_error(format!(
                                        "Received a HashJoinNode message with JoinSide in Filter {}",
                                        i.side))
                                    )?;

                                Ok(ColumnIndex {
                                    index: i.index as usize,
                                    side: side.into(),
                                })
                            })
                            .collect::<Result<Vec<_>>>()?;

                        Ok(JoinFilter::new(expression, column_indices, schema))
                    })
                    .map_or(Ok(None), |v: Result<JoinFilter>| v.map(Some))?;

                let partition_mode = protobuf::PartitionMode::try_from(
                    hashjoin.partition_mode,
                )
                .map_err(|_| {
                    proto_error(format!(
                        "Received a HashJoinNode message with unknown PartitionMode {}",
                        hashjoin.partition_mode
                    ))
                })?;
                let partition_mode = match partition_mode {
                    protobuf::PartitionMode::CollectLeft => PartitionMode::CollectLeft,
                    protobuf::PartitionMode::Partitioned => PartitionMode::Partitioned,
                    protobuf::PartitionMode::Auto => PartitionMode::Auto,
                };
                let projection = if !hashjoin.projection.is_empty() {
                    Some(
                        hashjoin
                            .projection
                            .iter()
                            .map(|i| *i as usize)
                            .collect::<Vec<_>>(),
                    )
                } else {
                    None
                };
                Ok(Arc::new(HashJoinExec::try_new(
                    left,
                    right,
                    on,
                    filter,
                    &join_type.into(),
                    projection,
                    partition_mode,
                    hashjoin.null_equals_null,
                )?))
            }
            PhysicalPlanType::SymmetricHashJoin(sym_join) => {
                let left = into_physical_plan(
                    &sym_join.left,
                    registry,
                    runtime,
                    extension_codec,
                )?;
                let right = into_physical_plan(
                    &sym_join.right,
                    registry,
                    runtime,
                    extension_codec,
                )?;
                let left_schema = left.schema();
                let right_schema = right.schema();
                let on = sym_join
                    .on
                    .iter()
                    .map(|col| {
                        let left = parse_physical_expr(
                            &col.left.clone().unwrap(),
                            registry,
                            left_schema.as_ref(),
                            extension_codec,
                        )?;
                        let right = parse_physical_expr(
                            &col.right.clone().unwrap(),
                            registry,
                            right_schema.as_ref(),
                            extension_codec,
                        )?;
                        Ok((left, right))
                    })
                    .collect::<Result<_>>()?;
                let join_type = protobuf::JoinType::try_from(sym_join.join_type)
                    .map_err(|_| {
                        proto_error(format!(
                            "Received a SymmetricHashJoin message with unknown JoinType {}",
                            sym_join.join_type
                        ))
                    })?;
                let filter = sym_join
                    .filter
                    .as_ref()
                    .map(|f| {
                        let schema = f
                            .schema
                            .as_ref()
                            .ok_or_else(|| proto_error("Missing JoinFilter schema"))?
                            .try_into()?;

                        let expression = parse_physical_expr(
                            f.expression.as_ref().ok_or_else(|| {
                                proto_error("Unexpected empty filter expression")
                            })?,
                            registry, &schema,
                            extension_codec,
                        )?;
                        let column_indices = f.column_indices
                            .iter()
                            .map(|i| {
                                let side = protobuf::JoinSide::try_from(i.side)
                                    .map_err(|_| proto_error(format!(
                                        "Received a HashJoinNode message with JoinSide in Filter {}",
                                        i.side))
                                    )?;

                                Ok(ColumnIndex {
                                    index: i.index as usize,
                                    side: side.into(),
                                })
                            })
                            .collect::<Result<_>>()?;

                        Ok(JoinFilter::new(expression, column_indices, schema))
                    })
                    .map_or(Ok(None), |v: Result<JoinFilter>| v.map(Some))?;

                let left_sort_exprs = parse_physical_sort_exprs(
                    &sym_join.left_sort_exprs,
                    registry,
                    &left_schema,
                    extension_codec,
                )?;
                let left_sort_exprs = if left_sort_exprs.is_empty() {
                    None
                } else {
                    Some(left_sort_exprs)
                };

                let right_sort_exprs = parse_physical_sort_exprs(
                    &sym_join.right_sort_exprs,
                    registry,
                    &right_schema,
                    extension_codec,
                )?;
                let right_sort_exprs = if right_sort_exprs.is_empty() {
                    None
                } else {
                    Some(right_sort_exprs)
                };

                let partition_mode =
                    protobuf::StreamPartitionMode::try_from(sym_join.partition_mode).map_err(|_| {
                        proto_error(format!(
                            "Received a SymmetricHashJoin message with unknown PartitionMode {}",
                            sym_join.partition_mode
                        ))
                    })?;
                let partition_mode = match partition_mode {
                    protobuf::StreamPartitionMode::SinglePartition => {
                        StreamJoinPartitionMode::SinglePartition
                    }
                    protobuf::StreamPartitionMode::PartitionedExec => {
                        StreamJoinPartitionMode::Partitioned
                    }
                };
                SymmetricHashJoinExec::try_new(
                    left,
                    right,
                    on,
                    filter,
                    &join_type.into(),
                    sym_join.null_equals_null,
                    left_sort_exprs,
                    right_sort_exprs,
                    partition_mode,
                )
                .map(|e| Arc::new(e) as _)
            }
            PhysicalPlanType::Union(union) => {
                let mut inputs: Vec<Arc<dyn ExecutionPlan>> = vec![];
                for input in &union.inputs {
                    inputs.push(input.try_into_physical_plan(
                        registry,
                        runtime,
                        extension_codec,
                    )?);
                }
                Ok(Arc::new(UnionExec::new(inputs)))
            }
            PhysicalPlanType::Interleave(interleave) => {
                let mut inputs: Vec<Arc<dyn ExecutionPlan>> = vec![];
                for input in &interleave.inputs {
                    inputs.push(input.try_into_physical_plan(
                        registry,
                        runtime,
                        extension_codec,
                    )?);
                }
                Ok(Arc::new(InterleaveExec::try_new(inputs)?))
            }
            PhysicalPlanType::CrossJoin(crossjoin) => {
                let left: Arc<dyn ExecutionPlan> = into_physical_plan(
                    &crossjoin.left,
                    registry,
                    runtime,
                    extension_codec,
                )?;
                let right: Arc<dyn ExecutionPlan> = into_physical_plan(
                    &crossjoin.right,
                    registry,
                    runtime,
                    extension_codec,
                )?;
                Ok(Arc::new(CrossJoinExec::new(left, right)))
            }
            PhysicalPlanType::Empty(empty) => {
                let schema = Arc::new(convert_required!(empty.schema)?);
                Ok(Arc::new(EmptyExec::new(schema)))
            }
            PhysicalPlanType::PlaceholderRow(placeholder) => {
                let schema = Arc::new(convert_required!(placeholder.schema)?);
                Ok(Arc::new(PlaceholderRowExec::new(schema)))
            }
            PhysicalPlanType::Sort(sort) => {
                let input: Arc<dyn ExecutionPlan> =
                    into_physical_plan(&sort.input, registry, runtime, extension_codec)?;
                let exprs = sort
                    .expr
                    .iter()
                    .map(|expr| {
                        let expr = expr.expr_type.as_ref().ok_or_else(|| {
                            proto_error(format!(
                                "physical_plan::from_proto() Unexpected expr {self:?}"
                            ))
                        })?;
                        if let protobuf::physical_expr_node::ExprType::Sort(sort_expr) = expr {
                            let expr = sort_expr
                                .expr
                                .as_ref()
                                .ok_or_else(|| {
                                    proto_error(format!(
                                        "physical_plan::from_proto() Unexpected sort expr {self:?}"
                                    ))
                                })?
                                .as_ref();
                            Ok(PhysicalSortExpr {
                                expr: parse_physical_expr(expr, registry, input.schema().as_ref(), extension_codec)?,
                                options: SortOptions {
                                    descending: !sort_expr.asc,
                                    nulls_first: sort_expr.nulls_first,
                                },
                            })
                        } else {
                            internal_err!(
                                "physical_plan::from_proto() {self:?}"
                            )
                        }
                    })
                    .collect::<Result<Vec<_>, _>>()?;
                let fetch = if sort.fetch < 0 {
                    None
                } else {
                    Some(sort.fetch as usize)
                };
                let new_sort = SortExec::new(exprs, input)
                    .with_fetch(fetch)
                    .with_preserve_partitioning(sort.preserve_partitioning);

                Ok(Arc::new(new_sort))
            }
            PhysicalPlanType::SortPreservingMerge(sort) => {
                let input: Arc<dyn ExecutionPlan> =
                    into_physical_plan(&sort.input, registry, runtime, extension_codec)?;
                let exprs = sort
                    .expr
                    .iter()
                    .map(|expr| {
                        let expr = expr.expr_type.as_ref().ok_or_else(|| {
                            proto_error(format!(
                                "physical_plan::from_proto() Unexpected expr {self:?}"
                            ))
                        })?;
                        if let protobuf::physical_expr_node::ExprType::Sort(sort_expr) = expr {
                            let expr = sort_expr
                                .expr
                                .as_ref()
                                .ok_or_else(|| {
                                    proto_error(format!(
                                        "physical_plan::from_proto() Unexpected sort expr {self:?}"
                                    ))
                                })?
                                .as_ref();
                            Ok(PhysicalSortExpr {
                                expr: parse_physical_expr(expr, registry, input.schema().as_ref(), extension_codec)?,
                                options: SortOptions {
                                    descending: !sort_expr.asc,
                                    nulls_first: sort_expr.nulls_first,
                                },
                            })
                        } else {
                            internal_err!(
                                "physical_plan::from_proto() {self:?}"
                            )
                        }
                    })
                    .collect::<Result<Vec<_>, _>>()?;
                let fetch = if sort.fetch < 0 {
                    None
                } else {
                    Some(sort.fetch as usize)
                };
                Ok(Arc::new(
                    SortPreservingMergeExec::new(exprs, input).with_fetch(fetch),
                ))
            }
            PhysicalPlanType::Extension(extension) => {
                let inputs: Vec<Arc<dyn ExecutionPlan>> = extension
                    .inputs
                    .iter()
                    .map(|i| i.try_into_physical_plan(registry, runtime, extension_codec))
                    .collect::<Result<_>>()?;

                let extension_node = extension_codec.try_decode(
                    extension.node.as_slice(),
                    &inputs,
                    registry,
                )?;

                Ok(extension_node)
            }
            PhysicalPlanType::NestedLoopJoin(join) => {
                let left: Arc<dyn ExecutionPlan> =
                    into_physical_plan(&join.left, registry, runtime, extension_codec)?;
                let right: Arc<dyn ExecutionPlan> =
                    into_physical_plan(&join.right, registry, runtime, extension_codec)?;
                let join_type =
                    protobuf::JoinType::try_from(join.join_type).map_err(|_| {
                        proto_error(format!(
                            "Received a NestedLoopJoinExecNode message with unknown JoinType {}",
                            join.join_type
                        ))
                    })?;
                let filter = join
                    .filter
                    .as_ref()
                    .map(|f| {
                        let schema = f
                            .schema
                            .as_ref()
                            .ok_or_else(|| proto_error("Missing JoinFilter schema"))?
                            .try_into()?;

                        let expression = parse_physical_expr(
                            f.expression.as_ref().ok_or_else(|| {
                                proto_error("Unexpected empty filter expression")
                            })?,
                            registry, &schema,
                            extension_codec,
                        )?;
                        let column_indices = f.column_indices
                            .iter()
                            .map(|i| {
                                let side = protobuf::JoinSide::try_from(i.side)
                                    .map_err(|_| proto_error(format!(
                                        "Received a NestedLoopJoinExecNode message with JoinSide in Filter {}",
                                        i.side))
                                    )?;

                                Ok(ColumnIndex {
                                    index: i.index as usize,
                                    side: side.into(),
                                })
                            })
                            .collect::<Result<Vec<_>>>()?;

                        Ok(JoinFilter::new(expression, column_indices, schema))
                    })
                    .map_or(Ok(None), |v: Result<JoinFilter>| v.map(Some))?;

                Ok(Arc::new(NestedLoopJoinExec::try_new(
                    left,
                    right,
                    filter,
                    &join_type.into(),
                )?))
            }
            PhysicalPlanType::Analyze(analyze) => {
                let input: Arc<dyn ExecutionPlan> = into_physical_plan(
                    &analyze.input,
                    registry,
                    runtime,
                    extension_codec,
                )?;
                Ok(Arc::new(AnalyzeExec::new(
                    analyze.verbose,
                    analyze.show_statistics,
                    input,
                    Arc::new(convert_required!(analyze.schema)?),
                )))
            }
            PhysicalPlanType::JsonSink(sink) => {
                let input =
                    into_physical_plan(&sink.input, registry, runtime, extension_codec)?;

                let data_sink: JsonSink = sink
                    .sink
                    .as_ref()
                    .ok_or_else(|| proto_error("Missing required field in protobuf"))?
                    .try_into()?;
                let sink_schema = convert_required!(sink.sink_schema)?;
                let sort_order = sink
                    .sort_order
                    .as_ref()
                    .map(|collection| {
                        parse_physical_sort_exprs(
                            &collection.physical_sort_expr_nodes,
                            registry,
                            &sink_schema,
                            extension_codec,
                        )
                        .map(|item| PhysicalSortRequirement::from_sort_exprs(&item))
                    })
                    .transpose()?;
                Ok(Arc::new(DataSinkExec::new(
                    input,
                    Arc::new(data_sink),
                    Arc::new(sink_schema),
                    sort_order,
                )))
            }
            PhysicalPlanType::CsvSink(sink) => {
                let input =
                    into_physical_plan(&sink.input, registry, runtime, extension_codec)?;

                let data_sink: CsvSink = sink
                    .sink
                    .as_ref()
                    .ok_or_else(|| proto_error("Missing required field in protobuf"))?
                    .try_into()?;
                let sink_schema = convert_required!(sink.sink_schema)?;
                let sort_order = sink
                    .sort_order
                    .as_ref()
                    .map(|collection| {
                        parse_physical_sort_exprs(
                            &collection.physical_sort_expr_nodes,
                            registry,
                            &sink_schema,
                            extension_codec,
                        )
                        .map(|item| PhysicalSortRequirement::from_sort_exprs(&item))
                    })
                    .transpose()?;
                Ok(Arc::new(DataSinkExec::new(
                    input,
                    Arc::new(data_sink),
                    Arc::new(sink_schema),
                    sort_order,
                )))
            }
            PhysicalPlanType::ParquetSink(sink) => {
                let input =
                    into_physical_plan(&sink.input, registry, runtime, extension_codec)?;

                let data_sink: ParquetSink = sink
                    .sink
                    .as_ref()
                    .ok_or_else(|| proto_error("Missing required field in protobuf"))?
                    .try_into()?;
                let sink_schema = convert_required!(sink.sink_schema)?;
                let sort_order = sink
                    .sort_order
                    .as_ref()
                    .map(|collection| {
                        parse_physical_sort_exprs(
                            &collection.physical_sort_expr_nodes,
                            registry,
                            &sink_schema,
                            extension_codec,
                        )
                        .map(|item| PhysicalSortRequirement::from_sort_exprs(&item))
                    })
                    .transpose()?;
                Ok(Arc::new(DataSinkExec::new(
                    input,
                    Arc::new(data_sink),
                    Arc::new(sink_schema),
                    sort_order,
                )))
            }
        }
    }

    fn try_from_physical_plan(
        plan: Arc<dyn ExecutionPlan>,
        extension_codec: &dyn PhysicalExtensionCodec,
    ) -> Result<Self>
    where
        Self: Sized,
    {
        let plan_clone = plan.clone();
        let plan = plan.as_any();

        if let Some(exec) = plan.downcast_ref::<ExplainExec>() {
            return Ok(protobuf::PhysicalPlanNode {
                physical_plan_type: Some(PhysicalPlanType::Explain(
                    protobuf::ExplainExecNode {
                        schema: Some(exec.schema().as_ref().try_into()?),
                        stringified_plans: exec
                            .stringified_plans()
                            .iter()
                            .map(|plan| plan.into())
                            .collect(),
                        verbose: exec.verbose(),
                    },
                )),
            });
        }

        if let Some(exec) = plan.downcast_ref::<ProjectionExec>() {
            let input = protobuf::PhysicalPlanNode::try_from_physical_plan(
                exec.input().to_owned(),
                extension_codec,
            )?;
            let expr = exec
                .expr()
                .iter()
                .map(|expr| serialize_physical_expr(expr.0.clone(), extension_codec))
                .collect::<Result<Vec<_>>>()?;
            let expr_name = exec.expr().iter().map(|expr| expr.1.clone()).collect();
            return Ok(protobuf::PhysicalPlanNode {
                physical_plan_type: Some(PhysicalPlanType::Projection(Box::new(
                    protobuf::ProjectionExecNode {
                        input: Some(Box::new(input)),
                        expr,
                        expr_name,
                    },
                ))),
            });
        }

        if let Some(exec) = plan.downcast_ref::<AnalyzeExec>() {
            let input = protobuf::PhysicalPlanNode::try_from_physical_plan(
                exec.input().to_owned(),
                extension_codec,
            )?;
            return Ok(protobuf::PhysicalPlanNode {
                physical_plan_type: Some(PhysicalPlanType::Analyze(Box::new(
                    protobuf::AnalyzeExecNode {
                        verbose: exec.verbose(),
                        show_statistics: exec.show_statistics(),
                        input: Some(Box::new(input)),
                        schema: Some(exec.schema().as_ref().try_into()?),
                    },
                ))),
            });
        }

        if let Some(exec) = plan.downcast_ref::<FilterExec>() {
            let input = protobuf::PhysicalPlanNode::try_from_physical_plan(
                exec.input().to_owned(),
                extension_codec,
            )?;
            return Ok(protobuf::PhysicalPlanNode {
                physical_plan_type: Some(PhysicalPlanType::Filter(Box::new(
                    protobuf::FilterExecNode {
                        input: Some(Box::new(input)),
                        expr: Some(serialize_physical_expr(
                            exec.predicate().clone(),
                            extension_codec,
                        )?),
                        default_filter_selectivity: exec.default_selectivity() as u32,
                    },
                ))),
            });
        }

        if let Some(limit) = plan.downcast_ref::<GlobalLimitExec>() {
            let input = protobuf::PhysicalPlanNode::try_from_physical_plan(
                limit.input().to_owned(),
                extension_codec,
            )?;

            return Ok(protobuf::PhysicalPlanNode {
                physical_plan_type: Some(PhysicalPlanType::GlobalLimit(Box::new(
                    protobuf::GlobalLimitExecNode {
                        input: Some(Box::new(input)),
                        skip: limit.skip() as u32,
                        fetch: match limit.fetch() {
                            Some(n) => n as i64,
                            _ => -1, // no limit
                        },
                    },
                ))),
            });
        }

        if let Some(limit) = plan.downcast_ref::<LocalLimitExec>() {
            let input = protobuf::PhysicalPlanNode::try_from_physical_plan(
                limit.input().to_owned(),
                extension_codec,
            )?;
            return Ok(protobuf::PhysicalPlanNode {
                physical_plan_type: Some(PhysicalPlanType::LocalLimit(Box::new(
                    protobuf::LocalLimitExecNode {
                        input: Some(Box::new(input)),
                        fetch: limit.fetch() as u32,
                    },
                ))),
            });
        }

        if let Some(exec) = plan.downcast_ref::<HashJoinExec>() {
            let left = protobuf::PhysicalPlanNode::try_from_physical_plan(
                exec.left().to_owned(),
                extension_codec,
            )?;
            let right = protobuf::PhysicalPlanNode::try_from_physical_plan(
                exec.right().to_owned(),
                extension_codec,
            )?;
            let on: Vec<protobuf::JoinOn> = exec
                .on()
                .iter()
                .map(|tuple| {
                    let l = serialize_physical_expr(tuple.0.to_owned(), extension_codec)?;
                    let r = serialize_physical_expr(tuple.1.to_owned(), extension_codec)?;
                    Ok::<_, DataFusionError>(protobuf::JoinOn {
                        left: Some(l),
                        right: Some(r),
                    })
                })
                .collect::<Result<_>>()?;
            let join_type: protobuf::JoinType = exec.join_type().to_owned().into();
            let filter = exec
                .filter()
                .as_ref()
                .map(|f| {
                    let expression = serialize_physical_expr(
                        f.expression().to_owned(),
                        extension_codec,
                    )?;
                    let column_indices = f
                        .column_indices()
                        .iter()
                        .map(|i| {
                            let side: protobuf::JoinSide = i.side.to_owned().into();
                            protobuf::ColumnIndex {
                                index: i.index as u32,
                                side: side.into(),
                            }
                        })
                        .collect();
                    let schema = f.schema().try_into()?;
                    Ok(protobuf::JoinFilter {
                        expression: Some(expression),
                        column_indices,
                        schema: Some(schema),
                    })
                })
                .map_or(Ok(None), |v: Result<protobuf::JoinFilter>| v.map(Some))?;

            let partition_mode = match exec.partition_mode() {
                PartitionMode::CollectLeft => protobuf::PartitionMode::CollectLeft,
                PartitionMode::Partitioned => protobuf::PartitionMode::Partitioned,
                PartitionMode::Auto => protobuf::PartitionMode::Auto,
            };

            return Ok(protobuf::PhysicalPlanNode {
                physical_plan_type: Some(PhysicalPlanType::HashJoin(Box::new(
                    protobuf::HashJoinExecNode {
                        left: Some(Box::new(left)),
                        right: Some(Box::new(right)),
                        on,
                        join_type: join_type.into(),
                        partition_mode: partition_mode.into(),
                        null_equals_null: exec.null_equals_null(),
                        filter,
                        projection: exec.projection.as_ref().map_or_else(Vec::new, |v| {
                            v.iter().map(|x| *x as u32).collect::<Vec<u32>>()
                        }),
                    },
                ))),
            });
        }

        if let Some(exec) = plan.downcast_ref::<SymmetricHashJoinExec>() {
            let left = protobuf::PhysicalPlanNode::try_from_physical_plan(
                exec.left().to_owned(),
                extension_codec,
            )?;
            let right = protobuf::PhysicalPlanNode::try_from_physical_plan(
                exec.right().to_owned(),
                extension_codec,
            )?;
            let on = exec
                .on()
                .iter()
                .map(|tuple| {
                    let l = serialize_physical_expr(tuple.0.to_owned(), extension_codec)?;
                    let r = serialize_physical_expr(tuple.1.to_owned(), extension_codec)?;
                    Ok::<_, DataFusionError>(protobuf::JoinOn {
                        left: Some(l),
                        right: Some(r),
                    })
                })
                .collect::<Result<_>>()?;
            let join_type: protobuf::JoinType = exec.join_type().to_owned().into();
            let filter = exec
                .filter()
                .as_ref()
                .map(|f| {
                    let expression = serialize_physical_expr(
                        f.expression().to_owned(),
                        extension_codec,
                    )?;
                    let column_indices = f
                        .column_indices()
                        .iter()
                        .map(|i| {
                            let side: protobuf::JoinSide = i.side.to_owned().into();
                            protobuf::ColumnIndex {
                                index: i.index as u32,
                                side: side.into(),
                            }
                        })
                        .collect();
                    let schema = f.schema().try_into()?;
                    Ok(protobuf::JoinFilter {
                        expression: Some(expression),
                        column_indices,
                        schema: Some(schema),
                    })
                })
                .map_or(Ok(None), |v: Result<protobuf::JoinFilter>| v.map(Some))?;

            let partition_mode = match exec.partition_mode() {
                StreamJoinPartitionMode::SinglePartition => {
                    protobuf::StreamPartitionMode::SinglePartition
                }
                StreamJoinPartitionMode::Partitioned => {
                    protobuf::StreamPartitionMode::PartitionedExec
                }
            };

            let left_sort_exprs = exec
                .left_sort_exprs()
                .map(|exprs| {
                    exprs
                        .iter()
                        .map(|expr| {
                            Ok(protobuf::PhysicalSortExprNode {
                                expr: Some(Box::new(serialize_physical_expr(
                                    expr.expr.to_owned(),
                                    extension_codec,
                                )?)),
                                asc: !expr.options.descending,
                                nulls_first: expr.options.nulls_first,
                            })
                        })
                        .collect::<Result<Vec<_>>>()
                })
                .transpose()?
                .unwrap_or(vec![]);

            let right_sort_exprs = exec
                .right_sort_exprs()
                .map(|exprs| {
                    exprs
                        .iter()
                        .map(|expr| {
                            Ok(protobuf::PhysicalSortExprNode {
                                expr: Some(Box::new(serialize_physical_expr(
                                    expr.expr.to_owned(),
                                    extension_codec,
                                )?)),
                                asc: !expr.options.descending,
                                nulls_first: expr.options.nulls_first,
                            })
                        })
                        .collect::<Result<Vec<_>>>()
                })
                .transpose()?
                .unwrap_or(vec![]);

            return Ok(protobuf::PhysicalPlanNode {
                physical_plan_type: Some(PhysicalPlanType::SymmetricHashJoin(Box::new(
                    protobuf::SymmetricHashJoinExecNode {
                        left: Some(Box::new(left)),
                        right: Some(Box::new(right)),
                        on,
                        join_type: join_type.into(),
                        partition_mode: partition_mode.into(),
                        null_equals_null: exec.null_equals_null(),
                        left_sort_exprs,
                        right_sort_exprs,
                        filter,
                    },
                ))),
            });
        }

        if let Some(exec) = plan.downcast_ref::<CrossJoinExec>() {
            let left = protobuf::PhysicalPlanNode::try_from_physical_plan(
                exec.left().to_owned(),
                extension_codec,
            )?;
            let right = protobuf::PhysicalPlanNode::try_from_physical_plan(
                exec.right().to_owned(),
                extension_codec,
            )?;
            return Ok(protobuf::PhysicalPlanNode {
                physical_plan_type: Some(PhysicalPlanType::CrossJoin(Box::new(
                    protobuf::CrossJoinExecNode {
                        left: Some(Box::new(left)),
                        right: Some(Box::new(right)),
                    },
                ))),
            });
        }
        if let Some(exec) = plan.downcast_ref::<AggregateExec>() {
            let groups: Vec<bool> = exec
                .group_expr()
                .groups()
                .iter()
                .flatten()
                .copied()
                .collect();

            let group_names = exec
                .group_expr()
                .expr()
                .iter()
                .map(|expr| expr.1.to_owned())
                .collect();

            let filter = exec
                .filter_expr()
                .iter()
                .map(|expr| serialize_maybe_filter(expr.to_owned(), extension_codec))
                .collect::<Result<Vec<_>>>()?;

            let agg = exec
                .aggr_expr()
                .iter()
                .map(|expr| {
                    serialize_physical_aggr_expr(expr.to_owned(), extension_codec)
                })
                .collect::<Result<Vec<_>>>()?;

            let agg_names = exec
                .aggr_expr()
                .iter()
                .map(|expr| match expr.field() {
                    Ok(field) => Ok(field.name().clone()),
                    Err(e) => Err(e),
                })
                .collect::<Result<_>>()?;

            let agg_mode = match exec.mode() {
                AggregateMode::Partial => protobuf::AggregateMode::Partial,
                AggregateMode::Final => protobuf::AggregateMode::Final,
                AggregateMode::FinalPartitioned => {
                    protobuf::AggregateMode::FinalPartitioned
                }
                AggregateMode::Single => protobuf::AggregateMode::Single,
                AggregateMode::SinglePartitioned => {
                    protobuf::AggregateMode::SinglePartitioned
                }
            };
            let input_schema = exec.input_schema();
            let input = protobuf::PhysicalPlanNode::try_from_physical_plan(
                exec.input().to_owned(),
                extension_codec,
            )?;

            let null_expr = exec
                .group_expr()
                .null_expr()
                .iter()
                .map(|expr| serialize_physical_expr(expr.0.to_owned(), extension_codec))
                .collect::<Result<Vec<_>>>()?;

            let group_expr = exec
                .group_expr()
                .expr()
                .iter()
                .map(|expr| serialize_physical_expr(expr.0.to_owned(), extension_codec))
                .collect::<Result<Vec<_>>>()?;

            return Ok(protobuf::PhysicalPlanNode {
                physical_plan_type: Some(PhysicalPlanType::Aggregate(Box::new(
                    protobuf::AggregateExecNode {
                        group_expr,
                        group_expr_name: group_names,
                        aggr_expr: agg,
                        filter_expr: filter,
                        aggr_expr_name: agg_names,
                        mode: agg_mode as i32,
                        input: Some(Box::new(input)),
                        input_schema: Some(input_schema.as_ref().try_into()?),
                        null_expr,
                        groups,
                    },
                ))),
            });
        }

        if let Some(empty) = plan.downcast_ref::<EmptyExec>() {
            let schema = empty.schema().as_ref().try_into()?;
            return Ok(protobuf::PhysicalPlanNode {
                physical_plan_type: Some(PhysicalPlanType::Empty(
                    protobuf::EmptyExecNode {
                        schema: Some(schema),
                    },
                )),
            });
        }

        if let Some(empty) = plan.downcast_ref::<PlaceholderRowExec>() {
            let schema = empty.schema().as_ref().try_into()?;
            return Ok(protobuf::PhysicalPlanNode {
                physical_plan_type: Some(PhysicalPlanType::PlaceholderRow(
                    protobuf::PlaceholderRowExecNode {
                        schema: Some(schema),
                    },
                )),
            });
        }

        if let Some(coalesce_batches) = plan.downcast_ref::<CoalesceBatchesExec>() {
            let input = protobuf::PhysicalPlanNode::try_from_physical_plan(
                coalesce_batches.input().to_owned(),
                extension_codec,
            )?;
            return Ok(protobuf::PhysicalPlanNode {
                physical_plan_type: Some(PhysicalPlanType::CoalesceBatches(Box::new(
                    protobuf::CoalesceBatchesExecNode {
                        input: Some(Box::new(input)),
                        target_batch_size: coalesce_batches.target_batch_size() as u32,
                    },
                ))),
            });
        }

        if let Some(exec) = plan.downcast_ref::<CsvExec>() {
            return Ok(protobuf::PhysicalPlanNode {
                physical_plan_type: Some(PhysicalPlanType::CsvScan(
                    protobuf::CsvScanExecNode {
                        base_conf: Some(serialize_file_scan_config(
                            exec.base_config(),
                            extension_codec,
                        )?),
                        has_header: exec.has_header(),
                        delimiter: byte_to_string(exec.delimiter(), "delimiter")?,
                        quote: byte_to_string(exec.quote(), "quote")?,
                        optional_escape: if let Some(escape) = exec.escape() {
                            Some(protobuf::csv_scan_exec_node::OptionalEscape::Escape(
                                byte_to_string(escape, "escape")?,
                            ))
                        } else {
                            None
                        },
                    },
                )),
            });
        }

        #[cfg(feature = "parquet")]
        if let Some(exec) = plan.downcast_ref::<ParquetExec>() {
            let predicate = exec
                .predicate()
                .map(|pred| serialize_physical_expr(pred.clone(), extension_codec))
                .transpose()?;
            return Ok(protobuf::PhysicalPlanNode {
                physical_plan_type: Some(PhysicalPlanType::ParquetScan(
                    protobuf::ParquetScanExecNode {
                        base_conf: Some(serialize_file_scan_config(
                            exec.base_config(),
                            extension_codec,
                        )?),
                        predicate,
                    },
                )),
            });
        }

        if let Some(exec) = plan.downcast_ref::<AvroExec>() {
            return Ok(protobuf::PhysicalPlanNode {
                physical_plan_type: Some(PhysicalPlanType::AvroScan(
                    protobuf::AvroScanExecNode {
                        base_conf: Some(serialize_file_scan_config(
                            exec.base_config(),
                            extension_codec,
                        )?),
                    },
                )),
            });
        }

        if let Some(exec) = plan.downcast_ref::<CoalescePartitionsExec>() {
            let input = protobuf::PhysicalPlanNode::try_from_physical_plan(
                exec.input().to_owned(),
                extension_codec,
            )?;
            return Ok(protobuf::PhysicalPlanNode {
                physical_plan_type: Some(PhysicalPlanType::Merge(Box::new(
                    protobuf::CoalescePartitionsExecNode {
                        input: Some(Box::new(input)),
                    },
                ))),
            });
        }

        if let Some(exec) = plan.downcast_ref::<RepartitionExec>() {
            let input = protobuf::PhysicalPlanNode::try_from_physical_plan(
                exec.input().to_owned(),
                extension_codec,
            )?;

            let pb_partition_method = match exec.partitioning() {
                Partitioning::Hash(exprs, partition_count) => {
                    PartitionMethod::Hash(protobuf::PhysicalHashRepartition {
                        hash_expr: exprs
                            .iter()
                            .map(|expr| {
                                serialize_physical_expr(expr.clone(), extension_codec)
                            })
                            .collect::<Result<Vec<_>>>()?,
                        partition_count: *partition_count as u64,
                    })
                }
                Partitioning::RoundRobinBatch(partition_count) => {
                    PartitionMethod::RoundRobin(*partition_count as u64)
                }
                Partitioning::UnknownPartitioning(partition_count) => {
                    PartitionMethod::Unknown(*partition_count as u64)
                }
            };

            return Ok(protobuf::PhysicalPlanNode {
                physical_plan_type: Some(PhysicalPlanType::Repartition(Box::new(
                    protobuf::RepartitionExecNode {
                        input: Some(Box::new(input)),
                        partition_method: Some(pb_partition_method),
                    },
                ))),
            });
        }

        if let Some(exec) = plan.downcast_ref::<SortExec>() {
            let input = protobuf::PhysicalPlanNode::try_from_physical_plan(
                exec.input().to_owned(),
                extension_codec,
            )?;
            let expr = exec
                .expr()
                .iter()
                .map(|expr| {
                    let sort_expr = Box::new(protobuf::PhysicalSortExprNode {
                        expr: Some(Box::new(serialize_physical_expr(
                            expr.expr.to_owned(),
                            extension_codec,
                        )?)),
                        asc: !expr.options.descending,
                        nulls_first: expr.options.nulls_first,
                    });
                    Ok(protobuf::PhysicalExprNode {
                        expr_type: Some(protobuf::physical_expr_node::ExprType::Sort(
                            sort_expr,
                        )),
                    })
                })
                .collect::<Result<Vec<_>>>()?;
            return Ok(protobuf::PhysicalPlanNode {
                physical_plan_type: Some(PhysicalPlanType::Sort(Box::new(
                    protobuf::SortExecNode {
                        input: Some(Box::new(input)),
                        expr,
                        fetch: match exec.fetch() {
                            Some(n) => n as i64,
                            _ => -1,
                        },
                        preserve_partitioning: exec.preserve_partitioning(),
                    },
                ))),
            });
        }

        if let Some(union) = plan.downcast_ref::<UnionExec>() {
            let mut inputs: Vec<protobuf::PhysicalPlanNode> = vec![];
            for input in union.inputs() {
                inputs.push(protobuf::PhysicalPlanNode::try_from_physical_plan(
                    input.to_owned(),
                    extension_codec,
                )?);
            }
            return Ok(protobuf::PhysicalPlanNode {
                physical_plan_type: Some(PhysicalPlanType::Union(
                    protobuf::UnionExecNode { inputs },
                )),
            });
        }

        if let Some(interleave) = plan.downcast_ref::<InterleaveExec>() {
            let mut inputs: Vec<protobuf::PhysicalPlanNode> = vec![];
            for input in interleave.inputs() {
                inputs.push(protobuf::PhysicalPlanNode::try_from_physical_plan(
                    input.to_owned(),
                    extension_codec,
                )?);
            }
            return Ok(protobuf::PhysicalPlanNode {
                physical_plan_type: Some(PhysicalPlanType::Interleave(
                    protobuf::InterleaveExecNode { inputs },
                )),
            });
        }

        if let Some(exec) = plan.downcast_ref::<SortPreservingMergeExec>() {
            let input = protobuf::PhysicalPlanNode::try_from_physical_plan(
                exec.input().to_owned(),
                extension_codec,
            )?;
            let expr = exec
                .expr()
                .iter()
                .map(|expr| {
                    let sort_expr = Box::new(protobuf::PhysicalSortExprNode {
                        expr: Some(Box::new(serialize_physical_expr(
                            expr.expr.to_owned(),
                            extension_codec,
                        )?)),
                        asc: !expr.options.descending,
                        nulls_first: expr.options.nulls_first,
                    });
                    Ok(protobuf::PhysicalExprNode {
                        expr_type: Some(protobuf::physical_expr_node::ExprType::Sort(
                            sort_expr,
                        )),
                    })
                })
                .collect::<Result<Vec<_>>>()?;
            return Ok(protobuf::PhysicalPlanNode {
                physical_plan_type: Some(PhysicalPlanType::SortPreservingMerge(
                    Box::new(protobuf::SortPreservingMergeExecNode {
                        input: Some(Box::new(input)),
                        expr,
                        fetch: exec.fetch().map(|f| f as i64).unwrap_or(-1),
                    }),
                )),
            });
        }

        if let Some(exec) = plan.downcast_ref::<NestedLoopJoinExec>() {
            let left = protobuf::PhysicalPlanNode::try_from_physical_plan(
                exec.left().to_owned(),
                extension_codec,
            )?;
            let right = protobuf::PhysicalPlanNode::try_from_physical_plan(
                exec.right().to_owned(),
                extension_codec,
            )?;

            let join_type: protobuf::JoinType = exec.join_type().to_owned().into();
            let filter = exec
                .filter()
                .as_ref()
                .map(|f| {
                    let expression = serialize_physical_expr(
                        f.expression().to_owned(),
                        extension_codec,
                    )?;
                    let column_indices = f
                        .column_indices()
                        .iter()
                        .map(|i| {
                            let side: protobuf::JoinSide = i.side.to_owned().into();
                            protobuf::ColumnIndex {
                                index: i.index as u32,
                                side: side.into(),
                            }
                        })
                        .collect();
                    let schema = f.schema().try_into()?;
                    Ok(protobuf::JoinFilter {
                        expression: Some(expression),
                        column_indices,
                        schema: Some(schema),
                    })
                })
                .map_or(Ok(None), |v: Result<protobuf::JoinFilter>| v.map(Some))?;

            return Ok(protobuf::PhysicalPlanNode {
                physical_plan_type: Some(PhysicalPlanType::NestedLoopJoin(Box::new(
                    protobuf::NestedLoopJoinExecNode {
                        left: Some(Box::new(left)),
                        right: Some(Box::new(right)),
                        join_type: join_type.into(),
                        filter,
                    },
                ))),
            });
        }

        if let Some(exec) = plan.downcast_ref::<WindowAggExec>() {
            let input = protobuf::PhysicalPlanNode::try_from_physical_plan(
                exec.input().to_owned(),
                extension_codec,
            )?;

            let window_expr = exec
                .window_expr()
                .iter()
                .map(|e| serialize_physical_window_expr(e.clone(), extension_codec))
                .collect::<Result<Vec<protobuf::PhysicalWindowExprNode>>>()?;

            let partition_keys = exec
                .partition_keys
                .iter()
                .map(|e| serialize_physical_expr(e.clone(), extension_codec))
                .collect::<Result<Vec<protobuf::PhysicalExprNode>>>()?;

            return Ok(protobuf::PhysicalPlanNode {
                physical_plan_type: Some(PhysicalPlanType::Window(Box::new(
                    protobuf::WindowAggExecNode {
                        input: Some(Box::new(input)),
                        window_expr,
                        partition_keys,
                        input_order_mode: None,
                    },
                ))),
            });
        }

        if let Some(exec) = plan.downcast_ref::<BoundedWindowAggExec>() {
            let input = protobuf::PhysicalPlanNode::try_from_physical_plan(
                exec.input().to_owned(),
                extension_codec,
            )?;

            let window_expr = exec
                .window_expr()
                .iter()
                .map(|e| serialize_physical_window_expr(e.clone(), extension_codec))
                .collect::<Result<Vec<protobuf::PhysicalWindowExprNode>>>()?;

            let partition_keys = exec
                .partition_keys
                .iter()
                .map(|e| serialize_physical_expr(e.clone(), extension_codec))
                .collect::<Result<Vec<protobuf::PhysicalExprNode>>>()?;

            let input_order_mode = match &exec.input_order_mode {
                InputOrderMode::Linear => window_agg_exec_node::InputOrderMode::Linear(
                    protobuf::EmptyMessage {},
                ),
                InputOrderMode::PartiallySorted(columns) => {
                    window_agg_exec_node::InputOrderMode::PartiallySorted(
                        protobuf::PartiallySortedInputOrderMode {
                            columns: columns.iter().map(|c| *c as u64).collect(),
                        },
                    )
                }
                InputOrderMode::Sorted => window_agg_exec_node::InputOrderMode::Sorted(
                    protobuf::EmptyMessage {},
                ),
            };

            return Ok(protobuf::PhysicalPlanNode {
                physical_plan_type: Some(PhysicalPlanType::Window(Box::new(
                    protobuf::WindowAggExecNode {
                        input: Some(Box::new(input)),
                        window_expr,
                        partition_keys,
                        input_order_mode: Some(input_order_mode),
                    },
                ))),
            });
        }

        if let Some(exec) = plan.downcast_ref::<DataSinkExec>() {
            let input = protobuf::PhysicalPlanNode::try_from_physical_plan(
                exec.input().to_owned(),
                extension_codec,
            )?;
            let sort_order = match exec.sort_order() {
                Some(requirements) => {
                    let expr = requirements
                        .iter()
                        .map(|requirement| {
                            let expr: PhysicalSortExpr = requirement.to_owned().into();
                            let sort_expr = protobuf::PhysicalSortExprNode {
                                expr: Some(Box::new(serialize_physical_expr(
                                    expr.expr.to_owned(),
                                    extension_codec,
                                )?)),
                                asc: !expr.options.descending,
                                nulls_first: expr.options.nulls_first,
                            };
                            Ok(sort_expr)
                        })
                        .collect::<Result<Vec<_>>>()?;
                    Some(protobuf::PhysicalSortExprNodeCollection {
                        physical_sort_expr_nodes: expr,
                    })
                }
                None => None,
            };

            if let Some(sink) = exec.sink().as_any().downcast_ref::<JsonSink>() {
                return Ok(protobuf::PhysicalPlanNode {
                    physical_plan_type: Some(PhysicalPlanType::JsonSink(Box::new(
                        protobuf::JsonSinkExecNode {
                            input: Some(Box::new(input)),
                            sink: Some(sink.try_into()?),
                            sink_schema: Some(exec.schema().as_ref().try_into()?),
                            sort_order,
                        },
                    ))),
                });
            }

            if let Some(sink) = exec.sink().as_any().downcast_ref::<CsvSink>() {
                return Ok(protobuf::PhysicalPlanNode {
                    physical_plan_type: Some(PhysicalPlanType::CsvSink(Box::new(
                        protobuf::CsvSinkExecNode {
                            input: Some(Box::new(input)),
                            sink: Some(sink.try_into()?),
                            sink_schema: Some(exec.schema().as_ref().try_into()?),
                            sort_order,
                        },
                    ))),
                });
            }

            if let Some(sink) = exec.sink().as_any().downcast_ref::<ParquetSink>() {
                return Ok(protobuf::PhysicalPlanNode {
                    physical_plan_type: Some(PhysicalPlanType::ParquetSink(Box::new(
                        protobuf::ParquetSinkExecNode {
                            input: Some(Box::new(input)),
                            sink: Some(sink.try_into()?),
                            sink_schema: Some(exec.schema().as_ref().try_into()?),
                            sort_order,
                        },
                    ))),
                });
            }

            // If unknown DataSink then let extension handle it
        }

        let mut buf: Vec<u8> = vec![];
        match extension_codec.try_encode(plan_clone.clone(), &mut buf) {
            Ok(_) => {
                let inputs: Vec<protobuf::PhysicalPlanNode> = plan_clone
                    .children()
                    .into_iter()
                    .map(|i| {
                        protobuf::PhysicalPlanNode::try_from_physical_plan(
                            i,
                            extension_codec,
                        )
                    })
                    .collect::<Result<_>>()?;

                Ok(protobuf::PhysicalPlanNode {
                    physical_plan_type: Some(PhysicalPlanType::Extension(
                        protobuf::PhysicalExtensionNode { node: buf, inputs },
                    )),
                })
            }
            Err(e) => internal_err!(
                "Unsupported plan and extension codec failed with [{e}]. Plan: {plan_clone:?}"
            ),
        }
    }
}

pub trait AsExecutionPlan: Debug + Send + Sync + Clone {
    fn try_decode(buf: &[u8]) -> Result<Self>
    where
        Self: Sized;

    fn try_encode<B>(&self, buf: &mut B) -> Result<()>
    where
        B: BufMut,
        Self: Sized;

    fn try_into_physical_plan(
        &self,
        registry: &dyn FunctionRegistry,
        runtime: &RuntimeEnv,
        extension_codec: &dyn PhysicalExtensionCodec,
    ) -> Result<Arc<dyn ExecutionPlan>>;

    fn try_from_physical_plan(
        plan: Arc<dyn ExecutionPlan>,
        extension_codec: &dyn PhysicalExtensionCodec,
    ) -> Result<Self>
    where
        Self: Sized;
}

pub trait PhysicalExtensionCodec: Debug + Send + Sync {
    fn try_decode(
        &self,
        buf: &[u8],
        inputs: &[Arc<dyn ExecutionPlan>],
        registry: &dyn FunctionRegistry,
    ) -> Result<Arc<dyn ExecutionPlan>>;

    fn try_encode(&self, node: Arc<dyn ExecutionPlan>, buf: &mut Vec<u8>) -> Result<()>;

    fn try_decode_udf(&self, name: &str, _buf: &[u8]) -> Result<Arc<ScalarUDF>> {
        not_impl_err!("PhysicalExtensionCodec is not provided for scalar function {name}")
    }

    fn try_encode_udf(&self, _node: &ScalarUDF, _buf: &mut Vec<u8>) -> Result<()> {
        Ok(())
    }
}

#[derive(Debug)]
pub struct DefaultPhysicalExtensionCodec {}

impl PhysicalExtensionCodec for DefaultPhysicalExtensionCodec {
    fn try_decode(
        &self,
        _buf: &[u8],
        _inputs: &[Arc<dyn ExecutionPlan>],
        _registry: &dyn FunctionRegistry,
    ) -> Result<Arc<dyn ExecutionPlan>> {
        not_impl_err!("PhysicalExtensionCodec is not provided")
    }

    fn try_encode(
        &self,
        _node: Arc<dyn ExecutionPlan>,
        _buf: &mut Vec<u8>,
    ) -> Result<()> {
        not_impl_err!("PhysicalExtensionCodec is not provided")
    }
}

fn into_physical_plan(
    node: &Option<Box<protobuf::PhysicalPlanNode>>,
    registry: &dyn FunctionRegistry,
    runtime: &RuntimeEnv,
    extension_codec: &dyn PhysicalExtensionCodec,
) -> Result<Arc<dyn ExecutionPlan>, DataFusionError> {
    if let Some(field) = node {
        field.try_into_physical_plan(registry, runtime, extension_codec)
    } else {
        Err(proto_error("Missing required field in protobuf"))
    }
}<|MERGE_RESOLUTION|>--- conflicted
+++ resolved
@@ -525,12 +525,7 @@
                                             let sort_exprs = &[];
                                             let ordering_req = &[];
                                             let ignore_nulls = false;
-<<<<<<< HEAD
-                                            let is_distinct = false;
-                                            udaf::create_aggregate_expr(agg_udf.as_ref(), &input_phy_expr, sort_exprs, ordering_req, &physical_schema, name, ignore_nulls, is_distinct)
-=======
                                             udaf::create_aggregate_expr(agg_udf.as_ref(), &input_phy_expr, sort_exprs, ordering_req, &physical_schema, name, ignore_nulls, false)
->>>>>>> 16346022
                                         }
                                     }
                                 }).transpose()?.ok_or_else(|| {
