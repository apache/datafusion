--- conflicted
+++ resolved
@@ -489,17 +489,13 @@
 
                                             // TODO: approx_percentile_cont and approx_percentile_cont_weight are not supported for UDAF from protobuf yet.
                                             // TODO: `order by` is not supported for UDAF yet
-<<<<<<< HEAD
-                                            AggregateExprBuilder::new(agg_udf, input_phy_expr).schema(Arc::clone(&physical_schema)).alias(name).with_ignore_nulls(agg_node.ignore_nulls).with_distinct(agg_node.distinct).build()
-=======
                                             // https://github.com/apache/datafusion/issues/11804
                                             AggregateExprBuilder::new(agg_udf, input_phy_expr)
                                                 .schema(Arc::clone(&physical_schema))
-                                                .name(name)
+                                                .alias(name)
                                                 .with_ignore_nulls(agg_node.ignore_nulls)
                                                 .with_distinct(agg_node.distinct)
                                                 .build()
->>>>>>> 6aad19fa
                                         }
                                     }
                                 }).transpose()?.ok_or_else(|| {
