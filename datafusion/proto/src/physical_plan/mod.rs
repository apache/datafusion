// Licensed to the Apache Software Foundation (ASF) under one
// or more contributor license agreements.  See the NOTICE file
// distributed with this work for additional information
// regarding copyright ownership.  The ASF licenses this file
// to you under the Apache License, Version 2.0 (the
// "License"); you may not use this file except in compliance
// with the License.  You may obtain a copy of the License at
//
//   http://www.apache.org/licenses/LICENSE-2.0
//
// Unless required by applicable law or agreed to in writing,
// software distributed under the License is distributed on an
// "AS IS" BASIS, WITHOUT WARRANTIES OR CONDITIONS OF ANY
// KIND, either express or implied.  See the License for the
// specific language governing permissions and limitations
// under the License.

use std::convert::TryInto;
use std::fmt::Debug;
use std::sync::Arc;

use datafusion::arrow::compute::SortOptions;
use datafusion::arrow::datatypes::SchemaRef;
use datafusion::datasource::file_format::file_type::FileCompressionType;
use datafusion::datasource::physical_plan::{AvroExec, CsvExec, ParquetExec};
use datafusion::execution::runtime_env::RuntimeEnv;
use datafusion::execution::FunctionRegistry;
use datafusion::logical_expr::WindowFrame;
use datafusion::physical_plan::aggregates::{create_aggregate_expr, AggregateMode};
use datafusion::physical_plan::aggregates::{AggregateExec, PhysicalGroupBy};
use datafusion::physical_plan::coalesce_batches::CoalesceBatchesExec;
use datafusion::physical_plan::coalesce_partitions::CoalescePartitionsExec;
use datafusion::physical_plan::empty::EmptyExec;
use datafusion::physical_plan::explain::ExplainExec;
use datafusion::physical_plan::expressions::{Column, PhysicalSortExpr};
use datafusion::physical_plan::filter::FilterExec;
use datafusion::physical_plan::joins::utils::{ColumnIndex, JoinFilter};
use datafusion::physical_plan::joins::{CrossJoinExec, NestedLoopJoinExec};
use datafusion::physical_plan::joins::{HashJoinExec, PartitionMode};
use datafusion::physical_plan::limit::{GlobalLimitExec, LocalLimitExec};
use datafusion::physical_plan::projection::ProjectionExec;
use datafusion::physical_plan::repartition::RepartitionExec;
use datafusion::physical_plan::sorts::sort::SortExec;
use datafusion::physical_plan::sorts::sort_preserving_merge::SortPreservingMergeExec;
use datafusion::physical_plan::union::UnionExec;
use datafusion::physical_plan::windows::{create_window_expr, WindowAggExec};
use datafusion::physical_plan::{
    udaf, AggregateExpr, ExecutionPlan, Partitioning, PhysicalExpr, WindowExpr,
};
use datafusion_common::{DataFusionError, Result};
use prost::bytes::BufMut;
use prost::Message;

use crate::common::str_to_byte;
use crate::common::{byte_to_string, proto_error};
use crate::physical_plan::from_proto::{
    parse_physical_expr, parse_physical_sort_expr, parse_protobuf_file_scan_config,
};
use crate::protobuf::physical_aggregate_expr_node::AggregateFunction;
use crate::protobuf::physical_expr_node::ExprType;
use crate::protobuf::physical_plan_node::PhysicalPlanType;
use crate::protobuf::repartition_exec_node::PartitionMethod;
use crate::protobuf::{self, PhysicalPlanNode};
use crate::{convert_required, into_required};

pub mod from_proto;
pub mod to_proto;

impl AsExecutionPlan for PhysicalPlanNode {
    fn try_decode(buf: &[u8]) -> Result<Self>
    where
        Self: Sized,
    {
        protobuf::PhysicalPlanNode::decode(buf).map_err(|e| {
            DataFusionError::Internal(format!("failed to decode physical plan: {e:?}"))
        })
    }

    fn try_encode<B>(&self, buf: &mut B) -> Result<()>
    where
        B: BufMut,
        Self: Sized,
    {
        self.encode(buf).map_err(|e| {
            DataFusionError::Internal(format!("failed to encode physical plan: {e:?}"))
        })
    }

    fn try_into_physical_plan(
        &self,
        registry: &dyn FunctionRegistry,
        runtime: &RuntimeEnv,
        extension_codec: &dyn PhysicalExtensionCodec,
    ) -> Result<Arc<dyn ExecutionPlan>> {
        let plan = self.physical_plan_type.as_ref().ok_or_else(|| {
            proto_error(format!(
                "physical_plan::from_proto() Unsupported physical plan '{self:?}'"
            ))
        })?;
        match plan {
            PhysicalPlanType::Explain(explain) => Ok(Arc::new(ExplainExec::new(
                Arc::new(explain.schema.as_ref().unwrap().try_into()?),
                explain
                    .stringified_plans
                    .iter()
                    .map(|plan| plan.into())
                    .collect(),
                explain.verbose,
            ))),
            PhysicalPlanType::Projection(projection) => {
                let input: Arc<dyn ExecutionPlan> = into_physical_plan(
                    &projection.input,
                    registry,
                    runtime,
                    extension_codec,
                )?;
                let exprs = projection
                    .expr
                    .iter()
                    .zip(projection.expr_name.iter())
                    .map(|(expr, name)| {
                        Ok((
                            parse_physical_expr(expr, registry, input.schema().as_ref())?,
                            name.to_string(),
                        ))
                    })
                    .collect::<Result<Vec<(Arc<dyn PhysicalExpr>, String)>>>()?;
                Ok(Arc::new(ProjectionExec::try_new(exprs, input)?))
            }
            PhysicalPlanType::Filter(filter) => {
                let input: Arc<dyn ExecutionPlan> = into_physical_plan(
                    &filter.input,
                    registry,
                    runtime,
                    extension_codec,
                )?;
                let predicate = filter
                    .expr
                    .as_ref()
                    .map(|expr| {
                        parse_physical_expr(expr, registry, input.schema().as_ref())
                    })
                    .transpose()?
                    .ok_or_else(|| {
                        DataFusionError::Internal(
                            "filter (FilterExecNode) in PhysicalPlanNode is missing."
                                .to_owned(),
                        )
                    })?;
                Ok(Arc::new(FilterExec::try_new(predicate, input)?))
            }
            PhysicalPlanType::CsvScan(scan) => Ok(Arc::new(CsvExec::new(
                parse_protobuf_file_scan_config(
                    scan.base_conf.as_ref().unwrap(),
                    registry,
                )?,
                scan.has_header,
                str_to_byte(&scan.delimiter, "delimiter")?,
                str_to_byte(&scan.quote, "quote")?,
                if let Some(protobuf::csv_scan_exec_node::OptionalEscape::Escape(
                    escape,
                )) = &scan.optional_escape
                {
                    Some(str_to_byte(escape, "escape")?)
                } else {
                    None
                },
                FileCompressionType::UNCOMPRESSED,
            ))),
            PhysicalPlanType::ParquetScan(scan) => {
                let base_config = parse_protobuf_file_scan_config(
                    scan.base_conf.as_ref().unwrap(),
                    registry,
                )?;
                let predicate = scan
                    .predicate
                    .as_ref()
                    .map(|expr| {
                        parse_physical_expr(
                            expr,
                            registry,
                            base_config.file_schema.as_ref(),
                        )
                    })
                    .transpose()?;
                Ok(Arc::new(ParquetExec::new(base_config, predicate, None)))
            }
            PhysicalPlanType::AvroScan(scan) => {
                Ok(Arc::new(AvroExec::new(parse_protobuf_file_scan_config(
                    scan.base_conf.as_ref().unwrap(),
                    registry,
                )?)))
            }
            PhysicalPlanType::CoalesceBatches(coalesce_batches) => {
                let input: Arc<dyn ExecutionPlan> = into_physical_plan(
                    &coalesce_batches.input,
                    registry,
                    runtime,
                    extension_codec,
                )?;
                Ok(Arc::new(CoalesceBatchesExec::new(
                    input,
                    coalesce_batches.target_batch_size as usize,
                )))
            }
            PhysicalPlanType::Merge(merge) => {
                let input: Arc<dyn ExecutionPlan> =
                    into_physical_plan(&merge.input, registry, runtime, extension_codec)?;
                Ok(Arc::new(CoalescePartitionsExec::new(input)))
            }
            PhysicalPlanType::Repartition(repart) => {
                let input: Arc<dyn ExecutionPlan> = into_physical_plan(
                    &repart.input,
                    registry,
                    runtime,
                    extension_codec,
                )?;
                match repart.partition_method {
                    Some(PartitionMethod::Hash(ref hash_part)) => {
                        let expr = hash_part
                            .hash_expr
                            .iter()
                            .map(|e| {
                                parse_physical_expr(e, registry, input.schema().as_ref())
                            })
                            .collect::<Result<Vec<Arc<dyn PhysicalExpr>>, _>>()?;

                        Ok(Arc::new(RepartitionExec::try_new(
                            input,
                            Partitioning::Hash(
                                expr,
                                hash_part.partition_count.try_into().unwrap(),
                            ),
                        )?))
                    }
                    Some(PartitionMethod::RoundRobin(partition_count)) => {
                        Ok(Arc::new(RepartitionExec::try_new(
                            input,
                            Partitioning::RoundRobinBatch(
                                partition_count.try_into().unwrap(),
                            ),
                        )?))
                    }
                    Some(PartitionMethod::Unknown(partition_count)) => {
                        Ok(Arc::new(RepartitionExec::try_new(
                            input,
                            Partitioning::UnknownPartitioning(
                                partition_count.try_into().unwrap(),
                            ),
                        )?))
                    }
                    _ => Err(DataFusionError::Internal(
                        "Invalid partitioning scheme".to_owned(),
                    )),
                }
            }
            PhysicalPlanType::GlobalLimit(limit) => {
                let input: Arc<dyn ExecutionPlan> =
                    into_physical_plan(&limit.input, registry, runtime, extension_codec)?;
                let fetch = if limit.fetch >= 0 {
                    Some(limit.fetch as usize)
                } else {
                    None
                };
                Ok(Arc::new(GlobalLimitExec::new(
                    input,
                    limit.skip as usize,
                    fetch,
                )))
            }
            PhysicalPlanType::LocalLimit(limit) => {
                let input: Arc<dyn ExecutionPlan> =
                    into_physical_plan(&limit.input, registry, runtime, extension_codec)?;
                Ok(Arc::new(LocalLimitExec::new(input, limit.fetch as usize)))
            }
            PhysicalPlanType::Window(window_agg) => {
                let input: Arc<dyn ExecutionPlan> = into_physical_plan(
                    &window_agg.input,
                    registry,
                    runtime,
                    extension_codec,
                )?;
                let input_schema = window_agg
                    .input_schema
                    .as_ref()
                    .ok_or_else(|| {
                        DataFusionError::Internal(
                            "input_schema in WindowAggrNode is missing.".to_owned(),
                        )
                    })?
                    .clone();
                let physical_schema: SchemaRef =
                    SchemaRef::new((&input_schema).try_into()?);

                let physical_window_expr: Vec<Arc<dyn WindowExpr>> = window_agg
                    .window_expr
                    .iter()
                    .zip(window_agg.window_expr_name.iter())
                    .map(|(expr, name)| {
                        let expr_type = expr.expr_type.as_ref().ok_or_else(|| {
                            proto_error("Unexpected empty window physical expression")
                        })?;

                        match expr_type {
                            ExprType::WindowExpr(window_node) => {
                                let window_node_expr = window_node
                                    .expr
                                    .as_ref()
                                    .map(|e| {
                                        parse_physical_expr(
                                            e.as_ref(),
                                            registry,
                                            &physical_schema,
                                        )
                                    })
                                    .transpose()?
                                    .ok_or_else(|| {
                                        proto_error(
                                            "missing window_node expr expression"
                                                .to_string(),
                                        )
                                    })?;

                                Ok(create_window_expr(
                                    &convert_required!(window_node.window_function)?,
                                    name.to_owned(),
                                    &[window_node_expr],
                                    &[],
                                    &[],
                                    Arc::new(WindowFrame::new(false)),
                                    &physical_schema,
                                )?)
                            }
                            _ => Err(DataFusionError::Internal(
                                "Invalid expression for WindowAggrExec".to_string(),
                            )),
                        }
                    })
                    .collect::<Result<Vec<_>, _>>()?;
                //todo fill partition keys and sort keys
                Ok(Arc::new(WindowAggExec::try_new(
                    physical_window_expr,
                    input,
                    Arc::new((&input_schema).try_into()?),
                    vec![],
                )?))
            }
            PhysicalPlanType::Aggregate(hash_agg) => {
                let input: Arc<dyn ExecutionPlan> = into_physical_plan(
                    &hash_agg.input,
                    registry,
                    runtime,
                    extension_codec,
                )?;
                let mode = protobuf::AggregateMode::from_i32(hash_agg.mode).ok_or_else(
                    || {
                        proto_error(format!(
                            "Received a AggregateNode message with unknown AggregateMode {}",
                            hash_agg.mode
                        ))
                    },
                )?;
                let agg_mode: AggregateMode = match mode {
                    protobuf::AggregateMode::Partial => AggregateMode::Partial,
                    protobuf::AggregateMode::Final => AggregateMode::Final,
                    protobuf::AggregateMode::FinalPartitioned => {
                        AggregateMode::FinalPartitioned
                    }
                    protobuf::AggregateMode::Single => AggregateMode::Single,
                    protobuf::AggregateMode::SinglePartitioned => {
                        AggregateMode::SinglePartitioned
                    }
                };

                let num_expr = hash_agg.group_expr.len();

                let group_expr = hash_agg
                    .group_expr
                    .iter()
                    .zip(hash_agg.group_expr_name.iter())
                    .map(|(expr, name)| {
                        parse_physical_expr(expr, registry, input.schema().as_ref())
                            .map(|expr| (expr, name.to_string()))
                    })
                    .collect::<Result<Vec<_>, _>>()?;

                let null_expr = hash_agg
                    .null_expr
                    .iter()
                    .zip(hash_agg.group_expr_name.iter())
                    .map(|(expr, name)| {
                        parse_physical_expr(expr, registry, input.schema().as_ref())
                            .map(|expr| (expr, name.to_string()))
                    })
                    .collect::<Result<Vec<_>, _>>()?;

                let groups: Vec<Vec<bool>> = if !hash_agg.groups.is_empty() {
                    hash_agg
                        .groups
                        .chunks(num_expr)
                        .map(|g| g.to_vec())
                        .collect::<Vec<Vec<bool>>>()
                } else {
                    vec![]
                };

                let input_schema = hash_agg
                    .input_schema
                    .as_ref()
                    .ok_or_else(|| {
                        DataFusionError::Internal(
                            "input_schema in AggregateNode is missing.".to_owned(),
                        )
                    })?
                    .clone();
                let physical_schema: SchemaRef =
                    SchemaRef::new((&input_schema).try_into()?);

                let physical_filter_expr = hash_agg
                    .filter_expr
                    .iter()
                    .map(|expr| {
                        expr.expr
                            .as_ref()
                            .map(|e| parse_physical_expr(e, registry, &physical_schema))
                            .transpose()
                    })
                    .collect::<Result<Vec<_>, _>>()?;
                let physical_order_by_expr = hash_agg
                    .order_by_expr
                    .iter()
                    .map(|expr| {
                        expr.sort_expr
                            .iter()
                            .map(|e| {
                                parse_physical_sort_expr(e, registry, &physical_schema)
                            })
                            .collect::<Result<Vec<_>>>()
                            .map(|exprs| (!exprs.is_empty()).then_some(exprs))
                    })
                    .collect::<Result<Vec<_>>>()?;

                let physical_aggr_expr: Vec<Arc<dyn AggregateExpr>> = hash_agg
                    .aggr_expr
                    .iter()
                    .zip(hash_agg.aggr_expr_name.iter())
                    .map(|(expr, name)| {
                        let expr_type = expr.expr_type.as_ref().ok_or_else(|| {
                            proto_error("Unexpected empty aggregate physical expression")
                        })?;

                        match expr_type {
                            ExprType::AggregateExpr(agg_node) => {
                                let input_phy_expr: Vec<Arc<dyn PhysicalExpr>> = agg_node.expr.iter()
                                    .map(|e| parse_physical_expr(e, registry, &physical_schema).unwrap()).collect();
                                let ordering_req: Vec<PhysicalSortExpr> = agg_node.ordering_req.iter()
                                    .map(|e| parse_physical_sort_expr(e, registry, &physical_schema).unwrap()).collect();
                                agg_node.aggregate_function.as_ref().map(|func| {
                                    match func {
                                        AggregateFunction::AggrFunction(i) => {
                                            let aggr_function = protobuf::AggregateFunction::from_i32(*i)
                                                .ok_or_else(
                                                    || {
                                                        proto_error(format!(
                                                            "Received an unknown aggregate function: {i}"
                                                        ))
                                                    },
                                                )?;

                                            create_aggregate_expr(
                                                &aggr_function.into(),
                                                agg_node.distinct,
                                                input_phy_expr.as_slice(),
                                                &ordering_req,
                                                &physical_schema,
                                                name.to_string(),
                                            )
                                        }
                                        AggregateFunction::UserDefinedAggrFunction(udaf_name) => {
                                            let agg_udf = registry.udaf(udaf_name)?;
                                            udaf::create_aggregate_expr(agg_udf.as_ref(), &input_phy_expr, &physical_schema, name)
                                        }
                                    }
                                }).transpose()?.ok_or_else(|| {
                                    proto_error("Invalid AggregateExpr, missing aggregate_function")
                                })
                            }
                            _ => Err(DataFusionError::Internal(
                                "Invalid aggregate expression for AggregateExec"
                                    .to_string(),
                            )),
                        }
                    })
                    .collect::<Result<Vec<_>, _>>()?;

                Ok(Arc::new(AggregateExec::try_new(
                    agg_mode,
                    PhysicalGroupBy::new(group_expr, null_expr, groups),
                    physical_aggr_expr,
                    physical_filter_expr,
                    physical_order_by_expr,
                    input,
                    Arc::new((&input_schema).try_into()?),
                )?))
            }
            PhysicalPlanType::HashJoin(hashjoin) => {
                let left: Arc<dyn ExecutionPlan> = into_physical_plan(
                    &hashjoin.left,
                    registry,
                    runtime,
                    extension_codec,
                )?;
                let right: Arc<dyn ExecutionPlan> = into_physical_plan(
                    &hashjoin.right,
                    registry,
                    runtime,
                    extension_codec,
                )?;
                let on: Vec<(Column, Column)> = hashjoin
                    .on
                    .iter()
                    .map(|col| {
                        let left = into_required!(col.left)?;
                        let right = into_required!(col.right)?;
                        Ok((left, right))
                    })
                    .collect::<Result<_>>()?;
                let join_type = protobuf::JoinType::from_i32(hashjoin.join_type)
                    .ok_or_else(|| {
                        proto_error(format!(
                            "Received a HashJoinNode message with unknown JoinType {}",
                            hashjoin.join_type
                        ))
                    })?;
                let filter = hashjoin
                    .filter
                    .as_ref()
                    .map(|f| {
                        let schema = f
                            .schema
                            .as_ref()
                            .ok_or_else(|| proto_error("Missing JoinFilter schema"))?
                            .try_into()?;

                        let expression = parse_physical_expr(
                            f.expression.as_ref().ok_or_else(|| {
                                proto_error("Unexpected empty filter expression")
                            })?,
                            registry, &schema
                        )?;
                        let column_indices = f.column_indices
                            .iter()
                            .map(|i| {
                                let side = protobuf::JoinSide::from_i32(i.side)
                                    .ok_or_else(|| proto_error(format!(
                                        "Received a HashJoinNode message with JoinSide in Filter {}",
                                        i.side))
                                    )?;

                                Ok(ColumnIndex{
                                    index: i.index as usize,
                                    side: side.into(),
                                })
                            })
                            .collect::<Result<Vec<_>>>()?;

                        Ok(JoinFilter::new(expression, column_indices, schema))
                    })
                    .map_or(Ok(None), |v: Result<JoinFilter>| v.map(Some))?;

                let partition_mode =
                    protobuf::PartitionMode::from_i32(hashjoin.partition_mode)
                        .ok_or_else(|| {
                            proto_error(format!(
                        "Received a HashJoinNode message with unknown PartitionMode {}",
                        hashjoin.partition_mode
                    ))
                        })?;
                let partition_mode = match partition_mode {
                    protobuf::PartitionMode::CollectLeft => PartitionMode::CollectLeft,
                    protobuf::PartitionMode::Partitioned => PartitionMode::Partitioned,
                    protobuf::PartitionMode::Auto => PartitionMode::Auto,
                };
                Ok(Arc::new(HashJoinExec::try_new(
                    left,
                    right,
                    on,
                    filter,
                    &join_type.into(),
                    partition_mode,
                    hashjoin.null_equals_null,
                )?))
            }
            PhysicalPlanType::Union(union) => {
                let mut inputs: Vec<Arc<dyn ExecutionPlan>> = vec![];
                for input in &union.inputs {
                    inputs.push(input.try_into_physical_plan(
                        registry,
                        runtime,
                        extension_codec,
                    )?);
                }
                Ok(Arc::new(UnionExec::new(inputs)))
            }
            PhysicalPlanType::CrossJoin(crossjoin) => {
                let left: Arc<dyn ExecutionPlan> = into_physical_plan(
                    &crossjoin.left,
                    registry,
                    runtime,
                    extension_codec,
                )?;
                let right: Arc<dyn ExecutionPlan> = into_physical_plan(
                    &crossjoin.right,
                    registry,
                    runtime,
                    extension_codec,
                )?;
                Ok(Arc::new(CrossJoinExec::new(left, right)))
            }
            PhysicalPlanType::Empty(empty) => {
                let schema = Arc::new(convert_required!(empty.schema)?);
                Ok(Arc::new(EmptyExec::new(empty.produce_one_row, schema)))
            }
            PhysicalPlanType::Sort(sort) => {
                let input: Arc<dyn ExecutionPlan> =
                    into_physical_plan(&sort.input, registry, runtime, extension_codec)?;
                let exprs = sort
                    .expr
                    .iter()
                    .map(|expr| {
                        let expr = expr.expr_type.as_ref().ok_or_else(|| {
                            proto_error(format!(
                                "physical_plan::from_proto() Unexpected expr {self:?}"
                            ))
                        })?;
                        if let protobuf::physical_expr_node::ExprType::Sort(sort_expr) = expr {
                            let expr = sort_expr
                                .expr
                                .as_ref()
                                .ok_or_else(|| {
                                    proto_error(format!(
                                        "physical_plan::from_proto() Unexpected sort expr {self:?}"
                                    ))
                                })?
                                .as_ref();
                            Ok(PhysicalSortExpr {
                                expr: parse_physical_expr(expr,registry, input.schema().as_ref())?,
                                options: SortOptions {
                                    descending: !sort_expr.asc,
                                    nulls_first: sort_expr.nulls_first,
                                },
                            })
                        } else {
                            Err(DataFusionError::Internal(format!(
                                "physical_plan::from_proto() {self:?}"
                            )))
                        }
                    })
                    .collect::<Result<Vec<_>, _>>()?;
                let fetch = if sort.fetch < 0 {
                    None
                } else {
                    Some(sort.fetch as usize)
                };
                let new_sort = SortExec::new(exprs, input)
                    .with_fetch(fetch)
                    .with_preserve_partitioning(sort.preserve_partitioning);

                Ok(Arc::new(new_sort))
            }
            PhysicalPlanType::SortPreservingMerge(sort) => {
                let input: Arc<dyn ExecutionPlan> =
                    into_physical_plan(&sort.input, registry, runtime, extension_codec)?;
                let exprs = sort
                    .expr
                    .iter()
                    .map(|expr| {
                        let expr = expr.expr_type.as_ref().ok_or_else(|| {
                            proto_error(format!(
                                "physical_plan::from_proto() Unexpected expr {self:?}"
                            ))
                        })?;
                        if let protobuf::physical_expr_node::ExprType::Sort(sort_expr) = expr {
                            let expr = sort_expr
                                .expr
                                .as_ref()
                                .ok_or_else(|| {
                                    proto_error(format!(
                                        "physical_plan::from_proto() Unexpected sort expr {self:?}"
                                    ))
                                })?
                                .as_ref();
                            Ok(PhysicalSortExpr {
                                expr: parse_physical_expr(expr,registry, input.schema().as_ref())?,
                                options: SortOptions {
                                    descending: !sort_expr.asc,
                                    nulls_first: sort_expr.nulls_first,
                                },
                            })
                        } else {
                            Err(DataFusionError::Internal(format!(
                                "physical_plan::from_proto() {self:?}"
                            )))
                        }
                    })
                    .collect::<Result<Vec<_>, _>>()?;
                let fetch = if sort.fetch < 0 {
                    None
                } else {
                    Some(sort.fetch as usize)
                };
                Ok(Arc::new(
                    SortPreservingMergeExec::new(exprs, input).with_fetch(fetch),
                ))
            }
            PhysicalPlanType::Extension(extension) => {
                let inputs: Vec<Arc<dyn ExecutionPlan>> = extension
                    .inputs
                    .iter()
                    .map(|i| i.try_into_physical_plan(registry, runtime, extension_codec))
                    .collect::<Result<_>>()?;

                let extension_node = extension_codec.try_decode(
                    extension.node.as_slice(),
                    &inputs,
                    registry,
                )?;

                Ok(extension_node)
            }
            PhysicalPlanType::NestedLoopJoin(join) => {
                let left: Arc<dyn ExecutionPlan> =
                    into_physical_plan(&join.left, registry, runtime, extension_codec)?;
                let right: Arc<dyn ExecutionPlan> =
                    into_physical_plan(&join.right, registry, runtime, extension_codec)?;
                let join_type =
                    protobuf::JoinType::from_i32(join.join_type).ok_or_else(|| {
                        proto_error(format!(
                            "Received a NestedLoopJoinExecNode message with unknown JoinType {}",
                            join.join_type
                        ))
                    })?;
                let filter = join
                    .filter
                    .as_ref()
                    .map(|f| {
                        let schema = f
                            .schema
                            .as_ref()
                            .ok_or_else(|| proto_error("Missing JoinFilter schema"))?
                            .try_into()?;

                        let expression = parse_physical_expr(
                            f.expression.as_ref().ok_or_else(|| {
                                proto_error("Unexpected empty filter expression")
                            })?,
                            registry, &schema
                        )?;
                        let column_indices = f.column_indices
                            .iter()
                            .map(|i| {
                                let side = protobuf::JoinSide::from_i32(i.side)
                                    .ok_or_else(|| proto_error(format!(
                                        "Received a NestedLoopJoinExecNode message with JoinSide in Filter {}",
                                        i.side))
                                    )?;

                                Ok(ColumnIndex{
                                    index: i.index as usize,
                                    side: side.into(),
                                })
                            })
                            .collect::<Result<Vec<_>>>()?;

                        Ok(JoinFilter::new(expression, column_indices, schema))
                    })
                    .map_or(Ok(None), |v: Result<JoinFilter>| v.map(Some))?;

                Ok(Arc::new(NestedLoopJoinExec::try_new(
                    left,
                    right,
                    filter,
                    &join_type.into(),
                )?))
            }
        }
    }

    fn try_from_physical_plan(
        plan: Arc<dyn ExecutionPlan>,
        extension_codec: &dyn PhysicalExtensionCodec,
    ) -> Result<Self>
    where
        Self: Sized,
    {
        let plan_clone = plan.clone();
        let plan = plan.as_any();

        if let Some(exec) = plan.downcast_ref::<ExplainExec>() {
            Ok(protobuf::PhysicalPlanNode {
                physical_plan_type: Some(PhysicalPlanType::Explain(
                    protobuf::ExplainExecNode {
                        schema: Some(exec.schema().as_ref().try_into()?),
                        stringified_plans: exec
                            .stringified_plans()
                            .iter()
                            .map(|plan| plan.into())
                            .collect(),
                        verbose: exec.verbose(),
                    },
                )),
            })
        } else if let Some(exec) = plan.downcast_ref::<ProjectionExec>() {
            let input = protobuf::PhysicalPlanNode::try_from_physical_plan(
                exec.input().to_owned(),
                extension_codec,
            )?;
            let expr = exec
                .expr()
                .iter()
                .map(|expr| expr.0.clone().try_into())
                .collect::<Result<Vec<_>>>()?;
            let expr_name = exec.expr().iter().map(|expr| expr.1.clone()).collect();
            Ok(protobuf::PhysicalPlanNode {
                physical_plan_type: Some(PhysicalPlanType::Projection(Box::new(
                    protobuf::ProjectionExecNode {
                        input: Some(Box::new(input)),
                        expr,
                        expr_name,
                    },
                ))),
            })
        } else if let Some(exec) = plan.downcast_ref::<FilterExec>() {
            let input = protobuf::PhysicalPlanNode::try_from_physical_plan(
                exec.input().to_owned(),
                extension_codec,
            )?;
            Ok(protobuf::PhysicalPlanNode {
                physical_plan_type: Some(PhysicalPlanType::Filter(Box::new(
                    protobuf::FilterExecNode {
                        input: Some(Box::new(input)),
                        expr: Some(exec.predicate().clone().try_into()?),
                    },
                ))),
            })
        } else if let Some(limit) = plan.downcast_ref::<GlobalLimitExec>() {
            let input = protobuf::PhysicalPlanNode::try_from_physical_plan(
                limit.input().to_owned(),
                extension_codec,
            )?;

            Ok(protobuf::PhysicalPlanNode {
                physical_plan_type: Some(PhysicalPlanType::GlobalLimit(Box::new(
                    protobuf::GlobalLimitExecNode {
                        input: Some(Box::new(input)),
                        skip: limit.skip() as u32,
                        fetch: match limit.fetch() {
                            Some(n) => n as i64,
                            _ => -1, // no limit
                        },
                    },
                ))),
            })
        } else if let Some(limit) = plan.downcast_ref::<LocalLimitExec>() {
            let input = protobuf::PhysicalPlanNode::try_from_physical_plan(
                limit.input().to_owned(),
                extension_codec,
            )?;
            Ok(protobuf::PhysicalPlanNode {
                physical_plan_type: Some(PhysicalPlanType::LocalLimit(Box::new(
                    protobuf::LocalLimitExecNode {
                        input: Some(Box::new(input)),
                        fetch: limit.fetch() as u32,
                    },
                ))),
            })
        } else if let Some(exec) = plan.downcast_ref::<HashJoinExec>() {
            let left = protobuf::PhysicalPlanNode::try_from_physical_plan(
                exec.left().to_owned(),
                extension_codec,
            )?;
            let right = protobuf::PhysicalPlanNode::try_from_physical_plan(
                exec.right().to_owned(),
                extension_codec,
            )?;
            let on: Vec<protobuf::JoinOn> = exec
                .on()
                .iter()
                .map(|tuple| protobuf::JoinOn {
                    left: Some(protobuf::PhysicalColumn {
                        name: tuple.0.name().to_string(),
                        index: tuple.0.index() as u32,
                    }),
                    right: Some(protobuf::PhysicalColumn {
                        name: tuple.1.name().to_string(),
                        index: tuple.1.index() as u32,
                    }),
                })
                .collect();
            let join_type: protobuf::JoinType = exec.join_type().to_owned().into();
            let filter = exec
                .filter()
                .as_ref()
                .map(|f| {
                    let expression = f.expression().to_owned().try_into()?;
                    let column_indices = f
                        .column_indices()
                        .iter()
                        .map(|i| {
                            let side: protobuf::JoinSide = i.side.to_owned().into();
                            protobuf::ColumnIndex {
                                index: i.index as u32,
                                side: side.into(),
                            }
                        })
                        .collect();
                    let schema = f.schema().try_into()?;
                    Ok(protobuf::JoinFilter {
                        expression: Some(expression),
                        column_indices,
                        schema: Some(schema),
                    })
                })
                .map_or(Ok(None), |v: Result<protobuf::JoinFilter>| v.map(Some))?;

            let partition_mode = match exec.partition_mode() {
                PartitionMode::CollectLeft => protobuf::PartitionMode::CollectLeft,
                PartitionMode::Partitioned => protobuf::PartitionMode::Partitioned,
                PartitionMode::Auto => protobuf::PartitionMode::Auto,
            };

            Ok(protobuf::PhysicalPlanNode {
                physical_plan_type: Some(PhysicalPlanType::HashJoin(Box::new(
                    protobuf::HashJoinExecNode {
                        left: Some(Box::new(left)),
                        right: Some(Box::new(right)),
                        on,
                        join_type: join_type.into(),
                        partition_mode: partition_mode.into(),
                        null_equals_null: exec.null_equals_null(),
                        filter,
                    },
                ))),
            })
        } else if let Some(exec) = plan.downcast_ref::<CrossJoinExec>() {
            let left = protobuf::PhysicalPlanNode::try_from_physical_plan(
                exec.left().to_owned(),
                extension_codec,
            )?;
            let right = protobuf::PhysicalPlanNode::try_from_physical_plan(
                exec.right().to_owned(),
                extension_codec,
            )?;
            Ok(protobuf::PhysicalPlanNode {
                physical_plan_type: Some(PhysicalPlanType::CrossJoin(Box::new(
                    protobuf::CrossJoinExecNode {
                        left: Some(Box::new(left)),
                        right: Some(Box::new(right)),
                    },
                ))),
            })
        } else if let Some(exec) = plan.downcast_ref::<AggregateExec>() {
            let groups: Vec<bool> = exec
                .group_expr()
                .groups()
                .iter()
                .flatten()
                .copied()
                .collect();

            let group_names = exec
                .group_expr()
                .expr()
                .iter()
                .map(|expr| expr.1.to_owned())
                .collect();

            let filter = exec
                .filter_expr()
                .iter()
                .map(|expr| expr.to_owned().try_into())
                .collect::<Result<Vec<_>>>()?;

            let order_by = exec
                .order_by_expr()
                .iter()
                .map(|expr| expr.to_owned().try_into())
                .collect::<Result<Vec<_>>>()?;

            let agg = exec
                .aggr_expr()
                .iter()
                .map(|expr| expr.to_owned().try_into())
                .collect::<Result<Vec<_>>>()?;
            let agg_names = exec
                .aggr_expr()
                .iter()
                .map(|expr| match expr.field() {
                    Ok(field) => Ok(field.name().clone()),
                    Err(e) => Err(e),
                })
                .collect::<Result<_>>()?;

            let agg_mode = match exec.mode() {
                AggregateMode::Partial => protobuf::AggregateMode::Partial,
                AggregateMode::Final => protobuf::AggregateMode::Final,
                AggregateMode::FinalPartitioned => {
                    protobuf::AggregateMode::FinalPartitioned
                }
                AggregateMode::Single => protobuf::AggregateMode::Single,
                AggregateMode::SinglePartitioned => {
                    protobuf::AggregateMode::SinglePartitioned
                }
            };
            let input_schema = exec.input_schema();
            let input = protobuf::PhysicalPlanNode::try_from_physical_plan(
                exec.input().to_owned(),
                extension_codec,
            )?;

            let null_expr = exec
                .group_expr()
                .null_expr()
                .iter()
                .map(|expr| expr.0.to_owned().try_into())
                .collect::<Result<Vec<_>>>()?;

            let group_expr = exec
                .group_expr()
                .expr()
                .iter()
                .map(|expr| expr.0.to_owned().try_into())
                .collect::<Result<Vec<_>>>()?;

            Ok(protobuf::PhysicalPlanNode {
                physical_plan_type: Some(PhysicalPlanType::Aggregate(Box::new(
                    protobuf::AggregateExecNode {
                        group_expr,
                        group_expr_name: group_names,
                        aggr_expr: agg,
                        filter_expr: filter,
                        order_by_expr: order_by,
                        aggr_expr_name: agg_names,
                        mode: agg_mode as i32,
                        input: Some(Box::new(input)),
                        input_schema: Some(input_schema.as_ref().try_into()?),
                        null_expr,
                        groups,
                    },
                ))),
            })
        } else if let Some(empty) = plan.downcast_ref::<EmptyExec>() {
            let schema = empty.schema().as_ref().try_into()?;
            Ok(protobuf::PhysicalPlanNode {
                physical_plan_type: Some(PhysicalPlanType::Empty(
                    protobuf::EmptyExecNode {
                        produce_one_row: empty.produce_one_row(),
                        schema: Some(schema),
                    },
                )),
            })
        } else if let Some(coalesce_batches) = plan.downcast_ref::<CoalesceBatchesExec>()
        {
            let input = protobuf::PhysicalPlanNode::try_from_physical_plan(
                coalesce_batches.input().to_owned(),
                extension_codec,
            )?;
            Ok(protobuf::PhysicalPlanNode {
                physical_plan_type: Some(PhysicalPlanType::CoalesceBatches(Box::new(
                    protobuf::CoalesceBatchesExecNode {
                        input: Some(Box::new(input)),
                        target_batch_size: coalesce_batches.target_batch_size() as u32,
                    },
                ))),
            })
        } else if let Some(exec) = plan.downcast_ref::<CsvExec>() {
            Ok(protobuf::PhysicalPlanNode {
                physical_plan_type: Some(PhysicalPlanType::CsvScan(
                    protobuf::CsvScanExecNode {
                        base_conf: Some(exec.base_config().try_into()?),
                        has_header: exec.has_header(),
                        delimiter: byte_to_string(exec.delimiter(), "delimiter")?,
                        quote: byte_to_string(exec.quote(), "quote")?,
                        optional_escape: if let Some(escape) = exec.escape() {
                            Some(protobuf::csv_scan_exec_node::OptionalEscape::Escape(
                                byte_to_string(escape, "escape")?,
                            ))
                        } else {
                            None
                        },
                    },
                )),
            })
        } else if let Some(exec) = plan.downcast_ref::<ParquetExec>() {
            let predicate = exec
                .predicate()
                .map(|pred| pred.clone().try_into())
                .transpose()?;
            Ok(protobuf::PhysicalPlanNode {
                physical_plan_type: Some(PhysicalPlanType::ParquetScan(
                    protobuf::ParquetScanExecNode {
                        base_conf: Some(exec.base_config().try_into()?),
                        predicate,
                    },
                )),
            })
        } else if let Some(exec) = plan.downcast_ref::<AvroExec>() {
            Ok(protobuf::PhysicalPlanNode {
                physical_plan_type: Some(PhysicalPlanType::AvroScan(
                    protobuf::AvroScanExecNode {
                        base_conf: Some(exec.base_config().try_into()?),
                    },
                )),
            })
        } else if let Some(exec) = plan.downcast_ref::<CoalescePartitionsExec>() {
            let input = protobuf::PhysicalPlanNode::try_from_physical_plan(
                exec.input().to_owned(),
                extension_codec,
            )?;
            Ok(protobuf::PhysicalPlanNode {
                physical_plan_type: Some(PhysicalPlanType::Merge(Box::new(
                    protobuf::CoalescePartitionsExecNode {
                        input: Some(Box::new(input)),
                    },
                ))),
            })
        } else if let Some(exec) = plan.downcast_ref::<RepartitionExec>() {
            let input = protobuf::PhysicalPlanNode::try_from_physical_plan(
                exec.input().to_owned(),
                extension_codec,
            )?;

            let pb_partition_method = match exec.partitioning() {
                Partitioning::Hash(exprs, partition_count) => {
                    PartitionMethod::Hash(protobuf::PhysicalHashRepartition {
                        hash_expr: exprs
                            .iter()
                            .map(|expr| expr.clone().try_into())
                            .collect::<Result<Vec<_>>>()?,
                        partition_count: *partition_count as u64,
                    })
                }
                Partitioning::RoundRobinBatch(partition_count) => {
                    PartitionMethod::RoundRobin(*partition_count as u64)
                }
                Partitioning::UnknownPartitioning(partition_count) => {
                    PartitionMethod::Unknown(*partition_count as u64)
                }
            };

            Ok(protobuf::PhysicalPlanNode {
                physical_plan_type: Some(PhysicalPlanType::Repartition(Box::new(
                    protobuf::RepartitionExecNode {
                        input: Some(Box::new(input)),
                        partition_method: Some(pb_partition_method),
                    },
                ))),
            })
        } else if let Some(exec) = plan.downcast_ref::<SortExec>() {
            let input = protobuf::PhysicalPlanNode::try_from_physical_plan(
                exec.input().to_owned(),
                extension_codec,
            )?;
            let expr = exec
                .expr()
                .iter()
                .map(|expr| {
                    let sort_expr = Box::new(protobuf::PhysicalSortExprNode {
                        expr: Some(Box::new(expr.expr.to_owned().try_into()?)),
                        asc: !expr.options.descending,
                        nulls_first: expr.options.nulls_first,
                    });
                    Ok(protobuf::PhysicalExprNode {
                        expr_type: Some(protobuf::physical_expr_node::ExprType::Sort(
                            sort_expr,
                        )),
                    })
                })
                .collect::<Result<Vec<_>>>()?;
            Ok(protobuf::PhysicalPlanNode {
                physical_plan_type: Some(PhysicalPlanType::Sort(Box::new(
                    protobuf::SortExecNode {
                        input: Some(Box::new(input)),
                        expr,
                        fetch: match exec.fetch() {
                            Some(n) => n as i64,
                            _ => -1,
                        },
                        preserve_partitioning: exec.preserve_partitioning(),
                    },
                ))),
            })
        } else if let Some(union) = plan.downcast_ref::<UnionExec>() {
            let mut inputs: Vec<PhysicalPlanNode> = vec![];
            for input in union.inputs() {
                inputs.push(protobuf::PhysicalPlanNode::try_from_physical_plan(
                    input.to_owned(),
                    extension_codec,
                )?);
            }
            Ok(protobuf::PhysicalPlanNode {
                physical_plan_type: Some(PhysicalPlanType::Union(
                    protobuf::UnionExecNode { inputs },
                )),
            })
        } else if let Some(exec) = plan.downcast_ref::<SortPreservingMergeExec>() {
            let input = protobuf::PhysicalPlanNode::try_from_physical_plan(
                exec.input().to_owned(),
                extension_codec,
            )?;
            let expr = exec
                .expr()
                .iter()
                .map(|expr| {
                    let sort_expr = Box::new(protobuf::PhysicalSortExprNode {
                        expr: Some(Box::new(expr.expr.to_owned().try_into()?)),
                        asc: !expr.options.descending,
                        nulls_first: expr.options.nulls_first,
                    });
                    Ok(protobuf::PhysicalExprNode {
                        expr_type: Some(protobuf::physical_expr_node::ExprType::Sort(
                            sort_expr,
                        )),
                    })
                })
                .collect::<Result<Vec<_>>>()?;
            Ok(protobuf::PhysicalPlanNode {
                physical_plan_type: Some(PhysicalPlanType::SortPreservingMerge(
                    Box::new(protobuf::SortPreservingMergeExecNode {
                        input: Some(Box::new(input)),
                        expr,
                        fetch: exec.fetch().map(|f| f as i64).unwrap_or(-1),
                    }),
                )),
            })
        } else if let Some(exec) = plan.downcast_ref::<NestedLoopJoinExec>() {
            let left = protobuf::PhysicalPlanNode::try_from_physical_plan(
                exec.left().to_owned(),
                extension_codec,
            )?;
            let right = protobuf::PhysicalPlanNode::try_from_physical_plan(
                exec.right().to_owned(),
                extension_codec,
            )?;

            let join_type: protobuf::JoinType = exec.join_type().to_owned().into();
            let filter = exec
                .filter()
                .as_ref()
                .map(|f| {
                    let expression = f.expression().to_owned().try_into()?;
                    let column_indices = f
                        .column_indices()
                        .iter()
                        .map(|i| {
                            let side: protobuf::JoinSide = i.side.to_owned().into();
                            protobuf::ColumnIndex {
                                index: i.index as u32,
                                side: side.into(),
                            }
                        })
                        .collect();
                    let schema = f.schema().try_into()?;
                    Ok(protobuf::JoinFilter {
                        expression: Some(expression),
                        column_indices,
                        schema: Some(schema),
                    })
                })
                .map_or(Ok(None), |v: Result<protobuf::JoinFilter>| v.map(Some))?;

            Ok(protobuf::PhysicalPlanNode {
                physical_plan_type: Some(PhysicalPlanType::NestedLoopJoin(Box::new(
                    protobuf::NestedLoopJoinExecNode {
                        left: Some(Box::new(left)),
                        right: Some(Box::new(right)),
                        join_type: join_type.into(),
                        filter,
                    },
                ))),
            })
        } else {
            let mut buf: Vec<u8> = vec![];
            match extension_codec.try_encode(plan_clone.clone(), &mut buf) {
                Ok(_) => {
                    let inputs: Vec<protobuf::PhysicalPlanNode> = plan_clone
                        .children()
                        .into_iter()
                        .map(|i| {
                            protobuf::PhysicalPlanNode::try_from_physical_plan(
                                i,
                                extension_codec,
                            )
                        })
                        .collect::<Result<_>>()?;

                    Ok(protobuf::PhysicalPlanNode {
                        physical_plan_type: Some(PhysicalPlanType::Extension(
                            protobuf::PhysicalExtensionNode { node: buf, inputs },
                        )),
                    })
                }
                Err(e) => Err(DataFusionError::Internal(format!(
                    "Unsupported plan and extension codec failed with [{e}]. Plan: {plan_clone:?}"
                ))),
            }
        }
    }
}

pub trait AsExecutionPlan: Debug + Send + Sync + Clone {
    fn try_decode(buf: &[u8]) -> Result<Self>
    where
        Self: Sized;

    fn try_encode<B>(&self, buf: &mut B) -> Result<()>
    where
        B: BufMut,
        Self: Sized;

    fn try_into_physical_plan(
        &self,
        registry: &dyn FunctionRegistry,
        runtime: &RuntimeEnv,
        extension_codec: &dyn PhysicalExtensionCodec,
    ) -> Result<Arc<dyn ExecutionPlan>>;

    fn try_from_physical_plan(
        plan: Arc<dyn ExecutionPlan>,
        extension_codec: &dyn PhysicalExtensionCodec,
    ) -> Result<Self>
    where
        Self: Sized;
}

pub trait PhysicalExtensionCodec: Debug + Send + Sync {
    fn try_decode(
        &self,
        buf: &[u8],
        inputs: &[Arc<dyn ExecutionPlan>],
        registry: &dyn FunctionRegistry,
    ) -> Result<Arc<dyn ExecutionPlan>>;

    fn try_encode(&self, node: Arc<dyn ExecutionPlan>, buf: &mut Vec<u8>) -> Result<()>;
}

#[derive(Debug)]
pub struct DefaultPhysicalExtensionCodec {}

impl PhysicalExtensionCodec for DefaultPhysicalExtensionCodec {
    fn try_decode(
        &self,
        _buf: &[u8],
        _inputs: &[Arc<dyn ExecutionPlan>],
        _registry: &dyn FunctionRegistry,
    ) -> Result<Arc<dyn ExecutionPlan>> {
        Err(DataFusionError::NotImplemented(
            "PhysicalExtensionCodec is not provided".to_string(),
        ))
    }

    fn try_encode(
        &self,
        _node: Arc<dyn ExecutionPlan>,
        _buf: &mut Vec<u8>,
    ) -> Result<()> {
        Err(DataFusionError::NotImplemented(
            "PhysicalExtensionCodec is not provided".to_string(),
        ))
    }
}

fn into_physical_plan(
    node: &Option<Box<PhysicalPlanNode>>,
    registry: &dyn FunctionRegistry,
    runtime: &RuntimeEnv,
    extension_codec: &dyn PhysicalExtensionCodec,
) -> Result<Arc<dyn ExecutionPlan>, DataFusionError> {
    if let Some(field) = node {
        field.try_into_physical_plan(registry, runtime, extension_codec)
    } else {
        Err(proto_error("Missing required field in protobuf"))
    }
}

#[cfg(test)]
mod roundtrip_tests {
    use std::ops::Deref;
    use std::sync::Arc;

    use super::super::protobuf;
    use crate::physical_plan::{AsExecutionPlan, DefaultPhysicalExtensionCodec};
    use datafusion::arrow::array::ArrayRef;
    use datafusion::arrow::datatypes::IntervalUnit;
    use datafusion::datasource::object_store::ObjectStoreUrl;
    use datafusion::execution::context::ExecutionProps;
    use datafusion::logical_expr::create_udf;
    use datafusion::logical_expr::{BuiltinScalarFunction, Volatility};
    use datafusion::physical_expr::expressions::in_list;
    use datafusion::physical_expr::ScalarFunctionExpr;
    use datafusion::physical_plan::aggregates::PhysicalGroupBy;
<<<<<<< HEAD
    use datafusion::physical_plan::expressions::{like, BinaryExpr, GetIndexedFieldExpr};
=======
    use datafusion::physical_plan::expressions::{
        date_time_interval_expr, like, BinaryExpr, GetFieldAccessExpr,
        GetIndexedFieldExpr,
    };
>>>>>>> 76fa0f15
    use datafusion::physical_plan::functions::make_scalar_function;
    use datafusion::physical_plan::projection::ProjectionExec;
    use datafusion::physical_plan::{functions, udaf};
    use datafusion::{
        arrow::{
            compute::kernels::sort::SortOptions,
            datatypes::{DataType, Field, Fields, Schema},
        },
        datasource::{
            listing::PartitionedFile,
            physical_plan::{FileScanConfig, ParquetExec},
        },
        logical_expr::{JoinType, Operator},
        physical_plan::{
            aggregates::{AggregateExec, AggregateMode},
            empty::EmptyExec,
            expressions::{binary, col, lit, NotExpr},
            expressions::{Avg, Column, DistinctCount, PhysicalSortExpr},
            filter::FilterExec,
            joins::{HashJoinExec, NestedLoopJoinExec, PartitionMode},
            limit::{GlobalLimitExec, LocalLimitExec},
            sorts::sort::SortExec,
            AggregateExpr, ExecutionPlan, PhysicalExpr, Statistics,
        },
        prelude::SessionContext,
        scalar::ScalarValue,
    };
    use datafusion_common::Result;
    use datafusion_expr::{
        Accumulator, AccumulatorFactoryFunction, AggregateUDF, ReturnTypeFunction,
        Signature, StateTypeFunction,
    };

    fn roundtrip_test(exec_plan: Arc<dyn ExecutionPlan>) -> Result<()> {
        let ctx = SessionContext::new();
        let codec = DefaultPhysicalExtensionCodec {};
        let proto: protobuf::PhysicalPlanNode =
            protobuf::PhysicalPlanNode::try_from_physical_plan(exec_plan.clone(), &codec)
                .expect("to proto");
        let runtime = ctx.runtime_env();
        let result_exec_plan: Arc<dyn ExecutionPlan> = proto
            .try_into_physical_plan(&ctx, runtime.deref(), &codec)
            .expect("from proto");
        assert_eq!(format!("{exec_plan:?}"), format!("{result_exec_plan:?}"));
        Ok(())
    }

    fn roundtrip_test_with_context(
        exec_plan: Arc<dyn ExecutionPlan>,
        ctx: SessionContext,
    ) -> Result<()> {
        let codec = DefaultPhysicalExtensionCodec {};
        let proto: protobuf::PhysicalPlanNode =
            protobuf::PhysicalPlanNode::try_from_physical_plan(exec_plan.clone(), &codec)
                .expect("to proto");
        let runtime = ctx.runtime_env();
        let result_exec_plan: Arc<dyn ExecutionPlan> = proto
            .try_into_physical_plan(&ctx, runtime.deref(), &codec)
            .expect("from proto");
        assert_eq!(format!("{exec_plan:?}"), format!("{result_exec_plan:?}"));
        Ok(())
    }

    #[test]
    fn roundtrip_empty() -> Result<()> {
        roundtrip_test(Arc::new(EmptyExec::new(false, Arc::new(Schema::empty()))))
    }

    #[test]
    fn roundtrip_date_time_interval() -> Result<()> {
        let schema = Schema::new(vec![
            Field::new("some_date", DataType::Date32, false),
            Field::new(
                "some_interval",
                DataType::Interval(IntervalUnit::DayTime),
                false,
            ),
        ]);
        let input = Arc::new(EmptyExec::new(false, Arc::new(schema.clone())));
        let date_expr = col("some_date", &schema)?;
        let literal_expr = col("some_interval", &schema)?;
        let date_time_interval_expr =
            binary(date_expr, Operator::Plus, literal_expr, &schema)?;
        let plan = Arc::new(ProjectionExec::try_new(
            vec![(date_time_interval_expr, "result".to_string())],
            input,
        )?);
        roundtrip_test(plan)
    }

    #[test]
    fn roundtrip_local_limit() -> Result<()> {
        roundtrip_test(Arc::new(LocalLimitExec::new(
            Arc::new(EmptyExec::new(false, Arc::new(Schema::empty()))),
            25,
        )))
    }

    #[test]
    fn roundtrip_global_limit() -> Result<()> {
        roundtrip_test(Arc::new(GlobalLimitExec::new(
            Arc::new(EmptyExec::new(false, Arc::new(Schema::empty()))),
            0,
            Some(25),
        )))
    }

    #[test]
    fn roundtrip_global_skip_no_limit() -> Result<()> {
        roundtrip_test(Arc::new(GlobalLimitExec::new(
            Arc::new(EmptyExec::new(false, Arc::new(Schema::empty()))),
            10,
            None, // no limit
        )))
    }

    #[test]
    fn roundtrip_hash_join() -> Result<()> {
        let field_a = Field::new("col", DataType::Int64, false);
        let schema_left = Schema::new(vec![field_a.clone()]);
        let schema_right = Schema::new(vec![field_a]);
        let on = vec![(
            Column::new("col", schema_left.index_of("col")?),
            Column::new("col", schema_right.index_of("col")?),
        )];

        let schema_left = Arc::new(schema_left);
        let schema_right = Arc::new(schema_right);
        for join_type in &[
            JoinType::Inner,
            JoinType::Left,
            JoinType::Right,
            JoinType::Full,
            JoinType::LeftAnti,
            JoinType::RightAnti,
            JoinType::LeftSemi,
            JoinType::RightSemi,
        ] {
            for partition_mode in
                &[PartitionMode::Partitioned, PartitionMode::CollectLeft]
            {
                roundtrip_test(Arc::new(HashJoinExec::try_new(
                    Arc::new(EmptyExec::new(false, schema_left.clone())),
                    Arc::new(EmptyExec::new(false, schema_right.clone())),
                    on.clone(),
                    None,
                    join_type,
                    *partition_mode,
                    false,
                )?))?;
            }
        }
        Ok(())
    }

    #[test]
    fn roundtrip_nested_loop_join() -> Result<()> {
        let field_a = Field::new("col", DataType::Int64, false);
        let schema_left = Schema::new(vec![field_a.clone()]);
        let schema_right = Schema::new(vec![field_a]);

        let schema_left = Arc::new(schema_left);
        let schema_right = Arc::new(schema_right);
        for join_type in &[
            JoinType::Inner,
            JoinType::Left,
            JoinType::Right,
            JoinType::Full,
            JoinType::LeftAnti,
            JoinType::RightAnti,
            JoinType::LeftSemi,
            JoinType::RightSemi,
        ] {
            roundtrip_test(Arc::new(NestedLoopJoinExec::try_new(
                Arc::new(EmptyExec::new(false, schema_left.clone())),
                Arc::new(EmptyExec::new(false, schema_right.clone())),
                None,
                join_type,
            )?))?;
        }
        Ok(())
    }

    #[test]
    fn rountrip_aggregate() -> Result<()> {
        let field_a = Field::new("a", DataType::Int64, false);
        let field_b = Field::new("b", DataType::Int64, false);
        let schema = Arc::new(Schema::new(vec![field_a, field_b]));

        let groups: Vec<(Arc<dyn PhysicalExpr>, String)> =
            vec![(col("a", &schema)?, "unused".to_string())];

        let aggregates: Vec<Arc<dyn AggregateExpr>> =
            vec![Arc::new(Avg::new_with_pre_cast(
                col("b", &schema)?,
                "AVG(b)".to_string(),
                DataType::Float64,
                DataType::Float64,
                true,
            ))];

        roundtrip_test(Arc::new(AggregateExec::try_new(
            AggregateMode::Final,
            PhysicalGroupBy::new_single(groups.clone()),
            aggregates.clone(),
            vec![None],
            vec![None],
            Arc::new(EmptyExec::new(false, schema.clone())),
            schema,
        )?))
    }

    #[test]
    fn roundtrip_aggregate_udaf() -> Result<()> {
        let field_a = Field::new("a", DataType::Int64, false);
        let field_b = Field::new("b", DataType::Int64, false);
        let schema = Arc::new(Schema::new(vec![field_a, field_b]));

        #[derive(Debug)]
        struct Example;
        impl Accumulator for Example {
            fn state(&self) -> Result<Vec<ScalarValue>> {
                Ok(vec![ScalarValue::Int64(Some(0))])
            }

            fn update_batch(&mut self, _values: &[ArrayRef]) -> Result<()> {
                Ok(())
            }

            fn merge_batch(&mut self, _states: &[ArrayRef]) -> Result<()> {
                Ok(())
            }

            fn evaluate(&self) -> Result<ScalarValue> {
                Ok(ScalarValue::Int64(Some(0)))
            }

            fn size(&self) -> usize {
                0
            }
        }

        let rt_func: ReturnTypeFunction =
            Arc::new(move |_| Ok(Arc::new(DataType::Int64)));
        let accumulator: AccumulatorFactoryFunction = Arc::new(|_| Ok(Box::new(Example)));
        let st_func: StateTypeFunction =
            Arc::new(move |_| Ok(Arc::new(vec![DataType::Int64])));

        let udaf = AggregateUDF::new(
            "example",
            &Signature::exact(vec![DataType::Int64], Volatility::Immutable),
            &rt_func,
            &accumulator,
            &st_func,
        );

        let ctx = SessionContext::new();
        ctx.register_udaf(udaf.clone());

        let groups: Vec<(Arc<dyn PhysicalExpr>, String)> =
            vec![(col("a", &schema)?, "unused".to_string())];

        let aggregates: Vec<Arc<dyn AggregateExpr>> = vec![udaf::create_aggregate_expr(
            &udaf,
            &[col("b", &schema)?],
            &schema,
            "example_agg",
        )?];

        roundtrip_test_with_context(
            Arc::new(AggregateExec::try_new(
                AggregateMode::Final,
                PhysicalGroupBy::new_single(groups.clone()),
                aggregates.clone(),
                vec![None],
                vec![None],
                Arc::new(EmptyExec::new(false, schema.clone())),
                schema,
            )?),
            ctx,
        )
    }

    #[test]
    fn roundtrip_filter_with_not_and_in_list() -> Result<()> {
        let field_a = Field::new("a", DataType::Boolean, false);
        let field_b = Field::new("b", DataType::Int64, false);
        let field_c = Field::new("c", DataType::Int64, false);
        let schema = Arc::new(Schema::new(vec![field_a, field_b, field_c]));
        let not = Arc::new(NotExpr::new(col("a", &schema)?));
        let in_list = in_list(
            col("b", &schema)?,
            vec![
                lit(ScalarValue::Int64(Some(1))),
                lit(ScalarValue::Int64(Some(2))),
            ],
            &false,
            schema.as_ref(),
        )?;
        let and = binary(not, Operator::And, in_list, &schema)?;
        roundtrip_test(Arc::new(FilterExec::try_new(
            and,
            Arc::new(EmptyExec::new(false, schema.clone())),
        )?))
    }

    #[test]
    fn roundtrip_sort() -> Result<()> {
        let field_a = Field::new("a", DataType::Boolean, false);
        let field_b = Field::new("b", DataType::Int64, false);
        let schema = Arc::new(Schema::new(vec![field_a, field_b]));
        let sort_exprs = vec![
            PhysicalSortExpr {
                expr: col("a", &schema)?,
                options: SortOptions {
                    descending: true,
                    nulls_first: false,
                },
            },
            PhysicalSortExpr {
                expr: col("b", &schema)?,
                options: SortOptions {
                    descending: false,
                    nulls_first: true,
                },
            },
        ];
        roundtrip_test(Arc::new(SortExec::new(
            sort_exprs,
            Arc::new(EmptyExec::new(false, schema)),
        )))
    }

    #[test]
    fn roundtrip_sort_preserve_partitioning() -> Result<()> {
        let field_a = Field::new("a", DataType::Boolean, false);
        let field_b = Field::new("b", DataType::Int64, false);
        let schema = Arc::new(Schema::new(vec![field_a, field_b]));
        let sort_exprs = vec![
            PhysicalSortExpr {
                expr: col("a", &schema)?,
                options: SortOptions {
                    descending: true,
                    nulls_first: false,
                },
            },
            PhysicalSortExpr {
                expr: col("b", &schema)?,
                options: SortOptions {
                    descending: false,
                    nulls_first: true,
                },
            },
        ];

        roundtrip_test(Arc::new(SortExec::new(
            sort_exprs.clone(),
            Arc::new(EmptyExec::new(false, schema.clone())),
        )))?;

        roundtrip_test(Arc::new(
            SortExec::new(sort_exprs, Arc::new(EmptyExec::new(false, schema)))
                .with_preserve_partitioning(true),
        ))
    }

    #[test]
    fn roundtrip_parquet_exec_with_pruning_predicate() -> Result<()> {
        let scan_config = FileScanConfig {
            object_store_url: ObjectStoreUrl::local_filesystem(),
            file_schema: Arc::new(Schema::new(vec![Field::new(
                "col",
                DataType::Utf8,
                false,
            )])),
            file_groups: vec![vec![PartitionedFile::new(
                "/path/to/file.parquet".to_string(),
                1024,
            )]],
            statistics: Statistics {
                num_rows: Some(100),
                total_byte_size: Some(1024),
                column_statistics: None,
                is_exact: false,
            },
            projection: None,
            limit: None,
            table_partition_cols: vec![],
            output_ordering: vec![],
            infinite_source: false,
        };

        let predicate = Arc::new(BinaryExpr::new(
            Arc::new(Column::new("col", 1)),
            Operator::Eq,
            lit("1"),
        ));
        roundtrip_test(Arc::new(ParquetExec::new(
            scan_config,
            Some(predicate),
            None,
        )))
    }

    #[test]
    fn roundtrip_builtin_scalar_function() -> Result<()> {
        let field_a = Field::new("a", DataType::Int64, false);
        let field_b = Field::new("b", DataType::Int64, false);
        let schema = Arc::new(Schema::new(vec![field_a, field_b]));

        let input = Arc::new(EmptyExec::new(false, schema.clone()));

        let execution_props = ExecutionProps::new();

        let fun_expr = functions::create_physical_fun(
            &BuiltinScalarFunction::Abs,
            &execution_props,
        )?;

        let expr = ScalarFunctionExpr::new(
            "abs",
            fun_expr,
            vec![col("a", &schema)?],
            &DataType::Int64,
        );

        let project =
            ProjectionExec::try_new(vec![(Arc::new(expr), "a".to_string())], input)?;

        roundtrip_test(Arc::new(project))
    }

    #[test]
    fn roundtrip_scalar_udf() -> Result<()> {
        let field_a = Field::new("a", DataType::Int64, false);
        let field_b = Field::new("b", DataType::Int64, false);
        let schema = Arc::new(Schema::new(vec![field_a, field_b]));

        let input = Arc::new(EmptyExec::new(false, schema.clone()));

        let fn_impl = |args: &[ArrayRef]| Ok(Arc::new(args[0].clone()) as ArrayRef);

        let scalar_fn = make_scalar_function(fn_impl);

        let udf = create_udf(
            "dummy",
            vec![DataType::Int64],
            Arc::new(DataType::Int64),
            Volatility::Immutable,
            scalar_fn.clone(),
        );

        let expr = ScalarFunctionExpr::new(
            "dummy",
            scalar_fn,
            vec![col("a", &schema)?],
            &DataType::Int64,
        );

        let project =
            ProjectionExec::try_new(vec![(Arc::new(expr), "a".to_string())], input)?;

        let ctx = SessionContext::new();

        ctx.register_udf(udf);

        roundtrip_test_with_context(Arc::new(project), ctx)
    }

    #[test]
    fn roundtrip_distinct_count() -> Result<()> {
        let field_a = Field::new("a", DataType::Int64, false);
        let field_b = Field::new("b", DataType::Int64, false);
        let schema = Arc::new(Schema::new(vec![field_a, field_b]));

        let aggregates: Vec<Arc<dyn AggregateExpr>> = vec![Arc::new(DistinctCount::new(
            DataType::Int64,
            col("b", &schema)?,
            "COUNT(DISTINCT b)".to_string(),
        ))];

        let groups: Vec<(Arc<dyn PhysicalExpr>, String)> =
            vec![(col("a", &schema)?, "unused".to_string())];

        roundtrip_test(Arc::new(AggregateExec::try_new(
            AggregateMode::Final,
            PhysicalGroupBy::new_single(groups),
            aggregates.clone(),
            vec![None],
            vec![None],
            Arc::new(EmptyExec::new(false, schema.clone())),
            schema,
        )?))
    }

    #[test]
    fn roundtrip_like() -> Result<()> {
        let schema = Schema::new(vec![
            Field::new("a", DataType::Utf8, false),
            Field::new("b", DataType::Utf8, false),
        ]);
        let input = Arc::new(EmptyExec::new(false, Arc::new(schema.clone())));
        let like_expr = like(
            false,
            false,
            col("a", &schema)?,
            col("b", &schema)?,
            &schema,
        )?;
        let plan = Arc::new(ProjectionExec::try_new(
            vec![(like_expr, "result".to_string())],
            input,
        )?);
        roundtrip_test(plan)
    }

    #[test]
    fn roundtrip_get_indexed_field_named_struct_field() -> Result<()> {
        let fields = vec![
            Field::new("id", DataType::Int64, true),
            Field::new_struct(
                "arg",
                Fields::from(vec![Field::new("name", DataType::Float64, true)]),
                true,
            ),
        ];

        let schema = Schema::new(fields);
        let input = Arc::new(EmptyExec::new(false, Arc::new(schema.clone())));

        let col_arg = col("arg", &schema)?;
        let get_indexed_field_expr = Arc::new(GetIndexedFieldExpr::new(
            col_arg,
            GetFieldAccessExpr::NamedStructField {
                name: ScalarValue::Utf8(Some(String::from("name"))),
            },
        ));

        let plan = Arc::new(ProjectionExec::try_new(
            vec![(get_indexed_field_expr, "result".to_string())],
            input,
        )?);

        roundtrip_test(plan)
    }

    #[test]
    fn roundtrip_get_indexed_field_list_index() -> Result<()> {
        let fields = vec![
            Field::new("id", DataType::Int64, true),
            Field::new_list("arg", Field::new("item", DataType::Float64, true), true),
            Field::new("key", DataType::Int64, true),
        ];

        let schema = Schema::new(fields);
        let input = Arc::new(EmptyExec::new(false, Arc::new(schema.clone())));

        let col_arg = col("arg", &schema)?;
        let col_key = col("key", &schema)?;
        let get_indexed_field_expr = Arc::new(GetIndexedFieldExpr::new(
            col_arg,
            GetFieldAccessExpr::ListIndex { key: col_key },
        ));

        let plan = Arc::new(ProjectionExec::try_new(
            vec![(get_indexed_field_expr, "result".to_string())],
            input,
        )?);

        roundtrip_test(plan)
    }

    #[test]
    fn roundtrip_get_indexed_field_list_range() -> Result<()> {
        let fields = vec![
            Field::new("id", DataType::Int64, true),
            Field::new_list("arg", Field::new("item", DataType::Float64, true), true),
            Field::new("start", DataType::Int64, true),
            Field::new("stop", DataType::Int64, true),
        ];

        let schema = Schema::new(fields);
        let input = Arc::new(EmptyExec::new(false, Arc::new(schema.clone())));

        let col_arg = col("arg", &schema)?;
        let col_start = col("start", &schema)?;
        let col_stop = col("stop", &schema)?;
        let get_indexed_field_expr = Arc::new(GetIndexedFieldExpr::new(
            col_arg,
            GetFieldAccessExpr::ListRange {
                start: col_start,
                stop: col_stop,
            },
        ));

        let plan = Arc::new(ProjectionExec::try_new(
            vec![(get_indexed_field_expr, "result".to_string())],
            input,
        )?);

        roundtrip_test(plan)
    }
}<|MERGE_RESOLUTION|>--- conflicted
+++ resolved
@@ -1397,16 +1397,10 @@
     use datafusion::logical_expr::create_udf;
     use datafusion::logical_expr::{BuiltinScalarFunction, Volatility};
     use datafusion::physical_expr::expressions::in_list;
+    use datafusion::physical_expr::expressions::GetFieldAccessExpr;
     use datafusion::physical_expr::ScalarFunctionExpr;
     use datafusion::physical_plan::aggregates::PhysicalGroupBy;
-<<<<<<< HEAD
     use datafusion::physical_plan::expressions::{like, BinaryExpr, GetIndexedFieldExpr};
-=======
-    use datafusion::physical_plan::expressions::{
-        date_time_interval_expr, like, BinaryExpr, GetFieldAccessExpr,
-        GetIndexedFieldExpr,
-    };
->>>>>>> 76fa0f15
     use datafusion::physical_plan::functions::make_scalar_function;
     use datafusion::physical_plan::projection::ProjectionExec;
     use datafusion::physical_plan::{functions, udaf};
