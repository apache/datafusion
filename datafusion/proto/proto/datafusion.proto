/*
 * Licensed to the Apache Software Foundation (ASF) under one
 * or more contributor license agreements.  See the NOTICE file
 * distributed with this work for additional information
 * regarding copyright ownership.  The ASF licenses this file
 * to you under the Apache License, Version 2.0 (the
 * "License"); you may not use this file except in compliance
 * with the License.  You may obtain a copy of the License at
 * <p>
 * http://www.apache.org/licenses/LICENSE-2.0
 * <p>
 * Unless required by applicable law or agreed to in writing, software
 * distributed under the License is distributed on an "AS IS" BASIS,
 * WITHOUT WARRANTIES OR CONDITIONS OF ANY KIND, either express or implied.
 * See the License for the specific language governing permissions and
 * limitations under the License.
 */

syntax = "proto3";

package datafusion;

option java_multiple_files = true;
option java_package = "org.apache.datafusion.protobuf";
option java_outer_classname = "DatafusionProto";

import "datafusion/proto-common/proto/datafusion_common.proto";

// logical plan
// LogicalPlan is a nested type
message LogicalPlanNode {
  oneof LogicalPlanType {
    ListingTableScanNode listing_scan = 1;
    ProjectionNode projection = 3;
    SelectionNode selection = 4;
    LimitNode limit = 5;
    AggregateNode aggregate = 6;
    JoinNode join = 7;
    SortNode sort = 8;
    RepartitionNode repartition = 9;
    EmptyRelationNode empty_relation = 10;
    CreateExternalTableNode create_external_table = 11;
    ExplainNode explain = 12;
    WindowNode window = 13;
    AnalyzeNode analyze = 14;
    CrossJoinNode cross_join = 15;
    ValuesNode values = 16;
    LogicalExtensionNode extension = 17;
    CreateCatalogSchemaNode create_catalog_schema = 18;
    UnionNode union = 19;
    CreateCatalogNode create_catalog = 20;
    SubqueryAliasNode subquery_alias = 21;
    CreateViewNode create_view = 22;
    DistinctNode distinct = 23;
    ViewTableScanNode view_scan = 24;
    CustomTableScanNode custom_scan = 25;
    PrepareNode prepare = 26;
    DropViewNode drop_view = 27;
    DistinctOnNode distinct_on = 28;
    CopyToNode copy_to = 29;
    UnnestNode unnest = 30;
    RecursiveQueryNode recursive_query = 31;
    CteWorkTableScanNode cte_work_table_scan = 32;
    DmlNode dml = 33;
  }
}

message LogicalExtensionNode {
  bytes node = 1;
  repeated LogicalPlanNode inputs = 2;
}

message ProjectionColumns {
  repeated string columns = 1;
}

message LogicalExprNodeCollection {
  repeated LogicalExprNode logical_expr_nodes = 1;
}

message SortExprNodeCollection {
  repeated SortExprNode sort_expr_nodes = 1;
}

message ListingTableScanNode {
  reserved 1; // was string table_name
  TableReference table_name = 14;
  repeated string paths = 2;
  string file_extension = 3;
  ProjectionColumns projection = 4;
  datafusion_common.Schema schema = 5;
  repeated LogicalExprNode filters = 6;
  repeated PartitionColumn table_partition_cols = 7;
  bool collect_stat = 8;
  uint32 target_partitions = 9;
  oneof FileFormatType {
    datafusion_common.CsvFormat csv = 10;
    datafusion_common.ParquetFormat parquet = 11;
    datafusion_common.AvroFormat avro = 12;
    datafusion_common.NdJsonFormat json = 15;
    datafusion_common.ArrowFormat arrow = 16;
  }
  repeated SortExprNodeCollection file_sort_order = 13;
}

message ViewTableScanNode {
  reserved 1; // was string table_name
  TableReference table_name = 6;
  LogicalPlanNode input = 2;
  datafusion_common.Schema schema = 3;
  ProjectionColumns projection = 4;
  string definition = 5;
}

// Logical Plan to Scan a CustomTableProvider registered at runtime
message CustomTableScanNode {
  reserved 1; // was string table_name
  TableReference table_name = 6;
  ProjectionColumns projection = 2;
  datafusion_common.Schema schema = 3;
  repeated LogicalExprNode filters = 4;
  bytes custom_table_data = 5;
}

message ProjectionNode {
  LogicalPlanNode input = 1;
  repeated LogicalExprNode expr = 2;
  oneof optional_alias {
    string alias = 3;
  }
}

message SelectionNode {
  LogicalPlanNode input = 1;
  LogicalExprNode expr = 2;
}

message SortNode {
  LogicalPlanNode input = 1;
  repeated SortExprNode expr = 2;
  // Maximum number of highest/lowest rows to fetch; negative means no limit
  int64 fetch = 3;
}

message RepartitionNode {
  LogicalPlanNode input = 1;
  oneof partition_method {
    uint64 round_robin = 2;
    HashRepartition hash = 3;
  }
}

message HashRepartition {
  repeated LogicalExprNode hash_expr = 1;
  uint64 partition_count = 2;
}

message EmptyRelationNode {
  bool produce_one_row = 1;
}

message CreateExternalTableNode {
  reserved 1; // was string name
  TableReference name = 9;
  string location = 2;
  string file_type = 3;
  datafusion_common.DfSchema schema = 4;
  repeated string table_partition_cols = 5;
  bool if_not_exists = 6;
  bool temporary = 14;
  string definition = 7;
  repeated SortExprNodeCollection order_exprs = 10;
  bool unbounded = 11;
  map<string, string> options = 8;
  datafusion_common.Constraints constraints = 12;
  map<string, LogicalExprNode> column_defaults = 13;
}

message PrepareNode {
  string name = 1;
  repeated datafusion_common.ArrowType data_types = 2;
  LogicalPlanNode input = 3;
}

message CreateCatalogSchemaNode {
  string schema_name = 1;
  bool if_not_exists = 2;
  datafusion_common.DfSchema schema = 3;
}

message CreateCatalogNode {
  string catalog_name = 1;
  bool if_not_exists = 2;
  datafusion_common.DfSchema schema = 3;
}

message DropViewNode {
  TableReference name = 1;
  bool if_exists = 2;
  datafusion_common.DfSchema schema = 3;
}

message CreateViewNode {
  reserved 1; // was string name
  TableReference name = 5;
  LogicalPlanNode input = 2;
  bool or_replace = 3;
  bool temporary = 6;
  string definition = 4;
}

// a node containing data for defining values list. unlike in SQL where it's two dimensional, here
// the list is flattened, and with the field n_cols it can be parsed and partitioned into rows
message ValuesNode {
  uint64 n_cols = 1;
  repeated LogicalExprNode values_list = 2;
}

message AnalyzeNode {
  LogicalPlanNode input = 1;
  bool verbose = 2;
}

message ExplainNode {
  LogicalPlanNode input = 1;
  bool verbose = 2;
}

message AggregateNode {
  LogicalPlanNode input = 1;
  repeated LogicalExprNode group_expr = 2;
  repeated LogicalExprNode aggr_expr = 3;
}

message WindowNode {
  LogicalPlanNode input = 1;
  repeated LogicalExprNode window_expr = 2;
}

message JoinNode {
  LogicalPlanNode left = 1;
  LogicalPlanNode right = 2;
  datafusion_common.JoinType join_type = 3;
  datafusion_common.JoinConstraint join_constraint = 4;
  repeated LogicalExprNode left_join_key = 5;
  repeated LogicalExprNode right_join_key = 6;
  datafusion_common.NullEquality null_equality = 7;
  LogicalExprNode filter = 8;
}

message DistinctNode {
  LogicalPlanNode input = 1;
}

message DistinctOnNode {
  repeated LogicalExprNode on_expr = 1;
  repeated LogicalExprNode select_expr = 2;
  repeated SortExprNode sort_expr = 3;
  LogicalPlanNode input = 4;
}

message CopyToNode {
  LogicalPlanNode input = 1;
  string output_url = 2;
  bytes file_type = 3;
  repeated string partition_by = 7;
}

message DmlNode{
   enum Type {
    UPDATE = 0;
    DELETE = 1;
    CTAS = 2;
    INSERT_APPEND = 3;
    INSERT_OVERWRITE = 4;
    INSERT_REPLACE = 5;
  }
  Type dml_type = 1;
  LogicalPlanNode input = 2;
  TableReference table_name = 3;
  LogicalPlanNode target = 5;
}

message UnnestNode {
  LogicalPlanNode input = 1;
  repeated datafusion_common.Column exec_columns = 2;
  repeated ColumnUnnestListItem list_type_columns = 3;
  repeated uint64 struct_type_columns = 4;
  repeated uint64 dependency_indices = 5;
  datafusion_common.DfSchema schema = 6;
  UnnestOptions options = 7;
}
message ColumnUnnestListItem {
  uint32 input_index = 1;
  ColumnUnnestListRecursion recursion = 2;
}

message ColumnUnnestListRecursions {
  repeated ColumnUnnestListRecursion recursions = 2;
}

message ColumnUnnestListRecursion {
  datafusion_common.Column output_column = 1;
  uint32 depth = 2;
}

message UnnestOptions {
  bool preserve_nulls = 1;
  repeated RecursionUnnestOption recursions = 2;
}

message RecursionUnnestOption {
  datafusion_common.Column output_column = 1;
  datafusion_common.Column input_column = 2;
  uint32 depth = 3;
}

message UnionNode {
  repeated LogicalPlanNode inputs = 1;
}

message CrossJoinNode {
  LogicalPlanNode left = 1;
  LogicalPlanNode right = 2;
}

message LimitNode {
  LogicalPlanNode input = 1;
  // The number of rows to skip before fetch; non-positive means don't skip any
  int64 skip = 2;
  // Maximum number of rows to fetch; negative means no limit
  int64 fetch = 3;
}

message SelectionExecNode {
  LogicalExprNode expr = 1;
}

message SubqueryAliasNode {
  reserved 2; // Was string alias
  LogicalPlanNode input = 1;
  TableReference alias = 3;
}

// logical expressions
message LogicalExprNode {
  oneof ExprType {
    // column references
    datafusion_common.Column column = 1;

    // alias
    AliasNode alias = 2;

    datafusion_common.ScalarValue literal = 3;

    // binary expressions
    BinaryExprNode binary_expr = 4;


    // null checks
    IsNull is_null_expr = 6;
    IsNotNull is_not_null_expr = 7;
    Not not_expr = 8;

    BetweenNode between = 9;
    CaseNode case_ = 10;
    CastNode cast = 11;
    NegativeNode negative = 13;
    InListNode in_list = 14;
    Wildcard wildcard = 15;
    // was  ScalarFunctionNode scalar_function = 16;
    TryCastNode try_cast = 17;

    // window expressions
    WindowExprNode window_expr = 18;

    // AggregateUDF expressions
    AggregateUDFExprNode aggregate_udf_expr = 19;

    // Scalar UDF expressions
    ScalarUDFExprNode scalar_udf_expr = 20;

    // GetIndexedField get_indexed_field = 21;

    GroupingSetNode grouping_set = 22;

    CubeNode cube = 23;

    RollupNode rollup = 24;

    IsTrue is_true = 25;
    IsFalse is_false = 26;
    IsUnknown is_unknown = 27;
    IsNotTrue is_not_true = 28;
    IsNotFalse is_not_false = 29;
    IsNotUnknown is_not_unknown = 30;
    LikeNode like = 31;
    ILikeNode ilike = 32;
    SimilarToNode similar_to = 33;

    PlaceholderNode placeholder = 34;

    Unnest unnest = 35;

  }
}

message Wildcard {
  TableReference qualifier = 1;
}

message PlaceholderNode {
  string id = 1;
  datafusion_common.ArrowType data_type = 2;
}

message LogicalExprList {
  repeated LogicalExprNode expr = 1;
}

message GroupingSetNode {
  repeated LogicalExprList expr = 1;
}

message CubeNode {
  repeated LogicalExprNode expr = 1;
}

message RollupNode {
  repeated LogicalExprNode expr = 1;
}

message NamedStructField {
  datafusion_common.ScalarValue name = 1;
}

message ListIndex {
  LogicalExprNode key = 1;
}

message ListRange {
  LogicalExprNode start = 1;
  LogicalExprNode stop = 2;
  LogicalExprNode stride = 3;
}

message IsNull {
  LogicalExprNode expr = 1;
}

message IsNotNull {
  LogicalExprNode expr = 1;
}

message IsTrue {
  LogicalExprNode expr = 1;
}

message IsFalse {
  LogicalExprNode expr = 1;
}

message IsUnknown {
  LogicalExprNode expr = 1;
}

message IsNotTrue {
  LogicalExprNode expr = 1;
}

message IsNotFalse {
  LogicalExprNode expr = 1;
}

message IsNotUnknown {
  LogicalExprNode expr = 1;
}

message Not {
  LogicalExprNode expr = 1;
}

message AliasNode {
  LogicalExprNode expr = 1;
  string alias = 2;
  repeated TableReference relation = 3;
  map<string, string> metadata = 4;
}

message BinaryExprNode {
  // Represents the operands from the left inner most expression
  // to the right outer most expression where each of them are chained
  // with the operator 'op'.
  repeated LogicalExprNode operands = 1;
  string op = 3;
}

message NegativeNode {
  LogicalExprNode expr = 1;
}

message Unnest {
  repeated LogicalExprNode exprs = 1;
}

message InListNode {
  LogicalExprNode expr = 1;
  repeated LogicalExprNode list = 2;
  bool negated = 3;
}


message AggregateUDFExprNode {
  string fun_name = 1;
  repeated LogicalExprNode args = 2;
  bool distinct = 5;
  LogicalExprNode filter = 3;
  repeated SortExprNode order_by = 4;
  optional bytes fun_definition = 6;
}

message ScalarUDFExprNode {
  string fun_name = 1;
  repeated LogicalExprNode args = 2;
  optional bytes fun_definition = 3;
}

message WindowExprNode {
  oneof window_function {
    // BuiltInWindowFunction built_in_function = 2;
    string udaf = 3;
    string udwf = 9;
  }
  repeated LogicalExprNode exprs = 4;
  repeated LogicalExprNode partition_by = 5;
  repeated SortExprNode order_by = 6;
  // repeated LogicalExprNode filter = 7;
  WindowFrame window_frame = 8;
  optional bytes fun_definition = 10;
}

message BetweenNode {
  LogicalExprNode expr = 1;
  bool negated = 2;
  LogicalExprNode low = 3;
  LogicalExprNode high = 4;
}

message LikeNode {
  bool negated = 1;
  LogicalExprNode expr = 2;
  LogicalExprNode pattern = 3;
  string escape_char = 4;
}

message ILikeNode {
  bool negated = 1;
  LogicalExprNode expr = 2;
  LogicalExprNode pattern = 3;
  string escape_char = 4;
}

message SimilarToNode {
  bool negated = 1;
  LogicalExprNode expr = 2;
  LogicalExprNode pattern = 3;
  string escape_char = 4;
}

message CaseNode {
  LogicalExprNode expr = 1;
  repeated WhenThen when_then_expr = 2;
  LogicalExprNode else_expr = 3;
}

message WhenThen {
  LogicalExprNode when_expr = 1;
  LogicalExprNode then_expr = 2;
}

message CastNode {
  LogicalExprNode expr = 1;
  datafusion_common.ArrowType arrow_type = 2;
}

message TryCastNode {
  LogicalExprNode expr = 1;
  datafusion_common.ArrowType arrow_type = 2;
}

message SortExprNode {
  LogicalExprNode expr = 1;
  bool asc = 2;
  bool nulls_first = 3;
}

enum WindowFrameUnits {
  ROWS = 0;
  RANGE = 1;
  GROUPS = 2;
}

message WindowFrame {
  WindowFrameUnits window_frame_units = 1;
  WindowFrameBound start_bound = 2;
  // "optional" keyword is stable in protoc 3.15 but prost is still on 3.14 (see https://github.com/tokio-rs/prost/issues/430 and https://github.com/tokio-rs/prost/pull/455)
  // this syntax is ugly but is binary compatible with the "optional" keyword (see https://stackoverflow.com/questions/42622015/how-to-define-an-optional-field-in-protobuf-3)
  oneof end_bound {
    WindowFrameBound bound = 3;
  }
}

enum WindowFrameBoundType {
  CURRENT_ROW = 0;
  PRECEDING = 1;
  FOLLOWING = 2;
}

message WindowFrameBound {
  WindowFrameBoundType window_frame_bound_type = 1;
  datafusion_common.ScalarValue bound_value = 2;
}

///////////////////////////////////////////////////////////////////////////////////////////////////
// Arrow Data Types
///////////////////////////////////////////////////////////////////////////////////////////////////

message FixedSizeBinary{
  int32 length = 1;
}

enum DateUnit{
  Day = 0;
  DateMillisecond = 1;
}

message AnalyzedLogicalPlanType {
  string analyzer_name = 1;
}

message OptimizedLogicalPlanType {
  string optimizer_name = 1;
}

message OptimizedPhysicalPlanType {
  string optimizer_name = 1;
}

message PlanType {
  oneof plan_type_enum {
    datafusion_common.EmptyMessage InitialLogicalPlan = 1;
    AnalyzedLogicalPlanType AnalyzedLogicalPlan = 7;
    datafusion_common.EmptyMessage FinalAnalyzedLogicalPlan = 8;
    OptimizedLogicalPlanType OptimizedLogicalPlan = 2;
    datafusion_common.EmptyMessage FinalLogicalPlan = 3;
    datafusion_common.EmptyMessage InitialPhysicalPlan = 4;
    datafusion_common.EmptyMessage InitialPhysicalPlanWithStats = 9;
    datafusion_common.EmptyMessage InitialPhysicalPlanWithSchema = 11;
    OptimizedPhysicalPlanType OptimizedPhysicalPlan = 5;
    datafusion_common.EmptyMessage FinalPhysicalPlan = 6;
    datafusion_common.EmptyMessage FinalPhysicalPlanWithStats = 10;
    datafusion_common.EmptyMessage FinalPhysicalPlanWithSchema = 12;
    datafusion_common.EmptyMessage PhysicalPlanError = 13;
  }
}

message StringifiedPlan {
  PlanType plan_type = 1;
  string plan = 2;
}

message BareTableReference {
  string table = 1;
}

message PartialTableReference {
  string schema = 1;
  string table = 2;
}

message FullTableReference {
  string catalog = 1;
  string schema = 2;
  string table = 3;
}

message TableReference {
  oneof table_reference_enum {
    BareTableReference bare = 1;
    PartialTableReference partial = 2;
    FullTableReference full = 3;
  }
}

/////////////////////////////////////////////////////////////////////////////////////////////////

// PhysicalPlanNode is a nested type
message PhysicalPlanNode {
  oneof PhysicalPlanType {
    ParquetScanExecNode parquet_scan = 1;
    CsvScanExecNode csv_scan = 2;
    EmptyExecNode empty = 3;
    ProjectionExecNode projection = 4;
    GlobalLimitExecNode global_limit = 6;
    LocalLimitExecNode local_limit = 7;
    AggregateExecNode aggregate = 8;
    HashJoinExecNode hash_join = 9;
    SortExecNode sort = 10;
    CoalesceBatchesExecNode coalesce_batches = 11;
    FilterExecNode filter = 12;
    CoalescePartitionsExecNode merge = 13;
    RepartitionExecNode repartition = 14;
    WindowAggExecNode window = 15;
    CrossJoinExecNode cross_join = 16;
    AvroScanExecNode avro_scan = 17;
    PhysicalExtensionNode extension = 18;
    UnionExecNode union = 19;
    ExplainExecNode explain = 20;
    SortPreservingMergeExecNode sort_preserving_merge = 21;
    NestedLoopJoinExecNode nested_loop_join = 22;
    AnalyzeExecNode analyze = 23;
    JsonSinkExecNode json_sink = 24;
    SymmetricHashJoinExecNode symmetric_hash_join = 25;
    InterleaveExecNode interleave = 26;
    PlaceholderRowExecNode placeholder_row = 27;
    CsvSinkExecNode csv_sink = 28;
    ParquetSinkExecNode parquet_sink = 29;
    UnnestExecNode unnest = 30;
    JsonScanExecNode json_scan = 31;
    CooperativeExecNode cooperative = 32;
    GenerateSeriesNode generate_series = 33;
<<<<<<< HEAD
    MemoryScanExecNode memory_scan = 34;
=======
    SortMergeJoinExecNode sort_merge_join = 34;
>>>>>>> 6368daf0
  }
}

message PartitionColumn {
  string name = 1;
  datafusion_common.ArrowType arrow_type = 2;
}


message FileSinkConfig {
  reserved 6; // writer_mode
  reserved 8; // was `overwrite` which has been superseded by `insert_op`

  string object_store_url = 1;
  repeated PartitionedFile file_groups = 2;
  repeated string table_paths = 3;
  datafusion_common.Schema output_schema = 4;
  repeated PartitionColumn table_partition_cols = 5;
  bool keep_partition_by_columns = 9;
  InsertOp insert_op = 10;
  string file_extension = 11;
}

enum InsertOp {
  Append = 0;
  Overwrite = 1;
  Replace = 2;
}

message JsonSink {
  FileSinkConfig config = 1;
  datafusion_common.JsonWriterOptions writer_options = 2;
}

message JsonSinkExecNode {
  PhysicalPlanNode input = 1;
  JsonSink sink = 2;
  datafusion_common.Schema sink_schema = 3;
  PhysicalSortExprNodeCollection sort_order = 4;
}

message CsvSink {
  FileSinkConfig config = 1;
  datafusion_common.CsvWriterOptions writer_options = 2;
}

message CsvSinkExecNode {
  PhysicalPlanNode input = 1;
  CsvSink sink = 2;
  datafusion_common.Schema sink_schema = 3;
  PhysicalSortExprNodeCollection sort_order = 4;
}

message ParquetSink {
  FileSinkConfig config = 1;
  datafusion_common.TableParquetOptions parquet_options = 2;
}

message ParquetSinkExecNode {
  PhysicalPlanNode input = 1;
  ParquetSink sink = 2;
  datafusion_common.Schema sink_schema = 3;
  PhysicalSortExprNodeCollection sort_order = 4;
}

message UnnestExecNode {
  PhysicalPlanNode input = 1;
  datafusion_common.Schema schema = 2;
  repeated ListUnnest list_type_columns = 3;
  repeated uint64 struct_type_columns = 4;
  UnnestOptions options = 5;
}

message ListUnnest {
  uint32 index_in_input_schema = 1;
  uint32 depth = 2;
}

message PhysicalExtensionNode {
  bytes node = 1;
  repeated PhysicalPlanNode inputs = 2;
}

// physical expressions
message PhysicalExprNode {
  // Was date_time_interval_expr
  reserved 17;

  oneof ExprType {
    // column references
    PhysicalColumn column = 1;

    datafusion_common.ScalarValue literal = 2;

    // binary expressions
    PhysicalBinaryExprNode binary_expr = 3;

    // aggregate expressions
    PhysicalAggregateExprNode aggregate_expr = 4;

    // null checks
    PhysicalIsNull is_null_expr = 5;
    PhysicalIsNotNull is_not_null_expr = 6;
    PhysicalNot not_expr = 7;

    PhysicalCaseNode case_ = 8;
    PhysicalCastNode cast = 9;
    PhysicalSortExprNode sort = 10;
    PhysicalNegativeNode negative = 11;
    PhysicalInListNode in_list = 12;
    //  was PhysicalScalarFunctionNode scalar_function = 13;
    PhysicalTryCastNode try_cast = 14;
    // window expressions
    PhysicalWindowExprNode window_expr = 15;

    PhysicalScalarUdfNode scalar_udf = 16;
    // was PhysicalDateTimeIntervalExprNode date_time_interval_expr = 17;

    PhysicalLikeExprNode like_expr = 18;

    PhysicalExtensionExprNode extension = 19;

    UnknownColumn unknown_column = 20;
  }
}

message PhysicalScalarUdfNode {
  string name = 1;
  repeated PhysicalExprNode args = 2;
  optional bytes fun_definition = 3;
  datafusion_common.ArrowType return_type = 4;
  bool nullable = 5;
  string return_field_name = 6;
}

message PhysicalAggregateExprNode {
  oneof AggregateFunction {
    string user_defined_aggr_function = 4;
  }
  repeated PhysicalExprNode expr = 2;
  repeated PhysicalSortExprNode ordering_req = 5;
  bool distinct = 3;
  bool ignore_nulls = 6;
  optional bytes fun_definition = 7;
  string human_display = 8;
}

message PhysicalWindowExprNode {
  oneof window_function {
    // BuiltInWindowFunction built_in_function = 2;
    string user_defined_aggr_function = 3;
    string user_defined_window_function = 10;
  }
  repeated PhysicalExprNode args = 4;
  repeated PhysicalExprNode partition_by = 5;
  repeated PhysicalSortExprNode order_by = 6;
  WindowFrame window_frame = 7;
  string name = 8;
  optional bytes fun_definition = 9;
  bool ignore_nulls = 11;
  bool distinct = 12;
}

message PhysicalIsNull {
  PhysicalExprNode expr = 1;
}

message PhysicalIsNotNull {
  PhysicalExprNode expr = 1;
}

message PhysicalNot {
  PhysicalExprNode expr = 1;
}

message PhysicalAliasNode {
  PhysicalExprNode expr = 1;
  string alias = 2;
}

message PhysicalBinaryExprNode {
  PhysicalExprNode l = 1;
  PhysicalExprNode r = 2;
  string op = 3;
}

message PhysicalDateTimeIntervalExprNode {
  PhysicalExprNode l = 1;
  PhysicalExprNode r = 2;
  string op = 3;
}

message PhysicalLikeExprNode {
  bool negated = 1;
  bool case_insensitive = 2;
  PhysicalExprNode expr = 3;
  PhysicalExprNode pattern = 4;
}

message PhysicalSortExprNode {
  PhysicalExprNode expr = 1;
  bool asc = 2;
  bool nulls_first = 3;
}

message PhysicalWhenThen {
  PhysicalExprNode when_expr = 1;
  PhysicalExprNode then_expr = 2;
}

message PhysicalInListNode {
  PhysicalExprNode expr = 1;
  repeated PhysicalExprNode list = 2;
  bool negated = 3;
}

message PhysicalCaseNode {
  PhysicalExprNode expr = 1;
  repeated PhysicalWhenThen when_then_expr = 2;
  PhysicalExprNode else_expr = 3;
}

message PhysicalTryCastNode {
  PhysicalExprNode expr = 1;
  datafusion_common.ArrowType arrow_type = 2;
}

message PhysicalCastNode {
  PhysicalExprNode expr = 1;
  datafusion_common.ArrowType arrow_type = 2;
}

message PhysicalNegativeNode {
  PhysicalExprNode expr = 1;
}

message PhysicalExtensionExprNode {
  bytes expr = 1;
  repeated PhysicalExprNode inputs = 2;
}

message FilterExecNode {
  PhysicalPlanNode input = 1;
  PhysicalExprNode expr = 2;
  uint32 default_filter_selectivity = 3;
  repeated uint32 projection = 9;
}

message FileGroup {
  repeated PartitionedFile files = 1;
}

message ScanLimit {
  // wrap into a message to make it optional
  uint32 limit = 1;
}

message PhysicalSortExprNodeCollection {
  repeated PhysicalSortExprNode physical_sort_expr_nodes = 1;
}

message FileScanExecConf {
  repeated FileGroup file_groups = 1;
  datafusion_common.Schema schema = 2;
  repeated uint32 projection = 4;
  ScanLimit limit = 5;
  datafusion_common.Statistics statistics = 6;
  repeated string table_partition_cols = 7;
  string object_store_url = 8;
  repeated PhysicalSortExprNodeCollection output_ordering = 9;

  // Was repeated ConfigOption options = 10;
  reserved 10;

  datafusion_common.Constraints constraints = 11;
  optional uint64 batch_size = 12;
}

message ParquetScanExecNode {
  FileScanExecConf base_conf = 1;

  // Was pruning predicate based on a logical expr.
  reserved 2;

  PhysicalExprNode predicate = 3;

  datafusion_common.TableParquetOptions parquet_options = 4;
}

message CsvScanExecNode {
  FileScanExecConf base_conf = 1;
  bool has_header = 2;
  string delimiter = 3;
  string quote = 4;
  oneof optional_escape {
    string escape = 5;
  }
  oneof optional_comment {
    string comment = 6;
  }
  bool newlines_in_values = 7;
}

message JsonScanExecNode {
  FileScanExecConf base_conf = 1;
}

message AvroScanExecNode {
  FileScanExecConf base_conf = 1;
}

message MemoryScanExecNode {
  repeated bytes partitions = 1;
  datafusion_common.Schema schema = 2;
  repeated uint32 projection = 3;
  repeated PhysicalSortExprNodeCollection sort_information = 4;
  bool show_sizes = 5;
  optional uint32 fetch = 6;
}

message CooperativeExecNode {
  PhysicalPlanNode input = 1;
}

enum PartitionMode {
  COLLECT_LEFT = 0;
  PARTITIONED = 1;
  AUTO = 2;
}

message HashJoinExecNode {
  PhysicalPlanNode left = 1;
  PhysicalPlanNode right = 2;
  repeated JoinOn on = 3;
  datafusion_common.JoinType join_type = 4;
  PartitionMode partition_mode = 6;
  datafusion_common.NullEquality null_equality = 7;
  JoinFilter filter = 8;
  repeated uint32 projection = 9;
}

enum StreamPartitionMode {
  SINGLE_PARTITION = 0;
  PARTITIONED_EXEC = 1;
}

message SymmetricHashJoinExecNode {
  PhysicalPlanNode left = 1;
  PhysicalPlanNode right = 2;
  repeated JoinOn on = 3;
  datafusion_common.JoinType join_type = 4;
  StreamPartitionMode partition_mode = 6;
  datafusion_common.NullEquality null_equality = 7;
  JoinFilter filter = 8;
  repeated PhysicalSortExprNode left_sort_exprs = 9;
  repeated PhysicalSortExprNode right_sort_exprs = 10;
}

message InterleaveExecNode {
  repeated PhysicalPlanNode inputs = 1;
}

message UnionExecNode {
  repeated PhysicalPlanNode inputs = 1;
}

message ExplainExecNode {
  datafusion_common.Schema schema = 1;
  repeated StringifiedPlan stringified_plans = 2;
  bool verbose = 3;
}

message AnalyzeExecNode {
  bool verbose = 1;
  bool show_statistics = 2;
  PhysicalPlanNode input = 3;
  datafusion_common.Schema schema = 4;
}

message CrossJoinExecNode {
  PhysicalPlanNode left = 1;
  PhysicalPlanNode right = 2;
}

message PhysicalColumn {
  string name = 1;
  uint32 index = 2;
}

message UnknownColumn {
  string name = 1;
}

message JoinOn {
  PhysicalExprNode left = 1;
  PhysicalExprNode right = 2;
}

message EmptyExecNode {
  datafusion_common.Schema schema = 1;
}

message PlaceholderRowExecNode {
  datafusion_common.Schema schema = 1;
}

message ProjectionExecNode {
  PhysicalPlanNode input = 1;
  repeated PhysicalExprNode expr = 2;
  repeated string expr_name = 3;
}

enum AggregateMode {
  PARTIAL = 0;
  FINAL = 1;
  FINAL_PARTITIONED = 2;
  SINGLE = 3;
  SINGLE_PARTITIONED = 4;
}

message PartiallySortedInputOrderMode {
  repeated uint64 columns = 6;
}

message WindowAggExecNode {
  PhysicalPlanNode input = 1;
  repeated PhysicalWindowExprNode window_expr = 2;
  repeated PhysicalExprNode partition_keys = 5;
  // Set optional to `None` for `BoundedWindowAggExec`.
  oneof input_order_mode {
    datafusion_common.EmptyMessage linear = 7;
    PartiallySortedInputOrderMode partially_sorted = 8;
    datafusion_common.EmptyMessage sorted = 9;
  }
}

message MaybeFilter {
  PhysicalExprNode expr = 1;
}

message MaybePhysicalSortExprs {
  repeated PhysicalSortExprNode sort_expr = 1;
}

message AggLimit {
  // wrap into a message to make it optional
  uint64 limit = 1;
}

message AggregateExecNode {
  repeated PhysicalExprNode group_expr = 1;
  repeated PhysicalExprNode aggr_expr = 2;
  AggregateMode mode = 3;
  PhysicalPlanNode input = 4;
  repeated string group_expr_name = 5;
  repeated string aggr_expr_name = 6;
  // we need the input schema to the partial aggregate to pass to the final aggregate
  datafusion_common.Schema input_schema = 7;
  repeated PhysicalExprNode null_expr = 8;
  repeated bool groups = 9;
  repeated MaybeFilter filter_expr = 10;
  AggLimit limit = 11;
}

message GlobalLimitExecNode {
  PhysicalPlanNode input = 1;
  // The number of rows to skip before fetch
  uint32 skip = 2;
  // Maximum number of rows to fetch; negative means no limit
  int64 fetch = 3;
}

message LocalLimitExecNode {
  PhysicalPlanNode input = 1;
  uint32 fetch = 2;
}

message SortExecNode {
  PhysicalPlanNode input = 1;
  repeated PhysicalExprNode expr = 2;
  // Maximum number of highest/lowest rows to fetch; negative means no limit
  int64 fetch = 3;
  bool preserve_partitioning = 4;
}

message SortPreservingMergeExecNode {
  PhysicalPlanNode input = 1;
  repeated PhysicalExprNode expr = 2;
  // Maximum number of highest/lowest rows to fetch; negative means no limit
  int64 fetch = 3;
}

message NestedLoopJoinExecNode {
  PhysicalPlanNode left = 1;
  PhysicalPlanNode right = 2;
  datafusion_common.JoinType join_type = 3;
  JoinFilter filter = 4;
  repeated uint32 projection = 5;
}

message CoalesceBatchesExecNode {
  PhysicalPlanNode input = 1;
  uint32 target_batch_size = 2;
  optional uint32 fetch = 3;
}

message CoalescePartitionsExecNode {
  PhysicalPlanNode input = 1;
  optional uint32 fetch = 2;
}

message PhysicalHashRepartition {
  repeated PhysicalExprNode hash_expr = 1;
  uint64 partition_count = 2;
}

message RepartitionExecNode{
  PhysicalPlanNode input = 1;
  // oneof partition_method {
  //   uint64 round_robin = 2;
  //   PhysicalHashRepartition hash = 3;
  //   uint64 unknown = 4;
  // }
  Partitioning partitioning = 5;
}

message Partitioning {
  oneof partition_method {
    uint64 round_robin = 1;
    PhysicalHashRepartition hash = 2;
    uint64 unknown = 3;
  }
}

message JoinFilter{
  PhysicalExprNode expression = 1;
  repeated ColumnIndex column_indices = 2;
  datafusion_common.Schema schema = 3;
}

message ColumnIndex{
  uint32 index = 1;
  datafusion_common.JoinSide side = 2;
}

message PartitionedFile {
  string path = 1;
  uint64 size = 2;
  uint64 last_modified_ns = 3;
  repeated datafusion_common.ScalarValue partition_values = 4;
  FileRange range = 5;
  datafusion_common.Statistics statistics = 6;
}

message FileRange {
  int64 start = 1;
  int64 end = 2;
}

message PartitionStats {
  int64 num_rows = 1;
  int64 num_batches = 2;
  int64 num_bytes = 3;
  repeated datafusion_common.ColumnStats column_stats = 4;
}

message RecursiveQueryNode {
  string name = 1;
  LogicalPlanNode static_term = 2;
  LogicalPlanNode recursive_term = 3;
  bool is_distinct = 4;
}

message CteWorkTableScanNode {
    string name = 1;
    datafusion_common.Schema schema = 2;
}

enum GenerateSeriesName {
  GS_GENERATE_SERIES = 0;
  GS_RANGE = 1;
}

message GenerateSeriesArgsContainsNull {
    GenerateSeriesName name = 1;
}

message GenerateSeriesArgsInt64 {
    int64 start = 1;
    int64 end = 2;
    int64 step = 3;
    bool include_end = 4;
    GenerateSeriesName name = 5;
}

message GenerateSeriesArgsTimestamp {
    int64 start = 1;
    int64 end = 2;
    datafusion_common.IntervalMonthDayNanoValue step = 3;
    optional string tz = 4;
    bool include_end = 5;
    GenerateSeriesName name = 6;
}

message GenerateSeriesArgsDate {
    int64 start = 1;
    int64 end = 2;
    datafusion_common.IntervalMonthDayNanoValue step = 3;
    bool include_end = 4;
    GenerateSeriesName name = 5;
}

message GenerateSeriesNode {
    datafusion_common.Schema schema = 1;
    uint32 target_batch_size = 2;

    oneof args {
        GenerateSeriesArgsContainsNull contains_null = 3;
        GenerateSeriesArgsInt64 int64_args = 4;
        GenerateSeriesArgsTimestamp timestamp_args = 5;
        GenerateSeriesArgsDate date_args = 6;
    }
}

message SortMergeJoinExecNode {
  PhysicalPlanNode left = 1;
  PhysicalPlanNode right = 2;
  repeated JoinOn on = 3;
  datafusion_common.JoinType join_type = 4;
  JoinFilter filter = 5;
  repeated SortExprNode sort_options = 6;
  datafusion_common.NullEquality null_equality = 7;
}<|MERGE_RESOLUTION|>--- conflicted
+++ resolved
@@ -729,11 +729,8 @@
     JsonScanExecNode json_scan = 31;
     CooperativeExecNode cooperative = 32;
     GenerateSeriesNode generate_series = 33;
-<<<<<<< HEAD
-    MemoryScanExecNode memory_scan = 34;
-=======
     SortMergeJoinExecNode sort_merge_join = 34;
->>>>>>> 6368daf0
+    MemoryScanExecNode memory_scan = 35;
   }
 }
 
