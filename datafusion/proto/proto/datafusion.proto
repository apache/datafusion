/*
 * Licensed to the Apache Software Foundation (ASF) under one
 * or more contributor license agreements.  See the NOTICE file
 * distributed with this work for additional information
 * regarding copyright ownership.  The ASF licenses this file
 * to you under the Apache License, Version 2.0 (the
 * "License"); you may not use this file except in compliance
 * with the License.  You may obtain a copy of the License at
 * <p>
 * http://www.apache.org/licenses/LICENSE-2.0
 * <p>
 * Unless required by applicable law or agreed to in writing, software
 * distributed under the License is distributed on an "AS IS" BASIS,
 * WITHOUT WARRANTIES OR CONDITIONS OF ANY KIND, either express or implied.
 * See the License for the specific language governing permissions and
 * limitations under the License.
 */

syntax = "proto3";

package datafusion;

option java_multiple_files = true;
option java_package = "org.apache.arrow.datafusion.protobuf";
option java_outer_classname = "DatafusionProto";

message ColumnRelation {
  string relation = 1;
}

message Column {
  string name = 1;
  ColumnRelation relation = 2;
}

message DfField{
  Field field = 1;
  ColumnRelation qualifier = 2;
}

message DfSchema {
  repeated DfField columns = 1;
  map<string, string> metadata = 2;
}

// logical plan
// LogicalPlan is a nested type
message LogicalPlanNode {
  oneof LogicalPlanType {
    ListingTableScanNode listing_scan = 1;
    ProjectionNode projection = 3;
    SelectionNode selection = 4;
    LimitNode limit = 5;
    AggregateNode aggregate = 6;
    JoinNode join = 7;
    SortNode sort = 8;
    RepartitionNode repartition = 9;
    EmptyRelationNode empty_relation = 10;
    CreateExternalTableNode create_external_table = 11;
    ExplainNode explain = 12;
    WindowNode window = 13;
    AnalyzeNode analyze = 14;
    CrossJoinNode cross_join = 15;
    ValuesNode values = 16;
    LogicalExtensionNode extension = 17;
    CreateCatalogSchemaNode create_catalog_schema = 18;
    UnionNode union = 19;
    CreateCatalogNode create_catalog = 20;
    SubqueryAliasNode subquery_alias = 21;
    CreateViewNode create_view = 22;
    DistinctNode distinct = 23;
    ViewTableScanNode view_scan = 24;
    CustomTableScanNode custom_scan = 25;
    PrepareNode prepare = 26;
    DropViewNode drop_view = 27;
  }
}

message LogicalExtensionNode {
  bytes node = 1;
  repeated LogicalPlanNode inputs = 2;
}

message ProjectionColumns {
  repeated string columns = 1;
}

message CsvFormat {
  bool has_header = 1;
  string delimiter = 2;
  string quote = 3;
  oneof optional_escape {
    string escape = 4;
  }
}

message ParquetFormat {
  // Used to be bool enable_pruning = 1;
  reserved 1;
}

message AvroFormat {}

message LogicalExprNodeCollection {
  repeated LogicalExprNode logical_expr_nodes = 1;
}

message ListingTableScanNode {
  reserved 1; // was string table_name
  OwnedTableReference table_name = 14;
  repeated string paths = 2;
  string file_extension = 3;
  ProjectionColumns projection = 4;
  Schema schema = 5;
  repeated LogicalExprNode filters = 6;
  repeated string table_partition_cols = 7;
  bool collect_stat = 8;
  uint32 target_partitions = 9;
  oneof FileFormatType {
    CsvFormat csv = 10;
    ParquetFormat parquet = 11;
    AvroFormat avro = 12;
  }
  repeated LogicalExprNodeCollection file_sort_order = 13;
}

message ViewTableScanNode {
  reserved 1; // was string table_name
  OwnedTableReference table_name = 6;
  LogicalPlanNode input = 2;
  Schema schema = 3;
  ProjectionColumns projection = 4;
  string definition = 5;
}

// Logical Plan to Scan a CustomTableProvider registered at runtime
message CustomTableScanNode {
  reserved 1; // was string table_name
  OwnedTableReference table_name = 6;
  ProjectionColumns projection = 2;
  Schema schema = 3;
  repeated LogicalExprNode filters = 4;
  bytes custom_table_data = 5;
}

message ProjectionNode {
  LogicalPlanNode input = 1;
  repeated LogicalExprNode expr = 2;
  oneof optional_alias {
    string alias = 3;
  }
}

message SelectionNode {
  LogicalPlanNode input = 1;
  LogicalExprNode expr = 2;
}

message SortNode {
  LogicalPlanNode input = 1;
  repeated LogicalExprNode expr = 2;
  // Maximum number of highest/lowest rows to fetch; negative means no limit
  int64 fetch = 3;
}

message RepartitionNode {
  LogicalPlanNode input = 1;
  oneof partition_method {
    uint64 round_robin = 2;
    HashRepartition hash = 3;
  }
}

message HashRepartition {
  repeated LogicalExprNode hash_expr = 1;
  uint64 partition_count = 2;
}

message EmptyRelationNode {
  bool produce_one_row = 1;
}

message CreateExternalTableNode {
  reserved 1; // was string name
  OwnedTableReference name = 12;
  string location = 2;
  string file_type = 3;
  bool has_header = 4;
  DfSchema schema = 5;
  repeated string table_partition_cols = 6;
  bool if_not_exists = 7;
  string delimiter = 8;
  string definition = 9;
  string file_compression_type = 10;
  repeated LogicalExprNodeCollection order_exprs = 13;
  bool unbounded = 14;
  map<string, string> options = 11;
}

message PrepareNode {
  string name = 1;
  repeated ArrowType data_types = 2;
  LogicalPlanNode input = 3;
}

message CreateCatalogSchemaNode {
  string schema_name = 1;
  bool if_not_exists = 2;
  DfSchema schema = 3;
}

message CreateCatalogNode {
  string catalog_name = 1;
  bool if_not_exists = 2;
  DfSchema schema = 3;
}

message DropViewNode {
  OwnedTableReference name = 1;
  bool if_exists = 2;
  DfSchema schema = 3;
}

message CreateViewNode {
  reserved 1; // was string name
  OwnedTableReference name = 5;
  LogicalPlanNode input = 2;
  bool or_replace = 3;
  string definition = 4;
}

// a node containing data for defining values list. unlike in SQL where it's two dimensional, here
// the list is flattened, and with the field n_cols it can be parsed and partitioned into rows
message ValuesNode {
  uint64 n_cols = 1;
  repeated LogicalExprNode values_list = 2;
}

message AnalyzeNode {
  LogicalPlanNode input = 1;
  bool verbose = 2;
}

message ExplainNode {
  LogicalPlanNode input = 1;
  bool verbose = 2;
}

message AggregateNode {
  LogicalPlanNode input = 1;
  repeated LogicalExprNode group_expr = 2;
  repeated LogicalExprNode aggr_expr = 3;
}

message WindowNode {
  LogicalPlanNode input = 1;
  repeated LogicalExprNode window_expr = 2;
}

enum JoinType {
  INNER = 0;
  LEFT = 1;
  RIGHT = 2;
  FULL = 3;
  LEFTSEMI = 4;
  LEFTANTI = 5;
  RIGHTSEMI = 6;
  RIGHTANTI = 7;
}

enum JoinConstraint {
  ON = 0;
  USING = 1;
}

message JoinNode {
  LogicalPlanNode left = 1;
  LogicalPlanNode right = 2;
  JoinType join_type = 3;
  JoinConstraint join_constraint = 4;
  repeated LogicalExprNode left_join_key = 5;
  repeated LogicalExprNode right_join_key = 6;
  bool null_equals_null = 7;
  LogicalExprNode filter = 8;
}

message DistinctNode {
  LogicalPlanNode input = 1;
}

message UnionNode {
  repeated LogicalPlanNode inputs = 1;
}

message CrossJoinNode {
  LogicalPlanNode left = 1;
  LogicalPlanNode right = 2;
}

message LimitNode {
  LogicalPlanNode input = 1;
  // The number of rows to skip before fetch; non-positive means don't skip any
  int64 skip = 2;
  // Maximum number of rows to fetch; negative means no limit
  int64 fetch = 3;
}

message SelectionExecNode {
  LogicalExprNode expr = 1;
}

message SubqueryAliasNode {
  reserved 2; // Was string alias
  LogicalPlanNode input = 1;
  OwnedTableReference alias = 3;
}

// logical expressions
message LogicalExprNode {
  oneof ExprType {
    // column references
    Column column = 1;

    // alias
    AliasNode alias = 2;

    ScalarValue literal = 3;

    // binary expressions
    BinaryExprNode binary_expr = 4;

    // aggregate expressions
    AggregateExprNode aggregate_expr = 5;

    // null checks
    IsNull is_null_expr = 6;
    IsNotNull is_not_null_expr = 7;
    Not not_expr = 8;

    BetweenNode between = 9;
    CaseNode case_ = 10;
    CastNode cast = 11;
    SortExprNode sort = 12;
    NegativeNode negative = 13;
    InListNode in_list = 14;
    bool wildcard = 15;
    ScalarFunctionNode scalar_function = 16;
    TryCastNode try_cast = 17;

    // window expressions
    WindowExprNode window_expr = 18;

    // AggregateUDF expressions
    AggregateUDFExprNode aggregate_udf_expr = 19;

    // Scalar UDF expressions
    ScalarUDFExprNode scalar_udf_expr = 20;

    GetIndexedField get_indexed_field = 21;

    GroupingSetNode grouping_set = 22;

    CubeNode cube = 23;

    RollupNode rollup = 24;

    IsTrue is_true = 25;
    IsFalse is_false = 26;
    IsUnknown is_unknown = 27;
    IsNotTrue is_not_true = 28;
    IsNotFalse is_not_false = 29;
    IsNotUnknown is_not_unknown = 30;
    LikeNode like = 31;
    ILikeNode ilike = 32;
    SimilarToNode similar_to = 33;

    PlaceholderNode placeholder = 34;

  }
}

message PlaceholderNode {
  string id = 1;
  ArrowType data_type = 2;
}

message LogicalExprList {
  repeated LogicalExprNode expr = 1;
}

message GroupingSetNode {
  repeated LogicalExprList expr = 1;
}

message CubeNode {
  repeated LogicalExprNode expr = 1;
}

message RollupNode {
  repeated LogicalExprNode expr = 1;
}

message NamedStructField {
  ScalarValue name = 1;
}

message ListIndex {
  LogicalExprNode key = 1;
}

message ListRange {
  LogicalExprNode start = 1;
  LogicalExprNode stop = 2;
}

message GetIndexedField {
  LogicalExprNode expr = 1;
  oneof field {
    NamedStructField named_struct_field = 2;
    ListIndex list_index = 3;
    ListRange list_range = 4;
  }
}

message IsNull {
  LogicalExprNode expr = 1;
}

message IsNotNull {
  LogicalExprNode expr = 1;
}

message IsTrue {
  LogicalExprNode expr = 1;
}

message IsFalse {
  LogicalExprNode expr = 1;
}

message IsUnknown {
  LogicalExprNode expr = 1;
}

message IsNotTrue {
  LogicalExprNode expr = 1;
}

message IsNotFalse {
  LogicalExprNode expr = 1;
}

message IsNotUnknown {
  LogicalExprNode expr = 1;
}

message Not {
  LogicalExprNode expr = 1;
}

message AliasNode {
  LogicalExprNode expr = 1;
  string alias = 2;
}

message BinaryExprNode {
  // Represents the operands from the left inner most expression
  // to the right outer most expression where each of them are chained
  // with the operator 'op'.
  repeated LogicalExprNode operands = 1;
  string op = 3;
}

message NegativeNode {
  LogicalExprNode expr = 1;
}

message InListNode {
  LogicalExprNode expr = 1;
  repeated LogicalExprNode list = 2;
  bool negated = 3;
}

enum ScalarFunction {
  Abs = 0;
  Acos = 1;
  Asin = 2;
  Atan = 3;
  Ascii = 4;
  Ceil = 5;
  Cos = 6;
  Digest = 7;
  Exp = 8;
  Floor = 9;
  Ln = 10;
  Log = 11;
  Log10 = 12;
  Log2 = 13;
  Round = 14;
  Signum = 15;
  Sin = 16;
  Sqrt = 17;
  Tan = 18;
  Trunc = 19;
  Array = 20;
  RegexpMatch = 21;
  BitLength = 22;
  Btrim = 23;
  CharacterLength = 24;
  Chr = 25;
  Concat = 26;
  ConcatWithSeparator = 27;
  DatePart = 28;
  DateTrunc = 29;
  InitCap = 30;
  Left = 31;
  Lpad = 32;
  Lower = 33;
  Ltrim = 34;
  MD5 = 35;
  NullIf = 36;
  OctetLength = 37;
  Random = 38;
  RegexpReplace = 39;
  Repeat = 40;
  Replace = 41;
  Reverse = 42;
  Right = 43;
  Rpad = 44;
  Rtrim = 45;
  SHA224 = 46;
  SHA256 = 47;
  SHA384 = 48;
  SHA512 = 49;
  SplitPart = 50;
  StartsWith = 51;
  Strpos = 52;
  Substr = 53;
  ToHex = 54;
  ToTimestamp = 55;
  ToTimestampMillis = 56;
  ToTimestampMicros = 57;
  ToTimestampSeconds = 58;
  Now = 59;
  Translate = 60;
  Trim = 61;
  Upper = 62;
  Coalesce = 63;
  Power = 64;
  StructFun = 65;
  FromUnixtime = 66;
  Atan2 = 67;
  DateBin = 68;
  ArrowTypeof = 69;
  CurrentDate = 70;
  CurrentTime = 71;
  Uuid = 72;
  Cbrt = 73;
  Acosh = 74;
  Asinh = 75;
  Atanh = 76;
  Sinh = 77;
  Cosh = 78;
  Tanh = 79;
  Pi = 80;
  Degrees = 81;
  Radians = 82;
  Factorial = 83;
  Lcm = 84;
  Gcd = 85;
  ArrayAppend = 86;
  ArrayConcat = 87;
  ArrayDims = 88;
  ArrayRepeat = 89;
  ArrayLength = 90;
  ArrayNdims = 91;
  ArrayPosition = 92;
  ArrayPositions = 93;
  ArrayPrepend = 94;
  ArrayRemove = 95;
  ArrayReplace = 96;
  ArrayToString = 97;
  Cardinality = 98;
  ArrayElement = 99;
  ArraySlice = 100;
  Encode = 101;
  Decode = 102;
  Cot = 103;
  ArrayHas = 104;
  ArrayHasAny = 105;
  ArrayHasAll = 106;
  ArrayRemoveN = 107;
  ArrayReplaceN = 108;
  ArrayRemoveAll = 109;
  ArrayReplaceAll = 110;
  Nanvl = 111;
  Flatten = 112;
  Isnan = 113;
  Iszero = 114;
<<<<<<< HEAD
  ArrayPopBack = 115;
=======
  ArrayEmpty = 115;
>>>>>>> 62816370
}

message ScalarFunctionNode {
  ScalarFunction fun = 1;
  repeated LogicalExprNode args = 2;
}

enum AggregateFunction {
  MIN = 0;
  MAX = 1;
  SUM = 2;
  AVG = 3;
  COUNT = 4;
  APPROX_DISTINCT = 5;
  ARRAY_AGG = 6;
  VARIANCE = 7;
  VARIANCE_POP = 8;
  COVARIANCE = 9;
  COVARIANCE_POP = 10;
  STDDEV = 11;
  STDDEV_POP = 12;
  CORRELATION = 13;
  APPROX_PERCENTILE_CONT = 14;
  APPROX_MEDIAN = 15;
  APPROX_PERCENTILE_CONT_WITH_WEIGHT = 16;
  GROUPING = 17;
  MEDIAN = 18;
  BIT_AND = 19;
  BIT_OR = 20;
  BIT_XOR = 21;
  BOOL_AND = 22;
  BOOL_OR = 23;
  // When a function with the same name exists among built-in window functions,
  // we append "_AGG" to obey name scoping rules.
  FIRST_VALUE_AGG = 24;
  LAST_VALUE_AGG = 25;
  REGR_SLOPE = 26;
  REGR_INTERCEPT = 27;
  REGR_COUNT = 28;
  REGR_R2 = 29;
  REGR_AVGX = 30;
  REGR_AVGY = 31;
  REGR_SXX = 32;
  REGR_SYY = 33;
  REGR_SXY = 34;
}

message AggregateExprNode {
  AggregateFunction aggr_function = 1;
  repeated LogicalExprNode expr = 2;
  bool distinct = 3;
  LogicalExprNode filter = 4;
  repeated LogicalExprNode order_by = 5;
}

message AggregateUDFExprNode {
  string fun_name = 1;
  repeated LogicalExprNode args = 2;
  LogicalExprNode filter = 3;
  repeated LogicalExprNode order_by = 4;
}

message ScalarUDFExprNode {
  string fun_name = 1;
  repeated LogicalExprNode args = 2;
}

enum BuiltInWindowFunction {
  ROW_NUMBER = 0;
  RANK = 1;
  DENSE_RANK = 2;
  PERCENT_RANK = 3;
  CUME_DIST = 4;
  NTILE = 5;
  LAG = 6;
  LEAD = 7;
  FIRST_VALUE = 8;
  LAST_VALUE = 9;
  NTH_VALUE = 10;
}

message WindowExprNode {
  oneof window_function {
    AggregateFunction aggr_function = 1;
    BuiltInWindowFunction built_in_function = 2;
    string udaf = 3;
    string udwf = 9;
  }
  LogicalExprNode expr = 4;
  repeated LogicalExprNode partition_by = 5;
  repeated LogicalExprNode order_by = 6;
  // repeated LogicalExprNode filter = 7;
  WindowFrame window_frame = 8;
}

message BetweenNode {
  LogicalExprNode expr = 1;
  bool negated = 2;
  LogicalExprNode low = 3;
  LogicalExprNode high = 4;
}

message LikeNode {
  bool negated = 1;
  LogicalExprNode expr = 2;
  LogicalExprNode pattern = 3;
  string escape_char = 4;
}

message ILikeNode {
  bool negated = 1;
  LogicalExprNode expr = 2;
  LogicalExprNode pattern = 3;
  string escape_char = 4;
}

message SimilarToNode {
  bool negated = 1;
  LogicalExprNode expr = 2;
  LogicalExprNode pattern = 3;
  string escape_char = 4;
}

message CaseNode {
  LogicalExprNode expr = 1;
  repeated WhenThen when_then_expr = 2;
  LogicalExprNode else_expr = 3;
}

message WhenThen {
  LogicalExprNode when_expr = 1;
  LogicalExprNode then_expr = 2;
}

message CastNode {
  LogicalExprNode expr = 1;
  ArrowType arrow_type = 2;
}

message TryCastNode {
  LogicalExprNode expr = 1;
  ArrowType arrow_type = 2;
}

message SortExprNode {
  LogicalExprNode expr = 1;
  bool asc = 2;
  bool nulls_first = 3;
}

enum WindowFrameUnits {
  ROWS = 0;
  RANGE = 1;
  GROUPS = 2;
}

message WindowFrame {
  WindowFrameUnits window_frame_units = 1;
  WindowFrameBound start_bound = 2;
  // "optional" keyword is stable in protoc 3.15 but prost is still on 3.14 (see https://github.com/tokio-rs/prost/issues/430 and https://github.com/tokio-rs/prost/pull/455)
  // this syntax is ugly but is binary compatible with the "optional" keyword (see https://stackoverflow.com/questions/42622015/how-to-define-an-optional-field-in-protobuf-3)
  oneof end_bound {
    WindowFrameBound bound = 3;
  }
}

enum WindowFrameBoundType {
  CURRENT_ROW = 0;
  PRECEDING = 1;
  FOLLOWING = 2;
}

message WindowFrameBound {
  WindowFrameBoundType window_frame_bound_type = 1;
  ScalarValue bound_value = 2;
}

///////////////////////////////////////////////////////////////////////////////////////////////////
// Arrow Data Types
///////////////////////////////////////////////////////////////////////////////////////////////////

message Schema {
  repeated Field columns = 1;
  map<string, string> metadata = 2;
}

message Field {
  // name of the field
  string name = 1;
  ArrowType arrow_type = 2;
  bool nullable = 3;
  // for complex data types like structs, unions
  repeated Field children = 4;
  map<string, string> metadata = 5;
}

message FixedSizeBinary{
  int32 length = 1;
}

message Timestamp{
  TimeUnit time_unit = 1;
  string timezone = 2;
}

enum DateUnit{
  Day = 0;
  DateMillisecond = 1;
}

enum TimeUnit{
  Second = 0;
  Millisecond = 1;
  Microsecond = 2;
  Nanosecond = 3;
}

enum IntervalUnit{
  YearMonth = 0;
  DayTime = 1;
  MonthDayNano = 2;
}

message Decimal{
  reserved 1, 2;
  uint32 precision = 3;
  int32 scale = 4;
}

message List{
  Field field_type = 1;
}

message FixedSizeList{
  Field field_type = 1;
  int32 list_size = 2;
}

message Dictionary{
  ArrowType key = 1;
  ArrowType value = 2;
}

message Struct{
  repeated Field sub_field_types = 1;
}

message Map {
  Field field_type = 1;
  bool keys_sorted = 2;
}

enum UnionMode{
  sparse = 0;
  dense = 1;
}

message Union{
  repeated Field union_types = 1;
  UnionMode union_mode = 2;
  repeated int32 type_ids = 3;
}

message ScalarListValue{
  // encode null explicitly to distinguish a list with a null value
  // from a list with no values)
  bool is_null = 3;
  Field field = 1;
  repeated ScalarValue values = 2;
}

message ScalarTime32Value {
  oneof value {
    int32 time32_second_value = 1;
    int32 time32_millisecond_value = 2;
  };
}

message ScalarTime64Value {
  oneof value {
    int64 time64_microsecond_value = 1;
    int64 time64_nanosecond_value = 2;
  };
}

message ScalarTimestampValue {
  oneof value {
    int64 time_microsecond_value = 1;
    int64 time_nanosecond_value = 2;
    int64 time_second_value = 3;
    int64 time_millisecond_value = 4;
  };
  string timezone = 5;
}

message ScalarDictionaryValue {
  ArrowType index_type = 1;
  ScalarValue value = 2;
}

message IntervalMonthDayNanoValue {
  int32 months = 1;
  int32 days = 2;
  int64 nanos = 3;
}

message StructValue {
  // Note that a null struct value must have one or more fields, so we
  // encode a null StructValue as one witth an empty field_values
  // list.
  repeated ScalarValue field_values = 2;
  repeated Field fields = 3;
}

message ScalarFixedSizeBinary{
  bytes values = 1;
  int32 length = 2;
}

message ScalarValue{
  // was PrimitiveScalarType null_value = 19;
  reserved 19;

  oneof value {
    // was PrimitiveScalarType null_value = 19;
    // Null value of any type
    ArrowType null_value = 33;

    bool   bool_value = 1;
    string utf8_value = 2;
    string large_utf8_value = 3;
    int32  int8_value = 4;
    int32  int16_value = 5;
    int32  int32_value = 6;
    int64  int64_value = 7;
    uint32 uint8_value = 8;
    uint32 uint16_value = 9;
    uint32 uint32_value = 10;
    uint64 uint64_value = 11;
    float  float32_value = 12;
    double float64_value = 13;
    // Literal Date32 value always has a unit of day
    int32  date_32_value = 14;
    ScalarTime32Value time32_value = 15;
    ScalarListValue list_value = 17;
    //WAS: ScalarType null_list_value = 18;

    Decimal128 decimal128_value = 20;
    Decimal256 decimal256_value = 39;

    int64 date_64_value = 21;
    int32 interval_yearmonth_value = 24;
    int64 interval_daytime_value = 25;

    int64 duration_second_value = 35;
    int64 duration_millisecond_value = 36;
    int64 duration_microsecond_value = 37;
    int64 duration_nanosecond_value = 38;

    ScalarTimestampValue timestamp_value = 26;
    ScalarDictionaryValue dictionary_value = 27;
    bytes binary_value = 28;
    bytes large_binary_value = 29;
    ScalarTime64Value time64_value = 30;
    IntervalMonthDayNanoValue interval_month_day_nano = 31;
    StructValue struct_value = 32;
    ScalarFixedSizeBinary fixed_size_binary_value = 34;
  }
}

message Decimal128{
  bytes value = 1;
  int64 p = 2;
  int64 s = 3;
}

message Decimal256{
  bytes value = 1;
  int64 p = 2;
  int64 s = 3;
}

// Serialized data type
message ArrowType{
  oneof arrow_type_enum {
    EmptyMessage NONE = 1;     // arrow::Type::NA
    EmptyMessage BOOL = 2;     // arrow::Type::BOOL
    EmptyMessage UINT8 = 3;    // arrow::Type::UINT8
    EmptyMessage INT8 = 4;     // arrow::Type::INT8
    EmptyMessage UINT16 = 5;   // represents arrow::Type fields in src/arrow/type.h
    EmptyMessage INT16 = 6;
    EmptyMessage UINT32 = 7;
    EmptyMessage INT32 = 8;
    EmptyMessage UINT64 = 9;
    EmptyMessage INT64 = 10 ;
    EmptyMessage FLOAT16 = 11 ;
    EmptyMessage FLOAT32 = 12 ;
    EmptyMessage FLOAT64 = 13 ;
    EmptyMessage UTF8 = 14 ;
    EmptyMessage LARGE_UTF8 = 32;
    EmptyMessage BINARY = 15 ;
    int32 FIXED_SIZE_BINARY = 16 ;
    EmptyMessage LARGE_BINARY = 31;
    EmptyMessage DATE32 = 17 ;
    EmptyMessage DATE64 = 18 ;
    TimeUnit DURATION = 19;
    Timestamp TIMESTAMP = 20 ;
    TimeUnit TIME32 = 21 ;
    TimeUnit TIME64 = 22 ;
    IntervalUnit INTERVAL = 23 ;
    Decimal DECIMAL = 24 ;
    List LIST = 25;
    List LARGE_LIST = 26;
    FixedSizeList FIXED_SIZE_LIST = 27;
    Struct STRUCT = 28;
    Union UNION = 29;
    Dictionary DICTIONARY = 30;
    Map MAP = 33;
  }
}

//Useful for representing an empty enum variant in rust
// E.G. enum example{One, Two(i32)}
// maps to
// message example{
//    oneof{
//        EmptyMessage One = 1;
//        i32 Two = 2;
//   }
//}
message EmptyMessage{}

message AnalyzedLogicalPlanType {
  string analyzer_name = 1;
}

message OptimizedLogicalPlanType {
  string optimizer_name = 1;
}

message OptimizedPhysicalPlanType {
  string optimizer_name = 1;
}

message PlanType {
  oneof plan_type_enum {
    EmptyMessage InitialLogicalPlan = 1;
    AnalyzedLogicalPlanType AnalyzedLogicalPlan = 7;
    EmptyMessage FinalAnalyzedLogicalPlan = 8;
    OptimizedLogicalPlanType OptimizedLogicalPlan = 2;
    EmptyMessage FinalLogicalPlan = 3;
    EmptyMessage InitialPhysicalPlan = 4;
    OptimizedPhysicalPlanType OptimizedPhysicalPlan = 5;
    EmptyMessage FinalPhysicalPlan = 6;
  }
}

message StringifiedPlan {
  PlanType plan_type = 1;
  string plan = 2;
}

message BareTableReference {
  string table = 1;
}

message PartialTableReference {
  string schema = 1;
  string table = 2;
}

message FullTableReference {
  string catalog = 1;
  string schema = 2;
  string table = 3;
}

message OwnedTableReference {
  oneof table_reference_enum {
    BareTableReference bare = 1;
    PartialTableReference partial = 2;
    FullTableReference full = 3;
  }
}

/////////////////////////////////////////////////////////////////////////////////////////////////

// PhysicalPlanNode is a nested type
message PhysicalPlanNode {
  oneof PhysicalPlanType {
    ParquetScanExecNode parquet_scan = 1;
    CsvScanExecNode csv_scan = 2;
    EmptyExecNode empty = 3;
    ProjectionExecNode projection = 4;
    GlobalLimitExecNode global_limit = 6;
    LocalLimitExecNode local_limit = 7;
    AggregateExecNode aggregate = 8;
    HashJoinExecNode hash_join = 9;
    SortExecNode sort = 10;
    CoalesceBatchesExecNode coalesce_batches = 11;
    FilterExecNode filter = 12;
    CoalescePartitionsExecNode merge = 13;
    RepartitionExecNode repartition = 14;
    WindowAggExecNode window = 15;
    CrossJoinExecNode cross_join = 16;
    AvroScanExecNode avro_scan = 17;
    PhysicalExtensionNode extension = 18;
    UnionExecNode union = 19;
    ExplainExecNode explain = 20;
    SortPreservingMergeExecNode sort_preserving_merge = 21;
    NestedLoopJoinExecNode nested_loop_join = 22;
  }
}

message PhysicalExtensionNode {
  bytes node = 1;
  repeated PhysicalPlanNode inputs = 2;
}

// physical expressions
message PhysicalExprNode {
  // Was date_time_interval_expr
  reserved 17;

  oneof ExprType {
    // column references
    PhysicalColumn column = 1;

    ScalarValue literal = 2;

    // binary expressions
    PhysicalBinaryExprNode binary_expr = 3;

    // aggregate expressions
    PhysicalAggregateExprNode aggregate_expr = 4;

    // null checks
    PhysicalIsNull is_null_expr = 5;
    PhysicalIsNotNull is_not_null_expr = 6;
    PhysicalNot not_expr = 7;

    PhysicalCaseNode case_ = 8;
    PhysicalCastNode cast = 9;
    PhysicalSortExprNode sort = 10;
    PhysicalNegativeNode negative = 11;
    PhysicalInListNode in_list = 12;
    PhysicalScalarFunctionNode scalar_function = 13;
    PhysicalTryCastNode try_cast = 14;

    // window expressions
    PhysicalWindowExprNode window_expr = 15;

    PhysicalScalarUdfNode scalar_udf = 16;

    PhysicalLikeExprNode like_expr = 18;

    PhysicalGetIndexedFieldExprNode get_indexed_field_expr = 19;
  }
}

message PhysicalScalarUdfNode {
  string name = 1;
  repeated PhysicalExprNode args = 2;
  ArrowType return_type = 4;
}

message PhysicalAggregateExprNode {
  oneof AggregateFunction {
    AggregateFunction aggr_function = 1;
    string user_defined_aggr_function = 4;
  }
  repeated PhysicalExprNode expr = 2;
  repeated PhysicalSortExprNode ordering_req = 5;
  bool distinct = 3;
}

message PhysicalWindowExprNode {
  oneof window_function {
    AggregateFunction aggr_function = 1;
    BuiltInWindowFunction built_in_function = 2;
    // udaf = 3
  }
  PhysicalExprNode expr = 4;
}

message PhysicalIsNull {
  PhysicalExprNode expr = 1;
}

message PhysicalIsNotNull {
  PhysicalExprNode expr = 1;
}

message PhysicalNot {
  PhysicalExprNode expr = 1;
}

message PhysicalAliasNode {
  PhysicalExprNode expr = 1;
  string alias = 2;
}

message PhysicalBinaryExprNode {
  PhysicalExprNode l = 1;
  PhysicalExprNode r = 2;
  string op = 3;
}

message PhysicalDateTimeIntervalExprNode {
  PhysicalExprNode l = 1;
  PhysicalExprNode r = 2;
  string op = 3;
}

message PhysicalLikeExprNode {
  bool negated = 1;
  bool case_insensitive = 2;
  PhysicalExprNode expr = 3;
  PhysicalExprNode pattern = 4;
}

message PhysicalSortExprNode {
  PhysicalExprNode expr = 1;
  bool asc = 2;
  bool nulls_first = 3;
}

message PhysicalWhenThen {
  PhysicalExprNode when_expr = 1;
  PhysicalExprNode then_expr = 2;
}

message PhysicalInListNode {
  PhysicalExprNode expr = 1;
  repeated PhysicalExprNode list = 2;
  bool negated = 3;
}

message PhysicalCaseNode {
  PhysicalExprNode expr = 1;
  repeated PhysicalWhenThen when_then_expr = 2;
  PhysicalExprNode else_expr = 3;
}

message PhysicalScalarFunctionNode {
  string name = 1;
  ScalarFunction fun = 2;
  repeated PhysicalExprNode args = 3;
  ArrowType return_type = 4;
}

message PhysicalTryCastNode {
  PhysicalExprNode expr = 1;
  ArrowType arrow_type = 2;
}

message PhysicalCastNode {
  PhysicalExprNode expr = 1;
  ArrowType arrow_type = 2;
}

message PhysicalNegativeNode {
  PhysicalExprNode expr = 1;
}

message FilterExecNode {
  PhysicalPlanNode input = 1;
  PhysicalExprNode expr = 2;
}

message FileGroup {
  repeated PartitionedFile files = 1;
}

message ScanLimit {
  // wrap into a message to make it optional
  uint32 limit = 1;
}

message PhysicalSortExprNodeCollection {
  repeated PhysicalSortExprNode physical_sort_expr_nodes = 1;
}

message FileScanExecConf {
  // Was repeated ConfigOption options = 10;
  reserved 10;

  repeated FileGroup file_groups = 1;
  Schema schema = 2;
  repeated uint32 projection = 4;
  ScanLimit limit = 5;
  Statistics statistics = 6;
  repeated string table_partition_cols = 7;
  string object_store_url = 8;
  repeated PhysicalSortExprNodeCollection output_ordering = 9;
}

message ParquetScanExecNode {
  FileScanExecConf base_conf = 1;

  // Was pruning predicate based on a logical expr.
  reserved 2;

  PhysicalExprNode predicate = 3;
}

message CsvScanExecNode {
  FileScanExecConf base_conf = 1;
  bool has_header = 2;
  string delimiter = 3;
  string quote = 4;
  oneof optional_escape {
    string escape = 5;
  }
}

message AvroScanExecNode {
  FileScanExecConf base_conf = 1;
}

enum PartitionMode {
  COLLECT_LEFT = 0;
  PARTITIONED = 1;
  AUTO = 2;
}

message HashJoinExecNode {
  PhysicalPlanNode left = 1;
  PhysicalPlanNode right = 2;
  repeated JoinOn on = 3;
  JoinType join_type = 4;
  PartitionMode partition_mode = 6;
  bool null_equals_null = 7;
  JoinFilter filter = 8;
}

message UnionExecNode {
  repeated PhysicalPlanNode inputs = 1;
}

message ExplainExecNode {
  Schema schema = 1;
  repeated StringifiedPlan stringified_plans = 2;
  bool verbose = 3;
}

message CrossJoinExecNode {
  PhysicalPlanNode left = 1;
  PhysicalPlanNode right = 2;
}

message PhysicalColumn {
  string name = 1;
  uint32 index = 2;
}

message JoinOn {
  PhysicalColumn left = 1;
  PhysicalColumn right = 2;
}

message EmptyExecNode {
  bool produce_one_row = 1;
  Schema schema = 2;
}

message ProjectionExecNode {
  PhysicalPlanNode input = 1;
  repeated PhysicalExprNode expr = 2;
  repeated string expr_name = 3;
}

enum AggregateMode {
  PARTIAL = 0;
  FINAL = 1;
  FINAL_PARTITIONED = 2;
  SINGLE = 3;
  SINGLE_PARTITIONED = 4;
}

message WindowAggExecNode {
  PhysicalPlanNode input = 1;
  repeated PhysicalExprNode window_expr = 2;
  repeated string window_expr_name = 3;
  Schema input_schema = 4;
}

message MaybeFilter {
  PhysicalExprNode expr = 1;
}

message MaybePhysicalSortExprs {
  repeated PhysicalSortExprNode sort_expr = 1;
}

message AggregateExecNode {
  repeated PhysicalExprNode group_expr = 1;
  repeated PhysicalExprNode aggr_expr = 2;
  AggregateMode mode = 3;
  PhysicalPlanNode input = 4;
  repeated string group_expr_name = 5;
  repeated string aggr_expr_name = 6;
  // we need the input schema to the partial aggregate to pass to the final aggregate
  Schema input_schema = 7;
  repeated PhysicalExprNode null_expr = 8;
  repeated bool groups = 9;
  repeated MaybeFilter filter_expr = 10;
  repeated MaybePhysicalSortExprs order_by_expr = 11;
}

message GlobalLimitExecNode {
  PhysicalPlanNode input = 1;
  // The number of rows to skip before fetch
  uint32 skip = 2;
  // Maximum number of rows to fetch; negative means no limit
  int64 fetch = 3;
}

message LocalLimitExecNode {
  PhysicalPlanNode input = 1;
  uint32 fetch = 2;
}

message SortExecNode {
  PhysicalPlanNode input = 1;
  repeated PhysicalExprNode expr = 2;
  // Maximum number of highest/lowest rows to fetch; negative means no limit
  int64 fetch = 3;
  bool preserve_partitioning = 4;
}

message SortPreservingMergeExecNode {
  PhysicalPlanNode input = 1;
  repeated PhysicalExprNode expr = 2;
  // Maximum number of highest/lowest rows to fetch; negative means no limit
  int64 fetch = 3;
}

message NestedLoopJoinExecNode {
  PhysicalPlanNode left = 1;
  PhysicalPlanNode right = 2;
  JoinType join_type = 3;
  JoinFilter filter = 4;
}

message CoalesceBatchesExecNode {
  PhysicalPlanNode input = 1;
  uint32 target_batch_size = 2;
}

message CoalescePartitionsExecNode {
  PhysicalPlanNode input = 1;
}

message PhysicalHashRepartition {
  repeated PhysicalExprNode hash_expr = 1;
  uint64 partition_count = 2;
}

message RepartitionExecNode{
  PhysicalPlanNode input = 1;
  oneof partition_method {
    uint64 round_robin = 2;
    PhysicalHashRepartition hash = 3;
    uint64 unknown = 4;
  }
}

message JoinFilter{
  PhysicalExprNode expression = 1;
  repeated ColumnIndex column_indices = 2;
  Schema schema = 3;
}

message ColumnIndex{
  uint32 index = 1;
  JoinSide side = 2;
}

enum JoinSide{
  LEFT_SIDE = 0;
  RIGHT_SIDE = 1;
}

message PartitionedFile {
  string path = 1;
  uint64 size = 2;
  uint64 last_modified_ns = 3;
  repeated ScalarValue partition_values = 4;
  FileRange range = 5;
}

message FileRange {
  int64 start = 1;
  int64 end = 2;
}

message PartitionStats {
  int64 num_rows = 1;
  int64 num_batches = 2;
  int64 num_bytes = 3;
  repeated ColumnStats column_stats = 4;
}

message Statistics {
  int64 num_rows = 1;
  int64 total_byte_size = 2;
  repeated ColumnStats column_stats = 3;
  bool is_exact = 4;
}

message ColumnStats {
  ScalarValue min_value = 1;
  ScalarValue max_value = 2;
  uint32 null_count = 3;
  uint32 distinct_count = 4;
}

message NamedStructFieldExpr {
  ScalarValue name = 1;
}

message ListIndexExpr {
  PhysicalExprNode key = 1;
}

message ListRangeExpr {
  PhysicalExprNode start = 1;
  PhysicalExprNode stop = 2;
}

message PhysicalGetIndexedFieldExprNode {
  PhysicalExprNode arg = 1;
  oneof field {
    NamedStructFieldExpr named_struct_field_expr = 2;
    ListIndexExpr list_index_expr = 3;
    ListRangeExpr list_range_expr = 4;
  }
}<|MERGE_RESOLUTION|>--- conflicted
+++ resolved
@@ -597,11 +597,8 @@
   Flatten = 112;
   Isnan = 113;
   Iszero = 114;
-<<<<<<< HEAD
-  ArrayPopBack = 115;
-=======
   ArrayEmpty = 115;
->>>>>>> 62816370
+  ArrayPopBack = 116;
 }
 
 message ScalarFunctionNode {
