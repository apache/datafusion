--- conflicted
+++ resolved
@@ -642,11 +642,8 @@
   ArrayPopFront = 124;
   Levenshtein = 125;
   SubstrIndex = 126;
-<<<<<<< HEAD
-  ArraySort = 127;
-=======
   FindInSet = 127;
->>>>>>> 5d43a941
+  ArraySort = 128;
 }
 
 message ScalarFunctionNode {
