--- conflicted
+++ resolved
@@ -606,23 +606,13 @@
   Upper = 62;
   Coalesce = 63;
   Power = 64;
-<<<<<<< HEAD
-  StructFun = 65;
+  // 65 was StructFun
   // 66 was FromUnixtime
   Atan2 = 67;
   // 68 was DateBin
-  ArrowTypeof = 69;
+  // 69 was ArrowTypeof
   // 70 was CurrentDate
   // 71 was CurrentTime
-=======
-  // 65 was StructFun
-  FromUnixtime = 66;
-  Atan2 = 67;
-  // 68 was DateBin
-  // 69 was ArrowTypeof
-  CurrentDate = 70;
-  CurrentTime = 71;
->>>>>>> 0302d653
   Uuid = 72;
   Cbrt = 73;
   Acosh = 74;
