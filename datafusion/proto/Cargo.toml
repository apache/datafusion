# Licensed to the Apache Software Foundation (ASF) under one
# or more contributor license agreements.  See the NOTICE file
# distributed with this work for additional information
# regarding copyright ownership.  The ASF licenses this file
# to you under the Apache License, Version 2.0 (the
# "License"); you may not use this file except in compliance
# with the License.  You may obtain a copy of the License at
#
#   http://www.apache.org/licenses/LICENSE-2.0
#
# Unless required by applicable law or agreed to in writing,
# software distributed under the License is distributed on an
# "AS IS" BASIS, WITHOUT WARRANTIES OR CONDITIONS OF ANY
# KIND, either express or implied.  See the License for the
# specific language governing permissions and limitations
# under the License.

[package]
name = "datafusion-proto"
description = "Protobuf serialization of DataFusion logical plan expressions"
version = "8.0.0"
homepage = "https://github.com/apache/arrow-datafusion"
repository = "https://github.com/apache/arrow-datafusion"
readme = "README.md"
authors = ["Apache Arrow <dev@arrow.apache.org>"]
license = "Apache-2.0"
keywords = [ "arrow", "query", "sql" ]
edition = "2021"
rust-version = "1.58"

[lib]
name = "datafusion_proto"
path = "src/lib.rs"

[features]

[dependencies]
<<<<<<< HEAD
arrow = { version = "15.0.0" }
async-trait = "0.1"
=======
arrow = { version = "14.0.0" }
>>>>>>> fbd8b497
datafusion = { path = "../core", version = "8.0.0" }
datafusion-common = { path = "../common", version = "8.0.0" }
datafusion-expr = { path = "../expr", version = "8.0.0" }
prost = "0.10"


[dev-dependencies]
doc-comment = "0.3"
tokio = "1.18"

[build-dependencies]
tonic-build = { version = "0.7" }<|MERGE_RESOLUTION|>--- conflicted
+++ resolved
@@ -35,12 +35,7 @@
 [features]
 
 [dependencies]
-<<<<<<< HEAD
 arrow = { version = "15.0.0" }
-async-trait = "0.1"
-=======
-arrow = { version = "14.0.0" }
->>>>>>> fbd8b497
 datafusion = { path = "../core", version = "8.0.0" }
 datafusion-common = { path = "../common", version = "8.0.0" }
 datafusion-expr = { path = "../expr", version = "8.0.0" }
