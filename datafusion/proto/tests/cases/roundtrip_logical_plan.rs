// Licensed to the Apache Software Foundation (ASF) under one
// or more contributor license agreements.  See the NOTICE file
// distributed with this work for additional information
// regarding copyright ownership.  The ASF licenses this file
// to you under the Apache License, Version 2.0 (the
// "License"); you may not use this file except in compliance
// with the License.  You may obtain a copy of the License at
//
//   http://www.apache.org/licenses/LICENSE-2.0
//
// Unless required by applicable law or agreed to in writing,
// software distributed under the License is distributed on an
// "AS IS" BASIS, WITHOUT WARRANTIES OR CONDITIONS OF ANY
// KIND, either express or implied.  See the License for the
// specific language governing permissions and limitations
// under the License.

use std::any::Any;
use std::collections::HashMap;
use std::fmt::{self, Debug, Formatter};
use std::sync::Arc;

use arrow::array::{ArrayRef, FixedSizeListArray};
use arrow::csv::WriterBuilder;
use arrow::datatypes::{
    DataType, Field, Fields, Int32Type, IntervalDayTimeType, IntervalMonthDayNanoType,
    IntervalUnit, Schema, SchemaRef, TimeUnit, UnionFields, UnionMode,
};

use datafusion_common::file_options::arrow_writer::ArrowWriterOptions;
use datafusion_expr::{ScalarUDF, ScalarUDFImpl};
use datafusion_proto::logical_plan::to_proto::serialize_expr;
use prost::Message;

use datafusion::datasource::provider::TableProviderFactory;
use datafusion::datasource::TableProvider;
use datafusion::execution::context::SessionState;
use datafusion::execution::runtime_env::{RuntimeConfig, RuntimeEnv};
use datafusion::parquet::file::properties::{WriterProperties, WriterVersion};
use datafusion::prelude::*;
use datafusion::test_util::{TestTableFactory, TestTableProvider};
use datafusion_common::file_options::csv_writer::CsvWriterOptions;
use datafusion_common::file_options::parquet_writer::ParquetWriterOptions;
use datafusion_common::file_options::StatementOptions;
use datafusion_common::parsers::CompressionTypeVariant;
use datafusion_common::scalar::ScalarStructBuilder;
use datafusion_common::{internal_err, not_impl_err, plan_err, FileTypeWriterOptions};
use datafusion_common::{DFField, DFSchema, DFSchemaRef, DataFusionError, ScalarValue};
use datafusion_common::{FileType, Result};
use datafusion_expr::dml::{CopyOptions, CopyTo};
use datafusion_expr::expr::{
    self, Between, BinaryExpr, Case, Cast, GroupingSet, InList, Like, ScalarFunction,
    Sort, Unnest,
};
use datafusion_expr::logical_plan::{Extension, UserDefinedLogicalNodeCore};
use datafusion_expr::{
    col, create_udaf, lit, Accumulator, AggregateFunction,
    BuiltinScalarFunction::{Sqrt, Substr},
    ColumnarValue, Expr, ExprSchemable, LogicalPlan, Operator, PartitionEvaluator,
    Signature, TryCast, Volatility, WindowFrame, WindowFrameBound, WindowFrameUnits,
    WindowFunctionDefinition, WindowUDF, WindowUDFImpl,
};
use datafusion_proto::bytes::{
    logical_plan_from_bytes, logical_plan_from_bytes_with_extension_codec,
    logical_plan_to_bytes, logical_plan_to_bytes_with_extension_codec,
};
use datafusion_proto::logical_plan::LogicalExtensionCodec;
use datafusion_proto::logical_plan::{from_proto, DefaultLogicalExtensionCodec};
use datafusion_proto::protobuf;

#[cfg(feature = "json")]
fn roundtrip_json_test(proto: &protobuf::LogicalExprNode) {
    let string = serde_json::to_string(proto).unwrap();
    let back: protobuf::LogicalExprNode = serde_json::from_str(&string).unwrap();
    assert_eq!(proto, &back);
}

#[cfg(not(feature = "json"))]
fn roundtrip_json_test(_proto: &protobuf::LogicalExprNode) {}

// Given a DataFusion logical Expr, convert it to protobuf and back, using debug formatting to test
// equality.
fn roundtrip_expr_test(initial_struct: Expr, ctx: SessionContext) {
    let extension_codec = DefaultLogicalExtensionCodec {};
    let proto: protobuf::LogicalExprNode =
        match serialize_expr(&initial_struct, &extension_codec) {
            Ok(p) => p,
            Err(e) => panic!("Error serializing expression: {:?}", e),
        };
    let round_trip: Expr =
        from_proto::parse_expr(&proto, &ctx, &extension_codec).unwrap();

    assert_eq!(format!("{:?}", &initial_struct), format!("{round_trip:?}"));

    roundtrip_json_test(&proto);
}

fn new_arc_field(name: &str, dt: DataType, nullable: bool) -> Arc<Field> {
    Arc::new(Field::new(name, dt, nullable))
}

#[tokio::test]
async fn roundtrip_logical_plan() -> Result<()> {
    let ctx = SessionContext::new();
    ctx.register_csv("t1", "tests/testdata/test.csv", CsvReadOptions::default())
        .await?;
    let scan = ctx.table("t1").await?.into_optimized_plan()?;
    let topk_plan = LogicalPlan::Extension(Extension {
        node: Arc::new(TopKPlanNode::new(3, scan, col("revenue"))),
    });
    let extension_codec = TopKExtensionCodec {};
    let bytes = logical_plan_to_bytes_with_extension_codec(&topk_plan, &extension_codec)?;
    let logical_round_trip =
        logical_plan_from_bytes_with_extension_codec(&bytes, &ctx, &extension_codec)?;
    assert_eq!(format!("{topk_plan:?}"), format!("{logical_round_trip:?}"));
    Ok(())
}

#[derive(Clone, PartialEq, Eq, ::prost::Message)]
pub struct TestTableProto {
    /// URL of the table root
    #[prost(string, tag = "1")]
    pub url: String,
}

#[derive(Debug)]
pub struct TestTableProviderCodec {}

impl LogicalExtensionCodec for TestTableProviderCodec {
    fn try_decode(
        &self,
        _buf: &[u8],
        _inputs: &[LogicalPlan],
        _ctx: &SessionContext,
    ) -> Result<Extension> {
        not_impl_err!("No extension codec provided")
    }

    fn try_encode(&self, _node: &Extension, _buf: &mut Vec<u8>) -> Result<()> {
        not_impl_err!("No extension codec provided")
    }

    fn try_decode_table_provider(
        &self,
        buf: &[u8],
        schema: SchemaRef,
        _ctx: &SessionContext,
    ) -> Result<Arc<dyn TableProvider>> {
        let msg = TestTableProto::decode(buf).map_err(|_| {
            DataFusionError::Internal("Error decoding test table".to_string())
        })?;
        let provider = TestTableProvider {
            url: msg.url,
            schema,
        };
        Ok(Arc::new(provider))
    }

    fn try_encode_table_provider(
        &self,
        node: Arc<dyn TableProvider>,
        buf: &mut Vec<u8>,
    ) -> Result<()> {
        let table = node
            .as_ref()
            .as_any()
            .downcast_ref::<TestTableProvider>()
            .expect("Can't encode non-test tables");
        let msg = TestTableProto {
            url: table.url.clone(),
        };
        msg.encode(buf).map_err(|_| {
            DataFusionError::Internal("Error encoding test table".to_string())
        })
    }
}

#[tokio::test]
async fn roundtrip_custom_tables() -> Result<()> {
    let mut table_factories: HashMap<String, Arc<dyn TableProviderFactory>> =
        HashMap::new();
    table_factories.insert("TESTTABLE".to_string(), Arc::new(TestTableFactory {}));
    let cfg = RuntimeConfig::new();
    let env = RuntimeEnv::new(cfg).unwrap();
    let ses = SessionConfig::new();
    let mut state = SessionState::new_with_config_rt(ses, Arc::new(env));
    // replace factories
    *state.table_factories_mut() = table_factories;
    let ctx = SessionContext::new_with_state(state);

    let sql = "CREATE EXTERNAL TABLE t STORED AS testtable LOCATION 's3://bucket/schema/table';";
    ctx.sql(sql).await.unwrap();

    let codec = TestTableProviderCodec {};
    let scan = ctx.table("t").await?.into_optimized_plan()?;
    let bytes = logical_plan_to_bytes_with_extension_codec(&scan, &codec)?;
    let logical_round_trip =
        logical_plan_from_bytes_with_extension_codec(&bytes, &ctx, &codec)?;
    assert_eq!(format!("{scan:?}"), format!("{logical_round_trip:?}"));
    Ok(())
}

#[tokio::test]
async fn roundtrip_custom_memory_tables() -> Result<()> {
    let ctx = SessionContext::new();
    // Make sure during round-trip, constraint information is preserved
    let query = "CREATE TABLE sales_global_with_pk (zip_code INT,
          country VARCHAR(3),
          sn INT,
          ts TIMESTAMP,
          currency VARCHAR(3),
          amount FLOAT,
          primary key(sn)
        ) as VALUES
          (0, 'GRC', 0, '2022-01-01 06:00:00'::timestamp, 'EUR', 30.0),
          (1, 'FRA', 1, '2022-01-01 08:00:00'::timestamp, 'EUR', 50.0),
          (1, 'TUR', 2, '2022-01-01 11:30:00'::timestamp, 'TRY', 75.0),
          (1, 'FRA', 3, '2022-01-02 12:00:00'::timestamp, 'EUR', 200.0),
          (1, 'TUR', 4, '2022-01-03 10:00:00'::timestamp, 'TRY', 100.0)";

    let plan = ctx.sql(query).await?.into_optimized_plan()?;

    let bytes = logical_plan_to_bytes(&plan)?;
    let logical_round_trip = logical_plan_from_bytes(&bytes, &ctx)?;
    assert_eq!(format!("{plan:?}"), format!("{logical_round_trip:?}"));

    Ok(())
}

#[tokio::test]
async fn roundtrip_custom_listing_tables() -> Result<()> {
    let ctx = SessionContext::new();

    let query = "CREATE EXTERNAL TABLE multiple_ordered_table_with_pk (
              a0 INTEGER,
              a INTEGER DEFAULT 1*2 + 3,
              b INTEGER DEFAULT NULL,
              c INTEGER,
              d INTEGER,
              primary key(c)
            )
            STORED AS CSV
            WITH HEADER ROW
            WITH ORDER (a ASC, b ASC)
            WITH ORDER (c ASC)
            LOCATION '../core/tests/data/window_2.csv';";

    let plan = ctx.state().create_logical_plan(query).await?;

    let bytes = logical_plan_to_bytes(&plan)?;
    let logical_round_trip = logical_plan_from_bytes(&bytes, &ctx)?;
    // Use exact matching to verify everything. Make sure during round-trip,
    // information like constraints, column defaults, and other aspects of the plan are preserved.
    assert_eq!(plan, logical_round_trip);

    Ok(())
}

#[tokio::test]
async fn roundtrip_logical_plan_aggregation_with_pk() -> Result<()> {
    let ctx = SessionContext::new();

    ctx.sql(
        "CREATE EXTERNAL TABLE multiple_ordered_table_with_pk (
              a0 INTEGER,
              a INTEGER,
              b INTEGER,
              c INTEGER,
              d INTEGER,
              primary key(c)
            )
            STORED AS CSV
            WITH HEADER ROW
            WITH ORDER (a ASC, b ASC)
            WITH ORDER (c ASC)
            LOCATION '../core/tests/data/window_2.csv';",
    )
    .await?;

    let query = "SELECT c, b, SUM(d)
            FROM multiple_ordered_table_with_pk
            GROUP BY c";
    let plan = ctx.sql(query).await?.into_optimized_plan()?;

    let bytes = logical_plan_to_bytes(&plan)?;
    let logical_round_trip = logical_plan_from_bytes(&bytes, &ctx)?;
    assert_eq!(format!("{plan:?}"), format!("{logical_round_trip:?}"));

    Ok(())
}

#[tokio::test]
async fn roundtrip_logical_plan_aggregation() -> Result<()> {
    let ctx = SessionContext::new();

    let schema = Schema::new(vec![
        Field::new("a", DataType::Int64, true),
        Field::new("b", DataType::Decimal128(15, 2), true),
    ]);

    ctx.register_csv(
        "t1",
        "tests/testdata/test.csv",
        CsvReadOptions::default().schema(&schema),
    )
    .await?;

    let query = "SELECT a, SUM(b + 1) as b_sum FROM t1 GROUP BY a ORDER BY b_sum DESC";
    let plan = ctx.sql(query).await?.into_optimized_plan()?;

    let bytes = logical_plan_to_bytes(&plan)?;
    let logical_round_trip = logical_plan_from_bytes(&bytes, &ctx)?;
    assert_eq!(format!("{plan:?}"), format!("{logical_round_trip:?}"));

    Ok(())
}

#[tokio::test]
async fn roundtrip_logical_plan_copy_to_sql_options() -> Result<()> {
    let ctx = SessionContext::new();

    let input = create_csv_scan(&ctx).await?;

    let mut options = HashMap::new();
    options.insert("foo".to_string(), "bar".to_string());

    let plan = LogicalPlan::Copy(CopyTo {
        input: Arc::new(input),
        output_url: "test.csv".to_string(),
        file_format: FileType::CSV,
        partition_by: vec!["a".to_string(), "b".to_string(), "c".to_string()],
        copy_options: CopyOptions::SQLOptions(StatementOptions::from(&options)),
    });

    let bytes = logical_plan_to_bytes(&plan)?;
    let logical_round_trip = logical_plan_from_bytes(&bytes, &ctx)?;
    assert_eq!(format!("{plan:?}"), format!("{logical_round_trip:?}"));

    Ok(())
}

#[tokio::test]
async fn roundtrip_logical_plan_copy_to_writer_options() -> Result<()> {
    let ctx = SessionContext::new();

    let input = create_csv_scan(&ctx).await?;

    let writer_properties = WriterProperties::builder()
        .set_bloom_filter_enabled(true)
        .set_created_by("DataFusion Test".to_string())
        .set_writer_version(WriterVersion::PARQUET_2_0)
        .set_write_batch_size(111)
        .set_data_page_size_limit(222)
        .set_data_page_row_count_limit(333)
        .set_dictionary_page_size_limit(444)
        .set_max_row_group_size(555)
        .build();
    let plan = LogicalPlan::Copy(CopyTo {
        input: Arc::new(input),
        output_url: "test.parquet".to_string(),
        file_format: FileType::PARQUET,
        partition_by: vec!["a".to_string(), "b".to_string(), "c".to_string()],
        copy_options: CopyOptions::WriterOptions(Box::new(
            FileTypeWriterOptions::Parquet(ParquetWriterOptions::new(writer_properties)),
        )),
    });

    let bytes = logical_plan_to_bytes(&plan)?;
    let logical_round_trip = logical_plan_from_bytes(&bytes, &ctx)?;
    assert_eq!(format!("{plan:?}"), format!("{logical_round_trip:?}"));

    match logical_round_trip {
        LogicalPlan::Copy(copy_to) => {
            assert_eq!("test.parquet", copy_to.output_url);
            assert_eq!(FileType::PARQUET, copy_to.file_format);
            assert_eq!(vec!["a", "b", "c"], copy_to.partition_by);
            match &copy_to.copy_options {
                CopyOptions::WriterOptions(y) => match y.as_ref() {
                    FileTypeWriterOptions::Parquet(p) => {
                        let props = &p.writer_options;
                        assert_eq!("DataFusion Test", props.created_by());
                        assert_eq!(
                            "PARQUET_2_0",
                            format!("{:?}", props.writer_version())
                        );
                        assert_eq!(111, props.write_batch_size());
                        assert_eq!(222, props.data_page_size_limit());
                        assert_eq!(333, props.data_page_row_count_limit());
                        assert_eq!(444, props.dictionary_page_size_limit());
                        assert_eq!(555, props.max_row_group_size());
                    }
                    _ => panic!(),
                },
                _ => panic!(),
            }
        }
        _ => panic!(),
    }
    Ok(())
}

#[tokio::test]
async fn roundtrip_logical_plan_copy_to_arrow() -> Result<()> {
    let ctx = SessionContext::new();

    let input = create_csv_scan(&ctx).await?;

    let plan = LogicalPlan::Copy(CopyTo {
        input: Arc::new(input),
        output_url: "test.arrow".to_string(),
        file_format: FileType::ARROW,
        partition_by: vec!["a".to_string(), "b".to_string(), "c".to_string()],
        copy_options: CopyOptions::WriterOptions(Box::new(FileTypeWriterOptions::Arrow(
            ArrowWriterOptions::new(),
        ))),
    });

    let bytes = logical_plan_to_bytes(&plan)?;
    let logical_round_trip = logical_plan_from_bytes(&bytes, &ctx)?;
    assert_eq!(format!("{plan:?}"), format!("{logical_round_trip:?}"));

    match logical_round_trip {
        LogicalPlan::Copy(copy_to) => {
            assert_eq!("test.arrow", copy_to.output_url);
            assert_eq!(FileType::ARROW, copy_to.file_format);
            assert_eq!(vec!["a", "b", "c"], copy_to.partition_by);
            match &copy_to.copy_options {
                CopyOptions::WriterOptions(y) => match y.as_ref() {
                    FileTypeWriterOptions::Arrow(_) => {}
                    _ => panic!(),
                },
                _ => panic!(),
            }
        }
        _ => panic!(),
    }

    Ok(())
}

#[tokio::test]
async fn roundtrip_logical_plan_copy_to_csv() -> Result<()> {
    let ctx = SessionContext::new();

    let input = create_csv_scan(&ctx).await?;

    let writer_properties = WriterBuilder::new()
        .with_delimiter(b'*')
        .with_date_format("dd/MM/yyyy".to_string())
        .with_datetime_format("dd/MM/yyyy HH:mm:ss".to_string())
        .with_timestamp_format("HH:mm:ss.SSSSSS".to_string())
        .with_time_format("HH:mm:ss".to_string())
        .with_null("NIL".to_string());

    let plan = LogicalPlan::Copy(CopyTo {
        input: Arc::new(input),
        output_url: "test.csv".to_string(),
        file_format: FileType::CSV,
        partition_by: vec!["a".to_string(), "b".to_string(), "c".to_string()],
        copy_options: CopyOptions::WriterOptions(Box::new(FileTypeWriterOptions::CSV(
            CsvWriterOptions::new(
                writer_properties,
                CompressionTypeVariant::UNCOMPRESSED,
            ),
        ))),
    });

    let bytes = logical_plan_to_bytes(&plan)?;
    let logical_round_trip = logical_plan_from_bytes(&bytes, &ctx)?;
    assert_eq!(format!("{plan:?}"), format!("{logical_round_trip:?}"));

    match logical_round_trip {
        LogicalPlan::Copy(copy_to) => {
            assert_eq!("test.csv", copy_to.output_url);
            assert_eq!(FileType::CSV, copy_to.file_format);
            assert_eq!(vec!["a", "b", "c"], copy_to.partition_by);
            match &copy_to.copy_options {
                CopyOptions::WriterOptions(y) => match y.as_ref() {
                    FileTypeWriterOptions::CSV(p) => {
                        let props = &p.writer_options;
                        assert_eq!(b'*', props.delimiter());
                        assert_eq!("dd/MM/yyyy", props.date_format().unwrap());
                        assert_eq!(
                            "dd/MM/yyyy HH:mm:ss",
                            props.datetime_format().unwrap()
                        );
                        assert_eq!("HH:mm:ss.SSSSSS", props.timestamp_format().unwrap());
                        assert_eq!("HH:mm:ss", props.time_format().unwrap());
                        assert_eq!("NIL", props.null());
                    }
                    _ => panic!(),
                },
                _ => panic!(),
            }
        }
        _ => panic!(),
    }

    Ok(())
}
async fn create_csv_scan(ctx: &SessionContext) -> Result<LogicalPlan, DataFusionError> {
    ctx.register_csv("t1", "tests/testdata/test.csv", CsvReadOptions::default())
        .await?;

    let input = ctx.table("t1").await?.into_optimized_plan()?;
    Ok(input)
}

#[tokio::test]
async fn roundtrip_logical_plan_distinct_on() -> Result<()> {
    let ctx = SessionContext::new();

    let schema = Schema::new(vec![
        Field::new("a", DataType::Int64, true),
        Field::new("b", DataType::Decimal128(15, 2), true),
    ]);

    ctx.register_csv(
        "t1",
        "tests/testdata/test.csv",
        CsvReadOptions::default().schema(&schema),
    )
    .await?;

    let query = "SELECT DISTINCT ON (a % 2) a, b * 2 FROM t1 ORDER BY a % 2 DESC, b";
    let plan = ctx.sql(query).await?.into_optimized_plan()?;

    let bytes = logical_plan_to_bytes(&plan)?;
    let logical_round_trip = logical_plan_from_bytes(&bytes, &ctx)?;
    assert_eq!(format!("{plan:?}"), format!("{logical_round_trip:?}"));

    Ok(())
}

#[tokio::test]
async fn roundtrip_single_count_distinct() -> Result<()> {
    let ctx = SessionContext::new();

    let schema = Schema::new(vec![
        Field::new("a", DataType::Int64, true),
        Field::new("b", DataType::Decimal128(15, 2), true),
    ]);

    ctx.register_csv(
        "t1",
        "tests/testdata/test.csv",
        CsvReadOptions::default().schema(&schema),
    )
    .await?;

    let query = "SELECT a, COUNT(DISTINCT b) as b_cd FROM t1 GROUP BY a";
    let plan = ctx.sql(query).await?.into_optimized_plan()?;

    let bytes = logical_plan_to_bytes(&plan)?;
    let logical_round_trip = logical_plan_from_bytes(&bytes, &ctx)?;
    assert_eq!(format!("{plan:?}"), format!("{logical_round_trip:?}"));

    Ok(())
}

#[tokio::test]
async fn roundtrip_logical_plan_with_extension() -> Result<()> {
    let ctx = SessionContext::new();
    ctx.register_csv("t1", "tests/testdata/test.csv", CsvReadOptions::default())
        .await?;
    let plan = ctx.table("t1").await?.into_optimized_plan()?;
    let bytes = logical_plan_to_bytes(&plan)?;
    let logical_round_trip = logical_plan_from_bytes(&bytes, &ctx)?;
    assert_eq!(format!("{plan:?}"), format!("{logical_round_trip:?}"));
    Ok(())
}

#[tokio::test]
async fn roundtrip_expr_api() -> Result<()> {
    let ctx = SessionContext::new();
    ctx.register_csv("t1", "tests/testdata/test.csv", CsvReadOptions::default())
        .await?;
    let table = ctx.table("t1").await?;
    let schema = table.schema().clone();

    // list of expressions to round trip
    let expr_list = vec![
        encode(col("a").cast_to(&DataType::Utf8, &schema)?, lit("hex")),
        decode(lit("1234"), lit("hex")),
        array_to_string(make_array(vec![lit(1), lit(2), lit(3)]), lit(",")),
        array_dims(make_array(vec![lit(1), lit(2), lit(3)])),
        array_ndims(make_array(vec![lit(1), lit(2), lit(3)])),
        cardinality(make_array(vec![lit(1), lit(2), lit(3)])),
        range(lit(1), lit(10), lit(2)),
        gen_series(lit(1), lit(10), lit(2)),
<<<<<<< HEAD
        array_append(make_array(vec![lit(1), lit(2), lit(3)]), lit(4)),
        array_prepend(lit(1), make_array(vec![lit(2), lit(3), lit(4)])),
        array_concat(vec![
            make_array(vec![lit(1), lit(2)]),
            make_array(vec![lit(3), lit(4)]),
        ]),
        make_array(vec![lit(1), lit(2), lit(3)]),
=======
        array_has(array(vec![lit(1), lit(2), lit(3)]), lit(1)),
        array_has_all(
            array(vec![lit(1), lit(2), lit(3)]),
            array(vec![lit(1), lit(2)]),
        ),
        array_has_any(
            array(vec![lit(1), lit(2), lit(3)]),
            array(vec![lit(1), lit(4)]),
        ),
        array_empty(array(vec![lit(1), lit(2), lit(3)])),
        array_length(array(vec![lit(1), lit(2), lit(3)])),
>>>>>>> b1d8082c
    ];

    // ensure expressions created with the expr api can be round tripped
    let plan = table.select(expr_list)?.into_optimized_plan()?;
    let bytes = logical_plan_to_bytes(&plan)?;
    let logical_round_trip = logical_plan_from_bytes(&bytes, &ctx)?;
    assert_eq!(format!("{plan:?}"), format!("{logical_round_trip:?}"));
    Ok(())
}

#[tokio::test]
async fn roundtrip_logical_plan_with_view_scan() -> Result<()> {
    let ctx = SessionContext::new();
    ctx.register_csv("t1", "tests/testdata/test.csv", CsvReadOptions::default())
        .await?;
    ctx.sql("CREATE VIEW view_t1(a, b) AS SELECT a, b FROM t1")
        .await?;

    // SELECT
    let plan = ctx
        .sql("SELECT * FROM view_t1")
        .await?
        .into_optimized_plan()?;

    let bytes = logical_plan_to_bytes(&plan)?;
    let logical_round_trip = logical_plan_from_bytes(&bytes, &ctx)?;
    assert_eq!(format!("{plan:?}"), format!("{logical_round_trip:?}"));

    // DROP
    let plan = ctx.sql("DROP VIEW view_t1").await?.into_optimized_plan()?;
    let bytes = logical_plan_to_bytes(&plan)?;
    let logical_round_trip = logical_plan_from_bytes(&bytes, &ctx)?;
    assert_eq!(format!("{plan:?}"), format!("{logical_round_trip:?}"));

    Ok(())
}

pub mod proto {
    #[derive(Clone, PartialEq, ::prost::Message)]
    pub struct TopKPlanProto {
        #[prost(uint64, tag = "1")]
        pub k: u64,

        #[prost(message, optional, tag = "2")]
        pub expr: ::core::option::Option<datafusion_proto::protobuf::LogicalExprNode>,
    }

    #[derive(Clone, PartialEq, Eq, ::prost::Message)]
    pub struct TopKExecProto {
        #[prost(uint64, tag = "1")]
        pub k: u64,
    }

    #[derive(Clone, PartialEq, ::prost::Message)]
    pub struct MyRegexUdfNode {
        #[prost(string, tag = "1")]
        pub pattern: String,
    }
}

#[derive(PartialEq, Eq, Hash)]
struct TopKPlanNode {
    k: usize,
    input: LogicalPlan,
    /// The sort expression (this example only supports a single sort
    /// expr)
    expr: Expr,
}

impl TopKPlanNode {
    pub fn new(k: usize, input: LogicalPlan, expr: Expr) -> Self {
        Self { k, input, expr }
    }
}

impl Debug for TopKPlanNode {
    fn fmt(&self, f: &mut Formatter<'_>) -> fmt::Result {
        self.fmt_for_explain(f)
    }
}

impl UserDefinedLogicalNodeCore for TopKPlanNode {
    fn name(&self) -> &str {
        "TopK"
    }

    fn inputs(&self) -> Vec<&LogicalPlan> {
        vec![&self.input]
    }

    /// Schema for TopK is the same as the input
    fn schema(&self) -> &DFSchemaRef {
        self.input.schema()
    }

    fn expressions(&self) -> Vec<Expr> {
        vec![self.expr.clone()]
    }

    /// For example: `TopK: k=10`
    fn fmt_for_explain(&self, f: &mut Formatter) -> fmt::Result {
        write!(f, "TopK: k={}", self.k)
    }

    fn from_template(&self, exprs: &[Expr], inputs: &[LogicalPlan]) -> Self {
        assert_eq!(inputs.len(), 1, "input size inconsistent");
        assert_eq!(exprs.len(), 1, "expression size inconsistent");
        Self {
            k: self.k,
            input: inputs[0].clone(),
            expr: exprs[0].clone(),
        }
    }
}

#[derive(Debug)]
pub struct TopKExtensionCodec {}

impl LogicalExtensionCodec for TopKExtensionCodec {
    fn try_decode(
        &self,
        buf: &[u8],
        inputs: &[LogicalPlan],
        ctx: &SessionContext,
    ) -> Result<Extension> {
        if let Some((input, _)) = inputs.split_first() {
            let proto = proto::TopKPlanProto::decode(buf).map_err(|e| {
                DataFusionError::Internal(format!("failed to decode logical plan: {e:?}"))
            })?;

            if let Some(expr) = proto.expr.as_ref() {
                let node = TopKPlanNode::new(
                    proto.k as usize,
                    input.clone(),
                    from_proto::parse_expr(expr, ctx, self)?,
                );

                Ok(Extension {
                    node: Arc::new(node),
                })
            } else {
                internal_err!("invalid plan, no expr")
            }
        } else {
            internal_err!("invalid plan, no input")
        }
    }

    fn try_encode(&self, node: &Extension, buf: &mut Vec<u8>) -> Result<()> {
        if let Some(exec) = node.node.as_any().downcast_ref::<TopKPlanNode>() {
            let proto = proto::TopKPlanProto {
                k: exec.k as u64,
                expr: Some(serialize_expr(&exec.expr, self)?),
            };

            proto.encode(buf).map_err(|e| {
                DataFusionError::Internal(format!("failed to encode logical plan: {e:?}"))
            })?;

            Ok(())
        } else {
            internal_err!("unsupported plan type")
        }
    }

    fn try_decode_table_provider(
        &self,
        _buf: &[u8],
        _schema: SchemaRef,
        _ctx: &SessionContext,
    ) -> Result<Arc<dyn TableProvider>> {
        internal_err!("unsupported plan type")
    }

    fn try_encode_table_provider(
        &self,
        _node: Arc<dyn TableProvider>,
        _buf: &mut Vec<u8>,
    ) -> Result<()> {
        internal_err!("unsupported plan type")
    }
}

#[derive(Debug)]
struct MyRegexUdf {
    signature: Signature,
    // regex as original string
    pattern: String,
}

impl MyRegexUdf {
    fn new(pattern: String) -> Self {
        Self {
            signature: Signature::uniform(
                1,
                vec![DataType::Int32],
                Volatility::Immutable,
            ),
            pattern,
        }
    }
}

/// Implement the ScalarUDFImpl trait for MyRegexUdf
impl ScalarUDFImpl for MyRegexUdf {
    fn as_any(&self) -> &dyn Any {
        self
    }
    fn name(&self) -> &str {
        "regex_udf"
    }
    fn signature(&self) -> &Signature {
        &self.signature
    }
    fn return_type(&self, args: &[DataType]) -> Result<DataType> {
        if !matches!(args.first(), Some(&DataType::Utf8)) {
            return plan_err!("regex_udf only accepts Utf8 arguments");
        }
        Ok(DataType::Int32)
    }
    fn invoke(&self, _args: &[ColumnarValue]) -> Result<ColumnarValue> {
        unimplemented!()
    }
}

#[derive(Debug)]
pub struct ScalarUDFExtensionCodec {}

impl LogicalExtensionCodec for ScalarUDFExtensionCodec {
    fn try_decode(
        &self,
        _buf: &[u8],
        _inputs: &[LogicalPlan],
        _ctx: &SessionContext,
    ) -> Result<Extension> {
        not_impl_err!("No extension codec provided")
    }

    fn try_encode(&self, _node: &Extension, _buf: &mut Vec<u8>) -> Result<()> {
        not_impl_err!("No extension codec provided")
    }

    fn try_decode_table_provider(
        &self,
        _buf: &[u8],
        _schema: SchemaRef,
        _ctx: &SessionContext,
    ) -> Result<Arc<dyn TableProvider>> {
        internal_err!("unsupported plan type")
    }

    fn try_encode_table_provider(
        &self,
        _node: Arc<dyn TableProvider>,
        _buf: &mut Vec<u8>,
    ) -> Result<()> {
        internal_err!("unsupported plan type")
    }

    fn try_decode_udf(&self, name: &str, buf: &[u8]) -> Result<Arc<ScalarUDF>> {
        if name == "regex_udf" {
            let proto = proto::MyRegexUdfNode::decode(buf).map_err(|err| {
                DataFusionError::Internal(format!("failed to decode regex_udf: {}", err))
            })?;

            Ok(Arc::new(ScalarUDF::new_from_impl(MyRegexUdf::new(
                proto.pattern,
            ))))
        } else {
            not_impl_err!("unrecognized scalar UDF implementation, cannot decode")
        }
    }

    fn try_encode_udf(&self, node: &ScalarUDF, buf: &mut Vec<u8>) -> Result<()> {
        let binding = node.inner();
        let udf = binding.as_any().downcast_ref::<MyRegexUdf>().unwrap();
        let proto = proto::MyRegexUdfNode {
            pattern: udf.pattern.clone(),
        };
        proto.encode(buf).map_err(|e| {
            DataFusionError::Internal(format!("failed to encode udf: {e:?}"))
        })?;
        Ok(())
    }
}

#[test]
fn round_trip_scalar_values() {
    let should_pass: Vec<ScalarValue> = vec![
        ScalarValue::Boolean(None),
        ScalarValue::Float32(None),
        ScalarValue::Float64(None),
        ScalarValue::Int8(None),
        ScalarValue::Int16(None),
        ScalarValue::Int32(None),
        ScalarValue::Int64(None),
        ScalarValue::UInt8(None),
        ScalarValue::UInt16(None),
        ScalarValue::UInt32(None),
        ScalarValue::UInt64(None),
        ScalarValue::Utf8(None),
        ScalarValue::LargeUtf8(None),
        ScalarValue::List(ScalarValue::new_list(&[], &DataType::Boolean)),
        ScalarValue::LargeList(ScalarValue::new_large_list(&[], &DataType::Boolean)),
        ScalarValue::Date32(None),
        ScalarValue::Boolean(Some(true)),
        ScalarValue::Boolean(Some(false)),
        ScalarValue::Float32(Some(1.0)),
        ScalarValue::Float32(Some(f32::MAX)),
        ScalarValue::Float32(Some(f32::MIN)),
        ScalarValue::Float32(Some(-2000.0)),
        ScalarValue::Float64(Some(1.0)),
        ScalarValue::Float64(Some(f64::MAX)),
        ScalarValue::Float64(Some(f64::MIN)),
        ScalarValue::Float64(Some(-2000.0)),
        ScalarValue::Int8(Some(i8::MIN)),
        ScalarValue::Int8(Some(i8::MAX)),
        ScalarValue::Int8(Some(0)),
        ScalarValue::Int8(Some(-15)),
        ScalarValue::Int16(Some(i16::MIN)),
        ScalarValue::Int16(Some(i16::MAX)),
        ScalarValue::Int16(Some(0)),
        ScalarValue::Int16(Some(-15)),
        ScalarValue::Int32(Some(i32::MIN)),
        ScalarValue::Int32(Some(i32::MAX)),
        ScalarValue::Int32(Some(0)),
        ScalarValue::Int32(Some(-15)),
        ScalarValue::Int64(Some(i64::MIN)),
        ScalarValue::Int64(Some(i64::MAX)),
        ScalarValue::Int64(Some(0)),
        ScalarValue::Int64(Some(-15)),
        ScalarValue::UInt8(Some(u8::MAX)),
        ScalarValue::UInt8(Some(0)),
        ScalarValue::UInt16(Some(u16::MAX)),
        ScalarValue::UInt16(Some(0)),
        ScalarValue::UInt32(Some(u32::MAX)),
        ScalarValue::UInt32(Some(0)),
        ScalarValue::UInt64(Some(u64::MAX)),
        ScalarValue::UInt64(Some(0)),
        ScalarValue::Utf8(Some(String::from("Test string   "))),
        ScalarValue::LargeUtf8(Some(String::from("Test Large utf8"))),
        ScalarValue::Date32(Some(0)),
        ScalarValue::Date32(Some(i32::MAX)),
        ScalarValue::Date32(None),
        ScalarValue::Date64(Some(0)),
        ScalarValue::Date64(Some(i64::MAX)),
        ScalarValue::Date64(None),
        ScalarValue::Time32Second(Some(0)),
        ScalarValue::Time32Second(Some(i32::MAX)),
        ScalarValue::Time32Second(None),
        ScalarValue::Time32Millisecond(Some(0)),
        ScalarValue::Time32Millisecond(Some(i32::MAX)),
        ScalarValue::Time32Millisecond(None),
        ScalarValue::Time64Microsecond(Some(0)),
        ScalarValue::Time64Microsecond(Some(i64::MAX)),
        ScalarValue::Time64Microsecond(None),
        ScalarValue::Time64Nanosecond(Some(0)),
        ScalarValue::Time64Nanosecond(Some(i64::MAX)),
        ScalarValue::Time64Nanosecond(None),
        ScalarValue::TimestampNanosecond(Some(0), None),
        ScalarValue::TimestampNanosecond(Some(i64::MAX), None),
        ScalarValue::TimestampNanosecond(Some(0), Some("UTC".into())),
        ScalarValue::TimestampNanosecond(None, None),
        ScalarValue::TimestampMicrosecond(Some(0), None),
        ScalarValue::TimestampMicrosecond(Some(i64::MAX), None),
        ScalarValue::TimestampMicrosecond(Some(0), Some("UTC".into())),
        ScalarValue::TimestampMicrosecond(None, None),
        ScalarValue::TimestampMillisecond(Some(0), None),
        ScalarValue::TimestampMillisecond(Some(i64::MAX), None),
        ScalarValue::TimestampMillisecond(Some(0), Some("UTC".into())),
        ScalarValue::TimestampMillisecond(None, None),
        ScalarValue::TimestampSecond(Some(0), None),
        ScalarValue::TimestampSecond(Some(i64::MAX), None),
        ScalarValue::TimestampSecond(Some(0), Some("UTC".into())),
        ScalarValue::TimestampSecond(None, None),
        ScalarValue::IntervalDayTime(Some(IntervalDayTimeType::make_value(0, 0))),
        ScalarValue::IntervalDayTime(Some(IntervalDayTimeType::make_value(1, 2))),
        ScalarValue::IntervalDayTime(Some(IntervalDayTimeType::make_value(
            i32::MAX,
            i32::MAX,
        ))),
        ScalarValue::IntervalDayTime(None),
        ScalarValue::IntervalMonthDayNano(Some(IntervalMonthDayNanoType::make_value(
            0, 0, 0,
        ))),
        ScalarValue::IntervalMonthDayNano(Some(IntervalMonthDayNanoType::make_value(
            1, 2, 3,
        ))),
        ScalarValue::IntervalMonthDayNano(Some(IntervalMonthDayNanoType::make_value(
            i32::MAX,
            i32::MAX,
            i64::MAX,
        ))),
        ScalarValue::IntervalMonthDayNano(None),
        ScalarValue::List(ScalarValue::new_list(
            &[
                ScalarValue::Float32(Some(-213.1)),
                ScalarValue::Float32(None),
                ScalarValue::Float32(Some(5.5)),
                ScalarValue::Float32(Some(2.0)),
                ScalarValue::Float32(Some(1.0)),
            ],
            &DataType::Float32,
        )),
        ScalarValue::LargeList(ScalarValue::new_large_list(
            &[
                ScalarValue::Float32(Some(-213.1)),
                ScalarValue::Float32(None),
                ScalarValue::Float32(Some(5.5)),
                ScalarValue::Float32(Some(2.0)),
                ScalarValue::Float32(Some(1.0)),
            ],
            &DataType::Float32,
        )),
        ScalarValue::List(ScalarValue::new_list(
            &[
                ScalarValue::List(ScalarValue::new_list(&[], &DataType::Float32)),
                ScalarValue::List(ScalarValue::new_list(
                    &[
                        ScalarValue::Float32(Some(-213.1)),
                        ScalarValue::Float32(None),
                        ScalarValue::Float32(Some(5.5)),
                        ScalarValue::Float32(Some(2.0)),
                        ScalarValue::Float32(Some(1.0)),
                    ],
                    &DataType::Float32,
                )),
            ],
            &DataType::List(new_arc_field("item", DataType::Float32, true)),
        )),
        ScalarValue::LargeList(ScalarValue::new_large_list(
            &[
                ScalarValue::LargeList(ScalarValue::new_large_list(
                    &[],
                    &DataType::Float32,
                )),
                ScalarValue::LargeList(ScalarValue::new_large_list(
                    &[
                        ScalarValue::Float32(Some(-213.1)),
                        ScalarValue::Float32(None),
                        ScalarValue::Float32(Some(5.5)),
                        ScalarValue::Float32(Some(2.0)),
                        ScalarValue::Float32(Some(1.0)),
                    ],
                    &DataType::Float32,
                )),
            ],
            &DataType::LargeList(new_arc_field("item", DataType::Float32, true)),
        )),
        ScalarValue::FixedSizeList(Arc::new(FixedSizeListArray::from_iter_primitive::<
            Int32Type,
            _,
            _,
        >(
            vec![Some(vec![Some(1), Some(2), Some(3)])],
            3,
        ))),
        ScalarValue::Dictionary(
            Box::new(DataType::Int32),
            Box::new(ScalarValue::from("foo")),
        ),
        ScalarValue::Dictionary(
            Box::new(DataType::Int32),
            Box::new(ScalarValue::Utf8(None)),
        ),
        ScalarValue::Binary(Some(b"bar".to_vec())),
        ScalarValue::Binary(None),
        ScalarValue::LargeBinary(Some(b"bar".to_vec())),
        ScalarValue::LargeBinary(None),
        ScalarStructBuilder::new()
            .with_scalar(
                Field::new("a", DataType::Int32, true),
                ScalarValue::from(23i32),
            )
            .with_scalar(
                Field::new("b", DataType::Boolean, false),
                ScalarValue::from(false),
            )
            .build()
            .unwrap(),
        ScalarValue::try_from(&DataType::Struct(Fields::from(vec![
            Field::new("a", DataType::Int32, true),
            Field::new("b", DataType::Boolean, false),
        ])))
        .unwrap(),
        ScalarValue::FixedSizeBinary(b"bar".to_vec().len() as i32, Some(b"bar".to_vec())),
        ScalarValue::FixedSizeBinary(0, None),
        ScalarValue::FixedSizeBinary(5, None),
    ];

    for test_case in should_pass.into_iter() {
        let proto: protobuf::ScalarValue = (&test_case)
            .try_into()
            .expect("failed conversion to protobuf");

        let roundtrip: ScalarValue = (&proto)
            .try_into()
            .expect("failed conversion from protobuf");

        assert_eq!(
            test_case, roundtrip,
            "ScalarValue was not the same after round trip!\n\n\
                        Input: {test_case:?}\n\nRoundtrip: {roundtrip:?}"
        );
    }
}

#[test]
fn round_trip_scalar_types() {
    let should_pass: Vec<DataType> = vec![
        DataType::Boolean,
        DataType::Int8,
        DataType::Int16,
        DataType::Int32,
        DataType::Int64,
        DataType::UInt8,
        DataType::UInt16,
        DataType::UInt32,
        DataType::UInt64,
        DataType::Float32,
        DataType::Float64,
        DataType::Date32,
        DataType::Time64(TimeUnit::Microsecond),
        DataType::Time64(TimeUnit::Nanosecond),
        DataType::Utf8,
        DataType::LargeUtf8,
        // Recursive list tests
        DataType::List(new_arc_field("level1", DataType::Boolean, true)),
        DataType::List(new_arc_field(
            "Level1",
            DataType::List(new_arc_field("level2", DataType::Date32, true)),
            true,
        )),
    ];

    for test_case in should_pass.into_iter() {
        let field = Field::new("item", test_case, true);
        let proto: protobuf::Field = (&field).try_into().unwrap();
        let roundtrip: Field = (&proto).try_into().unwrap();
        assert_eq!(format!("{field:?}"), format!("{roundtrip:?}"));
    }
}

#[test]
fn round_trip_datatype() {
    let test_cases: Vec<DataType> = vec![
        DataType::Null,
        DataType::Boolean,
        DataType::Int8,
        DataType::Int16,
        DataType::Int32,
        DataType::Int64,
        DataType::UInt8,
        DataType::UInt16,
        DataType::UInt32,
        DataType::UInt64,
        DataType::Float16,
        DataType::Float32,
        DataType::Float64,
        DataType::Timestamp(TimeUnit::Second, None),
        DataType::Timestamp(TimeUnit::Millisecond, None),
        DataType::Timestamp(TimeUnit::Microsecond, None),
        DataType::Timestamp(TimeUnit::Nanosecond, None),
        DataType::Timestamp(TimeUnit::Nanosecond, Some("UTC".into())),
        DataType::Date32,
        DataType::Date64,
        DataType::Time32(TimeUnit::Second),
        DataType::Time32(TimeUnit::Millisecond),
        DataType::Time32(TimeUnit::Microsecond),
        DataType::Time32(TimeUnit::Nanosecond),
        DataType::Time64(TimeUnit::Second),
        DataType::Time64(TimeUnit::Millisecond),
        DataType::Time64(TimeUnit::Microsecond),
        DataType::Time64(TimeUnit::Nanosecond),
        DataType::Duration(TimeUnit::Second),
        DataType::Duration(TimeUnit::Millisecond),
        DataType::Duration(TimeUnit::Microsecond),
        DataType::Duration(TimeUnit::Nanosecond),
        DataType::Interval(IntervalUnit::YearMonth),
        DataType::Interval(IntervalUnit::DayTime),
        DataType::Binary,
        DataType::FixedSizeBinary(0),
        DataType::FixedSizeBinary(1234),
        DataType::FixedSizeBinary(-432),
        DataType::LargeBinary,
        DataType::Utf8,
        DataType::LargeUtf8,
        DataType::Decimal128(7, 12),
        // Recursive list tests
        DataType::List(new_arc_field("Level1", DataType::Binary, true)),
        DataType::List(new_arc_field(
            "Level1",
            DataType::List(new_arc_field(
                "Level2",
                DataType::FixedSizeBinary(53),
                false,
            )),
            true,
        )),
        // Fixed size lists
        DataType::FixedSizeList(new_arc_field("Level1", DataType::Binary, true), 4),
        DataType::FixedSizeList(
            new_arc_field(
                "Level1",
                DataType::List(new_arc_field(
                    "Level2",
                    DataType::FixedSizeBinary(53),
                    false,
                )),
                true,
            ),
            41,
        ),
        // Struct Testing
        DataType::Struct(Fields::from(vec![
            Field::new("nullable", DataType::Boolean, false),
            Field::new("name", DataType::Utf8, false),
            Field::new("datatype", DataType::Binary, false),
        ])),
        DataType::Struct(Fields::from(vec![
            Field::new("nullable", DataType::Boolean, false),
            Field::new("name", DataType::Utf8, false),
            Field::new("datatype", DataType::Binary, false),
            Field::new(
                "nested_struct",
                DataType::Struct(Fields::from(vec![
                    Field::new("nullable", DataType::Boolean, false),
                    Field::new("name", DataType::Utf8, false),
                    Field::new("datatype", DataType::Binary, false),
                ])),
                true,
            ),
        ])),
        DataType::Union(
            UnionFields::new(
                vec![7, 5, 3],
                vec![
                    Field::new("nullable", DataType::Boolean, false),
                    Field::new("name", DataType::Utf8, false),
                    Field::new("datatype", DataType::Binary, false),
                ],
            ),
            UnionMode::Sparse,
        ),
        DataType::Union(
            UnionFields::new(
                vec![5, 8, 1],
                vec![
                    Field::new("nullable", DataType::Boolean, false),
                    Field::new("name", DataType::Utf8, false),
                    Field::new("datatype", DataType::Binary, false),
                    Field::new_struct(
                        "nested_struct",
                        vec![
                            Field::new("nullable", DataType::Boolean, false),
                            Field::new("name", DataType::Utf8, false),
                            Field::new("datatype", DataType::Binary, false),
                        ],
                        true,
                    ),
                ],
            ),
            UnionMode::Dense,
        ),
        DataType::Dictionary(
            Box::new(DataType::Utf8),
            Box::new(DataType::Struct(Fields::from(vec![
                Field::new("nullable", DataType::Boolean, false),
                Field::new("name", DataType::Utf8, false),
                Field::new("datatype", DataType::Binary, false),
            ]))),
        ),
        DataType::Dictionary(
            Box::new(DataType::Decimal128(10, 50)),
            Box::new(DataType::FixedSizeList(
                new_arc_field("Level1", DataType::Binary, true),
                4,
            )),
        ),
        DataType::Map(
            new_arc_field(
                "entries",
                DataType::Struct(Fields::from(vec![
                    Field::new("keys", DataType::Utf8, false),
                    Field::new("values", DataType::Int32, true),
                ])),
                true,
            ),
            false,
        ),
    ];

    for test_case in test_cases.into_iter() {
        let proto: protobuf::ArrowType = (&test_case).try_into().unwrap();
        let roundtrip: DataType = (&proto).try_into().unwrap();
        assert_eq!(format!("{test_case:?}"), format!("{roundtrip:?}"));
    }
}

#[test]
fn roundtrip_dict_id() -> Result<()> {
    let dict_id = 42;
    let field = Field::new(
        "keys",
        DataType::List(Arc::new(Field::new_dict(
            "item",
            DataType::Dictionary(Box::new(DataType::UInt16), Box::new(DataType::Utf8)),
            true,
            dict_id,
            false,
        ))),
        false,
    );
    let schema = Arc::new(Schema::new(vec![field]));

    // encode
    let mut buf: Vec<u8> = vec![];
    let schema_proto: datafusion_proto::generated::datafusion::Schema =
        schema.try_into().unwrap();
    schema_proto.encode(&mut buf).unwrap();

    // decode
    let schema_proto =
        datafusion_proto::generated::datafusion::Schema::decode(buf.as_slice()).unwrap();
    let decoded: Schema = (&schema_proto).try_into()?;

    // assert
    let keys = decoded.fields().iter().last().unwrap();
    match keys.data_type() {
        DataType::List(field) => {
            assert_eq!(field.dict_id(), Some(dict_id), "dict_id should be retained");
        }
        _ => panic!("Invalid type"),
    }

    Ok(())
}

#[test]
fn roundtrip_null_scalar_values() {
    let test_types = vec![
        ScalarValue::Boolean(None),
        ScalarValue::Float32(None),
        ScalarValue::Float64(None),
        ScalarValue::Int8(None),
        ScalarValue::Int16(None),
        ScalarValue::Int32(None),
        ScalarValue::Int64(None),
        ScalarValue::UInt8(None),
        ScalarValue::UInt16(None),
        ScalarValue::UInt32(None),
        ScalarValue::UInt64(None),
        ScalarValue::Utf8(None),
        ScalarValue::LargeUtf8(None),
        ScalarValue::Date32(None),
        ScalarValue::TimestampMicrosecond(None, None),
        ScalarValue::TimestampNanosecond(None, None),
    ];

    for test_case in test_types.into_iter() {
        let proto_scalar: protobuf::ScalarValue = (&test_case).try_into().unwrap();
        let returned_scalar: datafusion::scalar::ScalarValue =
            (&proto_scalar).try_into().unwrap();
        assert_eq!(format!("{:?}", &test_case), format!("{returned_scalar:?}"));
    }
}

#[test]
fn roundtrip_field() {
    let field = Field::new("f", DataType::Int32, true).with_metadata(HashMap::from([
        (String::from("k1"), String::from("v1")),
        (String::from("k2"), String::from("v2")),
    ]));
    let proto_field: protobuf::Field = (&field).try_into().unwrap();
    let returned_field: Field = (&proto_field).try_into().unwrap();
    assert_eq!(field, returned_field);
}

#[test]
fn roundtrip_schema() {
    let schema = Schema::new_with_metadata(
        vec![
            Field::new("a", DataType::Int64, false),
            Field::new("b", DataType::Decimal128(15, 2), true)
                .with_metadata(HashMap::from([(String::from("k1"), String::from("v1"))])),
        ],
        HashMap::from([
            (String::from("k2"), String::from("v2")),
            (String::from("k3"), String::from("v3")),
        ]),
    );
    let proto_schema: protobuf::Schema = (&schema).try_into().unwrap();
    let returned_schema: Schema = (&proto_schema).try_into().unwrap();
    assert_eq!(schema, returned_schema);
}

#[test]
fn roundtrip_dfschema() {
    let dfschema = DFSchema::new_with_metadata(
        vec![
            DFField::new_unqualified("a", DataType::Int64, false),
            DFField::new(Some("t"), "b", DataType::Decimal128(15, 2), true)
                .with_metadata(HashMap::from([(String::from("k1"), String::from("v1"))])),
        ],
        HashMap::from([
            (String::from("k2"), String::from("v2")),
            (String::from("k3"), String::from("v3")),
        ]),
    )
    .unwrap();
    let proto_dfschema: protobuf::DfSchema = (&dfschema).try_into().unwrap();
    let returned_dfschema: DFSchema = (&proto_dfschema).try_into().unwrap();
    assert_eq!(dfschema, returned_dfschema);

    let arc_dfschema = Arc::new(dfschema.clone());
    let proto_dfschema: protobuf::DfSchema = (&arc_dfschema).try_into().unwrap();
    let returned_arc_dfschema: DFSchemaRef = proto_dfschema.try_into().unwrap();
    assert_eq!(arc_dfschema, returned_arc_dfschema);
    assert_eq!(dfschema, *returned_arc_dfschema);
}

#[test]
fn roundtrip_not() {
    let test_expr = Expr::Not(Box::new(lit(1.0_f32)));

    let ctx = SessionContext::new();
    roundtrip_expr_test(test_expr, ctx);
}

#[test]
fn roundtrip_is_null() {
    let test_expr = Expr::IsNull(Box::new(col("id")));

    let ctx = SessionContext::new();
    roundtrip_expr_test(test_expr, ctx);
}

#[test]
fn roundtrip_is_not_null() {
    let test_expr = Expr::IsNotNull(Box::new(col("id")));

    let ctx = SessionContext::new();
    roundtrip_expr_test(test_expr, ctx);
}

#[test]
fn roundtrip_between() {
    let test_expr = Expr::Between(Between::new(
        Box::new(lit(1.0_f32)),
        true,
        Box::new(lit(2.0_f32)),
        Box::new(lit(3.0_f32)),
    ));

    let ctx = SessionContext::new();
    roundtrip_expr_test(test_expr, ctx);
}

#[test]
fn roundtrip_binary_op() {
    fn test(op: Operator) {
        let test_expr = Expr::BinaryExpr(BinaryExpr::new(
            Box::new(lit(1.0_f32)),
            op,
            Box::new(lit(2.0_f32)),
        ));
        let ctx = SessionContext::new();
        roundtrip_expr_test(test_expr, ctx);
    }
    test(Operator::ArrowAt);
    test(Operator::AtArrow);
    test(Operator::StringConcat);
    test(Operator::RegexNotIMatch);
    test(Operator::RegexNotMatch);
    test(Operator::RegexIMatch);
    test(Operator::RegexMatch);
    test(Operator::BitwiseShiftRight);
    test(Operator::BitwiseShiftLeft);
    test(Operator::BitwiseAnd);
    test(Operator::BitwiseOr);
    test(Operator::BitwiseXor);
    test(Operator::IsDistinctFrom);
    test(Operator::IsNotDistinctFrom);
    test(Operator::And);
    test(Operator::Or);
    test(Operator::Eq);
    test(Operator::NotEq);
    test(Operator::Lt);
    test(Operator::LtEq);
    test(Operator::Gt);
    test(Operator::GtEq);
}

#[test]
fn roundtrip_case() {
    let test_expr = Expr::Case(Case::new(
        Some(Box::new(lit(1.0_f32))),
        vec![(Box::new(lit(2.0_f32)), Box::new(lit(3.0_f32)))],
        Some(Box::new(lit(4.0_f32))),
    ));

    let ctx = SessionContext::new();
    roundtrip_expr_test(test_expr, ctx);
}

#[test]
fn roundtrip_case_with_null() {
    let test_expr = Expr::Case(Case::new(
        Some(Box::new(lit(1.0_f32))),
        vec![(Box::new(lit(2.0_f32)), Box::new(lit(3.0_f32)))],
        Some(Box::new(Expr::Literal(ScalarValue::Null))),
    ));

    let ctx = SessionContext::new();
    roundtrip_expr_test(test_expr, ctx);
}

#[test]
fn roundtrip_null_literal() {
    let test_expr = Expr::Literal(ScalarValue::Null);

    let ctx = SessionContext::new();
    roundtrip_expr_test(test_expr, ctx);
}

#[test]
fn roundtrip_cast() {
    let test_expr = Expr::Cast(Cast::new(Box::new(lit(1.0_f32)), DataType::Boolean));

    let ctx = SessionContext::new();
    roundtrip_expr_test(test_expr, ctx);
}

#[test]
fn roundtrip_try_cast() {
    let test_expr =
        Expr::TryCast(TryCast::new(Box::new(lit(1.0_f32)), DataType::Boolean));

    let ctx = SessionContext::new();
    roundtrip_expr_test(test_expr, ctx);

    let test_expr =
        Expr::TryCast(TryCast::new(Box::new(lit("not a bool")), DataType::Boolean));

    let ctx = SessionContext::new();
    roundtrip_expr_test(test_expr, ctx);
}

#[test]
fn roundtrip_sort_expr() {
    let test_expr = Expr::Sort(Sort::new(Box::new(lit(1.0_f32)), true, true));

    let ctx = SessionContext::new();
    roundtrip_expr_test(test_expr, ctx);
}

#[test]
fn roundtrip_negative() {
    let test_expr = Expr::Negative(Box::new(lit(1.0_f32)));

    let ctx = SessionContext::new();
    roundtrip_expr_test(test_expr, ctx);
}

#[test]
fn roundtrip_inlist() {
    let test_expr = Expr::InList(InList::new(
        Box::new(lit(1.0_f32)),
        vec![lit(2.0_f32)],
        true,
    ));

    let ctx = SessionContext::new();
    roundtrip_expr_test(test_expr, ctx);
}

#[test]
fn roundtrip_unnest() {
    let test_expr = Expr::Unnest(Unnest {
        exprs: vec![lit(1), lit(2), lit(3)],
    });

    let ctx = SessionContext::new();
    roundtrip_expr_test(test_expr, ctx);
}

#[test]
fn roundtrip_wildcard() {
    let test_expr = Expr::Wildcard { qualifier: None };

    let ctx = SessionContext::new();
    roundtrip_expr_test(test_expr, ctx);
}

#[test]
fn roundtrip_qualified_wildcard() {
    let test_expr = Expr::Wildcard {
        qualifier: Some("foo".into()),
    };

    let ctx = SessionContext::new();
    roundtrip_expr_test(test_expr, ctx);
}

#[test]
fn roundtrip_sqrt() {
    let test_expr = Expr::ScalarFunction(ScalarFunction::new(Sqrt, vec![col("col")]));
    let ctx = SessionContext::new();
    roundtrip_expr_test(test_expr, ctx);
}

#[test]
fn roundtrip_like() {
    fn like(negated: bool, escape_char: Option<char>) {
        let test_expr = Expr::Like(Like::new(
            negated,
            Box::new(col("col")),
            Box::new(lit("[0-9]+")),
            escape_char,
            false,
        ));
        let ctx = SessionContext::new();
        roundtrip_expr_test(test_expr, ctx);
    }
    like(true, Some('X'));
    like(false, Some('\\'));
    like(true, None);
    like(false, None);
}

#[test]
fn roundtrip_ilike() {
    fn ilike(negated: bool, escape_char: Option<char>) {
        let test_expr = Expr::Like(Like::new(
            negated,
            Box::new(col("col")),
            Box::new(lit("[0-9]+")),
            escape_char,
            true,
        ));
        let ctx = SessionContext::new();
        roundtrip_expr_test(test_expr, ctx);
    }
    ilike(true, Some('X'));
    ilike(false, Some('\\'));
    ilike(true, None);
    ilike(false, None);
}

#[test]
fn roundtrip_similar_to() {
    fn similar_to(negated: bool, escape_char: Option<char>) {
        let test_expr = Expr::SimilarTo(Like::new(
            negated,
            Box::new(col("col")),
            Box::new(lit("[0-9]+")),
            escape_char,
            false,
        ));
        let ctx = SessionContext::new();
        roundtrip_expr_test(test_expr, ctx);
    }
    similar_to(true, Some('X'));
    similar_to(false, Some('\\'));
    similar_to(true, None);
    similar_to(false, None);
}

#[test]
fn roundtrip_count() {
    let test_expr = Expr::AggregateFunction(expr::AggregateFunction::new(
        AggregateFunction::Count,
        vec![col("bananas")],
        false,
        None,
        None,
        None,
    ));
    let ctx = SessionContext::new();
    roundtrip_expr_test(test_expr, ctx);
}

#[test]
fn roundtrip_count_distinct() {
    let test_expr = Expr::AggregateFunction(expr::AggregateFunction::new(
        AggregateFunction::Count,
        vec![col("bananas")],
        true,
        None,
        None,
        None,
    ));
    let ctx = SessionContext::new();
    roundtrip_expr_test(test_expr, ctx);
}

#[test]
fn roundtrip_approx_percentile_cont() {
    let test_expr = Expr::AggregateFunction(expr::AggregateFunction::new(
        AggregateFunction::ApproxPercentileCont,
        vec![col("bananas"), lit(0.42_f32)],
        false,
        None,
        None,
        None,
    ));

    let ctx = SessionContext::new();
    roundtrip_expr_test(test_expr, ctx);
}

#[test]
fn roundtrip_aggregate_udf() {
    #[derive(Debug)]
    struct Dummy {}

    impl Accumulator for Dummy {
        fn state(&mut self) -> datafusion::error::Result<Vec<ScalarValue>> {
            Ok(vec![])
        }

        fn update_batch(
            &mut self,
            _values: &[ArrayRef],
        ) -> datafusion::error::Result<()> {
            Ok(())
        }

        fn merge_batch(&mut self, _states: &[ArrayRef]) -> datafusion::error::Result<()> {
            Ok(())
        }

        fn evaluate(&mut self) -> datafusion::error::Result<ScalarValue> {
            Ok(ScalarValue::Float64(None))
        }

        fn size(&self) -> usize {
            std::mem::size_of_val(self)
        }
    }

    let dummy_agg = create_udaf(
        // the name; used to represent it in plan descriptions and in the registry, to use in SQL.
        "dummy_agg",
        // the input type; DataFusion guarantees that the first entry of `values` in `update` has this type.
        vec![DataType::Float64],
        // the return type; DataFusion expects this to match the type returned by `evaluate`.
        Arc::new(DataType::Float64),
        Volatility::Immutable,
        // This is the accumulator factory; DataFusion uses it to create new accumulators.
        Arc::new(|_| Ok(Box::new(Dummy {}))),
        // This is the description of the state. `state()` must match the types here.
        Arc::new(vec![DataType::Float64, DataType::UInt32]),
    );

    let test_expr = Expr::AggregateFunction(expr::AggregateFunction::new_udf(
        Arc::new(dummy_agg.clone()),
        vec![lit(1.0_f64)],
        false,
        Some(Box::new(lit(true))),
        None,
    ));

    let ctx = SessionContext::new();
    ctx.register_udaf(dummy_agg);

    roundtrip_expr_test(test_expr, ctx);
}

#[test]
fn roundtrip_scalar_udf() {
    let scalar_fn = Arc::new(|args: &[ColumnarValue]| {
        let ColumnarValue::Array(array) = &args[0] else {
            panic!("should be array")
        };
        Ok(ColumnarValue::from(Arc::new(array.clone()) as ArrayRef))
    });

    let udf = create_udf(
        "dummy",
        vec![DataType::Utf8],
        Arc::new(DataType::Utf8),
        Volatility::Immutable,
        scalar_fn,
    );

    let test_expr = Expr::ScalarFunction(ScalarFunction::new_udf(
        Arc::new(udf.clone()),
        vec![lit("")],
    ));

    let ctx = SessionContext::new();
    ctx.register_udf(udf);

    roundtrip_expr_test(test_expr, ctx);
}

#[test]
fn roundtrip_scalar_udf_extension_codec() {
    let pattern = ".*";
    let udf = ScalarUDF::from(MyRegexUdf::new(pattern.to_string()));
    let test_expr =
        Expr::ScalarFunction(ScalarFunction::new_udf(Arc::new(udf.clone()), vec![]));

    let ctx = SessionContext::new();
    ctx.register_udf(udf);

    let extension_codec = ScalarUDFExtensionCodec {};
    let proto: protobuf::LogicalExprNode =
        match serialize_expr(&test_expr, &extension_codec) {
            Ok(p) => p,
            Err(e) => panic!("Error serializing expression: {:?}", e),
        };
    let round_trip: Expr =
        from_proto::parse_expr(&proto, &ctx, &extension_codec).unwrap();

    assert_eq!(format!("{:?}", &test_expr), format!("{round_trip:?}"));

    roundtrip_json_test(&proto);
}

#[test]
fn roundtrip_grouping_sets() {
    let test_expr = Expr::GroupingSet(GroupingSet::GroupingSets(vec![
        vec![col("a")],
        vec![col("b")],
        vec![col("a"), col("b")],
    ]));

    let ctx = SessionContext::new();
    roundtrip_expr_test(test_expr, ctx);
}

#[test]
fn roundtrip_rollup() {
    let test_expr = Expr::GroupingSet(GroupingSet::Rollup(vec![col("a"), col("b")]));

    let ctx = SessionContext::new();
    roundtrip_expr_test(test_expr, ctx);
}

#[test]
fn roundtrip_cube() {
    let test_expr = Expr::GroupingSet(GroupingSet::Cube(vec![col("a"), col("b")]));

    let ctx = SessionContext::new();
    roundtrip_expr_test(test_expr, ctx);
}

#[test]
fn roundtrip_substr() {
    // substr(string, position)
    let test_expr =
        Expr::ScalarFunction(ScalarFunction::new(Substr, vec![col("col"), lit(1_i64)]));

    // substr(string, position, count)
    let test_expr_with_count = Expr::ScalarFunction(ScalarFunction::new(
        Substr,
        vec![col("col"), lit(1_i64), lit(1_i64)],
    ));

    let ctx = SessionContext::new();
    roundtrip_expr_test(test_expr, ctx.clone());
    roundtrip_expr_test(test_expr_with_count, ctx);
}
#[test]
fn roundtrip_window() {
    let ctx = SessionContext::new();

    // 1. without window_frame
    let test_expr1 = Expr::WindowFunction(expr::WindowFunction::new(
        WindowFunctionDefinition::BuiltInWindowFunction(
            datafusion_expr::BuiltInWindowFunction::Rank,
        ),
        vec![],
        vec![col("col1")],
        vec![col("col2")],
        WindowFrame::new(Some(false)),
        None,
    ));

    // 2. with default window_frame
    let test_expr2 = Expr::WindowFunction(expr::WindowFunction::new(
        WindowFunctionDefinition::BuiltInWindowFunction(
            datafusion_expr::BuiltInWindowFunction::Rank,
        ),
        vec![],
        vec![col("col1")],
        vec![col("col2")],
        WindowFrame::new(Some(false)),
        None,
    ));

    // 3. with window_frame with row numbers
    let range_number_frame = WindowFrame::new_bounds(
        WindowFrameUnits::Range,
        WindowFrameBound::Preceding(ScalarValue::UInt64(Some(2))),
        WindowFrameBound::Following(ScalarValue::UInt64(Some(2))),
    );

    let test_expr3 = Expr::WindowFunction(expr::WindowFunction::new(
        WindowFunctionDefinition::BuiltInWindowFunction(
            datafusion_expr::BuiltInWindowFunction::Rank,
        ),
        vec![],
        vec![col("col1")],
        vec![col("col2")],
        range_number_frame,
        None,
    ));

    // 4. test with AggregateFunction
    let row_number_frame = WindowFrame::new_bounds(
        WindowFrameUnits::Rows,
        WindowFrameBound::Preceding(ScalarValue::UInt64(Some(2))),
        WindowFrameBound::Following(ScalarValue::UInt64(Some(2))),
    );

    let test_expr4 = Expr::WindowFunction(expr::WindowFunction::new(
        WindowFunctionDefinition::AggregateFunction(AggregateFunction::Max),
        vec![col("col1")],
        vec![col("col1")],
        vec![col("col2")],
        row_number_frame.clone(),
        None,
    ));

    // 5. test with AggregateUDF
    #[derive(Debug)]
    struct DummyAggr {}

    impl Accumulator for DummyAggr {
        fn state(&mut self) -> datafusion::error::Result<Vec<ScalarValue>> {
            Ok(vec![])
        }

        fn update_batch(
            &mut self,
            _values: &[ArrayRef],
        ) -> datafusion::error::Result<()> {
            Ok(())
        }

        fn merge_batch(&mut self, _states: &[ArrayRef]) -> datafusion::error::Result<()> {
            Ok(())
        }

        fn evaluate(&mut self) -> datafusion::error::Result<ScalarValue> {
            Ok(ScalarValue::Float64(None))
        }

        fn size(&self) -> usize {
            std::mem::size_of_val(self)
        }
    }

    let dummy_agg = create_udaf(
        // the name; used to represent it in plan descriptions and in the registry, to use in SQL.
        "dummy_agg",
        // the input type; DataFusion guarantees that the first entry of `values` in `update` has this type.
        vec![DataType::Float64],
        // the return type; DataFusion expects this to match the type returned by `evaluate`.
        Arc::new(DataType::Float64),
        Volatility::Immutable,
        // This is the accumulator factory; DataFusion uses it to create new accumulators.
        Arc::new(|_| Ok(Box::new(DummyAggr {}))),
        // This is the description of the state. `state()` must match the types here.
        Arc::new(vec![DataType::Float64, DataType::UInt32]),
    );

    let test_expr5 = Expr::WindowFunction(expr::WindowFunction::new(
        WindowFunctionDefinition::AggregateUDF(Arc::new(dummy_agg.clone())),
        vec![col("col1")],
        vec![col("col1")],
        vec![col("col2")],
        row_number_frame.clone(),
        None,
    ));
    ctx.register_udaf(dummy_agg);

    // 6. test with WindowUDF
    #[derive(Clone, Debug)]
    struct DummyWindow {}

    impl PartitionEvaluator for DummyWindow {
        fn uses_window_frame(&self) -> bool {
            true
        }

        fn evaluate(
            &mut self,
            _values: &[ArrayRef],
            _range: &std::ops::Range<usize>,
        ) -> Result<ScalarValue> {
            Ok(ScalarValue::Float64(None))
        }
    }

    #[derive(Debug, Clone)]
    struct SimpleWindowUDF {
        signature: Signature,
    }

    impl SimpleWindowUDF {
        fn new() -> Self {
            let signature =
                Signature::exact(vec![DataType::Float64], Volatility::Immutable);
            Self { signature }
        }
    }

    impl WindowUDFImpl for SimpleWindowUDF {
        fn as_any(&self) -> &dyn Any {
            self
        }

        fn name(&self) -> &str {
            "dummy_udwf"
        }

        fn signature(&self) -> &Signature {
            &self.signature
        }

        fn return_type(&self, arg_types: &[DataType]) -> Result<DataType> {
            if arg_types.len() != 1 {
                return plan_err!(
                    "dummy_udwf expects 1 argument, got {}: {:?}",
                    arg_types.len(),
                    arg_types
                );
            }
            Ok(arg_types[0].clone())
        }

        fn partition_evaluator(&self) -> Result<Box<dyn PartitionEvaluator>> {
            make_partition_evaluator()
        }
    }

    fn make_partition_evaluator() -> Result<Box<dyn PartitionEvaluator>> {
        Ok(Box::new(DummyWindow {}))
    }

    let dummy_window_udf = WindowUDF::from(SimpleWindowUDF::new());

    let test_expr6 = Expr::WindowFunction(expr::WindowFunction::new(
        WindowFunctionDefinition::WindowUDF(Arc::new(dummy_window_udf.clone())),
        vec![col("col1")],
        vec![col("col1")],
        vec![col("col2")],
        row_number_frame,
        None,
    ));

    ctx.register_udwf(dummy_window_udf);

    roundtrip_expr_test(test_expr1, ctx.clone());
    roundtrip_expr_test(test_expr2, ctx.clone());
    roundtrip_expr_test(test_expr3, ctx.clone());
    roundtrip_expr_test(test_expr4, ctx.clone());
    roundtrip_expr_test(test_expr5, ctx.clone());
    roundtrip_expr_test(test_expr6, ctx);
}<|MERGE_RESOLUTION|>--- conflicted
+++ resolved
@@ -588,7 +588,6 @@
         cardinality(make_array(vec![lit(1), lit(2), lit(3)])),
         range(lit(1), lit(10), lit(2)),
         gen_series(lit(1), lit(10), lit(2)),
-<<<<<<< HEAD
         array_append(make_array(vec![lit(1), lit(2), lit(3)]), lit(4)),
         array_prepend(lit(1), make_array(vec![lit(2), lit(3), lit(4)])),
         array_concat(vec![
@@ -596,7 +595,6 @@
             make_array(vec![lit(3), lit(4)]),
         ]),
         make_array(vec![lit(1), lit(2), lit(3)]),
-=======
         array_has(array(vec![lit(1), lit(2), lit(3)]), lit(1)),
         array_has_all(
             array(vec![lit(1), lit(2), lit(3)]),
@@ -608,7 +606,6 @@
         ),
         array_empty(array(vec![lit(1), lit(2), lit(3)])),
         array_length(array(vec![lit(1), lit(2), lit(3)])),
->>>>>>> b1d8082c
     ];
 
     // ensure expressions created with the expr api can be round tripped
