--- conflicted
+++ resolved
@@ -48,11 +48,7 @@
 use datafusion::functions_aggregate::min_max::max_udaf;
 use datafusion::functions_nested::map::map;
 use datafusion::functions_window::expr_fn::{
-<<<<<<< HEAD
-    dense_rank, lag, lead, ntile, percent_rank, rank, row_number,
-=======
-    cume_dist, dense_rank, lag, lead, percent_rank, rank, row_number,
->>>>>>> 7a40344a
+    dense_rank, lag, lead, percent_rank, rank, row_number,
 };
 use datafusion::functions_window::rank::rank_udwf;
 use datafusion::prelude::*;
@@ -944,12 +940,10 @@
             vec![lit(1), lit(2), lit(3)],
             vec![lit(10), lit(20), lit(30)],
         ),
-        cume_dist(),
         row_number(),
         rank(),
         dense_rank(),
         percent_rank(),
-        ntile(lit(10)),
         lead(col("b"), None, None),
         lead(col("b"), Some(2), None),
         lead(col("b"), Some(2), Some(ScalarValue::from(100))),
