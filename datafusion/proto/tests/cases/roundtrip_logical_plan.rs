--- conflicted
+++ resolved
@@ -2836,27 +2836,6 @@
 }
 
 #[tokio::test]
-<<<<<<< HEAD
-async fn roundtrip_scalar_subquery_with_outer_reference_column() -> Result<()> {
-    let query = "SELECT t1.a, t1.b
-    FROM t1
-    WHERE t1.a + 1 = (
-        SELECT t2.a FROM t2 WHERE t1.a > 0 LIMIT 1
-    )";
-
-    let ctx = SessionContext::new();
-    ctx.register_csv("t1", "tests/testdata/test.csv", CsvReadOptions::default())
-        .await?;
-    ctx.register_csv("t2", "tests/testdata/test.csv", CsvReadOptions::default())
-        .await?;
-    let dataframe = ctx.sql(query).await?;
-    let plan = dataframe.logical_plan();
-
-    let bytes = logical_plan_to_bytes(plan)?;
-
-    let logical_round_trip = logical_plan_from_bytes(&bytes, &ctx.task_ctx())?;
-    assert_eq!(plan, &logical_round_trip);
-=======
 async fn roundtrip_mixed_case_table_reference() -> Result<()> {
     // Prepare "client" database
     let client_ctx = SessionContext::new_with_config(
@@ -2899,6 +2878,28 @@
         format!("{}", server_logical_plan.display_indent_schema())
     );
 
->>>>>>> eef1c9e7
+    Ok(())
+}
+
+#[tokio::test]
+async fn roundtrip_scalar_subquery_with_outer_reference_column() -> Result<()> {
+    let query = "SELECT t1.a, t1.b
+    FROM t1
+    WHERE t1.a + 1 = (
+        SELECT t2.a FROM t2 WHERE t1.a > 0 LIMIT 1
+    )";
+
+    let ctx = SessionContext::new();
+    ctx.register_csv("t1", "tests/testdata/test.csv", CsvReadOptions::default())
+        .await?;
+    ctx.register_csv("t2", "tests/testdata/test.csv", CsvReadOptions::default())
+        .await?;
+    let dataframe = ctx.sql(query).await?;
+    let plan = dataframe.logical_plan();
+
+    let bytes = logical_plan_to_bytes(plan)?;
+
+    let logical_round_trip = logical_plan_from_bytes(&bytes, &ctx.task_ctx())?;
+    assert_eq!(plan, &logical_round_trip);
     Ok(())
 }