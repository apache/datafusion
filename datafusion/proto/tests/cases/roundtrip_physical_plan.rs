--- conflicted
+++ resolved
@@ -2058,7 +2058,6 @@
 }
 
 #[tokio::test]
-<<<<<<< HEAD
 async fn test_tpch_part_in_list_query_with_real_parquet_data() -> Result<()> {
     use datafusion_common::test_util::datafusion_test_data;
 
@@ -2088,7 +2087,10 @@
     // This will fail with the bug, but should succeed when fixed
     let _deserialized_plan =
         proto.try_into_physical_plan(&ctx, ctx.runtime_env().as_ref(), &codec)?;
-=======
+    Ok(())
+}
+
+#[tokio::test]
 /// Tests that we can serialize an unoptimized "analyze" plan and it will work on the other end
 async fn analyze_roundtrip_unoptimized() -> Result<()> {
     let ctx = SessionContext::new();
@@ -2121,7 +2123,5 @@
     let physical_planner =
         datafusion::physical_planner::DefaultPhysicalPlanner::default();
     physical_planner.optimize_physical_plan(unoptimized, &session_state, |_, _| {})?;
->>>>>>> 944d8c0f
-
     Ok(())
 }