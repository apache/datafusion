// Licensed to the Apache Software Foundation (ASF) under one
// or more contributor license agreements.  See the NOTICE file
// distributed with this work for additional information
// regarding copyright ownership.  The ASF licenses this file
// to you under the Apache License, Version 2.0 (the
// "License"); you may not use this file except in compliance
// with the License.  You may obtain a copy of the License at
//
//   http://www.apache.org/licenses/LICENSE-2.0
//
// Unless required by applicable law or agreed to in writing,
// software distributed under the License is distributed on an
// "AS IS" BASIS, WITHOUT WARRANTIES OR CONDITIONS OF ANY
// KIND, either express or implied.  See the License for the
// specific language governing permissions and limitations
// under the License.

use std::any::Any;
use std::fmt::{Display, Formatter};
use std::ops::Deref;

use std::sync::Arc;
use std::vec;

use crate::cases::{
    CustomUDWF, CustomUDWFNode, MyAggregateUDF, MyAggregateUdfNode, MyRegexUdf,
    MyRegexUdfNode,
};

use arrow::array::RecordBatch;
use arrow::csv::WriterBuilder;
use arrow::datatypes::{Fields, TimeUnit};
use datafusion::physical_expr::aggregate::AggregateExprBuilder;
use datafusion::physical_plan::coalesce_batches::CoalesceBatchesExec;
use datafusion_expr::dml::InsertOp;
use datafusion_functions_aggregate::approx_percentile_cont::approx_percentile_cont_udaf;
use datafusion_functions_aggregate::array_agg::array_agg_udaf;
use datafusion_functions_aggregate::min_max::max_udaf;
use prost::Message;

use datafusion::arrow::array::ArrayRef;
use datafusion::arrow::compute::kernels::sort::SortOptions;
use datafusion::arrow::datatypes::{DataType, Field, IntervalUnit, Schema};
use datafusion::datasource::empty::EmptyTable;
use datafusion::datasource::file_format::csv::CsvSink;
use datafusion::datasource::file_format::json::JsonSink;
use datafusion::datasource::file_format::parquet::ParquetSink;
use datafusion::datasource::listing::{ListingTableUrl, PartitionedFile};
use datafusion::datasource::object_store::ObjectStoreUrl;
use datafusion::datasource::physical_plan::{
    wrap_partition_type_in_dict, wrap_partition_value_in_dict, FileGroup,
    FileScanConfigBuilder, FileSinkConfig, FileSource, ParquetSource,
};
use datafusion::datasource::sink::DataSinkExec;
use datafusion::datasource::source::DataSourceExec;
use datafusion::execution::FunctionRegistry;
use datafusion::functions_aggregate::count::count_udaf;
use datafusion::functions_aggregate::sum::sum_udaf;
use datafusion::functions_window::nth_value::nth_value_udwf;
use datafusion::functions_window::row_number::row_number_udwf;
use datafusion::logical_expr::{create_udf, JoinType, Operator, Volatility};
use datafusion::physical_expr::expressions::Literal;
use datafusion::physical_expr::window::{SlidingAggregateWindowExpr, StandardWindowExpr};
use datafusion::physical_expr::{
    LexOrdering, PhysicalSortRequirement, ScalarFunctionExpr,
};
use datafusion::physical_plan::aggregates::{
    AggregateExec, AggregateMode, PhysicalGroupBy,
};
use datafusion::physical_plan::analyze::AnalyzeExec;
use datafusion::physical_plan::coalesce_partitions::CoalescePartitionsExec;
use datafusion::physical_plan::empty::EmptyExec;
use datafusion::physical_plan::expressions::{
    binary, cast, col, in_list, like, lit, BinaryExpr, Column, NotExpr, PhysicalSortExpr,
};
use datafusion::physical_plan::filter::FilterExec;
use datafusion::physical_plan::joins::{
    HashJoinExec, NestedLoopJoinExec, PartitionMode, SortMergeJoinExec,
    StreamJoinPartitionMode, SymmetricHashJoinExec,
};
use datafusion::physical_plan::limit::{GlobalLimitExec, LocalLimitExec};
use datafusion::physical_plan::placeholder_row::PlaceholderRowExec;
use datafusion::physical_plan::projection::ProjectionExec;
use datafusion::physical_plan::repartition::RepartitionExec;
use datafusion::physical_plan::sorts::sort::SortExec;
use datafusion::physical_plan::union::{InterleaveExec, UnionExec};
use datafusion::physical_plan::unnest::{ListUnnest, UnnestExec};
use datafusion::physical_plan::windows::{
    create_udwf_window_expr, BoundedWindowAggExec, PlainAggregateWindowExpr,
    WindowAggExec,
};
use datafusion::physical_plan::{
    displayable, ExecutionPlan, InputOrderMode, Partitioning, PhysicalExpr, Statistics,
};
use datafusion::prelude::{ParquetReadOptions, SessionContext};
use datafusion::scalar::ScalarValue;
use datafusion_common::config::{ConfigOptions, TableParquetOptions};
use datafusion_common::file_options::csv_writer::CsvWriterOptions;
use datafusion_common::file_options::json_writer::JsonWriterOptions;
use datafusion_common::parsers::CompressionTypeVariant;
use datafusion_common::stats::Precision;
use datafusion_common::{
    internal_err, not_impl_err, DataFusionError, NullEquality, Result, UnnestOptions,
};
use datafusion_expr::{
    Accumulator, AccumulatorFactoryFunction, AggregateUDF, ColumnarValue, ScalarUDF,
    Signature, SimpleAggregateUDF, WindowFrame, WindowFrameBound, WindowUDF,
};
use datafusion_functions_aggregate::average::avg_udaf;
use datafusion_functions_aggregate::nth_value::nth_value_udaf;
use datafusion_functions_aggregate::string_agg::string_agg_udaf;
use datafusion_proto::physical_plan::{
    AsExecutionPlan, DefaultPhysicalExtensionCodec, PhysicalExtensionCodec,
};
use datafusion_proto::protobuf::{self, PhysicalPlanNode};

/// Perform a serde roundtrip and assert that the string representation of the before and after plans
/// are identical. Note that this often isn't sufficient to guarantee that no information is
/// lost during serde because the string representation of a plan often only shows a subset of state.
fn roundtrip_test(exec_plan: Arc<dyn ExecutionPlan>) -> Result<()> {
    let ctx = SessionContext::new();
    let codec = DefaultPhysicalExtensionCodec {};
    roundtrip_test_and_return(exec_plan, &ctx, &codec)?;
    Ok(())
}

/// Perform a serde roundtrip and assert that the string representation of the before and after plans
/// are identical. Note that this often isn't sufficient to guarantee that no information is
/// lost during serde because the string representation of a plan often only shows a subset of state.
///
/// This version of the roundtrip_test method returns the final plan after serde so that it can be inspected
/// farther in tests.
fn roundtrip_test_and_return(
    exec_plan: Arc<dyn ExecutionPlan>,
    ctx: &SessionContext,
    codec: &dyn PhysicalExtensionCodec,
) -> Result<Arc<dyn ExecutionPlan>> {
    let proto: protobuf::PhysicalPlanNode =
        protobuf::PhysicalPlanNode::try_from_physical_plan(exec_plan.clone(), codec)
            .expect("to proto");
    let runtime = ctx.runtime_env();
    let result_exec_plan: Arc<dyn ExecutionPlan> = proto
        .try_into_physical_plan(ctx, runtime.deref(), codec)
        .expect("from proto");

    pretty_assertions::assert_eq!(
        format!("{exec_plan:?}"),
        format!("{result_exec_plan:?}")
    );
    Ok(result_exec_plan)
}

/// Perform a serde roundtrip and assert that the string representation of the before and after plans
/// are identical. Note that this often isn't sufficient to guarantee that no information is
/// lost during serde because the string representation of a plan often only shows a subset of state.
///
/// This version of the roundtrip_test function accepts a SessionContext, which is required when
/// performing serde on some plans.
fn roundtrip_test_with_context(
    exec_plan: Arc<dyn ExecutionPlan>,
    ctx: &SessionContext,
) -> Result<()> {
    let codec = DefaultPhysicalExtensionCodec {};
    roundtrip_test_and_return(exec_plan, ctx, &codec)?;
    Ok(())
}

/// Perform a serde roundtrip for the specified sql query, and  assert that
/// query results are identical.
async fn roundtrip_test_sql_with_context(sql: &str, ctx: &SessionContext) -> Result<()> {
    let codec = DefaultPhysicalExtensionCodec {};
    let initial_plan = ctx.sql(sql).await?.create_physical_plan().await?;

    roundtrip_test_and_return(initial_plan, ctx, &codec)?;
    Ok(())
}

/// returns a SessionContext with `alltypes_plain` registered
async fn all_types_context() -> Result<SessionContext> {
    let ctx = SessionContext::new();

    let testdata = datafusion::test_util::parquet_test_data();
    ctx.register_parquet(
        "alltypes_plain",
        &format!("{testdata}/alltypes_plain.parquet"),
        ParquetReadOptions::default(),
    )
    .await?;

    Ok(ctx)
}

#[test]
fn roundtrip_empty() -> Result<()> {
    roundtrip_test(Arc::new(EmptyExec::new(Arc::new(Schema::empty()))))
}

#[test]
fn roundtrip_date_time_interval() -> Result<()> {
    let schema = Schema::new(vec![
        Field::new("some_date", DataType::Date32, false),
        Field::new(
            "some_interval",
            DataType::Interval(IntervalUnit::DayTime),
            false,
        ),
    ]);
    let input = Arc::new(EmptyExec::new(Arc::new(schema.clone())));
    let date_expr = col("some_date", &schema)?;
    let literal_expr = col("some_interval", &schema)?;
    let date_time_interval_expr =
        binary(date_expr, Operator::Plus, literal_expr, &schema)?;
    let plan = Arc::new(ProjectionExec::try_new(
        vec![(date_time_interval_expr, "result".to_string())],
        input,
    )?);
    roundtrip_test(plan)
}

#[test]
fn roundtrip_local_limit() -> Result<()> {
    roundtrip_test(Arc::new(LocalLimitExec::new(
        Arc::new(EmptyExec::new(Arc::new(Schema::empty()))),
        25,
    )))
}

#[test]
fn roundtrip_global_limit() -> Result<()> {
    roundtrip_test(Arc::new(GlobalLimitExec::new(
        Arc::new(EmptyExec::new(Arc::new(Schema::empty()))),
        0,
        Some(25),
    )))
}

#[test]
fn roundtrip_global_skip_no_limit() -> Result<()> {
    roundtrip_test(Arc::new(GlobalLimitExec::new(
        Arc::new(EmptyExec::new(Arc::new(Schema::empty()))),
        10,
        None, // no limit
    )))
}

#[test]
fn roundtrip_hash_join() -> Result<()> {
    let field_a = Field::new("col", DataType::Int64, false);
    let schema_left = Schema::new(vec![field_a.clone()]);
    let schema_right = Schema::new(vec![field_a]);
    let on = vec![(
        Arc::new(Column::new("col", schema_left.index_of("col")?)) as _,
        Arc::new(Column::new("col", schema_right.index_of("col")?)) as _,
    )];

    let schema_left = Arc::new(schema_left);
    let schema_right = Arc::new(schema_right);
    for join_type in &[
        JoinType::Inner,
        JoinType::Left,
        JoinType::Right,
        JoinType::Full,
        JoinType::LeftAnti,
        JoinType::RightAnti,
        JoinType::LeftSemi,
        JoinType::RightSemi,
    ] {
        for partition_mode in &[PartitionMode::Partitioned, PartitionMode::CollectLeft] {
            roundtrip_test(Arc::new(HashJoinExec::try_new(
                Arc::new(EmptyExec::new(schema_left.clone())),
                Arc::new(EmptyExec::new(schema_right.clone())),
                on.clone(),
                None,
                join_type,
                None,
                *partition_mode,
                NullEquality::NullEqualsNothing,
            )?))?;
        }
    }
    Ok(())
}

#[test]
fn roundtrip_nested_loop_join() -> Result<()> {
    let field_a = Field::new("col", DataType::Int64, false);
    let schema_left = Schema::new(vec![field_a.clone()]);
    let schema_right = Schema::new(vec![field_a]);

    let schema_left = Arc::new(schema_left);
    let schema_right = Arc::new(schema_right);
    for join_type in &[
        JoinType::Inner,
        JoinType::Left,
        JoinType::Right,
        JoinType::Full,
        JoinType::LeftAnti,
        JoinType::RightAnti,
        JoinType::LeftSemi,
        JoinType::RightSemi,
    ] {
        roundtrip_test(Arc::new(NestedLoopJoinExec::try_new(
            Arc::new(EmptyExec::new(schema_left.clone())),
            Arc::new(EmptyExec::new(schema_right.clone())),
            None,
            join_type,
            Some(vec![0]),
        )?))?;
    }
    Ok(())
}

#[test]
fn roundtrip_udwf() -> Result<()> {
    let field_a = Field::new("a", DataType::Int64, false);
    let field_b = Field::new("b", DataType::Int64, false);
    let schema = Arc::new(Schema::new(vec![field_a, field_b]));

    let udwf_expr = Arc::new(StandardWindowExpr::new(
        create_udwf_window_expr(
            &row_number_udwf(),
            &[],
            &schema,
            "row_number() PARTITION BY [a] ORDER BY [b] RANGE BETWEEN UNBOUNDED PRECEDING AND CURRENT ROW".to_string(),
            false,
        )?,
        &[
            col("a", &schema)?
        ],
        &[
            PhysicalSortExpr::new(col("b", &schema)?, SortOptions::new(true, true))
        ],
        Arc::new(WindowFrame::new(None)),
    ));

    let input = Arc::new(EmptyExec::new(schema.clone()));

    roundtrip_test(Arc::new(BoundedWindowAggExec::try_new(
        vec![udwf_expr],
        input,
        InputOrderMode::Sorted,
        true,
    )?))
}

#[test]
fn roundtrip_window() -> Result<()> {
    let field_a = Field::new("a", DataType::Int64, false);
    let field_b = Field::new("b", DataType::Int64, false);
    let schema = Arc::new(Schema::new(vec![field_a, field_b]));

    let window_frame = WindowFrame::new_bounds(
        datafusion_expr::WindowFrameUnits::Range,
        WindowFrameBound::Preceding(ScalarValue::Int64(None)),
        WindowFrameBound::CurrentRow,
    );

    let nth_value_window =
        create_udwf_window_expr(
            &nth_value_udwf(),
            &[col("a", &schema)?,
                lit(2)], schema.as_ref(),
            "NTH_VALUE(a, 2) PARTITION BY [b] ORDER BY [a ASC NULLS LAST] RANGE BETWEEN UNBOUNDED PRECEDING AND CURRENT ROW".to_string(),
            false,
        )?;
    let udwf_expr = Arc::new(StandardWindowExpr::new(
        nth_value_window,
        &[col("b", &schema)?],
        &[PhysicalSortExpr {
            expr: col("a", &schema)?,
            options: SortOptions {
                descending: false,
                nulls_first: false,
            },
        }],
        Arc::new(window_frame),
    ));

    let plain_aggr_window_expr = Arc::new(PlainAggregateWindowExpr::new(
        AggregateExprBuilder::new(
            avg_udaf(),
            vec![cast(col("b", &schema)?, &schema, DataType::Float64)?],
        )
        .schema(Arc::clone(&schema))
        .alias("avg(b)")
        .build()
        .map(Arc::new)?,
        &[],
        &[],
        Arc::new(WindowFrame::new(None)),
    ));

    let window_frame = WindowFrame::new_bounds(
        datafusion_expr::WindowFrameUnits::Range,
        WindowFrameBound::CurrentRow,
        WindowFrameBound::Preceding(ScalarValue::Int64(None)),
    );

    let args = vec![cast(col("a", &schema)?, &schema, DataType::Float64)?];
    let sum_expr = AggregateExprBuilder::new(sum_udaf(), args)
        .schema(Arc::clone(&schema))
        .alias("SUM(a) RANGE BETWEEN CURRENT ROW AND UNBOUNDED PRECEDING")
        .build()
        .map(Arc::new)?;

    let sliding_aggr_window_expr = Arc::new(SlidingAggregateWindowExpr::new(
        sum_expr,
        &[],
        &[],
        Arc::new(window_frame),
    ));

    let input = Arc::new(EmptyExec::new(schema.clone()));

    roundtrip_test(Arc::new(WindowAggExec::try_new(
        vec![plain_aggr_window_expr, sliding_aggr_window_expr, udwf_expr],
        input,
        false,
    )?))
}

#[test]
<<<<<<< HEAD
fn roundtrip_aggregate() -> Result<()> {
=======
fn roundtrip_window_distinct() -> Result<()> {
    let field_a = Field::new("a", DataType::Int64, false);
    let field_b = Field::new("b", DataType::Int64, false);
    let schema = Arc::new(Schema::new(vec![field_a, field_b]));

    // Create a distinct count window expression with unbounded frame (becomes PlainAggregateWindowExpr)
    let distinct_count_expr = Arc::new(PlainAggregateWindowExpr::new(
        AggregateExprBuilder::new(count_udaf(), vec![col("a", &schema)?])
            .schema(Arc::clone(&schema))
            .alias("count(DISTINCT a)")
            .distinct() // Enable distinct
            .build()
            .map(Arc::new)?,
        &[col("b", &schema)?],            // partition by b
        &[],                              // no order by
        Arc::new(WindowFrame::new(None)), // unbounded frame
    ));

    // Create a distinct sum window expression with bounded frame (becomes SlidingAggregateWindowExpr)
    let bounded_frame = WindowFrame::new_bounds(
        datafusion_expr::WindowFrameUnits::Rows,
        WindowFrameBound::Preceding(ScalarValue::UInt64(Some(1))),
        WindowFrameBound::CurrentRow,
    );

    let distinct_sum_expr = Arc::new(SlidingAggregateWindowExpr::new(
        AggregateExprBuilder::new(
            sum_udaf(),
            vec![cast(col("a", &schema)?, &schema, DataType::Float64)?],
        )
        .schema(Arc::clone(&schema))
        .alias("sum(DISTINCT a)")
        .distinct() // Enable distinct
        .with_ignore_nulls(true) // Enable ignore nulls
        .build()
        .map(Arc::new)?,
        &[],                     // no partition by
        &[],                     // no order by
        Arc::new(bounded_frame), // bounded frame
    ));

    let input = Arc::new(EmptyExec::new(schema.clone()));

    roundtrip_test(Arc::new(WindowAggExec::try_new(
        vec![distinct_count_expr, distinct_sum_expr],
        input,
        false,
    )?))
}

#[test]
fn test_distinct_window_serialization_end_to_end() -> Result<()> {
    // Create a more comprehensive test that verifies distinct window functions
    // work properly through the entire serialization/deserialization pipeline
    let field_a = Field::new("a", DataType::Int64, false);
    let field_b = Field::new("b", DataType::Int64, false);
    let schema = Arc::new(Schema::new(vec![field_a, field_b]));

    // Test 1: DISTINCT COUNT with IGNORE NULLS
    let distinct_count_ignore_nulls = Arc::new(PlainAggregateWindowExpr::new(
        AggregateExprBuilder::new(count_udaf(), vec![col("a", &schema)?])
            .schema(Arc::clone(&schema))
            .alias("count_distinct_ignore_nulls")
            .distinct()
            .with_ignore_nulls(true)
            .build()
            .map(Arc::new)?,
        &[col("b", &schema)?],
        &[],
        Arc::new(WindowFrame::new(None)),
    ));

    // Test 2: DISTINCT SUM (without ignore nulls)
    let bounded_frame = WindowFrame::new_bounds(
        datafusion_expr::WindowFrameUnits::Rows,
        WindowFrameBound::Preceding(ScalarValue::UInt64(Some(2))),
        WindowFrameBound::CurrentRow,
    );

    let distinct_sum = Arc::new(SlidingAggregateWindowExpr::new(
        AggregateExprBuilder::new(
            sum_udaf(),
            vec![cast(col("a", &schema)?, &schema, DataType::Float64)?],
        )
        .schema(Arc::clone(&schema))
        .alias("sum_distinct")
        .distinct()
        .build()
        .map(Arc::new)?,
        &[],
        &[],
        Arc::new(bounded_frame),
    ));

    let input = Arc::new(EmptyExec::new(schema.clone()));

    let window_exec = Arc::new(WindowAggExec::try_new(
        vec![distinct_count_ignore_nulls, distinct_sum],
        input,
        false,
    )?);

    // Perform the roundtrip test
    roundtrip_test(window_exec)
}

#[test]
fn rountrip_aggregate() -> Result<()> {
>>>>>>> b6a8a0ec
    let field_a = Field::new("a", DataType::Int64, false);
    let field_b = Field::new("b", DataType::Int64, false);
    let schema = Arc::new(Schema::new(vec![field_a, field_b]));

    let groups: Vec<(Arc<dyn PhysicalExpr>, String)> =
        vec![(col("a", &schema)?, "unused".to_string())];

    let avg_expr = AggregateExprBuilder::new(avg_udaf(), vec![col("b", &schema)?])
        .schema(Arc::clone(&schema))
        .alias("AVG(b)")
        .build()?;
    let nth_expr =
        AggregateExprBuilder::new(nth_value_udaf(), vec![col("b", &schema)?, lit(1u64)])
            .schema(Arc::clone(&schema))
            .alias("NTH_VALUE(b, 1)")
            .build()?;
    let str_agg_expr =
        AggregateExprBuilder::new(string_agg_udaf(), vec![col("b", &schema)?, lit(1u64)])
            .schema(Arc::clone(&schema))
            .alias("NTH_VALUE(b, 1)")
            .build()?;

    let test_cases = vec![
        // AVG
        vec![Arc::new(avg_expr)],
        // NTH_VALUE
        vec![Arc::new(nth_expr)],
        // STRING_AGG
        vec![Arc::new(str_agg_expr)],
    ];

    for aggregates in test_cases {
        let schema = schema.clone();
        roundtrip_test(Arc::new(AggregateExec::try_new(
            AggregateMode::Final,
            PhysicalGroupBy::new_single(groups.clone()),
            aggregates,
            vec![None],
            Arc::new(EmptyExec::new(schema.clone())),
            schema,
        )?))?;
    }

    Ok(())
}

#[test]
fn roundtrip_aggregate_with_limit() -> Result<()> {
    let field_a = Field::new("a", DataType::Int64, false);
    let field_b = Field::new("b", DataType::Int64, false);
    let schema = Arc::new(Schema::new(vec![field_a, field_b]));

    let groups: Vec<(Arc<dyn PhysicalExpr>, String)> =
        vec![(col("a", &schema)?, "unused".to_string())];

    let aggregates =
        vec![
            AggregateExprBuilder::new(avg_udaf(), vec![col("b", &schema)?])
                .schema(Arc::clone(&schema))
                .alias("AVG(b)")
                .build()
                .map(Arc::new)?,
        ];

    let agg = AggregateExec::try_new(
        AggregateMode::Final,
        PhysicalGroupBy::new_single(groups.clone()),
        aggregates,
        vec![None],
        Arc::new(EmptyExec::new(schema.clone())),
        schema,
    )?;
    let agg = agg.with_limit(Some(12));
    roundtrip_test(Arc::new(agg))
}

#[test]
fn roundtrip_aggregate_with_approx_pencentile_cont() -> Result<()> {
    let field_a = Field::new("a", DataType::Int64, false);
    let field_b = Field::new("b", DataType::Int64, false);
    let schema = Arc::new(Schema::new(vec![field_a, field_b]));

    let groups: Vec<(Arc<dyn PhysicalExpr>, String)> =
        vec![(col("a", &schema)?, "unused".to_string())];

    let aggregates = vec![AggregateExprBuilder::new(
        approx_percentile_cont_udaf(),
        vec![col("b", &schema)?, lit(0.5)],
    )
    .schema(Arc::clone(&schema))
    .alias("APPROX_PERCENTILE_CONT(0.5) WITHIN GROUP (ORDER BY b)")
    .build()
    .map(Arc::new)?];

    let agg = AggregateExec::try_new(
        AggregateMode::Final,
        PhysicalGroupBy::new_single(groups.clone()),
        aggregates,
        vec![None],
        Arc::new(EmptyExec::new(schema.clone())),
        schema,
    )?;
    roundtrip_test(Arc::new(agg))
}

#[test]
fn roundtrip_aggregate_with_sort() -> Result<()> {
    let field_a = Field::new("a", DataType::Int64, false);
    let field_b = Field::new("b", DataType::Int64, false);
    let schema = Arc::new(Schema::new(vec![field_a, field_b]));

    let groups: Vec<(Arc<dyn PhysicalExpr>, String)> =
        vec![(col("a", &schema)?, "unused".to_string())];
    let sort_exprs = vec![PhysicalSortExpr {
        expr: col("b", &schema)?,
        options: SortOptions {
            descending: false,
            nulls_first: true,
        },
    }];

    let aggregates =
        vec![
            AggregateExprBuilder::new(array_agg_udaf(), vec![col("b", &schema)?])
                .schema(Arc::clone(&schema))
                .alias("ARRAY_AGG(b)")
                .order_by(sort_exprs)
                .build()
                .map(Arc::new)?,
        ];

    let agg = AggregateExec::try_new(
        AggregateMode::Final,
        PhysicalGroupBy::new_single(groups.clone()),
        aggregates,
        vec![None],
        Arc::new(EmptyExec::new(schema.clone())),
        schema,
    )?;
    roundtrip_test(Arc::new(agg))
}

#[test]
fn roundtrip_aggregate_udaf() -> Result<()> {
    let field_a = Field::new("a", DataType::Int64, false);
    let field_b = Field::new("b", DataType::Int64, false);
    let schema = Arc::new(Schema::new(vec![field_a, field_b]));

    #[derive(Debug)]
    struct Example;
    impl Accumulator for Example {
        fn state(&mut self) -> Result<Vec<ScalarValue>> {
            Ok(vec![ScalarValue::Int64(Some(0))])
        }

        fn update_batch(&mut self, _values: &[ArrayRef]) -> Result<()> {
            Ok(())
        }

        fn merge_batch(&mut self, _states: &[ArrayRef]) -> Result<()> {
            Ok(())
        }

        fn evaluate(&mut self) -> Result<ScalarValue> {
            Ok(ScalarValue::Int64(Some(0)))
        }

        fn size(&self) -> usize {
            0
        }
    }

    let return_type = DataType::Int64;
    let accumulator: AccumulatorFactoryFunction = Arc::new(|_| Ok(Box::new(Example)));

    let udaf = AggregateUDF::from(SimpleAggregateUDF::new_with_signature(
        "example",
        Signature::exact(vec![DataType::Int64], Volatility::Immutable),
        return_type,
        accumulator,
        vec![Field::new("value", DataType::Int64, true).into()],
    ));

    let ctx = SessionContext::new();
    ctx.register_udaf(udaf.clone());

    let groups: Vec<(Arc<dyn PhysicalExpr>, String)> =
        vec![(col("a", &schema)?, "unused".to_string())];

    let aggregates =
        vec![
            AggregateExprBuilder::new(Arc::new(udaf), vec![col("b", &schema)?])
                .schema(Arc::clone(&schema))
                .alias("example_agg")
                .build()
                .map(Arc::new)?,
        ];

    roundtrip_test_with_context(
        Arc::new(AggregateExec::try_new(
            AggregateMode::Final,
            PhysicalGroupBy::new_single(groups.clone()),
            aggregates,
            vec![None],
            Arc::new(EmptyExec::new(schema.clone())),
            schema,
        )?),
        &ctx,
    )
}

#[test]
fn roundtrip_filter_with_not_and_in_list() -> Result<()> {
    let field_a = Field::new("a", DataType::Boolean, false);
    let field_b = Field::new("b", DataType::Int64, false);
    let field_c = Field::new("c", DataType::Int64, false);
    let schema = Arc::new(Schema::new(vec![field_a, field_b, field_c]));
    let not = Arc::new(NotExpr::new(col("a", &schema)?));
    let in_list = in_list(
        col("b", &schema)?,
        vec![
            lit(ScalarValue::Int64(Some(1))),
            lit(ScalarValue::Int64(Some(2))),
        ],
        &false,
        schema.as_ref(),
    )?;
    let and = binary(not, Operator::And, in_list, &schema)?;
    roundtrip_test(Arc::new(FilterExec::try_new(
        and,
        Arc::new(EmptyExec::new(schema.clone())),
    )?))
}

#[test]
fn roundtrip_sort() -> Result<()> {
    let field_a = Field::new("a", DataType::Boolean, false);
    let field_b = Field::new("b", DataType::Int64, false);
    let schema = Arc::new(Schema::new(vec![field_a, field_b]));
    let sort_exprs = [
        PhysicalSortExpr {
            expr: col("a", &schema)?,
            options: SortOptions {
                descending: true,
                nulls_first: false,
            },
        },
        PhysicalSortExpr {
            expr: col("b", &schema)?,
            options: SortOptions {
                descending: false,
                nulls_first: true,
            },
        },
    ]
    .into();
    roundtrip_test(Arc::new(SortExec::new(
        sort_exprs,
        Arc::new(EmptyExec::new(schema)),
    )))
}

#[test]
fn roundtrip_sort_preserve_partitioning() -> Result<()> {
    let field_a = Field::new("a", DataType::Boolean, false);
    let field_b = Field::new("b", DataType::Int64, false);
    let schema = Arc::new(Schema::new(vec![field_a, field_b]));
    let sort_exprs: LexOrdering = [
        PhysicalSortExpr {
            expr: col("a", &schema)?,
            options: SortOptions {
                descending: true,
                nulls_first: false,
            },
        },
        PhysicalSortExpr {
            expr: col("b", &schema)?,
            options: SortOptions {
                descending: false,
                nulls_first: true,
            },
        },
    ]
    .into();

    roundtrip_test(Arc::new(SortExec::new(
        sort_exprs.clone(),
        Arc::new(EmptyExec::new(schema.clone())),
    )))?;

    roundtrip_test(Arc::new(
        SortExec::new(sort_exprs, Arc::new(EmptyExec::new(schema)))
            .with_preserve_partitioning(true),
    ))
}

#[test]
fn roundtrip_coalesce_batches_with_fetch() -> Result<()> {
    let field_a = Field::new("a", DataType::Boolean, false);
    let field_b = Field::new("b", DataType::Int64, false);
    let schema = Arc::new(Schema::new(vec![field_a, field_b]));

    roundtrip_test(Arc::new(CoalesceBatchesExec::new(
        Arc::new(EmptyExec::new(schema.clone())),
        8096,
    )))?;

    roundtrip_test(Arc::new(
        CoalesceBatchesExec::new(Arc::new(EmptyExec::new(schema)), 8096)
            .with_fetch(Some(10)),
    ))
}

#[test]
fn roundtrip_coalesce_partitions_with_fetch() -> Result<()> {
    let field_a = Field::new("a", DataType::Boolean, false);
    let field_b = Field::new("b", DataType::Int64, false);
    let schema = Arc::new(Schema::new(vec![field_a, field_b]));

    roundtrip_test(Arc::new(CoalescePartitionsExec::new(Arc::new(
        EmptyExec::new(schema.clone()),
    ))))?;

    roundtrip_test(Arc::new(
        CoalescePartitionsExec::new(Arc::new(EmptyExec::new(schema)))
            .with_fetch(Some(10)),
    ))
}

#[test]
fn roundtrip_parquet_exec_with_pruning_predicate() -> Result<()> {
    let file_schema =
        Arc::new(Schema::new(vec![Field::new("col", DataType::Utf8, false)]));

    let predicate = Arc::new(BinaryExpr::new(
        Arc::new(Column::new("col", 1)),
        Operator::Eq,
        lit("1"),
    ));

    let mut options = TableParquetOptions::new();
    options.global.pushdown_filters = true;

    let file_source = Arc::new(ParquetSource::new(options).with_predicate(predicate));

    let scan_config = FileScanConfigBuilder::new(
        ObjectStoreUrl::local_filesystem(),
        file_schema,
        file_source,
    )
    .with_file_groups(vec![FileGroup::new(vec![PartitionedFile::new(
        "/path/to/file.parquet".to_string(),
        1024,
    )])])
    .with_statistics(Statistics {
        num_rows: Precision::Inexact(100),
        total_byte_size: Precision::Inexact(1024),
        column_statistics: Statistics::unknown_column(&Arc::new(Schema::new(vec![
            Field::new("col", DataType::Utf8, false),
        ]))),
    })
    .build();

    roundtrip_test(DataSourceExec::from_data_source(scan_config))
}

#[tokio::test]
async fn roundtrip_parquet_exec_with_table_partition_cols() -> Result<()> {
    let mut file_group =
        PartitionedFile::new("/path/to/part=0/file.parquet".to_string(), 1024);
    file_group.partition_values =
        vec![wrap_partition_value_in_dict(ScalarValue::Int64(Some(0)))];
    let schema = Arc::new(Schema::new(vec![Field::new("col", DataType::Utf8, false)]));

    let file_source = Arc::new(ParquetSource::default());
    let scan_config = FileScanConfigBuilder::new(
        ObjectStoreUrl::local_filesystem(),
        schema,
        file_source,
    )
    .with_projection(Some(vec![0, 1]))
    .with_file_group(FileGroup::new(vec![file_group]))
    .with_table_partition_cols(vec![Field::new(
        "part".to_string(),
        wrap_partition_type_in_dict(DataType::Int16),
        false,
    )])
    .with_newlines_in_values(false)
    .build();

    roundtrip_test(DataSourceExec::from_data_source(scan_config))
}

#[test]
fn roundtrip_parquet_exec_with_custom_predicate_expr() -> Result<()> {
    let file_schema =
        Arc::new(Schema::new(vec![Field::new("col", DataType::Utf8, false)]));

    let custom_predicate_expr = Arc::new(CustomPredicateExpr {
        inner: Arc::new(Column::new("col", 1)),
    });

    let file_source =
        Arc::new(ParquetSource::default().with_predicate(custom_predicate_expr));

    let scan_config = FileScanConfigBuilder::new(
        ObjectStoreUrl::local_filesystem(),
        file_schema,
        file_source,
    )
    .with_file_groups(vec![FileGroup::new(vec![PartitionedFile::new(
        "/path/to/file.parquet".to_string(),
        1024,
    )])])
    .with_statistics(Statistics {
        num_rows: Precision::Inexact(100),
        total_byte_size: Precision::Inexact(1024),
        column_statistics: Statistics::unknown_column(&Arc::new(Schema::new(vec![
            Field::new("col", DataType::Utf8, false),
        ]))),
    })
    .build();

    #[derive(Debug, Clone, Eq)]
    struct CustomPredicateExpr {
        inner: Arc<dyn PhysicalExpr>,
    }

    // Manually derive PartialEq and Hash to work around https://github.com/rust-lang/rust/issues/78808
    impl PartialEq for CustomPredicateExpr {
        fn eq(&self, other: &Self) -> bool {
            self.inner.eq(&other.inner)
        }
    }

    impl std::hash::Hash for CustomPredicateExpr {
        fn hash<H: std::hash::Hasher>(&self, state: &mut H) {
            self.inner.hash(state);
        }
    }

    impl Display for CustomPredicateExpr {
        fn fmt(&self, f: &mut std::fmt::Formatter<'_>) -> std::fmt::Result {
            write!(f, "CustomPredicateExpr")
        }
    }

    impl PhysicalExpr for CustomPredicateExpr {
        fn as_any(&self) -> &dyn Any {
            self
        }

        fn data_type(&self, _input_schema: &Schema) -> Result<DataType> {
            unreachable!()
        }

        fn nullable(&self, _input_schema: &Schema) -> Result<bool> {
            unreachable!()
        }

        fn evaluate(&self, _batch: &RecordBatch) -> Result<ColumnarValue> {
            unreachable!()
        }

        fn children(&self) -> Vec<&Arc<dyn PhysicalExpr>> {
            vec![&self.inner]
        }

        fn with_new_children(
            self: Arc<Self>,
            _children: Vec<Arc<dyn PhysicalExpr>>,
        ) -> Result<Arc<dyn PhysicalExpr>> {
            todo!()
        }

        fn fmt_sql(&self, f: &mut Formatter<'_>) -> std::fmt::Result {
            std::fmt::Display::fmt(self, f)
        }
    }

    #[derive(Debug)]
    struct CustomPhysicalExtensionCodec;
    impl PhysicalExtensionCodec for CustomPhysicalExtensionCodec {
        fn try_decode(
            &self,
            _buf: &[u8],
            _inputs: &[Arc<dyn ExecutionPlan>],
            _registry: &dyn FunctionRegistry,
        ) -> Result<Arc<dyn ExecutionPlan>> {
            unreachable!()
        }

        fn try_encode(
            &self,
            _node: Arc<dyn ExecutionPlan>,
            _buf: &mut Vec<u8>,
        ) -> Result<()> {
            unreachable!()
        }

        fn try_decode_expr(
            &self,
            buf: &[u8],
            inputs: &[Arc<dyn PhysicalExpr>],
        ) -> Result<Arc<dyn PhysicalExpr>> {
            if buf == "CustomPredicateExpr".as_bytes() {
                Ok(Arc::new(CustomPredicateExpr {
                    inner: inputs[0].clone(),
                }))
            } else {
                internal_err!("Not supported")
            }
        }

        fn try_encode_expr(
            &self,
            node: &Arc<dyn PhysicalExpr>,
            buf: &mut Vec<u8>,
        ) -> Result<()> {
            if node
                .as_any()
                .downcast_ref::<CustomPredicateExpr>()
                .is_some()
            {
                buf.extend_from_slice("CustomPredicateExpr".as_bytes());
                Ok(())
            } else {
                internal_err!("Not supported")
            }
        }
    }

    let exec_plan = DataSourceExec::from_data_source(scan_config);

    let ctx = SessionContext::new();
    roundtrip_test_and_return(exec_plan, &ctx, &CustomPhysicalExtensionCodec {})?;
    Ok(())
}

#[test]
fn roundtrip_scalar_udf() -> Result<()> {
    let field_a = Field::new("a", DataType::Int64, false);
    let field_b = Field::new("b", DataType::Int64, false);
    let schema = Arc::new(Schema::new(vec![field_a, field_b]));

    let input = Arc::new(EmptyExec::new(schema.clone()));

    let scalar_fn = Arc::new(|args: &[ColumnarValue]| {
        let ColumnarValue::Array(array) = &args[0] else {
            panic!("should be array")
        };
        Ok(ColumnarValue::from(Arc::new(array.clone()) as ArrayRef))
    });

    let udf = create_udf(
        "dummy",
        vec![DataType::Int64],
        DataType::Int64,
        Volatility::Immutable,
        scalar_fn.clone(),
    );

    let fun_def = Arc::new(udf.clone());

    let expr = ScalarFunctionExpr::new(
        "dummy",
        fun_def,
        vec![col("a", &schema)?],
        Field::new("f", DataType::Int64, true).into(),
        Arc::new(ConfigOptions::default()),
    );

    let project =
        ProjectionExec::try_new(vec![(Arc::new(expr), "a".to_string())], input)?;

    let ctx = SessionContext::new();

    ctx.register_udf(udf);

    roundtrip_test_with_context(Arc::new(project), &ctx)
}

#[derive(Debug)]
struct UDFExtensionCodec;

impl PhysicalExtensionCodec for UDFExtensionCodec {
    fn try_decode(
        &self,
        _buf: &[u8],
        _inputs: &[Arc<dyn ExecutionPlan>],
        _registry: &dyn FunctionRegistry,
    ) -> Result<Arc<dyn ExecutionPlan>> {
        not_impl_err!("No extension codec provided")
    }

    fn try_encode(
        &self,
        _node: Arc<dyn ExecutionPlan>,
        _buf: &mut Vec<u8>,
    ) -> Result<()> {
        not_impl_err!("No extension codec provided")
    }

    fn try_decode_udf(&self, name: &str, buf: &[u8]) -> Result<Arc<ScalarUDF>> {
        if name == "regex_udf" {
            let proto = MyRegexUdfNode::decode(buf).map_err(|err| {
                DataFusionError::Internal(format!("failed to decode regex_udf: {err}"))
            })?;

            Ok(Arc::new(ScalarUDF::from(MyRegexUdf::new(proto.pattern))))
        } else {
            not_impl_err!("unrecognized scalar UDF implementation, cannot decode")
        }
    }

    fn try_encode_udf(&self, node: &ScalarUDF, buf: &mut Vec<u8>) -> Result<()> {
        let binding = node.inner();
        if let Some(udf) = binding.as_any().downcast_ref::<MyRegexUdf>() {
            let proto = MyRegexUdfNode {
                pattern: udf.pattern.clone(),
            };
            proto.encode(buf).map_err(|err| {
                DataFusionError::Internal(format!("failed to encode udf: {err}"))
            })?;
        }
        Ok(())
    }

    fn try_decode_udaf(&self, name: &str, buf: &[u8]) -> Result<Arc<AggregateUDF>> {
        if name == "aggregate_udf" {
            let proto = MyAggregateUdfNode::decode(buf).map_err(|err| {
                DataFusionError::Internal(format!(
                    "failed to decode aggregate_udf: {err}"
                ))
            })?;

            Ok(Arc::new(AggregateUDF::from(MyAggregateUDF::new(
                proto.result,
            ))))
        } else {
            not_impl_err!("unrecognized scalar UDF implementation, cannot decode")
        }
    }

    fn try_encode_udaf(&self, node: &AggregateUDF, buf: &mut Vec<u8>) -> Result<()> {
        let binding = node.inner();
        if let Some(udf) = binding.as_any().downcast_ref::<MyAggregateUDF>() {
            let proto = MyAggregateUdfNode {
                result: udf.result.clone(),
            };
            proto.encode(buf).map_err(|err| {
                DataFusionError::Internal(format!("failed to encode udf: {err:?}"))
            })?;
        }
        Ok(())
    }

    fn try_decode_udwf(&self, name: &str, buf: &[u8]) -> Result<Arc<WindowUDF>> {
        if name == "custom_udwf" {
            let proto = CustomUDWFNode::decode(buf).map_err(|err| {
                DataFusionError::Internal(format!("failed to decode custom_udwf: {err}"))
            })?;

            Ok(Arc::new(WindowUDF::from(CustomUDWF::new(proto.payload))))
        } else {
            not_impl_err!(
                "unrecognized user-defined window function implementation, cannot decode"
            )
        }
    }

    fn try_encode_udwf(&self, node: &WindowUDF, buf: &mut Vec<u8>) -> Result<()> {
        let binding = node.inner();
        if let Some(udwf) = binding.as_any().downcast_ref::<CustomUDWF>() {
            let proto = CustomUDWFNode {
                payload: udwf.payload.clone(),
            };
            proto.encode(buf).map_err(|err| {
                DataFusionError::Internal(format!("failed to encode udwf: {err:?}"))
            })?;
        }
        Ok(())
    }
}

#[test]
fn roundtrip_scalar_udf_extension_codec() -> Result<()> {
    let field_text = Field::new("text", DataType::Utf8, true);
    let field_published = Field::new("published", DataType::Boolean, false);
    let field_author = Field::new("author", DataType::Utf8, false);
    let schema = Arc::new(Schema::new(vec![field_text, field_published, field_author]));
    let input = Arc::new(EmptyExec::new(schema.clone()));

    let udf_expr = Arc::new(ScalarFunctionExpr::new(
        "regex_udf",
        Arc::new(ScalarUDF::from(MyRegexUdf::new(".*".to_string()))),
        vec![col("text", &schema)?],
        Field::new("f", DataType::Int64, true).into(),
        Arc::new(ConfigOptions::default()),
    ));

    let filter = Arc::new(FilterExec::try_new(
        Arc::new(BinaryExpr::new(
            col("published", &schema)?,
            Operator::And,
            Arc::new(BinaryExpr::new(udf_expr.clone(), Operator::Gt, lit(0))),
        )),
        input,
    )?);
    let aggr_expr =
        AggregateExprBuilder::new(max_udaf(), vec![udf_expr as Arc<dyn PhysicalExpr>])
            .schema(schema.clone())
            .alias("max")
            .build()
            .map(Arc::new)?;

    let window = Arc::new(WindowAggExec::try_new(
        vec![Arc::new(PlainAggregateWindowExpr::new(
            aggr_expr.clone(),
            &[col("author", &schema)?],
            &[],
            Arc::new(WindowFrame::new(None)),
        ))],
        filter,
        true,
    )?);

    let aggregate = Arc::new(AggregateExec::try_new(
        AggregateMode::Final,
        PhysicalGroupBy::new(vec![], vec![], vec![]),
        vec![aggr_expr],
        vec![None],
        window,
        schema,
    )?);

    let ctx = SessionContext::new();
    roundtrip_test_and_return(aggregate, &ctx, &UDFExtensionCodec)?;
    Ok(())
}

#[test]
fn roundtrip_udwf_extension_codec() -> Result<()> {
    let field_a = Field::new("a", DataType::Int64, false);
    let field_b = Field::new("b", DataType::Int64, false);
    let schema = Arc::new(Schema::new(vec![field_a, field_b]));

    let custom_udwf = Arc::new(WindowUDF::from(CustomUDWF::new("payload".to_string())));
    let udwf = create_udwf_window_expr(
        &custom_udwf,
        &[col("a", &schema)?],
        schema.as_ref(),
        "custom_udwf(a) PARTITION BY [b] RANGE BETWEEN UNBOUNDED PRECEDING AND CURRENT ROW".to_string(),
        false,
    )?;

    let window_frame = WindowFrame::new_bounds(
        datafusion_expr::WindowFrameUnits::Range,
        WindowFrameBound::Preceding(ScalarValue::Int64(None)),
        WindowFrameBound::CurrentRow,
    );

    let udwf_expr = Arc::new(StandardWindowExpr::new(
        udwf,
        &[col("b", &schema)?],
        &[PhysicalSortExpr {
            expr: col("a", &schema)?,
            options: SortOptions {
                descending: false,
                nulls_first: false,
            },
        }],
        Arc::new(window_frame),
    ));

    let input = Arc::new(EmptyExec::new(schema.clone()));
    let window = Arc::new(BoundedWindowAggExec::try_new(
        vec![udwf_expr],
        input,
        InputOrderMode::Sorted,
        true,
    )?);

    let ctx = SessionContext::new();
    roundtrip_test_and_return(window, &ctx, &UDFExtensionCodec)?;
    Ok(())
}

#[test]
fn roundtrip_aggregate_udf_extension_codec() -> Result<()> {
    let field_text = Field::new("text", DataType::Utf8, true);
    let field_published = Field::new("published", DataType::Boolean, false);
    let field_author = Field::new("author", DataType::Utf8, false);
    let schema = Arc::new(Schema::new(vec![field_text, field_published, field_author]));
    let input = Arc::new(EmptyExec::new(schema.clone()));

    let udf_expr = Arc::new(ScalarFunctionExpr::new(
        "regex_udf",
        Arc::new(ScalarUDF::from(MyRegexUdf::new(".*".to_string()))),
        vec![col("text", &schema)?],
        Field::new("f", DataType::Int64, true).into(),
        Arc::new(ConfigOptions::default()),
    ));

    let udaf = Arc::new(AggregateUDF::from(MyAggregateUDF::new(
        "result".to_string(),
    )));
    let aggr_args: Vec<Arc<dyn PhysicalExpr>> =
        vec![Arc::new(Literal::new(ScalarValue::from(42)))];

    let aggr_expr = AggregateExprBuilder::new(Arc::clone(&udaf), aggr_args.clone())
        .schema(Arc::clone(&schema))
        .alias("aggregate_udf")
        .build()
        .map(Arc::new)?;

    let filter = Arc::new(FilterExec::try_new(
        Arc::new(BinaryExpr::new(
            col("published", &schema)?,
            Operator::And,
            Arc::new(BinaryExpr::new(udf_expr, Operator::Gt, lit(0))),
        )),
        input,
    )?);

    let window = Arc::new(WindowAggExec::try_new(
        vec![Arc::new(PlainAggregateWindowExpr::new(
            aggr_expr,
            &[col("author", &schema)?],
            &[],
            Arc::new(WindowFrame::new(None)),
        ))],
        filter,
        true,
    )?);

    let aggr_expr = AggregateExprBuilder::new(udaf, aggr_args.clone())
        .schema(Arc::clone(&schema))
        .alias("aggregate_udf")
        .distinct()
        .ignore_nulls()
        .build()
        .map(Arc::new)?;

    let aggregate = Arc::new(AggregateExec::try_new(
        AggregateMode::Final,
        PhysicalGroupBy::new(vec![], vec![], vec![]),
        vec![aggr_expr],
        vec![None],
        window,
        schema,
    )?);

    let ctx = SessionContext::new();
    roundtrip_test_and_return(aggregate, &ctx, &UDFExtensionCodec)?;
    Ok(())
}

#[test]
fn roundtrip_like() -> Result<()> {
    let schema = Schema::new(vec![
        Field::new("a", DataType::Utf8, false),
        Field::new("b", DataType::Utf8, false),
    ]);
    let input = Arc::new(EmptyExec::new(Arc::new(schema.clone())));
    let like_expr = like(
        false,
        false,
        col("a", &schema)?,
        col("b", &schema)?,
        &schema,
    )?;
    let plan = Arc::new(ProjectionExec::try_new(
        vec![(like_expr, "result".to_string())],
        input,
    )?);
    roundtrip_test(plan)
}

#[test]
fn roundtrip_analyze() -> Result<()> {
    let field_a = Field::new("plan_type", DataType::Utf8, false);
    let field_b = Field::new("plan", DataType::Utf8, false);
    let schema = Schema::new(vec![field_a, field_b]);
    let input = Arc::new(PlaceholderRowExec::new(Arc::new(schema.clone())));

    roundtrip_test(Arc::new(AnalyzeExec::new(
        false,
        false,
        input,
        Arc::new(schema),
    )))
}

#[tokio::test]
async fn roundtrip_json_source() -> Result<()> {
    let ctx = SessionContext::new();
    ctx.register_json("t1", "../core/tests/data/1.json", Default::default())
        .await?;
    let plan = ctx.table("t1").await?.create_physical_plan().await?;
    roundtrip_test(plan)
}

#[test]
fn roundtrip_json_sink() -> Result<()> {
    let field_a = Field::new("plan_type", DataType::Utf8, false);
    let field_b = Field::new("plan", DataType::Utf8, false);
    let schema = Arc::new(Schema::new(vec![field_a, field_b]));
    let input = Arc::new(PlaceholderRowExec::new(schema.clone()));

    let file_sink_config = FileSinkConfig {
        original_url: String::default(),
        object_store_url: ObjectStoreUrl::local_filesystem(),
        file_group: FileGroup::new(vec![PartitionedFile::new("/tmp".to_string(), 1)]),
        table_paths: vec![ListingTableUrl::parse("file:///")?],
        output_schema: schema.clone(),
        table_partition_cols: vec![("plan_type".to_string(), DataType::Utf8)],
        insert_op: InsertOp::Overwrite,
        keep_partition_by_columns: true,
        file_extension: "json".into(),
    };
    let data_sink = Arc::new(JsonSink::new(
        file_sink_config,
        JsonWriterOptions::new(CompressionTypeVariant::UNCOMPRESSED),
    ));
    let sort_order = [PhysicalSortRequirement::new(
        Arc::new(Column::new("plan_type", 0)),
        Some(SortOptions {
            descending: true,
            nulls_first: false,
        }),
    )]
    .into();

    roundtrip_test(Arc::new(DataSinkExec::new(
        input,
        data_sink,
        Some(sort_order),
    )))
}

#[test]
fn roundtrip_csv_sink() -> Result<()> {
    let field_a = Field::new("plan_type", DataType::Utf8, false);
    let field_b = Field::new("plan", DataType::Utf8, false);
    let schema = Arc::new(Schema::new(vec![field_a, field_b]));
    let input = Arc::new(PlaceholderRowExec::new(schema.clone()));

    let file_sink_config = FileSinkConfig {
        original_url: String::default(),
        object_store_url: ObjectStoreUrl::local_filesystem(),
        file_group: FileGroup::new(vec![PartitionedFile::new("/tmp".to_string(), 1)]),
        table_paths: vec![ListingTableUrl::parse("file:///")?],
        output_schema: schema.clone(),
        table_partition_cols: vec![("plan_type".to_string(), DataType::Utf8)],
        insert_op: InsertOp::Overwrite,
        keep_partition_by_columns: true,
        file_extension: "csv".into(),
    };
    let data_sink = Arc::new(CsvSink::new(
        file_sink_config,
        CsvWriterOptions::new(WriterBuilder::default(), CompressionTypeVariant::ZSTD),
    ));
    let sort_order = [PhysicalSortRequirement::new(
        Arc::new(Column::new("plan_type", 0)),
        Some(SortOptions {
            descending: true,
            nulls_first: false,
        }),
    )]
    .into();

    let ctx = SessionContext::new();
    let codec = DefaultPhysicalExtensionCodec {};
    let roundtrip_plan = roundtrip_test_and_return(
        Arc::new(DataSinkExec::new(input, data_sink, Some(sort_order))),
        &ctx,
        &codec,
    )
    .unwrap();

    let roundtrip_plan = roundtrip_plan
        .as_any()
        .downcast_ref::<DataSinkExec>()
        .unwrap();
    let csv_sink = roundtrip_plan
        .sink()
        .as_any()
        .downcast_ref::<CsvSink>()
        .unwrap();
    assert_eq!(
        CompressionTypeVariant::ZSTD,
        csv_sink.writer_options().compression
    );

    Ok(())
}

#[test]
fn roundtrip_parquet_sink() -> Result<()> {
    let field_a = Field::new("plan_type", DataType::Utf8, false);
    let field_b = Field::new("plan", DataType::Utf8, false);
    let schema = Arc::new(Schema::new(vec![field_a, field_b]));
    let input = Arc::new(PlaceholderRowExec::new(schema.clone()));

    let file_sink_config = FileSinkConfig {
        original_url: String::default(),
        object_store_url: ObjectStoreUrl::local_filesystem(),
        file_group: FileGroup::new(vec![PartitionedFile::new("/tmp".to_string(), 1)]),
        table_paths: vec![ListingTableUrl::parse("file:///")?],
        output_schema: schema.clone(),
        table_partition_cols: vec![("plan_type".to_string(), DataType::Utf8)],
        insert_op: InsertOp::Overwrite,
        keep_partition_by_columns: true,
        file_extension: "parquet".into(),
    };
    let data_sink = Arc::new(ParquetSink::new(
        file_sink_config,
        TableParquetOptions::default(),
    ));
    let sort_order = [PhysicalSortRequirement::new(
        Arc::new(Column::new("plan_type", 0)),
        Some(SortOptions {
            descending: true,
            nulls_first: false,
        }),
    )]
    .into();

    roundtrip_test(Arc::new(DataSinkExec::new(
        input,
        data_sink,
        Some(sort_order),
    )))
}

#[test]
fn roundtrip_sym_hash_join() -> Result<()> {
    let field_a = Field::new("col", DataType::Int64, false);
    let schema_left = Schema::new(vec![field_a.clone()]);
    let schema_right = Schema::new(vec![field_a]);
    let on = vec![(
        Arc::new(Column::new("col", schema_left.index_of("col")?)) as _,
        Arc::new(Column::new("col", schema_right.index_of("col")?)) as _,
    )];

    let schema_left = Arc::new(schema_left);
    let schema_right = Arc::new(schema_right);
    for join_type in &[
        JoinType::Inner,
        JoinType::Left,
        JoinType::Right,
        JoinType::Full,
        JoinType::LeftAnti,
        JoinType::RightAnti,
        JoinType::LeftSemi,
        JoinType::RightSemi,
    ] {
        for partition_mode in &[
            StreamJoinPartitionMode::Partitioned,
            StreamJoinPartitionMode::SinglePartition,
        ] {
            for left_order in &[
                None,
                LexOrdering::new(vec![PhysicalSortExpr {
                    expr: Arc::new(Column::new("col", schema_left.index_of("col")?)),
                    options: Default::default(),
                }]),
            ] {
                for right_order in [
                    None,
                    LexOrdering::new(vec![PhysicalSortExpr {
                        expr: Arc::new(Column::new("col", schema_right.index_of("col")?)),
                        options: Default::default(),
                    }]),
                ] {
                    roundtrip_test(Arc::new(SymmetricHashJoinExec::try_new(
                        Arc::new(EmptyExec::new(schema_left.clone())),
                        Arc::new(EmptyExec::new(schema_right.clone())),
                        on.clone(),
                        None,
                        join_type,
                        NullEquality::NullEqualsNothing,
                        left_order.clone(),
                        right_order,
                        *partition_mode,
                    )?))?;
                }
            }
        }
    }
    Ok(())
}

#[test]
fn roundtrip_union() -> Result<()> {
    let field_a = Field::new("col", DataType::Int64, false);
    let schema_left = Schema::new(vec![field_a.clone()]);
    let schema_right = Schema::new(vec![field_a]);
    let left = EmptyExec::new(Arc::new(schema_left));
    let right = EmptyExec::new(Arc::new(schema_right));
    let inputs: Vec<Arc<dyn ExecutionPlan>> = vec![Arc::new(left), Arc::new(right)];
    let union = UnionExec::new(inputs);
    roundtrip_test(Arc::new(union))
}

#[test]
fn roundtrip_interleave() -> Result<()> {
    let field_a = Field::new("col", DataType::Int64, false);
    let schema_left = Schema::new(vec![field_a.clone()]);
    let schema_right = Schema::new(vec![field_a]);
    let partition = Partitioning::Hash(vec![], 3);
    let left = RepartitionExec::try_new(
        Arc::new(EmptyExec::new(Arc::new(schema_left))),
        partition.clone(),
    )?;
    let right = RepartitionExec::try_new(
        Arc::new(EmptyExec::new(Arc::new(schema_right))),
        partition,
    )?;
    let inputs: Vec<Arc<dyn ExecutionPlan>> = vec![Arc::new(left), Arc::new(right)];
    let interleave = InterleaveExec::try_new(inputs)?;
    roundtrip_test(Arc::new(interleave))
}

#[test]
fn roundtrip_unnest() -> Result<()> {
    let fa = Field::new("a", DataType::Int64, true);
    let fb0 = Field::new_list_field(DataType::Utf8, true);
    let fb = Field::new_list("b", fb0.clone(), false);
    let fc1 = Field::new("c1", DataType::Boolean, false);
    let fc2 = Field::new("c2", DataType::Date64, true);
    let fc = Field::new_struct("c", Fields::from(vec![fc1.clone(), fc2.clone()]), true);
    let fd0 = Field::new_list_field(DataType::Float32, false);
    let fd = Field::new_list("d", fd0.clone(), true);
    let fe1 = Field::new("e1", DataType::UInt16, false);
    let fe2 = Field::new("e2", DataType::Duration(TimeUnit::Millisecond), true);
    let fe3 = Field::new("e3", DataType::Timestamp(TimeUnit::Millisecond, None), true);
    let fe_fields = Fields::from(vec![fe1.clone(), fe2.clone(), fe3.clone()]);
    let fe = Field::new_struct("e", fe_fields, false);

    let fb0 = fb0.with_name("b");
    let fd0 = fd0.with_name("d");
    let input_schema = Arc::new(Schema::new(vec![fa.clone(), fb, fc, fd, fe]));
    let output_schema =
        Arc::new(Schema::new(vec![fa, fb0, fc1, fc2, fd0, fe1, fe2, fe3]));
    let input = Arc::new(EmptyExec::new(input_schema));
    let options = UnnestOptions::default();
    let unnest = UnnestExec::new(
        input,
        vec![
            ListUnnest {
                index_in_input_schema: 1,
                depth: 1,
            },
            ListUnnest {
                index_in_input_schema: 1,
                depth: 2,
            },
            ListUnnest {
                index_in_input_schema: 3,
                depth: 2,
            },
        ],
        vec![2, 4],
        output_schema,
        options,
    );
    roundtrip_test(Arc::new(unnest))
}

#[tokio::test]
async fn roundtrip_coalesce() -> Result<()> {
    let ctx = SessionContext::new();
    ctx.register_table(
        "t",
        Arc::new(EmptyTable::new(Arc::new(Schema::new(Fields::from([
            Arc::new(Field::new("f", DataType::Int64, false)),
        ]))))),
    )?;
    let df = ctx.sql("select coalesce(f) as f from t").await?;
    let plan = df.create_physical_plan().await?;

    let node = PhysicalPlanNode::try_from_physical_plan(
        plan.clone(),
        &DefaultPhysicalExtensionCodec {},
    )?;
    let node = PhysicalPlanNode::decode(node.encode_to_vec().as_slice())
        .map_err(|e| DataFusionError::External(Box::new(e)))?;
    let restored = node.try_into_physical_plan(
        &ctx,
        ctx.runtime_env().as_ref(),
        &DefaultPhysicalExtensionCodec {},
    )?;

    assert_eq!(
        plan.schema(),
        restored.schema(),
        "Schema mismatch for plans:\n>> initial:\n{}>> final: \n{}",
        displayable(plan.as_ref())
            .set_show_schema(true)
            .indent(true),
        displayable(restored.as_ref())
            .set_show_schema(true)
            .indent(true),
    );

    Ok(())
}

#[tokio::test]
async fn roundtrip_generate_series() -> Result<()> {
    let ctx = SessionContext::new();
    ctx.register_table(
        "t",
        Arc::new(EmptyTable::new(Arc::new(Schema::new(Fields::from([
            Arc::new(Field::new("f", DataType::Int64, false)),
        ]))))),
    )?;
    let df = ctx.sql("select * from generate_series(1, 10000)").await?;
    let plan = df.create_physical_plan().await?;

    let node = PhysicalPlanNode::try_from_physical_plan(
        plan.clone(),
        &DefaultPhysicalExtensionCodec {},
    )?;
    let node = PhysicalPlanNode::decode(node.encode_to_vec().as_slice())
        .map_err(|e| DataFusionError::External(Box::new(e)))?;
    let restored = node.try_into_physical_plan(
        &ctx,
        ctx.runtime_env().as_ref(),
        &DefaultPhysicalExtensionCodec {},
    )?;

    assert_eq!(
        plan.schema(),
        restored.schema(),
        "Schema mismatch for plans:\n>> initial:\n{}>> final: \n{}",
        displayable(plan.as_ref())
            .set_show_schema(true)
            .indent(true),
        displayable(restored.as_ref())
            .set_show_schema(true)
            .indent(true),
    );

    Ok(())
}

#[tokio::test]
async fn roundtrip_projection_source() -> Result<()> {
    let schema = Arc::new(Schema::new(Fields::from([
        Arc::new(Field::new("a", DataType::Utf8, false)),
        Arc::new(Field::new("b", DataType::Utf8, false)),
        Arc::new(Field::new("c", DataType::Int32, false)),
        Arc::new(Field::new("d", DataType::Int32, false)),
    ])));

    let statistics = Statistics::new_unknown(&schema);

    let file_source = ParquetSource::default().with_statistics(statistics.clone());
    let scan_config = FileScanConfigBuilder::new(
        ObjectStoreUrl::local_filesystem(),
        schema.clone(),
        file_source,
    )
    .with_file_groups(vec![FileGroup::new(vec![PartitionedFile::new(
        "/path/to/file.parquet".to_string(),
        1024,
    )])])
    .with_statistics(statistics)
    .with_projection(Some(vec![0, 1, 2]))
    .build();

    let filter = Arc::new(
        FilterExec::try_new(
            Arc::new(BinaryExpr::new(col("c", &schema)?, Operator::Eq, lit(1))),
            DataSourceExec::from_data_source(scan_config),
        )?
        .with_projection(Some(vec![0, 1]))?,
    );

    roundtrip_test(filter)
}

#[tokio::test]
async fn roundtrip_parquet_select_star() -> Result<()> {
    let ctx = all_types_context().await?;
    let sql = "select * from alltypes_plain";
    roundtrip_test_sql_with_context(sql, &ctx).await
}

#[tokio::test]
async fn roundtrip_parquet_select_projection() -> Result<()> {
    let ctx = all_types_context().await?;
    let sql = "select string_col, timestamp_col from alltypes_plain";
    roundtrip_test_sql_with_context(sql, &ctx).await
}

#[tokio::test]
async fn roundtrip_parquet_select_star_predicate() -> Result<()> {
    let ctx = all_types_context().await?;
    let sql = "select * from alltypes_plain where id > 4";
    roundtrip_test_sql_with_context(sql, &ctx).await
}

#[tokio::test]
async fn roundtrip_parquet_select_projection_predicate() -> Result<()> {
    let ctx = all_types_context().await?;
    let sql = "select string_col, timestamp_col from alltypes_plain where id > 4";
    roundtrip_test_sql_with_context(sql, &ctx).await
}

#[tokio::test]
async fn roundtrip_empty_projection() -> Result<()> {
    let ctx = all_types_context().await?;
    let sql = "select 1 from alltypes_plain";
    roundtrip_test_sql_with_context(sql, &ctx).await
}

#[tokio::test]
async fn roundtrip_physical_plan_node() {
    use datafusion::prelude::*;
    use datafusion_proto::physical_plan::{
        AsExecutionPlan, DefaultPhysicalExtensionCodec,
    };
    use datafusion_proto::protobuf::PhysicalPlanNode;

    let ctx = SessionContext::new();

    ctx.register_parquet(
        "pt",
        &format!(
            "{}/alltypes_plain.snappy.parquet",
            datafusion_common::test_util::parquet_test_data()
        ),
        ParquetReadOptions::default(),
    )
    .await
    .unwrap();

    let plan = ctx
        .sql("select id, string_col, timestamp_col from pt where id > 4 order by string_col")
        .await
        .unwrap()
        .create_physical_plan()
        .await
        .unwrap();

    let node: PhysicalPlanNode =
        PhysicalPlanNode::try_from_physical_plan(plan, &DefaultPhysicalExtensionCodec {})
            .unwrap();

    let plan = node
        .try_into_physical_plan(
            &ctx,
            &ctx.runtime_env(),
            &DefaultPhysicalExtensionCodec {},
        )
        .unwrap();

    let _ = plan.execute(0, ctx.task_ctx()).unwrap();
}

/// Helper function to create a SessionContext with all TPC-H tables registered as external tables
async fn tpch_context() -> Result<SessionContext> {
    use datafusion_common::test_util::datafusion_test_data;

    let ctx = SessionContext::new();
    let test_data = datafusion_test_data();

    // TPC-H table names
    let tables = [
        "part", "supplier", "partsupp", "customer", "orders", "lineitem", "nation",
        "region",
    ];

    // Create external tables for all TPC-H tables
    for table in &tables {
        let table_sql = format!(
            "CREATE EXTERNAL TABLE {table} STORED AS PARQUET LOCATION '{test_data}/tpch_{table}_small.parquet'"
        );
        ctx.sql(&table_sql).await.map_err(|e| {
            DataFusionError::External(
                format!("Failed to create {table} table: {e}").into(),
            )
        })?;
    }

    Ok(ctx)
}

/// Helper function to get TPC-H query SQL
fn get_tpch_query_sql(query: usize) -> Result<Vec<String>> {
    use std::fs;

    if !(1..=22).contains(&query) {
        return Err(DataFusionError::External(
            format!("Invalid TPC-H query number: {query}").into(),
        ));
    }

    let filename = format!("../../benchmarks/queries/q{query}.sql");
    let contents = fs::read_to_string(&filename).map_err(|e| {
        DataFusionError::External(
            format!("Failed to read query file {filename}: {e}").into(),
        )
    })?;

    Ok(contents
        .split(';')
        .map(|s| s.trim())
        .filter(|s| !s.is_empty())
        .map(|s| s.to_string())
        .collect())
}

#[tokio::test]
async fn test_serialize_deserialize_tpch_queries() -> Result<()> {
    // Create context with TPC-H tables
    let ctx = tpch_context().await?;

    // repeat to run all 22 queries
    for query in 1..=22 {
        // run all statements in the query
        let sql = get_tpch_query_sql(query)?;
        for stmt in sql {
            let logical_plan = ctx.sql(&stmt).await?.into_unoptimized_plan();
            let optimized_plan = ctx.state().optimize(&logical_plan)?;
            let physical_plan = ctx.state().create_physical_plan(&optimized_plan).await?;

            // serialize the physical plan
            let codec = DefaultPhysicalExtensionCodec {};
            let proto =
                PhysicalPlanNode::try_from_physical_plan(physical_plan.clone(), &codec)?;

            // deserialize the physical plan
            let _deserialized_plan =
                proto.try_into_physical_plan(&ctx, ctx.runtime_env().as_ref(), &codec)?;
        }
    }

    Ok(())
}

// Bugs: https://github.com/apache/datafusion/issues/16772
#[tokio::test]
async fn test_round_trip_tpch_queries() -> Result<()> {
    // Create context with TPC-H tables
    let ctx = tpch_context().await?;

    // repeat to run all 22 queries
    for query in 1..=22 {
        // run all statements in the query
        let sql = get_tpch_query_sql(query)?;
        for stmt in sql {
            roundtrip_test_sql_with_context(&stmt, &ctx).await?;
        }
    }

    Ok(())
}

// Bug 1 of https://github.com/apache/datafusion/issues/16772
/// Test that AggregateFunctionExpr human_display field is correctly preserved
/// during serialization/deserialization roundtrip.
///
/// Test for issue where the human_display field (used for EXPLAIN output)
/// was not being serialized to protobuf, causing it to be lost during roundtrip
/// and resulting in empty or incorrect display strings in query plans.
#[tokio::test]
async fn test_round_trip_human_display() -> Result<()> {
    // Create context with TPC-H tables
    let ctx = tpch_context().await?;

    let sql = "select r_name, count(1) from region group by r_name";
    roundtrip_test_sql_with_context(sql, &ctx).await?;

    let sql = "select r_name, count(*) from region group by r_name";
    roundtrip_test_sql_with_context(sql, &ctx).await?;

    let sql = "select r_name, count(r_name) from region group by r_name";
    roundtrip_test_sql_with_context(sql, &ctx).await?;

    Ok(())
}

// Bug 2 of https://github.com/apache/datafusion/issues/16772
/// Test that PhysicalGroupBy groups field is correctly serialized/deserialized
/// for simple aggregates (no GROUP BY clause).
///
/// Test for issue where simple aggregates like "SELECT SUM(col1 * col2) FROM table"
/// would incorrectly serialize groups as [[]] instead of [] during roundtrip serialization.
/// The groups field should be empty ([]) when there are no GROUP BY expressions.
#[tokio::test]
async fn test_round_trip_groups_display() -> Result<()> {
    // Create context with TPC-H tables
    let ctx = tpch_context().await?;

    let sql = "select sum(l_extendedprice * l_discount) as revenue from lineitem;";
    roundtrip_test_sql_with_context(sql, &ctx).await?;

    let sql = "select sum(l_extendedprice) as revenue from lineitem;";
    roundtrip_test_sql_with_context(sql, &ctx).await?;

    Ok(())
}

// Bug 3 of https://github.com/apache/datafusion/issues/16772
/// Test that ScalarFunctionExpr return_field name is correctly preserved
/// during serialization/deserialization roundtrip.
///
/// Test for issue where the return_field.name for scalar functions
/// was not being serialized to protobuf, causing it to be lost during roundtrip
/// and defaulting to a generic name like "f" instead of the proper function name.
#[tokio::test]
async fn test_round_trip_date_part_display() -> Result<()> {
    // Create context with TPC-H tables
    let ctx = tpch_context().await?;

    let sql = "select extract(year from l_shipdate) as l_year from lineitem ";
    roundtrip_test_sql_with_context(sql, &ctx).await?;

    let sql = "select extract(month from l_shipdate) as l_year from lineitem ";
    roundtrip_test_sql_with_context(sql, &ctx).await?;

    Ok(())
}

#[tokio::test]
async fn test_tpch_part_in_list_query_with_real_parquet_data() -> Result<()> {
    use datafusion_common::test_util::datafusion_test_data;

    let ctx = SessionContext::new();

    // Register the TPC-H part table using the local test data
    let test_data = datafusion_test_data();
    let table_sql = format!(
        "CREATE EXTERNAL TABLE part STORED AS PARQUET LOCATION '{test_data}/tpch_part_small.parquet'"
    );
    ctx.sql(&table_sql).await.map_err(|e| {
        DataFusionError::External(format!("Failed to create part table: {e}").into())
    })?;

    // Test the exact problematic query
    let sql =
        "SELECT p_size FROM part WHERE p_size IN (14, 6, 5, 31) and p_partkey > 1000";

    let logical_plan = ctx.sql(sql).await?.into_unoptimized_plan();
    let optimized_plan = ctx.state().optimize(&logical_plan)?;
    let physical_plan = ctx.state().create_physical_plan(&optimized_plan).await?;

    // Serialize the physical plan - bug may happen here already but not necessarily manifests
    let codec = DefaultPhysicalExtensionCodec {};
    let proto = PhysicalPlanNode::try_from_physical_plan(physical_plan.clone(), &codec)?;

    // This will fail with the bug, but should succeed when fixed
    let _deserialized_plan =
        proto.try_into_physical_plan(&ctx, ctx.runtime_env().as_ref(), &codec)?;
    Ok(())
}

#[tokio::test]
/// Tests that we can serialize an unoptimized "analyze" plan and it will work on the other end
async fn analyze_roundtrip_unoptimized() -> Result<()> {
    let ctx = SessionContext::new();

    // No optimizations
    let session_state =
        datafusion::execution::SessionStateBuilder::new_from_existing(ctx.state())
            .with_physical_optimizer_rules(vec![])
            .build();

    let logical_plan = session_state
        .create_logical_plan("explain analyze select 1")
        .await?;
    let plan = session_state.create_physical_plan(&logical_plan).await?;

    let node = PhysicalPlanNode::try_from_physical_plan(
        plan.clone(),
        &DefaultPhysicalExtensionCodec {},
    )?;

    let node = PhysicalPlanNode::decode(node.encode_to_vec().as_slice())
        .map_err(|e| DataFusionError::External(Box::new(e)))?;

    let unoptimized = node.try_into_physical_plan(
        &ctx,
        ctx.runtime_env().as_ref(),
        &DefaultPhysicalExtensionCodec {},
    )?;

    let physical_planner =
        datafusion::physical_planner::DefaultPhysicalPlanner::default();
    physical_planner.optimize_physical_plan(unoptimized, &session_state, |_, _| {})?;
    Ok(())
}

#[test]
fn roundtrip_sort_merge_join() -> Result<()> {
    let field_a = Field::new("col_a", DataType::Int64, false);
    let field_b = Field::new("col_b", DataType::Int64, false);
    let schema_left = Schema::new(vec![field_a.clone()]);
    let schema_right = Schema::new(vec![field_b.clone()]);
    let on = vec![(
        Arc::new(Column::new("col_a", schema_left.index_of("col_a")?)) as _,
        Arc::new(Column::new("col_b", schema_right.index_of("col_b")?)) as _,
    )];

    let filter = datafusion::physical_plan::joins::utils::JoinFilter::new(
        Arc::new(BinaryExpr::new(
            Arc::new(Column::new("col_a", 1)),
            Operator::Gt,
            Arc::new(Column::new("col_b", 0)),
        )),
        vec![
            datafusion::physical_plan::joins::utils::ColumnIndex {
                index: 0,
                side: datafusion_common::JoinSide::Left,
            },
            datafusion::physical_plan::joins::utils::ColumnIndex {
                index: 0,
                side: datafusion_common::JoinSide::Right,
            },
        ],
        Arc::new(Schema::new(vec![field_a, field_b])),
    );

    let schema_left = Arc::new(schema_left);
    let schema_right = Arc::new(schema_right);
    for filter in [None, Some(filter)] {
        for join_type in [
            JoinType::Inner,
            JoinType::Left,
            JoinType::Right,
            JoinType::Full,
            JoinType::LeftAnti,
            JoinType::RightAnti,
            JoinType::LeftSemi,
            JoinType::RightSemi,
        ] {
            roundtrip_test(Arc::new(SortMergeJoinExec::try_new(
                Arc::new(EmptyExec::new(schema_left.clone())),
                Arc::new(EmptyExec::new(schema_right.clone())),
                on.clone(),
                filter.clone(),
                join_type,
                vec![Default::default()],
                NullEquality::NullEqualsNothing,
            )?))?;
        }
    }
    Ok(())
}

#[tokio::test]
async fn roundtrip_logical_plan_sort_merge_join() -> Result<()> {
    let ctx = SessionContext::new();
    ctx.register_csv(
        "t0",
        "tests/testdata/test.csv",
        datafusion::prelude::CsvReadOptions::default().has_header(true),
    )
    .await?;
    ctx.register_csv(
        "t1",
        "tests/testdata/test.csv",
        datafusion::prelude::CsvReadOptions::default().has_header(true),
    )
    .await?;

    ctx.sql("SET datafusion.optimizer.prefer_hash_join = false")
        .await?
        .show()
        .await?;

    let query = "SELECT t1.* FROM t0 join t1 on t0.a = t1.a";
    let plan = ctx.sql(query).await?.create_physical_plan().await?;

    roundtrip_test(plan)
}<|MERGE_RESOLUTION|>--- conflicted
+++ resolved
@@ -420,9 +420,6 @@
 }
 
 #[test]
-<<<<<<< HEAD
-fn roundtrip_aggregate() -> Result<()> {
-=======
 fn roundtrip_window_distinct() -> Result<()> {
     let field_a = Field::new("a", DataType::Int64, false);
     let field_b = Field::new("b", DataType::Int64, false);
@@ -530,8 +527,7 @@
 }
 
 #[test]
-fn rountrip_aggregate() -> Result<()> {
->>>>>>> b6a8a0ec
+fn roundtrip_aggregate() -> Result<()> {
     let field_a = Field::new("a", DataType::Int64, false);
     let field_b = Field::new("b", DataType::Int64, false);
     let schema = Arc::new(Schema::new(vec![field_a, field_b]));
