// Licensed to the Apache Software Foundation (ASF) under one
// or more contributor license agreements.  See the NOTICE file
// distributed with this work for additional information
// regarding copyright ownership.  The ASF licenses this file
// to you under the Apache License, Version 2.0 (the
// "License"); you may not use this file except in compliance
// with the License.  You may obtain a copy of the License at
//
//   http://www.apache.org/licenses/LICENSE-2.0
//
// Unless required by applicable law or agreed to in writing,
// software distributed under the License is distributed on an
// "AS IS" BASIS, WITHOUT WARRANTIES OR CONDITIONS OF ANY
// KIND, either express or implied.  See the License for the
// specific language governing permissions and limitations
// under the License.

use std::any::Any;
use std::fmt::{Display, Formatter};
use std::ops::Deref;

use std::sync::Arc;
use std::vec;

use crate::cases::{
    CustomUDWF, CustomUDWFNode, MyAggregateUDF, MyAggregateUdfNode, MyRegexUdf,
    MyRegexUdfNode,
};

use arrow::array::RecordBatch;
use arrow::csv::WriterBuilder;
use arrow::datatypes::{Fields, TimeUnit};
use datafusion::physical_expr::aggregate::AggregateExprBuilder;
use datafusion::physical_plan::coalesce_batches::CoalesceBatchesExec;
use datafusion_expr::dml::InsertOp;
use datafusion_functions_aggregate::approx_percentile_cont::approx_percentile_cont_udaf;
use datafusion_functions_aggregate::array_agg::array_agg_udaf;
use datafusion_functions_aggregate::min_max::max_udaf;
use prost::Message;

use datafusion::arrow::array::ArrayRef;
use datafusion::arrow::compute::kernels::sort::SortOptions;
use datafusion::arrow::datatypes::{DataType, Field, IntervalUnit, Schema};
use datafusion::datasource::empty::EmptyTable;
use datafusion::datasource::file_format::csv::CsvSink;
use datafusion::datasource::file_format::json::JsonSink;
use datafusion::datasource::file_format::parquet::ParquetSink;
use datafusion::datasource::listing::{ListingTableUrl, PartitionedFile};
use datafusion::datasource::object_store::ObjectStoreUrl;
use datafusion::datasource::physical_plan::{
    wrap_partition_type_in_dict, wrap_partition_value_in_dict, FileGroup,
    FileScanConfigBuilder, FileSinkConfig, FileSource, ParquetSource,
};
use datafusion::datasource::sink::DataSinkExec;
use datafusion::datasource::source::DataSourceExec;
use datafusion::execution::FunctionRegistry;
use datafusion::functions_aggregate::count::count_udaf;
use datafusion::functions_aggregate::sum::sum_udaf;
use datafusion::functions_window::nth_value::nth_value_udwf;
use datafusion::functions_window::row_number::row_number_udwf;
use datafusion::logical_expr::{create_udf, JoinType, Operator, Volatility};
use datafusion::physical_expr::expressions::Literal;
use datafusion::physical_expr::window::{SlidingAggregateWindowExpr, StandardWindowExpr};
use datafusion::physical_expr::{
    LexOrdering, PhysicalSortRequirement, ScalarFunctionExpr,
};
use datafusion::physical_plan::aggregates::{
    AggregateExec, AggregateMode, PhysicalGroupBy,
};
use datafusion::physical_plan::analyze::AnalyzeExec;
use datafusion::physical_plan::coalesce_partitions::CoalescePartitionsExec;
use datafusion::physical_plan::empty::EmptyExec;
use datafusion::physical_plan::expressions::{
    binary, cast, col, in_list, like, lit, BinaryExpr, Column, NotExpr, PhysicalSortExpr,
};
use datafusion::physical_plan::filter::FilterExec;
use datafusion::physical_plan::joins::{
    HashJoinExec, NestedLoopJoinExec, PartitionMode, SortMergeJoinExec,
    StreamJoinPartitionMode, SymmetricHashJoinExec,
};
use datafusion::physical_plan::limit::{GlobalLimitExec, LocalLimitExec};
use datafusion::physical_plan::placeholder_row::PlaceholderRowExec;
use datafusion::physical_plan::projection::ProjectionExec;
use datafusion::physical_plan::repartition::RepartitionExec;
use datafusion::physical_plan::sorts::sort::SortExec;
use datafusion::physical_plan::union::{InterleaveExec, UnionExec};
use datafusion::physical_plan::unnest::{ListUnnest, UnnestExec};
use datafusion::physical_plan::windows::{
    create_udwf_window_expr, BoundedWindowAggExec, PlainAggregateWindowExpr,
    WindowAggExec,
};
use datafusion::physical_plan::{
    displayable, ExecutionPlan, InputOrderMode, Partitioning, PhysicalExpr, Statistics,
};
use datafusion::prelude::{ParquetReadOptions, SessionContext};
use datafusion::scalar::ScalarValue;
use datafusion_common::config::{ConfigOptions, TableParquetOptions};
use datafusion_common::file_options::csv_writer::CsvWriterOptions;
use datafusion_common::file_options::json_writer::JsonWriterOptions;
use datafusion_common::parsers::CompressionTypeVariant;
use datafusion_common::stats::Precision;
use datafusion_common::{
    internal_err, not_impl_err, DataFusionError, NullEquality, Result, UnnestOptions,
};
use datafusion_expr::{
    Accumulator, AccumulatorFactoryFunction, AggregateUDF, ColumnarValue, ScalarUDF,
    Signature, SimpleAggregateUDF, WindowFrame, WindowFrameBound, WindowUDF,
};
use datafusion_functions_aggregate::average::avg_udaf;
use datafusion_functions_aggregate::nth_value::nth_value_udaf;
use datafusion_functions_aggregate::string_agg::string_agg_udaf;
use datafusion_proto::physical_plan::{
    AsExecutionPlan, DefaultPhysicalExtensionCodec, PhysicalExtensionCodec,
};
use datafusion_proto::protobuf::{self, PhysicalPlanNode};

/// Perform a serde roundtrip and assert that the string representation of the before and after plans
/// are identical. Note that this often isn't sufficient to guarantee that no information is
/// lost during serde because the string representation of a plan often only shows a subset of state.
fn roundtrip_test(exec_plan: Arc<dyn ExecutionPlan>) -> Result<()> {
    let ctx = SessionContext::new();
    let codec = DefaultPhysicalExtensionCodec {};
    roundtrip_test_and_return(exec_plan, &ctx, &codec)?;
    Ok(())
}

/// Perform a serde roundtrip and assert that the string representation of the before and after plans
/// are identical. Note that this often isn't sufficient to guarantee that no information is
/// lost during serde because the string representation of a plan often only shows a subset of state.
///
/// This version of the roundtrip_test method returns the final plan after serde so that it can be inspected
/// farther in tests.
fn roundtrip_test_and_return(
    exec_plan: Arc<dyn ExecutionPlan>,
    ctx: &SessionContext,
    codec: &dyn PhysicalExtensionCodec,
) -> Result<Arc<dyn ExecutionPlan>> {
    let proto: protobuf::PhysicalPlanNode =
        protobuf::PhysicalPlanNode::try_from_physical_plan(exec_plan.clone(), codec)
            .expect("to proto");
    let runtime = ctx.runtime_env();
    let result_exec_plan: Arc<dyn ExecutionPlan> = proto
        .try_into_physical_plan(ctx, runtime.deref(), codec)
        .expect("from proto");

    pretty_assertions::assert_eq!(
        format!("{exec_plan:?}"),
        format!("{result_exec_plan:?}")
    );
    Ok(result_exec_plan)
}

/// Perform a serde roundtrip and assert that the string representation of the before and after plans
/// are identical. Note that this often isn't sufficient to guarantee that no information is
/// lost during serde because the string representation of a plan often only shows a subset of state.
///
/// This version of the roundtrip_test function accepts a SessionContext, which is required when
/// performing serde on some plans.
fn roundtrip_test_with_context(
    exec_plan: Arc<dyn ExecutionPlan>,
    ctx: &SessionContext,
) -> Result<()> {
    let codec = DefaultPhysicalExtensionCodec {};
    roundtrip_test_and_return(exec_plan, ctx, &codec)?;
    Ok(())
}

/// Perform a serde roundtrip for the specified sql query, and  assert that
/// query results are identical.
async fn roundtrip_test_sql_with_context(sql: &str, ctx: &SessionContext) -> Result<()> {
    let codec = DefaultPhysicalExtensionCodec {};
    let initial_plan = ctx.sql(sql).await?.create_physical_plan().await?;

    roundtrip_test_and_return(initial_plan, ctx, &codec)?;
    Ok(())
}

/// returns a SessionContext with `alltypes_plain` registered
async fn all_types_context() -> Result<SessionContext> {
    let ctx = SessionContext::new();

    let testdata = datafusion::test_util::parquet_test_data();
    ctx.register_parquet(
        "alltypes_plain",
        &format!("{testdata}/alltypes_plain.parquet"),
        ParquetReadOptions::default(),
    )
    .await?;

    Ok(ctx)
}

#[test]
fn roundtrip_empty() -> Result<()> {
    roundtrip_test(Arc::new(EmptyExec::new(Arc::new(Schema::empty()))))
}

#[test]
fn roundtrip_date_time_interval() -> Result<()> {
    let schema = Schema::new(vec![
        Field::new("some_date", DataType::Date32, false),
        Field::new(
            "some_interval",
            DataType::Interval(IntervalUnit::DayTime),
            false,
        ),
    ]);
    let input = Arc::new(EmptyExec::new(Arc::new(schema.clone())));
    let date_expr = col("some_date", &schema)?;
    let literal_expr = col("some_interval", &schema)?;
    let date_time_interval_expr =
        binary(date_expr, Operator::Plus, literal_expr, &schema)?;
    let plan = Arc::new(ProjectionExec::try_new(
        vec![(date_time_interval_expr, "result".to_string())],
        input,
    )?);
    roundtrip_test(plan)
}

#[test]
fn roundtrip_local_limit() -> Result<()> {
    roundtrip_test(Arc::new(LocalLimitExec::new(
        Arc::new(EmptyExec::new(Arc::new(Schema::empty()))),
        25,
    )))
}

#[test]
fn roundtrip_global_limit() -> Result<()> {
    roundtrip_test(Arc::new(GlobalLimitExec::new(
        Arc::new(EmptyExec::new(Arc::new(Schema::empty()))),
        0,
        Some(25),
    )))
}

#[test]
fn roundtrip_global_skip_no_limit() -> Result<()> {
    roundtrip_test(Arc::new(GlobalLimitExec::new(
        Arc::new(EmptyExec::new(Arc::new(Schema::empty()))),
        10,
        None, // no limit
    )))
}

#[test]
fn roundtrip_hash_join() -> Result<()> {
    let field_a = Field::new("col", DataType::Int64, false);
    let schema_left = Schema::new(vec![field_a.clone()]);
    let schema_right = Schema::new(vec![field_a]);
    let on = vec![(
        Arc::new(Column::new("col", schema_left.index_of("col")?)) as _,
        Arc::new(Column::new("col", schema_right.index_of("col")?)) as _,
    )];

    let schema_left = Arc::new(schema_left);
    let schema_right = Arc::new(schema_right);
    for join_type in &[
        JoinType::Inner,
        JoinType::Left,
        JoinType::Right,
        JoinType::Full,
        JoinType::LeftAnti,
        JoinType::RightAnti,
        JoinType::LeftSemi,
        JoinType::RightSemi,
    ] {
        for partition_mode in &[PartitionMode::Partitioned, PartitionMode::CollectLeft] {
            roundtrip_test(Arc::new(HashJoinExec::try_new(
                Arc::new(EmptyExec::new(schema_left.clone())),
                Arc::new(EmptyExec::new(schema_right.clone())),
                on.clone(),
                None,
                join_type,
                None,
                *partition_mode,
                NullEquality::NullEqualsNothing,
            )?))?;
        }
    }
    Ok(())
}

#[test]
fn roundtrip_nested_loop_join() -> Result<()> {
    let field_a = Field::new("col", DataType::Int64, false);
    let schema_left = Schema::new(vec![field_a.clone()]);
    let schema_right = Schema::new(vec![field_a]);

    let schema_left = Arc::new(schema_left);
    let schema_right = Arc::new(schema_right);
    for join_type in &[
        JoinType::Inner,
        JoinType::Left,
        JoinType::Right,
        JoinType::Full,
        JoinType::LeftAnti,
        JoinType::RightAnti,
        JoinType::LeftSemi,
        JoinType::RightSemi,
    ] {
        roundtrip_test(Arc::new(NestedLoopJoinExec::try_new(
            Arc::new(EmptyExec::new(schema_left.clone())),
            Arc::new(EmptyExec::new(schema_right.clone())),
            None,
            join_type,
            Some(vec![0]),
        )?))?;
    }
    Ok(())
}

#[test]
fn roundtrip_udwf() -> Result<()> {
    let field_a = Field::new("a", DataType::Int64, false);
    let field_b = Field::new("b", DataType::Int64, false);
    let schema = Arc::new(Schema::new(vec![field_a, field_b]));

    let udwf_expr = Arc::new(StandardWindowExpr::new(
        create_udwf_window_expr(
            &row_number_udwf(),
            &[],
            &schema,
            "row_number() PARTITION BY [a] ORDER BY [b] RANGE BETWEEN UNBOUNDED PRECEDING AND CURRENT ROW".to_string(),
            false,
        )?,
        &[
            col("a", &schema)?
        ],
        &[
            PhysicalSortExpr::new(col("b", &schema)?, SortOptions::new(true, true))
        ],
        Arc::new(WindowFrame::new(None)),
    ));

    let input = Arc::new(EmptyExec::new(schema.clone()));

    roundtrip_test(Arc::new(BoundedWindowAggExec::try_new(
        vec![udwf_expr],
        input,
        InputOrderMode::Sorted,
        true,
    )?))
}

#[test]
fn roundtrip_window() -> Result<()> {
    let field_a = Field::new("a", DataType::Int64, false);
    let field_b = Field::new("b", DataType::Int64, false);
    let schema = Arc::new(Schema::new(vec![field_a, field_b]));

    let window_frame = WindowFrame::new_bounds(
        datafusion_expr::WindowFrameUnits::Range,
        WindowFrameBound::Preceding(ScalarValue::Int64(None)),
        WindowFrameBound::CurrentRow,
    );

    let nth_value_window =
        create_udwf_window_expr(
            &nth_value_udwf(),
            &[col("a", &schema)?,
                lit(2)], schema.as_ref(),
            "NTH_VALUE(a, 2) PARTITION BY [b] ORDER BY [a ASC NULLS LAST] RANGE BETWEEN UNBOUNDED PRECEDING AND CURRENT ROW".to_string(),
            false,
        )?;
    let udwf_expr = Arc::new(StandardWindowExpr::new(
        nth_value_window,
        &[col("b", &schema)?],
        &[PhysicalSortExpr {
            expr: col("a", &schema)?,
            options: SortOptions {
                descending: false,
                nulls_first: false,
            },
        }],
        Arc::new(window_frame),
    ));

    let plain_aggr_window_expr = Arc::new(PlainAggregateWindowExpr::new(
        AggregateExprBuilder::new(
            avg_udaf(),
            vec![cast(col("b", &schema)?, &schema, DataType::Float64)?],
        )
        .schema(Arc::clone(&schema))
        .alias("avg(b)")
        .build()
        .map(Arc::new)?,
        &[],
        &[],
        Arc::new(WindowFrame::new(None)),
    ));

    let window_frame = WindowFrame::new_bounds(
        datafusion_expr::WindowFrameUnits::Range,
        WindowFrameBound::CurrentRow,
        WindowFrameBound::Preceding(ScalarValue::Int64(None)),
    );

    let args = vec![cast(col("a", &schema)?, &schema, DataType::Float64)?];
    let sum_expr = AggregateExprBuilder::new(sum_udaf(), args)
        .schema(Arc::clone(&schema))
        .alias("SUM(a) RANGE BETWEEN CURRENT ROW AND UNBOUNDED PRECEEDING")
        .build()
        .map(Arc::new)?;

    let sliding_aggr_window_expr = Arc::new(SlidingAggregateWindowExpr::new(
        sum_expr,
        &[],
        &[],
        Arc::new(window_frame),
    ));

    let input = Arc::new(EmptyExec::new(schema.clone()));

    roundtrip_test(Arc::new(WindowAggExec::try_new(
        vec![plain_aggr_window_expr, sliding_aggr_window_expr, udwf_expr],
        input,
        false,
    )?))
}

#[test]
fn roundtrip_window_distinct() -> Result<()> {
    let field_a = Field::new("a", DataType::Int64, false);
    let field_b = Field::new("b", DataType::Int64, false);
    let schema = Arc::new(Schema::new(vec![field_a, field_b]));

    // Create a distinct count window expression with unbounded frame (becomes PlainAggregateWindowExpr)
    let distinct_count_expr = Arc::new(PlainAggregateWindowExpr::new(
        AggregateExprBuilder::new(count_udaf(), vec![col("a", &schema)?])
            .schema(Arc::clone(&schema))
            .alias("count(DISTINCT a)")
            .distinct() // Enable distinct
            .build()
            .map(Arc::new)?,
        &[col("b", &schema)?],            // partition by b
        &[],                              // no order by
        Arc::new(WindowFrame::new(None)), // unbounded frame
    ));

    // Create a distinct sum window expression with bounded frame (becomes SlidingAggregateWindowExpr)
    let bounded_frame = WindowFrame::new_bounds(
        datafusion_expr::WindowFrameUnits::Rows,
        WindowFrameBound::Preceding(ScalarValue::UInt64(Some(1))),
        WindowFrameBound::CurrentRow,
    );

    let distinct_sum_expr = Arc::new(SlidingAggregateWindowExpr::new(
        AggregateExprBuilder::new(
            sum_udaf(),
            vec![cast(col("a", &schema)?, &schema, DataType::Float64)?],
        )
        .schema(Arc::clone(&schema))
        .alias("sum(DISTINCT a)")
        .distinct() // Enable distinct
        .with_ignore_nulls(true) // Enable ignore nulls
        .build()
        .map(Arc::new)?,
        &[],                     // no partition by
        &[],                     // no order by
        Arc::new(bounded_frame), // bounded frame
    ));

    let input = Arc::new(EmptyExec::new(schema.clone()));

    roundtrip_test(Arc::new(WindowAggExec::try_new(
        vec![distinct_count_expr, distinct_sum_expr],
        input,
        false,
    )?))
}

#[test]
fn test_distinct_window_serialization_end_to_end() -> Result<()> {
    // Create a more comprehensive test that verifies distinct window functions
    // work properly through the entire serialization/deserialization pipeline
    let field_a = Field::new("a", DataType::Int64, false);
    let field_b = Field::new("b", DataType::Int64, false);
    let schema = Arc::new(Schema::new(vec![field_a, field_b]));

    // Test 1: DISTINCT COUNT with IGNORE NULLS
    let distinct_count_ignore_nulls = Arc::new(PlainAggregateWindowExpr::new(
        AggregateExprBuilder::new(count_udaf(), vec![col("a", &schema)?])
            .schema(Arc::clone(&schema))
            .alias("count_distinct_ignore_nulls")
            .distinct()
            .with_ignore_nulls(true)
            .build()
            .map(Arc::new)?,
        &[col("b", &schema)?],
        &[],
        Arc::new(WindowFrame::new(None)),
    ));

    // Test 2: DISTINCT SUM (without ignore nulls)
    let bounded_frame = WindowFrame::new_bounds(
        datafusion_expr::WindowFrameUnits::Rows,
        WindowFrameBound::Preceding(ScalarValue::UInt64(Some(2))),
        WindowFrameBound::CurrentRow,
    );

    let distinct_sum = Arc::new(SlidingAggregateWindowExpr::new(
        AggregateExprBuilder::new(
            sum_udaf(),
            vec![cast(col("a", &schema)?, &schema, DataType::Float64)?],
        )
        .schema(Arc::clone(&schema))
        .alias("sum_distinct")
        .distinct()
        .build()
        .map(Arc::new)?,
        &[],
        &[],
        Arc::new(bounded_frame),
    ));

    let input = Arc::new(EmptyExec::new(schema.clone()));

    let window_exec = Arc::new(WindowAggExec::try_new(
        vec![distinct_count_ignore_nulls, distinct_sum],
        input,
        false,
    )?);

    // Perform the roundtrip test
    roundtrip_test(window_exec)
}

#[test]
fn rountrip_aggregate() -> Result<()> {
    let field_a = Field::new("a", DataType::Int64, false);
    let field_b = Field::new("b", DataType::Int64, false);
    let schema = Arc::new(Schema::new(vec![field_a, field_b]));

    let groups: Vec<(Arc<dyn PhysicalExpr>, String)> =
        vec![(col("a", &schema)?, "unused".to_string())];

    let avg_expr = AggregateExprBuilder::new(avg_udaf(), vec![col("b", &schema)?])
        .schema(Arc::clone(&schema))
        .alias("AVG(b)")
        .build()?;
    let nth_expr =
        AggregateExprBuilder::new(nth_value_udaf(), vec![col("b", &schema)?, lit(1u64)])
            .schema(Arc::clone(&schema))
            .alias("NTH_VALUE(b, 1)")
            .build()?;
    let str_agg_expr =
        AggregateExprBuilder::new(string_agg_udaf(), vec![col("b", &schema)?, lit(1u64)])
            .schema(Arc::clone(&schema))
            .alias("NTH_VALUE(b, 1)")
            .build()?;

    let test_cases = vec![
        // AVG
        vec![Arc::new(avg_expr)],
        // NTH_VALUE
        vec![Arc::new(nth_expr)],
        // STRING_AGG
        vec![Arc::new(str_agg_expr)],
    ];

    for aggregates in test_cases {
        let schema = schema.clone();
        roundtrip_test(Arc::new(AggregateExec::try_new(
            AggregateMode::Final,
            PhysicalGroupBy::new_single(groups.clone()),
            aggregates,
            vec![None],
            Arc::new(EmptyExec::new(schema.clone())),
            schema,
        )?))?;
    }

    Ok(())
}

#[test]
fn rountrip_aggregate_with_limit() -> Result<()> {
    let field_a = Field::new("a", DataType::Int64, false);
    let field_b = Field::new("b", DataType::Int64, false);
    let schema = Arc::new(Schema::new(vec![field_a, field_b]));

    let groups: Vec<(Arc<dyn PhysicalExpr>, String)> =
        vec![(col("a", &schema)?, "unused".to_string())];

    let aggregates =
        vec![
            AggregateExprBuilder::new(avg_udaf(), vec![col("b", &schema)?])
                .schema(Arc::clone(&schema))
                .alias("AVG(b)")
                .build()
                .map(Arc::new)?,
        ];

    let agg = AggregateExec::try_new(
        AggregateMode::Final,
        PhysicalGroupBy::new_single(groups.clone()),
        aggregates,
        vec![None],
        Arc::new(EmptyExec::new(schema.clone())),
        schema,
    )?;
    let agg = agg.with_limit(Some(12));
    roundtrip_test(Arc::new(agg))
}

#[test]
fn rountrip_aggregate_with_approx_pencentile_cont() -> Result<()> {
    let field_a = Field::new("a", DataType::Int64, false);
    let field_b = Field::new("b", DataType::Int64, false);
    let schema = Arc::new(Schema::new(vec![field_a, field_b]));

    let groups: Vec<(Arc<dyn PhysicalExpr>, String)> =
        vec![(col("a", &schema)?, "unused".to_string())];

    let aggregates = vec![AggregateExprBuilder::new(
        approx_percentile_cont_udaf(),
        vec![col("b", &schema)?, lit(0.5)],
    )
    .schema(Arc::clone(&schema))
    .alias("APPROX_PERCENTILE_CONT(0.5) WITHIN GROUP (ORDER BY b)")
    .build()
    .map(Arc::new)?];

    let agg = AggregateExec::try_new(
        AggregateMode::Final,
        PhysicalGroupBy::new_single(groups.clone()),
        aggregates,
        vec![None],
        Arc::new(EmptyExec::new(schema.clone())),
        schema,
    )?;
    roundtrip_test(Arc::new(agg))
}

#[test]
fn rountrip_aggregate_with_sort() -> Result<()> {
    let field_a = Field::new("a", DataType::Int64, false);
    let field_b = Field::new("b", DataType::Int64, false);
    let schema = Arc::new(Schema::new(vec![field_a, field_b]));

    let groups: Vec<(Arc<dyn PhysicalExpr>, String)> =
        vec![(col("a", &schema)?, "unused".to_string())];
    let sort_exprs = vec![PhysicalSortExpr {
        expr: col("b", &schema)?,
        options: SortOptions {
            descending: false,
            nulls_first: true,
        },
    }];

    let aggregates =
        vec![
            AggregateExprBuilder::new(array_agg_udaf(), vec![col("b", &schema)?])
                .schema(Arc::clone(&schema))
                .alias("ARRAY_AGG(b)")
                .order_by(sort_exprs)
                .build()
                .map(Arc::new)?,
        ];

    let agg = AggregateExec::try_new(
        AggregateMode::Final,
        PhysicalGroupBy::new_single(groups.clone()),
        aggregates,
        vec![None],
        Arc::new(EmptyExec::new(schema.clone())),
        schema,
    )?;
    roundtrip_test(Arc::new(agg))
}

#[test]
fn roundtrip_aggregate_udaf() -> Result<()> {
    let field_a = Field::new("a", DataType::Int64, false);
    let field_b = Field::new("b", DataType::Int64, false);
    let schema = Arc::new(Schema::new(vec![field_a, field_b]));

    #[derive(Debug)]
    struct Example;
    impl Accumulator for Example {
        fn state(&mut self) -> Result<Vec<ScalarValue>> {
            Ok(vec![ScalarValue::Int64(Some(0))])
        }

        fn update_batch(&mut self, _values: &[ArrayRef]) -> Result<()> {
            Ok(())
        }

        fn merge_batch(&mut self, _states: &[ArrayRef]) -> Result<()> {
            Ok(())
        }

        fn evaluate(&mut self) -> Result<ScalarValue> {
            Ok(ScalarValue::Int64(Some(0)))
        }

        fn size(&self) -> usize {
            0
        }
    }

    let return_type = DataType::Int64;
    let accumulator: AccumulatorFactoryFunction = Arc::new(|_| Ok(Box::new(Example)));

    let udaf = AggregateUDF::from(SimpleAggregateUDF::new_with_signature(
        "example",
        Signature::exact(vec![DataType::Int64], Volatility::Immutable),
        return_type,
        accumulator,
        vec![Field::new("value", DataType::Int64, true).into()],
    ));

    let ctx = SessionContext::new();
    ctx.register_udaf(udaf.clone());

    let groups: Vec<(Arc<dyn PhysicalExpr>, String)> =
        vec![(col("a", &schema)?, "unused".to_string())];

    let aggregates =
        vec![
            AggregateExprBuilder::new(Arc::new(udaf), vec![col("b", &schema)?])
                .schema(Arc::clone(&schema))
                .alias("example_agg")
                .build()
                .map(Arc::new)?,
        ];

    roundtrip_test_with_context(
        Arc::new(AggregateExec::try_new(
            AggregateMode::Final,
            PhysicalGroupBy::new_single(groups.clone()),
            aggregates,
            vec![None],
            Arc::new(EmptyExec::new(schema.clone())),
            schema,
        )?),
        &ctx,
    )
}

#[test]
fn roundtrip_filter_with_not_and_in_list() -> Result<()> {
    let field_a = Field::new("a", DataType::Boolean, false);
    let field_b = Field::new("b", DataType::Int64, false);
    let field_c = Field::new("c", DataType::Int64, false);
    let schema = Arc::new(Schema::new(vec![field_a, field_b, field_c]));
    let not = Arc::new(NotExpr::new(col("a", &schema)?));
    let in_list = in_list(
        col("b", &schema)?,
        vec![
            lit(ScalarValue::Int64(Some(1))),
            lit(ScalarValue::Int64(Some(2))),
        ],
        &false,
        schema.as_ref(),
    )?;
    let and = binary(not, Operator::And, in_list, &schema)?;
    roundtrip_test(Arc::new(FilterExec::try_new(
        and,
        Arc::new(EmptyExec::new(schema.clone())),
    )?))
}

#[test]
fn roundtrip_sort() -> Result<()> {
    let field_a = Field::new("a", DataType::Boolean, false);
    let field_b = Field::new("b", DataType::Int64, false);
    let schema = Arc::new(Schema::new(vec![field_a, field_b]));
    let sort_exprs = [
        PhysicalSortExpr {
            expr: col("a", &schema)?,
            options: SortOptions {
                descending: true,
                nulls_first: false,
            },
        },
        PhysicalSortExpr {
            expr: col("b", &schema)?,
            options: SortOptions {
                descending: false,
                nulls_first: true,
            },
        },
    ]
    .into();
    roundtrip_test(Arc::new(SortExec::new(
        sort_exprs,
        Arc::new(EmptyExec::new(schema)),
    )))
}

#[test]
fn roundtrip_sort_preserve_partitioning() -> Result<()> {
    let field_a = Field::new("a", DataType::Boolean, false);
    let field_b = Field::new("b", DataType::Int64, false);
    let schema = Arc::new(Schema::new(vec![field_a, field_b]));
    let sort_exprs: LexOrdering = [
        PhysicalSortExpr {
            expr: col("a", &schema)?,
            options: SortOptions {
                descending: true,
                nulls_first: false,
            },
        },
        PhysicalSortExpr {
            expr: col("b", &schema)?,
            options: SortOptions {
                descending: false,
                nulls_first: true,
            },
        },
    ]
    .into();

    roundtrip_test(Arc::new(SortExec::new(
        sort_exprs.clone(),
        Arc::new(EmptyExec::new(schema.clone())),
    )))?;

    roundtrip_test(Arc::new(
        SortExec::new(sort_exprs, Arc::new(EmptyExec::new(schema)))
            .with_preserve_partitioning(true),
    ))
}

#[test]
fn roundtrip_coalesce_batches_with_fetch() -> Result<()> {
    let field_a = Field::new("a", DataType::Boolean, false);
    let field_b = Field::new("b", DataType::Int64, false);
    let schema = Arc::new(Schema::new(vec![field_a, field_b]));

    roundtrip_test(Arc::new(CoalesceBatchesExec::new(
        Arc::new(EmptyExec::new(schema.clone())),
        8096,
    )))?;

    roundtrip_test(Arc::new(
        CoalesceBatchesExec::new(Arc::new(EmptyExec::new(schema)), 8096)
            .with_fetch(Some(10)),
    ))
}

#[test]
fn roundtrip_coalesce_partitions_with_fetch() -> Result<()> {
    let field_a = Field::new("a", DataType::Boolean, false);
    let field_b = Field::new("b", DataType::Int64, false);
    let schema = Arc::new(Schema::new(vec![field_a, field_b]));

    roundtrip_test(Arc::new(CoalescePartitionsExec::new(Arc::new(
        EmptyExec::new(schema.clone()),
    ))))?;

    roundtrip_test(Arc::new(
        CoalescePartitionsExec::new(Arc::new(EmptyExec::new(schema)))
            .with_fetch(Some(10)),
    ))
}

#[test]
fn roundtrip_parquet_exec_with_pruning_predicate() -> Result<()> {
    let file_schema =
        Arc::new(Schema::new(vec![Field::new("col", DataType::Utf8, false)]));

    let predicate = Arc::new(BinaryExpr::new(
        Arc::new(Column::new("col", 1)),
        Operator::Eq,
        lit("1"),
    ));

    let mut options = TableParquetOptions::new();
    options.global.pushdown_filters = true;

    let file_source = Arc::new(ParquetSource::new(options).with_predicate(predicate));

    let scan_config = FileScanConfigBuilder::new(
        ObjectStoreUrl::local_filesystem(),
        file_schema,
        file_source,
    )
    .with_file_groups(vec![FileGroup::new(vec![PartitionedFile::new(
        "/path/to/file.parquet".to_string(),
        1024,
    )])])
    .with_statistics(Statistics {
        num_rows: Precision::Inexact(100),
        total_byte_size: Precision::Inexact(1024),
        column_statistics: Statistics::unknown_column(&Arc::new(Schema::new(vec![
            Field::new("col", DataType::Utf8, false),
        ]))),
    })
    .build();

    roundtrip_test(DataSourceExec::from_data_source(scan_config))
}

#[tokio::test]
async fn roundtrip_parquet_exec_with_table_partition_cols() -> Result<()> {
    let mut file_group =
        PartitionedFile::new("/path/to/part=0/file.parquet".to_string(), 1024);
    file_group.partition_values =
        vec![wrap_partition_value_in_dict(ScalarValue::Int64(Some(0)))];
    let schema = Arc::new(Schema::new(vec![Field::new("col", DataType::Utf8, false)]));

    let file_source = Arc::new(ParquetSource::default());
    let scan_config = FileScanConfigBuilder::new(
        ObjectStoreUrl::local_filesystem(),
        schema,
        file_source,
    )
    .with_projection(Some(vec![0, 1]))
    .with_file_group(FileGroup::new(vec![file_group]))
    .with_table_partition_cols(vec![Field::new(
        "part".to_string(),
        wrap_partition_type_in_dict(DataType::Int16),
        false,
    )])
    .with_newlines_in_values(false)
    .build();

    roundtrip_test(DataSourceExec::from_data_source(scan_config))
}

#[test]
fn roundtrip_parquet_exec_with_custom_predicate_expr() -> Result<()> {
    let file_schema =
        Arc::new(Schema::new(vec![Field::new("col", DataType::Utf8, false)]));

    let custom_predicate_expr = Arc::new(CustomPredicateExpr {
        inner: Arc::new(Column::new("col", 1)),
    });

    let file_source =
        Arc::new(ParquetSource::default().with_predicate(custom_predicate_expr));

    let scan_config = FileScanConfigBuilder::new(
        ObjectStoreUrl::local_filesystem(),
        file_schema,
        file_source,
    )
    .with_file_groups(vec![FileGroup::new(vec![PartitionedFile::new(
        "/path/to/file.parquet".to_string(),
        1024,
    )])])
    .with_statistics(Statistics {
        num_rows: Precision::Inexact(100),
        total_byte_size: Precision::Inexact(1024),
        column_statistics: Statistics::unknown_column(&Arc::new(Schema::new(vec![
            Field::new("col", DataType::Utf8, false),
        ]))),
    })
    .build();

    #[derive(Debug, Clone, Eq)]
    struct CustomPredicateExpr {
        inner: Arc<dyn PhysicalExpr>,
    }

    // Manually derive PartialEq and Hash to work around https://github.com/rust-lang/rust/issues/78808
    impl PartialEq for CustomPredicateExpr {
        fn eq(&self, other: &Self) -> bool {
            self.inner.eq(&other.inner)
        }
    }

    impl std::hash::Hash for CustomPredicateExpr {
        fn hash<H: std::hash::Hasher>(&self, state: &mut H) {
            self.inner.hash(state);
        }
    }

    impl Display for CustomPredicateExpr {
        fn fmt(&self, f: &mut std::fmt::Formatter<'_>) -> std::fmt::Result {
            write!(f, "CustomPredicateExpr")
        }
    }

    impl PhysicalExpr for CustomPredicateExpr {
        fn as_any(&self) -> &dyn Any {
            self
        }

        fn data_type(&self, _input_schema: &Schema) -> Result<DataType> {
            unreachable!()
        }

        fn nullable(&self, _input_schema: &Schema) -> Result<bool> {
            unreachable!()
        }

        fn evaluate(&self, _batch: &RecordBatch) -> Result<ColumnarValue> {
            unreachable!()
        }

        fn children(&self) -> Vec<&Arc<dyn PhysicalExpr>> {
            vec![&self.inner]
        }

        fn with_new_children(
            self: Arc<Self>,
            _children: Vec<Arc<dyn PhysicalExpr>>,
        ) -> Result<Arc<dyn PhysicalExpr>> {
            todo!()
        }

        fn fmt_sql(&self, f: &mut Formatter<'_>) -> std::fmt::Result {
            std::fmt::Display::fmt(self, f)
        }
    }

    #[derive(Debug)]
    struct CustomPhysicalExtensionCodec;
    impl PhysicalExtensionCodec for CustomPhysicalExtensionCodec {
        fn try_decode(
            &self,
            _buf: &[u8],
            _inputs: &[Arc<dyn ExecutionPlan>],
            _registry: &dyn FunctionRegistry,
        ) -> Result<Arc<dyn ExecutionPlan>> {
            unreachable!()
        }

        fn try_encode(
            &self,
            _node: Arc<dyn ExecutionPlan>,
            _buf: &mut Vec<u8>,
        ) -> Result<()> {
            unreachable!()
        }

        fn try_decode_expr(
            &self,
            buf: &[u8],
            inputs: &[Arc<dyn PhysicalExpr>],
        ) -> Result<Arc<dyn PhysicalExpr>> {
            if buf == "CustomPredicateExpr".as_bytes() {
                Ok(Arc::new(CustomPredicateExpr {
                    inner: inputs[0].clone(),
                }))
            } else {
                internal_err!("Not supported")
            }
        }

        fn try_encode_expr(
            &self,
            node: &Arc<dyn PhysicalExpr>,
            buf: &mut Vec<u8>,
        ) -> Result<()> {
            if node
                .as_any()
                .downcast_ref::<CustomPredicateExpr>()
                .is_some()
            {
                buf.extend_from_slice("CustomPredicateExpr".as_bytes());
                Ok(())
            } else {
                internal_err!("Not supported")
            }
        }
    }

    let exec_plan = DataSourceExec::from_data_source(scan_config);

    let ctx = SessionContext::new();
    roundtrip_test_and_return(exec_plan, &ctx, &CustomPhysicalExtensionCodec {})?;
    Ok(())
}

#[test]
fn roundtrip_scalar_udf() -> Result<()> {
    let field_a = Field::new("a", DataType::Int64, false);
    let field_b = Field::new("b", DataType::Int64, false);
    let schema = Arc::new(Schema::new(vec![field_a, field_b]));

    let input = Arc::new(EmptyExec::new(schema.clone()));

    let scalar_fn = Arc::new(|args: &[ColumnarValue]| {
        let ColumnarValue::Array(array) = &args[0] else {
            panic!("should be array")
        };
        Ok(ColumnarValue::from(Arc::new(array.clone()) as ArrayRef))
    });

    let udf = create_udf(
        "dummy",
        vec![DataType::Int64],
        DataType::Int64,
        Volatility::Immutable,
        scalar_fn.clone(),
    );

    let fun_def = Arc::new(udf.clone());

    let expr = ScalarFunctionExpr::new(
        "dummy",
        fun_def,
        vec![col("a", &schema)?],
        Field::new("f", DataType::Int64, true).into(),
        Arc::new(ConfigOptions::default()),
    );

    let project =
        ProjectionExec::try_new(vec![(Arc::new(expr), "a".to_string())], input)?;

    let ctx = SessionContext::new();

    ctx.register_udf(udf);

    roundtrip_test_with_context(Arc::new(project), &ctx)
}

#[derive(Debug)]
struct UDFExtensionCodec;

impl PhysicalExtensionCodec for UDFExtensionCodec {
    fn try_decode(
        &self,
        _buf: &[u8],
        _inputs: &[Arc<dyn ExecutionPlan>],
        _registry: &dyn FunctionRegistry,
    ) -> Result<Arc<dyn ExecutionPlan>> {
        not_impl_err!("No extension codec provided")
    }

    fn try_encode(
        &self,
        _node: Arc<dyn ExecutionPlan>,
        _buf: &mut Vec<u8>,
    ) -> Result<()> {
        not_impl_err!("No extension codec provided")
    }

    fn try_decode_udf(&self, name: &str, buf: &[u8]) -> Result<Arc<ScalarUDF>> {
        if name == "regex_udf" {
            let proto = MyRegexUdfNode::decode(buf).map_err(|err| {
                DataFusionError::Internal(format!("failed to decode regex_udf: {err}"))
            })?;

            Ok(Arc::new(ScalarUDF::from(MyRegexUdf::new(proto.pattern))))
        } else {
            not_impl_err!("unrecognized scalar UDF implementation, cannot decode")
        }
    }

    fn try_encode_udf(&self, node: &ScalarUDF, buf: &mut Vec<u8>) -> Result<()> {
        let binding = node.inner();
        if let Some(udf) = binding.as_any().downcast_ref::<MyRegexUdf>() {
            let proto = MyRegexUdfNode {
                pattern: udf.pattern.clone(),
            };
            proto.encode(buf).map_err(|err| {
                DataFusionError::Internal(format!("failed to encode udf: {err}"))
            })?;
        }
        Ok(())
    }

    fn try_decode_udaf(&self, name: &str, buf: &[u8]) -> Result<Arc<AggregateUDF>> {
        if name == "aggregate_udf" {
            let proto = MyAggregateUdfNode::decode(buf).map_err(|err| {
                DataFusionError::Internal(format!(
                    "failed to decode aggregate_udf: {err}"
                ))
            })?;

            Ok(Arc::new(AggregateUDF::from(MyAggregateUDF::new(
                proto.result,
            ))))
        } else {
            not_impl_err!("unrecognized scalar UDF implementation, cannot decode")
        }
    }

    fn try_encode_udaf(&self, node: &AggregateUDF, buf: &mut Vec<u8>) -> Result<()> {
        let binding = node.inner();
        if let Some(udf) = binding.as_any().downcast_ref::<MyAggregateUDF>() {
            let proto = MyAggregateUdfNode {
                result: udf.result.clone(),
            };
            proto.encode(buf).map_err(|err| {
                DataFusionError::Internal(format!("failed to encode udf: {err:?}"))
            })?;
        }
        Ok(())
    }

    fn try_decode_udwf(&self, name: &str, buf: &[u8]) -> Result<Arc<WindowUDF>> {
        if name == "custom_udwf" {
            let proto = CustomUDWFNode::decode(buf).map_err(|err| {
                DataFusionError::Internal(format!("failed to decode custom_udwf: {err}"))
            })?;

            Ok(Arc::new(WindowUDF::from(CustomUDWF::new(proto.payload))))
        } else {
            not_impl_err!(
                "unrecognized user-defined window function implementation, cannot decode"
            )
        }
    }

    fn try_encode_udwf(&self, node: &WindowUDF, buf: &mut Vec<u8>) -> Result<()> {
        let binding = node.inner();
        if let Some(udwf) = binding.as_any().downcast_ref::<CustomUDWF>() {
            let proto = CustomUDWFNode {
                payload: udwf.payload.clone(),
            };
            proto.encode(buf).map_err(|err| {
                DataFusionError::Internal(format!("failed to encode udwf: {err:?}"))
            })?;
        }
        Ok(())
    }
}

#[test]
fn roundtrip_scalar_udf_extension_codec() -> Result<()> {
    let field_text = Field::new("text", DataType::Utf8, true);
    let field_published = Field::new("published", DataType::Boolean, false);
    let field_author = Field::new("author", DataType::Utf8, false);
    let schema = Arc::new(Schema::new(vec![field_text, field_published, field_author]));
    let input = Arc::new(EmptyExec::new(schema.clone()));

    let udf_expr = Arc::new(ScalarFunctionExpr::new(
        "regex_udf",
        Arc::new(ScalarUDF::from(MyRegexUdf::new(".*".to_string()))),
        vec![col("text", &schema)?],
        Field::new("f", DataType::Int64, true).into(),
        Arc::new(ConfigOptions::default()),
    ));

    let filter = Arc::new(FilterExec::try_new(
        Arc::new(BinaryExpr::new(
            col("published", &schema)?,
            Operator::And,
            Arc::new(BinaryExpr::new(udf_expr.clone(), Operator::Gt, lit(0))),
        )),
        input,
    )?);
    let aggr_expr =
        AggregateExprBuilder::new(max_udaf(), vec![udf_expr as Arc<dyn PhysicalExpr>])
            .schema(schema.clone())
            .alias("max")
            .build()
            .map(Arc::new)?;

    let window = Arc::new(WindowAggExec::try_new(
        vec![Arc::new(PlainAggregateWindowExpr::new(
            aggr_expr.clone(),
            &[col("author", &schema)?],
            &[],
            Arc::new(WindowFrame::new(None)),
        ))],
        filter,
        true,
    )?);

    let aggregate = Arc::new(AggregateExec::try_new(
        AggregateMode::Final,
        PhysicalGroupBy::new(vec![], vec![], vec![]),
        vec![aggr_expr],
        vec![None],
        window,
        schema,
    )?);

    let ctx = SessionContext::new();
    roundtrip_test_and_return(aggregate, &ctx, &UDFExtensionCodec)?;
    Ok(())
}

#[test]
fn roundtrip_udwf_extension_codec() -> Result<()> {
    let field_a = Field::new("a", DataType::Int64, false);
    let field_b = Field::new("b", DataType::Int64, false);
    let schema = Arc::new(Schema::new(vec![field_a, field_b]));

    let custom_udwf = Arc::new(WindowUDF::from(CustomUDWF::new("payload".to_string())));
    let udwf = create_udwf_window_expr(
        &custom_udwf,
        &[col("a", &schema)?],
        schema.as_ref(),
        "custom_udwf(a) PARTITION BY [b] RANGE BETWEEN UNBOUNDED PRECEDING AND CURRENT ROW".to_string(),
        false,
    )?;

    let window_frame = WindowFrame::new_bounds(
        datafusion_expr::WindowFrameUnits::Range,
        WindowFrameBound::Preceding(ScalarValue::Int64(None)),
        WindowFrameBound::CurrentRow,
    );

    let udwf_expr = Arc::new(StandardWindowExpr::new(
        udwf,
        &[col("b", &schema)?],
        &[PhysicalSortExpr {
            expr: col("a", &schema)?,
            options: SortOptions {
                descending: false,
                nulls_first: false,
            },
        }],
        Arc::new(window_frame),
    ));

    let input = Arc::new(EmptyExec::new(schema.clone()));
    let window = Arc::new(BoundedWindowAggExec::try_new(
        vec![udwf_expr],
        input,
        InputOrderMode::Sorted,
        true,
    )?);

    let ctx = SessionContext::new();
    roundtrip_test_and_return(window, &ctx, &UDFExtensionCodec)?;
    Ok(())
}

#[test]
fn roundtrip_aggregate_udf_extension_codec() -> Result<()> {
    let field_text = Field::new("text", DataType::Utf8, true);
    let field_published = Field::new("published", DataType::Boolean, false);
    let field_author = Field::new("author", DataType::Utf8, false);
    let schema = Arc::new(Schema::new(vec![field_text, field_published, field_author]));
    let input = Arc::new(EmptyExec::new(schema.clone()));

    let udf_expr = Arc::new(ScalarFunctionExpr::new(
        "regex_udf",
        Arc::new(ScalarUDF::from(MyRegexUdf::new(".*".to_string()))),
        vec![col("text", &schema)?],
        Field::new("f", DataType::Int64, true).into(),
        Arc::new(ConfigOptions::default()),
    ));

    let udaf = Arc::new(AggregateUDF::from(MyAggregateUDF::new(
        "result".to_string(),
    )));
    let aggr_args: Vec<Arc<dyn PhysicalExpr>> =
        vec![Arc::new(Literal::new(ScalarValue::from(42)))];

    let aggr_expr = AggregateExprBuilder::new(Arc::clone(&udaf), aggr_args.clone())
        .schema(Arc::clone(&schema))
        .alias("aggregate_udf")
        .build()
        .map(Arc::new)?;

    let filter = Arc::new(FilterExec::try_new(
        Arc::new(BinaryExpr::new(
            col("published", &schema)?,
            Operator::And,
            Arc::new(BinaryExpr::new(udf_expr, Operator::Gt, lit(0))),
        )),
        input,
    )?);

    let window = Arc::new(WindowAggExec::try_new(
        vec![Arc::new(PlainAggregateWindowExpr::new(
            aggr_expr,
            &[col("author", &schema)?],
            &[],
            Arc::new(WindowFrame::new(None)),
        ))],
        filter,
        true,
    )?);

    let aggr_expr = AggregateExprBuilder::new(udaf, aggr_args.clone())
        .schema(Arc::clone(&schema))
        .alias("aggregate_udf")
        .distinct()
        .ignore_nulls()
        .build()
        .map(Arc::new)?;

    let aggregate = Arc::new(AggregateExec::try_new(
        AggregateMode::Final,
        PhysicalGroupBy::new(vec![], vec![], vec![]),
        vec![aggr_expr],
        vec![None],
        window,
        schema,
    )?);

    let ctx = SessionContext::new();
    roundtrip_test_and_return(aggregate, &ctx, &UDFExtensionCodec)?;
    Ok(())
}

#[test]
fn roundtrip_like() -> Result<()> {
    let schema = Schema::new(vec![
        Field::new("a", DataType::Utf8, false),
        Field::new("b", DataType::Utf8, false),
    ]);
    let input = Arc::new(EmptyExec::new(Arc::new(schema.clone())));
    let like_expr = like(
        false,
        false,
        col("a", &schema)?,
        col("b", &schema)?,
        &schema,
    )?;
    let plan = Arc::new(ProjectionExec::try_new(
        vec![(like_expr, "result".to_string())],
        input,
    )?);
    roundtrip_test(plan)
}

#[test]
fn roundtrip_analyze() -> Result<()> {
    let field_a = Field::new("plan_type", DataType::Utf8, false);
    let field_b = Field::new("plan", DataType::Utf8, false);
    let schema = Schema::new(vec![field_a, field_b]);
    let input = Arc::new(PlaceholderRowExec::new(Arc::new(schema.clone())));

    roundtrip_test(Arc::new(AnalyzeExec::new(
        false,
        false,
        input,
        Arc::new(schema),
    )))
}

#[tokio::test]
async fn roundtrip_json_source() -> Result<()> {
    let ctx = SessionContext::new();
    ctx.register_json("t1", "../core/tests/data/1.json", Default::default())
        .await?;
    let plan = ctx.table("t1").await?.create_physical_plan().await?;
    roundtrip_test(plan)
}

#[test]
fn roundtrip_json_sink() -> Result<()> {
    let field_a = Field::new("plan_type", DataType::Utf8, false);
    let field_b = Field::new("plan", DataType::Utf8, false);
    let schema = Arc::new(Schema::new(vec![field_a, field_b]));
    let input = Arc::new(PlaceholderRowExec::new(schema.clone()));

    let file_sink_config = FileSinkConfig {
        original_url: String::default(),
        object_store_url: ObjectStoreUrl::local_filesystem(),
        file_group: FileGroup::new(vec![PartitionedFile::new("/tmp".to_string(), 1)]),
        table_paths: vec![ListingTableUrl::parse("file:///")?],
        output_schema: schema.clone(),
        table_partition_cols: vec![("plan_type".to_string(), DataType::Utf8)],
        insert_op: InsertOp::Overwrite,
        keep_partition_by_columns: true,
        file_extension: "json".into(),
    };
    let data_sink = Arc::new(JsonSink::new(
        file_sink_config,
        JsonWriterOptions::new(CompressionTypeVariant::UNCOMPRESSED),
    ));
    let sort_order = [PhysicalSortRequirement::new(
        Arc::new(Column::new("plan_type", 0)),
        Some(SortOptions {
            descending: true,
            nulls_first: false,
        }),
    )]
    .into();

    roundtrip_test(Arc::new(DataSinkExec::new(
        input,
        data_sink,
        Some(sort_order),
    )))
}

#[test]
fn roundtrip_csv_sink() -> Result<()> {
    let field_a = Field::new("plan_type", DataType::Utf8, false);
    let field_b = Field::new("plan", DataType::Utf8, false);
    let schema = Arc::new(Schema::new(vec![field_a, field_b]));
    let input = Arc::new(PlaceholderRowExec::new(schema.clone()));

    let file_sink_config = FileSinkConfig {
        original_url: String::default(),
        object_store_url: ObjectStoreUrl::local_filesystem(),
        file_group: FileGroup::new(vec![PartitionedFile::new("/tmp".to_string(), 1)]),
        table_paths: vec![ListingTableUrl::parse("file:///")?],
        output_schema: schema.clone(),
        table_partition_cols: vec![("plan_type".to_string(), DataType::Utf8)],
        insert_op: InsertOp::Overwrite,
        keep_partition_by_columns: true,
        file_extension: "csv".into(),
    };
    let data_sink = Arc::new(CsvSink::new(
        file_sink_config,
        CsvWriterOptions::new(WriterBuilder::default(), CompressionTypeVariant::ZSTD),
    ));
    let sort_order = [PhysicalSortRequirement::new(
        Arc::new(Column::new("plan_type", 0)),
        Some(SortOptions {
            descending: true,
            nulls_first: false,
        }),
    )]
    .into();

    let ctx = SessionContext::new();
    let codec = DefaultPhysicalExtensionCodec {};
    let roundtrip_plan = roundtrip_test_and_return(
        Arc::new(DataSinkExec::new(input, data_sink, Some(sort_order))),
        &ctx,
        &codec,
    )
    .unwrap();

    let roundtrip_plan = roundtrip_plan
        .as_any()
        .downcast_ref::<DataSinkExec>()
        .unwrap();
    let csv_sink = roundtrip_plan
        .sink()
        .as_any()
        .downcast_ref::<CsvSink>()
        .unwrap();
    assert_eq!(
        CompressionTypeVariant::ZSTD,
        csv_sink.writer_options().compression
    );

    Ok(())
}

#[test]
fn roundtrip_parquet_sink() -> Result<()> {
    let field_a = Field::new("plan_type", DataType::Utf8, false);
    let field_b = Field::new("plan", DataType::Utf8, false);
    let schema = Arc::new(Schema::new(vec![field_a, field_b]));
    let input = Arc::new(PlaceholderRowExec::new(schema.clone()));

    let file_sink_config = FileSinkConfig {
        original_url: String::default(),
        object_store_url: ObjectStoreUrl::local_filesystem(),
        file_group: FileGroup::new(vec![PartitionedFile::new("/tmp".to_string(), 1)]),
        table_paths: vec![ListingTableUrl::parse("file:///")?],
        output_schema: schema.clone(),
        table_partition_cols: vec![("plan_type".to_string(), DataType::Utf8)],
        insert_op: InsertOp::Overwrite,
        keep_partition_by_columns: true,
        file_extension: "parquet".into(),
    };
    let data_sink = Arc::new(ParquetSink::new(
        file_sink_config,
        TableParquetOptions::default(),
    ));
    let sort_order = [PhysicalSortRequirement::new(
        Arc::new(Column::new("plan_type", 0)),
        Some(SortOptions {
            descending: true,
            nulls_first: false,
        }),
    )]
    .into();

    roundtrip_test(Arc::new(DataSinkExec::new(
        input,
        data_sink,
        Some(sort_order),
    )))
}

#[test]
fn roundtrip_sym_hash_join() -> Result<()> {
    let field_a = Field::new("col", DataType::Int64, false);
    let schema_left = Schema::new(vec![field_a.clone()]);
    let schema_right = Schema::new(vec![field_a]);
    let on = vec![(
        Arc::new(Column::new("col", schema_left.index_of("col")?)) as _,
        Arc::new(Column::new("col", schema_right.index_of("col")?)) as _,
    )];

    let schema_left = Arc::new(schema_left);
    let schema_right = Arc::new(schema_right);
    for join_type in &[
        JoinType::Inner,
        JoinType::Left,
        JoinType::Right,
        JoinType::Full,
        JoinType::LeftAnti,
        JoinType::RightAnti,
        JoinType::LeftSemi,
        JoinType::RightSemi,
    ] {
        for partition_mode in &[
            StreamJoinPartitionMode::Partitioned,
            StreamJoinPartitionMode::SinglePartition,
        ] {
            for left_order in &[
                None,
                LexOrdering::new(vec![PhysicalSortExpr {
                    expr: Arc::new(Column::new("col", schema_left.index_of("col")?)),
                    options: Default::default(),
                }]),
            ] {
                for right_order in [
                    None,
                    LexOrdering::new(vec![PhysicalSortExpr {
                        expr: Arc::new(Column::new("col", schema_right.index_of("col")?)),
                        options: Default::default(),
                    }]),
                ] {
                    roundtrip_test(Arc::new(SymmetricHashJoinExec::try_new(
                        Arc::new(EmptyExec::new(schema_left.clone())),
                        Arc::new(EmptyExec::new(schema_right.clone())),
                        on.clone(),
                        None,
                        join_type,
                        NullEquality::NullEqualsNothing,
                        left_order.clone(),
                        right_order,
                        *partition_mode,
                    )?))?;
                }
            }
        }
    }
    Ok(())
}

#[test]
fn roundtrip_union() -> Result<()> {
    let field_a = Field::new("col", DataType::Int64, false);
    let schema_left = Schema::new(vec![field_a.clone()]);
    let schema_right = Schema::new(vec![field_a]);
    let left = EmptyExec::new(Arc::new(schema_left));
    let right = EmptyExec::new(Arc::new(schema_right));
    let inputs: Vec<Arc<dyn ExecutionPlan>> = vec![Arc::new(left), Arc::new(right)];
    let union = UnionExec::new(inputs);
    roundtrip_test(Arc::new(union))
}

#[test]
fn roundtrip_interleave() -> Result<()> {
    let field_a = Field::new("col", DataType::Int64, false);
    let schema_left = Schema::new(vec![field_a.clone()]);
    let schema_right = Schema::new(vec![field_a]);
    let partition = Partitioning::Hash(vec![], 3);
    let left = RepartitionExec::try_new(
        Arc::new(EmptyExec::new(Arc::new(schema_left))),
        partition.clone(),
    )?;
    let right = RepartitionExec::try_new(
        Arc::new(EmptyExec::new(Arc::new(schema_right))),
        partition,
    )?;
    let inputs: Vec<Arc<dyn ExecutionPlan>> = vec![Arc::new(left), Arc::new(right)];
    let interleave = InterleaveExec::try_new(inputs)?;
    roundtrip_test(Arc::new(interleave))
}

#[test]
fn roundtrip_unnest() -> Result<()> {
    let fa = Field::new("a", DataType::Int64, true);
    let fb0 = Field::new_list_field(DataType::Utf8, true);
    let fb = Field::new_list("b", fb0.clone(), false);
    let fc1 = Field::new("c1", DataType::Boolean, false);
    let fc2 = Field::new("c2", DataType::Date64, true);
    let fc = Field::new_struct("c", Fields::from(vec![fc1.clone(), fc2.clone()]), true);
    let fd0 = Field::new_list_field(DataType::Float32, false);
    let fd = Field::new_list("d", fd0.clone(), true);
    let fe1 = Field::new("e1", DataType::UInt16, false);
    let fe2 = Field::new("e2", DataType::Duration(TimeUnit::Millisecond), true);
    let fe3 = Field::new("e3", DataType::Timestamp(TimeUnit::Millisecond, None), true);
    let fe_fields = Fields::from(vec![fe1.clone(), fe2.clone(), fe3.clone()]);
    let fe = Field::new_struct("e", fe_fields, false);

    let fb0 = fb0.with_name("b");
    let fd0 = fd0.with_name("d");
    let input_schema = Arc::new(Schema::new(vec![fa.clone(), fb, fc, fd, fe]));
    let output_schema =
        Arc::new(Schema::new(vec![fa, fb0, fc1, fc2, fd0, fe1, fe2, fe3]));
    let input = Arc::new(EmptyExec::new(input_schema));
    let options = UnnestOptions::default();
    let unnest = UnnestExec::new(
        input,
        vec![
            ListUnnest {
                index_in_input_schema: 1,
                depth: 1,
            },
            ListUnnest {
                index_in_input_schema: 1,
                depth: 2,
            },
            ListUnnest {
                index_in_input_schema: 3,
                depth: 2,
            },
        ],
        vec![2, 4],
        output_schema,
        options,
    );
    roundtrip_test(Arc::new(unnest))
}

#[tokio::test]
async fn roundtrip_coalesce() -> Result<()> {
    let ctx = SessionContext::new();
    ctx.register_table(
        "t",
        Arc::new(EmptyTable::new(Arc::new(Schema::new(Fields::from([
            Arc::new(Field::new("f", DataType::Int64, false)),
        ]))))),
    )?;
    let df = ctx.sql("select coalesce(f) as f from t").await?;
    let plan = df.create_physical_plan().await?;

    let node = PhysicalPlanNode::try_from_physical_plan(
        plan.clone(),
        &DefaultPhysicalExtensionCodec {},
    )?;
    let node = PhysicalPlanNode::decode(node.encode_to_vec().as_slice())
        .map_err(|e| DataFusionError::External(Box::new(e)))?;
    let restored = node.try_into_physical_plan(
        &ctx,
        ctx.runtime_env().as_ref(),
        &DefaultPhysicalExtensionCodec {},
    )?;

    assert_eq!(
        plan.schema(),
        restored.schema(),
        "Schema mismatch for plans:\n>> initial:\n{}>> final: \n{}",
        displayable(plan.as_ref())
            .set_show_schema(true)
            .indent(true),
        displayable(restored.as_ref())
            .set_show_schema(true)
            .indent(true),
    );

    Ok(())
}

#[tokio::test]
async fn roundtrip_generate_series() -> Result<()> {
    let ctx = SessionContext::new();
    ctx.register_table(
        "t",
        Arc::new(EmptyTable::new(Arc::new(Schema::new(Fields::from([
            Arc::new(Field::new("f", DataType::Int64, false)),
        ]))))),
    )?;
    let df = ctx.sql("select * from generate_series(1, 10000)").await?;
    let plan = df.create_physical_plan().await?;

    let node = PhysicalPlanNode::try_from_physical_plan(
        plan.clone(),
        &DefaultPhysicalExtensionCodec {},
    )?;
    let node = PhysicalPlanNode::decode(node.encode_to_vec().as_slice())
        .map_err(|e| DataFusionError::External(Box::new(e)))?;
    let restored = node.try_into_physical_plan(
        &ctx,
        ctx.runtime_env().as_ref(),
        &DefaultPhysicalExtensionCodec {},
    )?;

    assert_eq!(
        plan.schema(),
        restored.schema(),
        "Schema mismatch for plans:\n>> initial:\n{}>> final: \n{}",
        displayable(plan.as_ref())
            .set_show_schema(true)
            .indent(true),
        displayable(restored.as_ref())
            .set_show_schema(true)
            .indent(true),
    );

    Ok(())
}

#[tokio::test]
async fn roundtrip_projection_source() -> Result<()> {
    let schema = Arc::new(Schema::new(Fields::from([
        Arc::new(Field::new("a", DataType::Utf8, false)),
        Arc::new(Field::new("b", DataType::Utf8, false)),
        Arc::new(Field::new("c", DataType::Int32, false)),
        Arc::new(Field::new("d", DataType::Int32, false)),
    ])));

    let statistics = Statistics::new_unknown(&schema);

    let file_source = ParquetSource::default().with_statistics(statistics.clone());
    let scan_config = FileScanConfigBuilder::new(
        ObjectStoreUrl::local_filesystem(),
        schema.clone(),
        file_source,
    )
    .with_file_groups(vec![FileGroup::new(vec![PartitionedFile::new(
        "/path/to/file.parquet".to_string(),
        1024,
    )])])
    .with_statistics(statistics)
    .with_projection(Some(vec![0, 1, 2]))
    .build();

    let filter = Arc::new(
        FilterExec::try_new(
            Arc::new(BinaryExpr::new(col("c", &schema)?, Operator::Eq, lit(1))),
            DataSourceExec::from_data_source(scan_config),
        )?
        .with_projection(Some(vec![0, 1]))?,
    );

    roundtrip_test(filter)
}

#[tokio::test]
async fn roundtrip_parquet_select_star() -> Result<()> {
    let ctx = all_types_context().await?;
    let sql = "select * from alltypes_plain";
    roundtrip_test_sql_with_context(sql, &ctx).await
}

#[tokio::test]
async fn roundtrip_parquet_select_projection() -> Result<()> {
    let ctx = all_types_context().await?;
    let sql = "select string_col, timestamp_col from alltypes_plain";
    roundtrip_test_sql_with_context(sql, &ctx).await
}

#[tokio::test]
async fn roundtrip_parquet_select_star_predicate() -> Result<()> {
    let ctx = all_types_context().await?;
    let sql = "select * from alltypes_plain where id > 4";
    roundtrip_test_sql_with_context(sql, &ctx).await
}

#[tokio::test]
async fn roundtrip_parquet_select_projection_predicate() -> Result<()> {
    let ctx = all_types_context().await?;
    let sql = "select string_col, timestamp_col from alltypes_plain where id > 4";
    roundtrip_test_sql_with_context(sql, &ctx).await
}

#[tokio::test]
async fn roundtrip_empty_projection() -> Result<()> {
    let ctx = all_types_context().await?;
    let sql = "select 1 from alltypes_plain";
    roundtrip_test_sql_with_context(sql, &ctx).await
}

#[tokio::test]
async fn roundtrip_physical_plan_node() {
    use datafusion::prelude::*;
    use datafusion_proto::physical_plan::{
        AsExecutionPlan, DefaultPhysicalExtensionCodec,
    };
    use datafusion_proto::protobuf::PhysicalPlanNode;

    let ctx = SessionContext::new();

    ctx.register_parquet(
        "pt",
        &format!(
            "{}/alltypes_plain.snappy.parquet",
            datafusion_common::test_util::parquet_test_data()
        ),
        ParquetReadOptions::default(),
    )
    .await
    .unwrap();

    let plan = ctx
        .sql("select id, string_col, timestamp_col from pt where id > 4 order by string_col")
        .await
        .unwrap()
        .create_physical_plan()
        .await
        .unwrap();

    let node: PhysicalPlanNode =
        PhysicalPlanNode::try_from_physical_plan(plan, &DefaultPhysicalExtensionCodec {})
            .unwrap();

    let plan = node
        .try_into_physical_plan(
            &ctx,
            &ctx.runtime_env(),
            &DefaultPhysicalExtensionCodec {},
        )
        .unwrap();

    let _ = plan.execute(0, ctx.task_ctx()).unwrap();
}

/// Helper function to create a SessionContext with all TPC-H tables registered as external tables
async fn tpch_context() -> Result<SessionContext> {
    use datafusion_common::test_util::datafusion_test_data;

    let ctx = SessionContext::new();
    let test_data = datafusion_test_data();

    // TPC-H table names
    let tables = [
        "part", "supplier", "partsupp", "customer", "orders", "lineitem", "nation",
        "region",
    ];

    // Create external tables for all TPC-H tables
    for table in &tables {
        let table_sql = format!(
            "CREATE EXTERNAL TABLE {table} STORED AS PARQUET LOCATION '{test_data}/tpch_{table}_small.parquet'"
        );
        ctx.sql(&table_sql).await.map_err(|e| {
            DataFusionError::External(
                format!("Failed to create {table} table: {e}").into(),
            )
        })?;
    }

    Ok(ctx)
}

/// Helper function to get TPC-H query SQL
fn get_tpch_query_sql(query: usize) -> Result<Vec<String>> {
    use std::fs;

    if !(1..=22).contains(&query) {
        return Err(DataFusionError::External(
            format!("Invalid TPC-H query number: {query}").into(),
        ));
    }

    let filename = format!("../../benchmarks/queries/q{query}.sql");
    let contents = fs::read_to_string(&filename).map_err(|e| {
        DataFusionError::External(
            format!("Failed to read query file {filename}: {e}").into(),
        )
    })?;

    Ok(contents
        .split(';')
        .map(|s| s.trim())
        .filter(|s| !s.is_empty())
        .map(|s| s.to_string())
        .collect())
}

#[tokio::test]
async fn test_serialize_deserialize_tpch_queries() -> Result<()> {
    // Create context with TPC-H tables
    let ctx = tpch_context().await?;

    // repeat to run all 22 queries
    for query in 1..=22 {
        // run all statements in the query
        let sql = get_tpch_query_sql(query)?;
        for stmt in sql {
            let logical_plan = ctx.sql(&stmt).await?.into_unoptimized_plan();
            let optimized_plan = ctx.state().optimize(&logical_plan)?;
            let physical_plan = ctx.state().create_physical_plan(&optimized_plan).await?;

            // serialize the physical plan
            let codec = DefaultPhysicalExtensionCodec {};
            let proto =
                PhysicalPlanNode::try_from_physical_plan(physical_plan.clone(), &codec)?;

            // deserialize the physical plan
            let _deserialized_plan =
                proto.try_into_physical_plan(&ctx, ctx.runtime_env().as_ref(), &codec)?;
        }
    }

    Ok(())
}

// Bugs: https://github.com/apache/datafusion/issues/16772
#[tokio::test]
async fn test_round_trip_tpch_queries() -> Result<()> {
    // Create context with TPC-H tables
    let ctx = tpch_context().await?;

    // repeat to run all 22 queries
    for query in 1..=22 {
        // run all statements in the query
        let sql = get_tpch_query_sql(query)?;
        for stmt in sql {
            roundtrip_test_sql_with_context(&stmt, &ctx).await?;
        }
    }

    Ok(())
}

// Bug 1 of https://github.com/apache/datafusion/issues/16772
/// Test that AggregateFunctionExpr human_display field is correctly preserved
/// during serialization/deserialization roundtrip.
///
/// Test for issue where the human_display field (used for EXPLAIN output)
/// was not being serialized to protobuf, causing it to be lost during roundtrip
/// and resulting in empty or incorrect display strings in query plans.
#[tokio::test]
async fn test_round_trip_human_display() -> Result<()> {
    // Create context with TPC-H tables
    let ctx = tpch_context().await?;

    let sql = "select r_name, count(1) from region group by r_name";
    roundtrip_test_sql_with_context(sql, &ctx).await?;

    let sql = "select r_name, count(*) from region group by r_name";
    roundtrip_test_sql_with_context(sql, &ctx).await?;

    let sql = "select r_name, count(r_name) from region group by r_name";
    roundtrip_test_sql_with_context(sql, &ctx).await?;

    Ok(())
}

// Bug 2 of https://github.com/apache/datafusion/issues/16772
/// Test that PhysicalGroupBy groups field is correctly serialized/deserialized
/// for simple aggregates (no GROUP BY clause).
///
/// Test for issue where simple aggregates like "SELECT SUM(col1 * col2) FROM table"
/// would incorrectly serialize groups as [[]] instead of [] during roundtrip serialization.
/// The groups field should be empty ([]) when there are no GROUP BY expressions.
#[tokio::test]
async fn test_round_trip_groups_display() -> Result<()> {
    // Create context with TPC-H tables
    let ctx = tpch_context().await?;

    let sql = "select sum(l_extendedprice * l_discount) as revenue from lineitem;";
    roundtrip_test_sql_with_context(sql, &ctx).await?;

    let sql = "select sum(l_extendedprice) as revenue from lineitem;";
    roundtrip_test_sql_with_context(sql, &ctx).await?;

    Ok(())
}

// Bug 3 of https://github.com/apache/datafusion/issues/16772
/// Test that ScalarFunctionExpr return_field name is correctly preserved
/// during serialization/deserialization roundtrip.
///
/// Test for issue where the return_field.name for scalar functions
/// was not being serialized to protobuf, causing it to be lost during roundtrip
/// and defaulting to a generic name like "f" instead of the proper function name.
#[tokio::test]
async fn test_round_trip_date_part_display() -> Result<()> {
    // Create context with TPC-H tables
    let ctx = tpch_context().await?;

    let sql = "select extract(year from l_shipdate) as l_year from lineitem ";
    roundtrip_test_sql_with_context(sql, &ctx).await?;

    let sql = "select extract(month from l_shipdate) as l_year from lineitem ";
    roundtrip_test_sql_with_context(sql, &ctx).await?;

    Ok(())
}

#[tokio::test]
async fn test_tpch_part_in_list_query_with_real_parquet_data() -> Result<()> {
    use datafusion_common::test_util::datafusion_test_data;

    let ctx = SessionContext::new();

    // Register the TPC-H part table using the local test data
    let test_data = datafusion_test_data();
    let table_sql = format!(
        "CREATE EXTERNAL TABLE part STORED AS PARQUET LOCATION '{test_data}/tpch_part_small.parquet'"
    );
    ctx.sql(&table_sql).await.map_err(|e| {
        DataFusionError::External(format!("Failed to create part table: {e}").into())
    })?;

    // Test the exact problematic query
    let sql =
        "SELECT p_size FROM part WHERE p_size IN (14, 6, 5, 31) and p_partkey > 1000";

    let logical_plan = ctx.sql(sql).await?.into_unoptimized_plan();
    let optimized_plan = ctx.state().optimize(&logical_plan)?;
    let physical_plan = ctx.state().create_physical_plan(&optimized_plan).await?;

    // Serialize the physical plan - bug may happen here already but not necessarily manifests
    let codec = DefaultPhysicalExtensionCodec {};
    let proto = PhysicalPlanNode::try_from_physical_plan(physical_plan.clone(), &codec)?;

    // This will fail with the bug, but should succeed when fixed
    let _deserialized_plan =
        proto.try_into_physical_plan(&ctx, ctx.runtime_env().as_ref(), &codec)?;
    Ok(())
}

#[tokio::test]
/// Tests that we can serialize an unoptimized "analyze" plan and it will work on the other end
async fn analyze_roundtrip_unoptimized() -> Result<()> {
    let ctx = SessionContext::new();

    // No optimizations
    let session_state =
        datafusion::execution::SessionStateBuilder::new_from_existing(ctx.state())
            .with_physical_optimizer_rules(vec![])
            .build();

    let logical_plan = session_state
        .create_logical_plan("explain analyze select 1")
        .await?;
    let plan = session_state.create_physical_plan(&logical_plan).await?;

    let node = PhysicalPlanNode::try_from_physical_plan(
        plan.clone(),
        &DefaultPhysicalExtensionCodec {},
    )?;

    let node = PhysicalPlanNode::decode(node.encode_to_vec().as_slice())
        .map_err(|e| DataFusionError::External(Box::new(e)))?;

    let unoptimized = node.try_into_physical_plan(
        &ctx,
        ctx.runtime_env().as_ref(),
        &DefaultPhysicalExtensionCodec {},
    )?;

    let physical_planner =
        datafusion::physical_planner::DefaultPhysicalPlanner::default();
    physical_planner.optimize_physical_plan(unoptimized, &session_state, |_, _| {})?;
    Ok(())
}

<<<<<<< HEAD
#[tokio::test]
async fn roundtrip_memory_source() -> Result<()> {
    let ctx = SessionContext::new();
    let plan = ctx
        .sql("select * from values ('Tom', 18)")
        .await?
        .create_physical_plan()
        .await?;
=======
#[test]
fn roundtrip_sort_merge_join() -> Result<()> {
    let field_a = Field::new("col_a", DataType::Int64, false);
    let field_b = Field::new("col_b", DataType::Int64, false);
    let schema_left = Schema::new(vec![field_a.clone()]);
    let schema_right = Schema::new(vec![field_b.clone()]);
    let on = vec![(
        Arc::new(Column::new("col_a", schema_left.index_of("col_a")?)) as _,
        Arc::new(Column::new("col_b", schema_right.index_of("col_b")?)) as _,
    )];

    let filter = datafusion::physical_plan::joins::utils::JoinFilter::new(
        Arc::new(BinaryExpr::new(
            Arc::new(Column::new("col_a", 1)),
            Operator::Gt,
            Arc::new(Column::new("col_b", 0)),
        )),
        vec![
            datafusion::physical_plan::joins::utils::ColumnIndex {
                index: 0,
                side: datafusion_common::JoinSide::Left,
            },
            datafusion::physical_plan::joins::utils::ColumnIndex {
                index: 0,
                side: datafusion_common::JoinSide::Right,
            },
        ],
        Arc::new(Schema::new(vec![field_a, field_b])),
    );

    let schema_left = Arc::new(schema_left);
    let schema_right = Arc::new(schema_right);
    for filter in [None, Some(filter)] {
        for join_type in [
            JoinType::Inner,
            JoinType::Left,
            JoinType::Right,
            JoinType::Full,
            JoinType::LeftAnti,
            JoinType::RightAnti,
            JoinType::LeftSemi,
            JoinType::RightSemi,
        ] {
            roundtrip_test(Arc::new(SortMergeJoinExec::try_new(
                Arc::new(EmptyExec::new(schema_left.clone())),
                Arc::new(EmptyExec::new(schema_right.clone())),
                on.clone(),
                filter.clone(),
                join_type,
                vec![Default::default()],
                NullEquality::NullEqualsNothing,
            )?))?;
        }
    }
    Ok(())
}

#[tokio::test]
async fn roundtrip_logical_plan_sort_merge_join() -> Result<()> {
    let ctx = SessionContext::new();
    ctx.register_csv(
        "t0",
        "tests/testdata/test.csv",
        datafusion::prelude::CsvReadOptions::default().has_header(true),
    )
    .await?;
    ctx.register_csv(
        "t1",
        "tests/testdata/test.csv",
        datafusion::prelude::CsvReadOptions::default().has_header(true),
    )
    .await?;

    ctx.sql("SET datafusion.optimizer.prefer_hash_join = false")
        .await?
        .show()
        .await?;

    let query = "SELECT t1.* FROM t0 join t1 on t0.a = t1.a";
    let plan = ctx.sql(query).await?.create_physical_plan().await?;

>>>>>>> 6368daf0
    roundtrip_test(plan)
}<|MERGE_RESOLUTION|>--- conflicted
+++ resolved
@@ -2126,16 +2126,6 @@
     Ok(())
 }
 
-<<<<<<< HEAD
-#[tokio::test]
-async fn roundtrip_memory_source() -> Result<()> {
-    let ctx = SessionContext::new();
-    let plan = ctx
-        .sql("select * from values ('Tom', 18)")
-        .await?
-        .create_physical_plan()
-        .await?;
-=======
 #[test]
 fn roundtrip_sort_merge_join() -> Result<()> {
     let field_a = Field::new("col_a", DataType::Int64, false);
@@ -2216,7 +2206,16 @@
 
     let query = "SELECT t1.* FROM t0 join t1 on t0.a = t1.a";
     let plan = ctx.sql(query).await?.create_physical_plan().await?;
-
->>>>>>> 6368daf0
+    roundtrip_test(plan)
+}
+
+#[tokio::test]
+async fn roundtrip_memory_source() -> Result<()> {
+    let ctx = SessionContext::new();
+    let plan = ctx
+        .sql("select * from values ('Tom', 18)")
+        .await?
+        .create_physical_plan()
+        .await?;
     roundtrip_test(plan)
 }