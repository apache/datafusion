--- conflicted
+++ resolved
@@ -709,11 +709,15 @@
         Operator::Eq,
         lit("1"),
     ));
+
+    let mut options = TableParquetOptions::new();
+    options.global.pushdown_filters = true;
+
     let source = Arc::new(ParquetSource::new(
         Arc::clone(&file_schema),
         Some(predicate),
         None,
-        TableParquetOptions::default(),
+        options,
     ));
 
     let scan_config = FileScanConfig {
@@ -739,26 +743,8 @@
         new_lines_in_values: false,
         source,
     };
-<<<<<<< HEAD
+
     roundtrip_test(scan_config.new_exec())
-=======
-
-    let predicate = Arc::new(BinaryExpr::new(
-        Arc::new(Column::new("col", 1)),
-        Operator::Eq,
-        lit("1"),
-    ));
-
-    let mut options = TableParquetOptions::new();
-    options.global.pushdown_filters = true;
-
-    roundtrip_test(
-        ParquetExec::builder(scan_config)
-            .with_predicate(predicate)
-            .with_table_parquet_options(options)
-            .build_arc(),
-    )
->>>>>>> 168fe49b
 }
 
 #[tokio::test]
