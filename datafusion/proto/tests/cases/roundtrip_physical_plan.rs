--- conflicted
+++ resolved
@@ -59,7 +59,8 @@
 use datafusion::physical_plan::analyze::AnalyzeExec;
 use datafusion::physical_plan::empty::EmptyExec;
 use datafusion::physical_plan::expressions::{
-    binary, cast, col, in_list, like, lit, BinaryExpr, Column, NotExpr, PhysicalSortExpr,
+    binary, cast, col, in_list, like, lit, BinaryExpr, Column, NotExpr, NthValue,
+    PhysicalSortExpr,
 };
 use datafusion::physical_plan::filter::FilterExec;
 use datafusion::physical_plan::insert::DataSinkExec;
@@ -73,7 +74,9 @@
 use datafusion::physical_plan::sorts::sort::SortExec;
 use datafusion::physical_plan::union::{InterleaveExec, UnionExec};
 use datafusion::physical_plan::unnest::{ListUnnest, UnnestExec};
-use datafusion::physical_plan::windows::{PlainAggregateWindowExpr, WindowAggExec};
+use datafusion::physical_plan::windows::{
+    BuiltInWindowExpr, PlainAggregateWindowExpr, WindowAggExec,
+};
 use datafusion::physical_plan::{ExecutionPlan, Partitioning, PhysicalExpr, Statistics};
 use datafusion::prelude::SessionContext;
 use datafusion::scalar::ScalarValue;
@@ -269,8 +272,6 @@
     let field_b = Field::new("b", DataType::Int64, false);
     let schema = Arc::new(Schema::new(vec![field_a, field_b]));
 
-<<<<<<< HEAD
-=======
     let window_frame = WindowFrame::new_bounds(
         datafusion_expr::WindowFrameUnits::Range,
         WindowFrameBound::Preceding(ScalarValue::Int64(None)),
@@ -297,7 +298,6 @@
         Arc::new(window_frame),
     ));
 
->>>>>>> f190fc6d
     let plain_aggr_window_expr = Arc::new(PlainAggregateWindowExpr::new(
         AggregateExprBuilder::new(
             avg_udaf(),
@@ -335,7 +335,11 @@
     let input = Arc::new(EmptyExec::new(schema.clone()));
 
     roundtrip_test(Arc::new(WindowAggExec::try_new(
-        vec![plain_aggr_window_expr, sliding_aggr_window_expr],
+        vec![
+            builtin_window_expr,
+            plain_aggr_window_expr,
+            sliding_aggr_window_expr,
+        ],
         input,
         vec![col("b", &schema)?],
     )?))
