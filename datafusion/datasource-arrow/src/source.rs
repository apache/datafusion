// Licensed to the Apache Software Foundation (ASF) under one
// or more contributor license agreements.  See the NOTICE file
// distributed with this work for additional information
// regarding copyright ownership.  The ASF licenses this file
// to you under the Apache License, Version 2.0 (the
// "License"); you may not use this file except in compliance
// with the License.  You may obtain a copy of the License at
//
//   http://www.apache.org/licenses/LICENSE-2.0
//
// Unless required by applicable law or agreed to in writing,
// software distributed under the License is distributed on an
// "AS IS" BASIS, WITHOUT WARRANTIES OR CONDITIONS OF ANY
// KIND, either express or implied.  See the License for the
// specific language governing permissions and limitations
// under the License.

//! Execution plan for reading Arrow IPC files
//!
//! # Naming Note
//!
//! The naming in this module can be confusing:
//! - `ArrowFileSource` / `ArrowFileOpener` handle the Arrow IPC **file format**
//!   (with footer, supports parallel reading)
//! - `ArrowStreamFileSource` / `ArrowStreamFileOpener` handle the Arrow IPC **stream format**
//!   (without footer, sequential only)
//!
//! Despite the name "ArrowStreamFileSource", it still reads from files - the "Stream"
//! refers to the Arrow IPC stream format, not streaming I/O. Both formats can be stored
//! in files on disk or object storage.

use std::sync::Arc;
use std::{any::Any, io::Cursor};

use datafusion_datasource::as_file_source;
use datafusion_datasource::schema_adapter::SchemaAdapterFactory;

use arrow::buffer::Buffer;
use arrow::ipc::reader::{FileDecoder, FileReader, StreamReader};
use datafusion_common::error::Result;
use datafusion_common::{exec_datafusion_err, Statistics};
use datafusion_datasource::file::FileSource;
use datafusion_datasource::file_scan_config::FileScanConfig;
use datafusion_datasource::PartitionedFile;
use datafusion_physical_expr_common::sort_expr::LexOrdering;
use datafusion_physical_plan::metrics::ExecutionPlanMetricsSet;

use datafusion_datasource::file_stream::FileOpenFuture;
use datafusion_datasource::file_stream::FileOpener;
use futures::StreamExt;
use itertools::Itertools;
use object_store::{GetOptions, GetRange, GetResultPayload, ObjectStore};

<<<<<<< HEAD
/// `FileSource` for Arrow IPC file format. Supports range-based parallel reading.
#[derive(Clone, Default)]
pub(crate) struct ArrowFileSource {
=======
/// Arrow configuration struct that is given to DataSourceExec
/// Does not hold anything special, since [`FileScanConfig`] is sufficient for arrow
#[derive(Clone)]
pub struct ArrowSource {
    table_schema: datafusion_datasource::TableSchema,
>>>>>>> 6ab4d216
    metrics: ExecutionPlanMetricsSet,
    projected_statistics: Option<Statistics>,
    schema_adapter_factory: Option<Arc<dyn SchemaAdapterFactory>>,
}

<<<<<<< HEAD
impl From<ArrowFileSource> for Arc<dyn FileSource> {
    fn from(source: ArrowFileSource) -> Self {
=======
impl ArrowSource {
    /// Initialize an ArrowSource with the provided schema
    pub fn new(table_schema: impl Into<datafusion_datasource::TableSchema>) -> Self {
        Self {
            table_schema: table_schema.into(),
            metrics: ExecutionPlanMetricsSet::new(),
            projected_statistics: None,
            schema_adapter_factory: None,
        }
    }
}

impl From<ArrowSource> for Arc<dyn FileSource> {
    fn from(source: ArrowSource) -> Self {
>>>>>>> 6ab4d216
        as_file_source(source)
    }
}

impl FileSource for ArrowFileSource {
    fn create_file_opener(
        &self,
        object_store: Arc<dyn ObjectStore>,
        base_config: &FileScanConfig,
        _partition: usize,
    ) -> Arc<dyn FileOpener> {
        Arc::new(ArrowFileOpener {
            object_store,
            projection: base_config.file_column_projection_indices(),
        })
    }

    fn as_any(&self) -> &dyn Any {
        self
    }

    fn table_schema(&self) -> &datafusion_datasource::TableSchema {
        &self.table_schema
    }

    fn with_batch_size(&self, _batch_size: usize) -> Arc<dyn FileSource> {
        Arc::new(Self { ..self.clone() })
    }

    fn with_statistics(&self, statistics: Statistics) -> Arc<dyn FileSource> {
        let mut conf = self.clone();
        conf.projected_statistics = Some(statistics);
        Arc::new(conf)
    }

    fn with_projection(&self, _config: &FileScanConfig) -> Arc<dyn FileSource> {
        Arc::new(Self { ..self.clone() })
    }

    fn metrics(&self) -> &ExecutionPlanMetricsSet {
        &self.metrics
    }

    fn statistics(&self) -> Result<Statistics> {
        let statistics = &self.projected_statistics;
        Ok(statistics
            .clone()
            .expect("projected_statistics must be set"))
    }

    fn file_type(&self) -> &str {
        "arrow"
    }

    fn with_schema_adapter_factory(
        &self,
        schema_adapter_factory: Arc<dyn SchemaAdapterFactory>,
    ) -> Result<Arc<dyn FileSource>> {
        Ok(Arc::new(Self {
            schema_adapter_factory: Some(schema_adapter_factory),
            ..self.clone()
        }))
    }

    fn schema_adapter_factory(&self) -> Option<Arc<dyn SchemaAdapterFactory>> {
        self.schema_adapter_factory.clone()
    }
}

/// `FileSource` for Arrow IPC stream format. Supports only sequential reading.
#[derive(Clone, Default)]
pub(crate) struct ArrowStreamFileSource {
    metrics: ExecutionPlanMetricsSet,
    projected_statistics: Option<Statistics>,
    schema_adapter_factory: Option<Arc<dyn SchemaAdapterFactory>>,
}

impl From<ArrowStreamFileSource> for Arc<dyn FileSource> {
    fn from(source: ArrowStreamFileSource) -> Self {
        as_file_source(source)
    }
}

impl FileSource for ArrowStreamFileSource {
    fn create_file_opener(
        &self,
        object_store: Arc<dyn ObjectStore>,
        base_config: &FileScanConfig,
        _partition: usize,
    ) -> Arc<dyn FileOpener> {
        Arc::new(ArrowStreamFileOpener {
            object_store,
            projection: base_config.file_column_projection_indices(),
        })
    }

    fn as_any(&self) -> &dyn Any {
        self
    }

    fn with_batch_size(&self, _batch_size: usize) -> Arc<dyn FileSource> {
        Arc::new(Self { ..self.clone() })
    }

    fn with_schema(&self, _schema: TableSchema) -> Arc<dyn FileSource> {
        Arc::new(Self { ..self.clone() })
    }

    fn with_statistics(&self, statistics: Statistics) -> Arc<dyn FileSource> {
        let mut conf = self.clone();
        conf.projected_statistics = Some(statistics);
        Arc::new(conf)
    }

    fn with_projection(&self, _config: &FileScanConfig) -> Arc<dyn FileSource> {
        Arc::new(Self { ..self.clone() })
    }

    fn repartitioned(
        &self,
        _target_partitions: usize,
        _repartition_file_min_size: usize,
        _output_ordering: Option<LexOrdering>,
        _config: &FileScanConfig,
    ) -> Result<Option<FileScanConfig>> {
        // Stream format doesn't support range-based parallel reading
        // because it lacks a footer that would be needed to make range-based
        // seeking practical. Without that, you would either need to read
        // the entire file and index it up front before doing parallel reading
        // or else each partition would need to read the entire file up to the
        // correct offset which is a lot of duplicate I/O. We're opting to avoid
        // that entirely by only acting on a single partition and reading sequentially.
        Ok(None)
    }

    fn metrics(&self) -> &ExecutionPlanMetricsSet {
        &self.metrics
    }

    fn statistics(&self) -> Result<Statistics> {
        let statistics = &self.projected_statistics;
        Ok(statistics
            .clone()
            .expect("projected_statistics must be set"))
    }

    fn file_type(&self) -> &str {
        "arrow_stream"
    }

    fn with_schema_adapter_factory(
        &self,
        schema_adapter_factory: Arc<dyn SchemaAdapterFactory>,
    ) -> Result<Arc<dyn FileSource>> {
        Ok(Arc::new(Self {
            schema_adapter_factory: Some(schema_adapter_factory),
            ..self.clone()
        }))
    }

    fn schema_adapter_factory(&self) -> Option<Arc<dyn SchemaAdapterFactory>> {
        self.schema_adapter_factory.clone()
    }
}

pub(crate) struct ArrowStreamFileOpener {
    object_store: Arc<dyn ObjectStore>,
    projection: Option<Vec<usize>>,
}

impl FileOpener for ArrowStreamFileOpener {
    fn open(&self, partitioned_file: PartitionedFile) -> Result<FileOpenFuture> {
        if partitioned_file.range.is_some() {
            return Err(exec_datafusion_err!(
                "ArrowStreamOpener does not support range-based reading"
            ));
        }
        let object_store = Arc::clone(&self.object_store);
        let projection = self.projection.clone();
        Ok(Box::pin(async move {
            let r = object_store
                .get(&partitioned_file.object_meta.location)
                .await?;
            match r.payload {
                #[cfg(not(target_arch = "wasm32"))]
                GetResultPayload::File(file, _) => Ok(futures::stream::iter(
                    StreamReader::try_new(file.try_clone()?, projection.clone())?,
                )
                .map(|r| r.map_err(Into::into))
                .boxed()),
                GetResultPayload::Stream(_) => {
                    let bytes = r.bytes().await?;
                    let cursor = Cursor::new(bytes);
                    Ok(futures::stream::iter(StreamReader::try_new(
                        cursor,
                        projection.clone(),
                    )?)
                    .map(|r| r.map_err(Into::into))
                    .boxed())
                }
            }
        }))
    }
}

pub(crate) struct ArrowFileOpener {
    object_store: Arc<dyn ObjectStore>,
    projection: Option<Vec<usize>>,
}

impl FileOpener for ArrowFileOpener {
    fn open(&self, partitioned_file: PartitionedFile) -> Result<FileOpenFuture> {
        let object_store = Arc::clone(&self.object_store);
        let projection = self.projection.clone();
        Ok(Box::pin(async move {
            let range = partitioned_file.range.clone();
            match range {
                None => {
                    let r = object_store
                        .get(&partitioned_file.object_meta.location)
                        .await?;
                    match r.payload {
                        #[cfg(not(target_arch = "wasm32"))]
                        GetResultPayload::File(file, _) => Ok(futures::stream::iter(
                            FileReader::try_new(file.try_clone()?, projection.clone())?,
                        )
                        .map(|r| r.map_err(Into::into))
                        .boxed()),
                        GetResultPayload::Stream(_) => {
                            let bytes = r.bytes().await?;
                            let cursor = Cursor::new(bytes);
                            Ok(futures::stream::iter(FileReader::try_new(
                                cursor,
                                projection.clone(),
                            )?)
                            .map(|r| r.map_err(Into::into))
                            .boxed())
                        }
                    }
                }
                Some(range) => {
                    // range is not none, the file maybe split into multiple parts to scan in parallel
                    // get footer_len firstly
                    let get_option = GetOptions {
                        range: Some(GetRange::Suffix(10)),
                        ..Default::default()
                    };
                    let get_result = object_store
                        .get_opts(&partitioned_file.object_meta.location, get_option)
                        .await?;
                    let footer_len_buf = get_result.bytes().await?;
                    let footer_len = arrow_ipc::reader::read_footer_length(
                        footer_len_buf[..].try_into().unwrap(),
                    )?;
                    // read footer according to footer_len
                    let get_option = GetOptions {
                        range: Some(GetRange::Suffix(10 + (footer_len as u64))),
                        ..Default::default()
                    };
                    let get_result = object_store
                        .get_opts(&partitioned_file.object_meta.location, get_option)
                        .await?;
                    let footer_buf = get_result.bytes().await?;
                    let footer = arrow_ipc::root_as_footer(
                        footer_buf[..footer_len].try_into().unwrap(),
                    )
                    .map_err(|err| {
                        exec_datafusion_err!("Unable to get root as footer: {err:?}")
                    })?;
                    // build decoder according to footer & projection
                    let schema =
                        arrow_ipc::convert::fb_to_schema(footer.schema().unwrap());
                    let mut decoder = FileDecoder::new(schema.into(), footer.version());
                    if let Some(projection) = projection {
                        decoder = decoder.with_projection(projection);
                    }
                    let dict_ranges = footer
                        .dictionaries()
                        .iter()
                        .flatten()
                        .map(|block| {
                            let block_len =
                                block.bodyLength() as u64 + block.metaDataLength() as u64;
                            let block_offset = block.offset() as u64;
                            block_offset..block_offset + block_len
                        })
                        .collect_vec();
                    let dict_results = object_store
                        .get_ranges(&partitioned_file.object_meta.location, &dict_ranges)
                        .await?;
                    for (dict_block, dict_result) in
                        footer.dictionaries().iter().flatten().zip(dict_results)
                    {
                        decoder
                            .read_dictionary(dict_block, &Buffer::from(dict_result))?;
                    }

                    // filter recordbatches according to range
                    let recordbatches = footer
                        .recordBatches()
                        .iter()
                        .flatten()
                        .filter(|block| {
                            let block_offset = block.offset() as u64;
                            block_offset >= range.start as u64
                                && block_offset < range.end as u64
                        })
                        .copied()
                        .collect_vec();

                    let recordbatch_ranges = recordbatches
                        .iter()
                        .map(|block| {
                            let block_len =
                                block.bodyLength() as u64 + block.metaDataLength() as u64;
                            let block_offset = block.offset() as u64;
                            block_offset..block_offset + block_len
                        })
                        .collect_vec();

                    let recordbatch_results = object_store
                        .get_ranges(
                            &partitioned_file.object_meta.location,
                            &recordbatch_ranges,
                        )
                        .await?;

                    Ok(futures::stream::iter(
                        recordbatches
                            .into_iter()
                            .zip(recordbatch_results)
                            .filter_map(move |(block, data)| {
                                decoder
                                    .read_record_batch(&block, &Buffer::from(data))
                                    .transpose()
                            }),
                    )
                    .map(|r| r.map_err(Into::into))
                    .boxed())
                }
            }
        }))
    }
}

/// `FileSource` wrapper for both Arrow IPC file and stream formats
#[derive(Clone)]
pub struct ArrowSource {
    pub inner: Arc<dyn FileSource>,
}

impl Default for ArrowSource {
    fn default() -> Self {
        Self::default_file_source()
    }
}

impl ArrowSource {
    /// Creates a new [`ArrowSource`]
    pub fn new(inner: Arc<dyn FileSource>) -> Self {
        Self { inner }
    }

    /// Creates an [`ArrowSource`] for file format
    pub fn default_file_source() -> Self {
        Self {
            inner: Arc::new(ArrowFileSource::default()),
        }
    }

    /// Creates an [`ArrowSource`] for stream format
    pub fn default_stream_file_source() -> Self {
        Self {
            inner: Arc::new(ArrowStreamFileSource::default()),
        }
    }
}

impl FileSource for ArrowSource {
    fn create_file_opener(
        &self,
        object_store: Arc<dyn ObjectStore>,
        base_config: &FileScanConfig,
        partition: usize,
    ) -> Arc<dyn FileOpener> {
        self.inner
            .create_file_opener(object_store, base_config, partition)
    }

    fn as_any(&self) -> &dyn Any {
        self.inner.as_any()
    }

    fn with_batch_size(&self, batch_size: usize) -> Arc<dyn FileSource> {
        Arc::new(Self {
            inner: self.inner.with_batch_size(batch_size),
        })
    }

    fn with_schema(&self, schema: TableSchema) -> Arc<dyn FileSource> {
        Arc::new(Self {
            inner: self.inner.with_schema(schema),
        })
    }

    fn with_projection(&self, config: &FileScanConfig) -> Arc<dyn FileSource> {
        Arc::new(Self {
            inner: self.inner.with_projection(config),
        })
    }

    fn with_statistics(&self, statistics: Statistics) -> Arc<dyn FileSource> {
        Arc::new(Self {
            inner: self.inner.with_statistics(statistics),
        })
    }

    fn metrics(&self) -> &ExecutionPlanMetricsSet {
        self.inner.metrics()
    }

    fn statistics(&self) -> Result<Statistics> {
        self.inner.statistics()
    }

    fn file_type(&self) -> &str {
        self.inner.file_type()
    }

    fn with_schema_adapter_factory(
        &self,
        schema_adapter_factory: Arc<dyn SchemaAdapterFactory>,
    ) -> Result<Arc<dyn FileSource>> {
        Ok(Arc::new(Self {
            inner: self
                .inner
                .with_schema_adapter_factory(schema_adapter_factory)?,
        }))
    }

    fn schema_adapter_factory(&self) -> Option<Arc<dyn SchemaAdapterFactory>> {
        self.inner.schema_adapter_factory()
    }

    fn repartitioned(
        &self,
        target_partitions: usize,
        repartition_file_min_size: usize,
        output_ordering: Option<LexOrdering>,
        config: &FileScanConfig,
    ) -> Result<Option<FileScanConfig>> {
        self.inner.repartitioned(
            target_partitions,
            repartition_file_min_size,
            output_ordering,
            config,
        )
    }
}

/// `FileOpener` wrapper for both Arrow IPC file and stream formats
pub struct ArrowOpener {
    pub inner: Arc<dyn FileOpener>,
}

impl FileOpener for ArrowOpener {
    fn open(&self, partitioned_file: PartitionedFile) -> Result<FileOpenFuture> {
        self.inner.open(partitioned_file)
    }
}

impl ArrowOpener {
    /// Creates a new [`ArrowOpener`]
    pub fn new(inner: Arc<dyn FileOpener>) -> Self {
        Self { inner }
    }

    pub fn new_file_opener(
        object_store: Arc<dyn ObjectStore>,
        projection: Option<Vec<usize>>,
    ) -> Self {
        Self {
            inner: Arc::new(ArrowFileOpener {
                object_store,
                projection,
            }),
        }
    }

    pub fn new_stream_file_opener(
        object_store: Arc<dyn ObjectStore>,
        projection: Option<Vec<usize>>,
    ) -> Self {
        Self {
            inner: Arc::new(ArrowStreamFileOpener {
                object_store,
                projection,
            }),
        }
    }
}

impl From<ArrowSource> for Arc<dyn FileSource> {
    fn from(source: ArrowSource) -> Self {
        as_file_source(source)
    }
}

#[cfg(test)]
mod tests {
    use std::{fs::File, io::Read};

    use arrow::datatypes::{DataType, Field, Schema};
    use arrow_ipc::reader::{FileReader, StreamReader};
    use bytes::Bytes;
    use datafusion_datasource::file_scan_config::FileScanConfigBuilder;
    use datafusion_execution::object_store::ObjectStoreUrl;
    use object_store::memory::InMemory;

    use super::*;

    #[tokio::test]
    async fn test_file_opener_without_ranges() -> Result<()> {
        for filename in ["example.arrow", "example_stream.arrow"] {
            let path = format!("tests/data/{filename}");
            let path_str = path.as_str();
            let mut file = File::open(path_str)?;
            let file_size = file.metadata()?.len();

            let mut buffer = Vec::new();
            file.read_to_end(&mut buffer)?;
            let bytes = Bytes::from(buffer);

            let object_store = Arc::new(InMemory::new());
            let partitioned_file = PartitionedFile::new(filename, file_size);
            object_store
                .put(&partitioned_file.object_meta.location, bytes.into())
                .await?;

            let schema = match FileReader::try_new(File::open(path_str)?, None) {
                Ok(reader) => reader.schema(),
                Err(_) => StreamReader::try_new(File::open(path_str)?, None)?.schema(),
            };

            let source: Arc<dyn FileSource> = if filename.contains("stream") {
                Arc::new(ArrowStreamFileSource::default())
            } else {
                Arc::new(ArrowFileSource::default())
            };

            let scan_config = FileScanConfigBuilder::new(
                ObjectStoreUrl::local_filesystem(),
                schema,
                source.clone(),
            )
            .build();

            let file_opener = source.create_file_opener(object_store, &scan_config, 0);
            let mut stream = file_opener.open(partitioned_file)?.await?;

            assert!(stream.next().await.is_some());
        }

        Ok(())
    }

    #[tokio::test]
    async fn test_file_opener_with_ranges() -> Result<()> {
        let filename = "example.arrow";
        let path = format!("tests/data/{filename}");
        let path_str = path.as_str();
        let mut file = File::open(path_str)?;
        let file_size = file.metadata()?.len();

        let mut buffer = Vec::new();
        file.read_to_end(&mut buffer)?;
        let bytes = Bytes::from(buffer);

        let object_store = Arc::new(InMemory::new());
        let partitioned_file = PartitionedFile::new_with_range(
            filename.into(),
            file_size,
            0,
            (file_size - 1) as i64,
        );
        object_store
            .put(&partitioned_file.object_meta.location, bytes.into())
            .await?;

        let schema = FileReader::try_new(File::open(path_str)?, None)?.schema();

        let source = Arc::new(ArrowFileSource::default());

        let scan_config = FileScanConfigBuilder::new(
            ObjectStoreUrl::local_filesystem(),
            schema,
            source.clone(),
        )
        .build();

        let file_opener = source.create_file_opener(object_store, &scan_config, 0);
        let mut stream = file_opener.open(partitioned_file)?.await?;

        assert!(stream.next().await.is_some());

        Ok(())
    }

    #[tokio::test]
    async fn test_stream_opener_errors_with_ranges() -> Result<()> {
        let filename = "example_stream.arrow";
        let path = format!("tests/data/{filename}");
        let path_str = path.as_str();
        let mut file = File::open(path_str)?;
        let file_size = file.metadata()?.len();

        let mut buffer = Vec::new();
        file.read_to_end(&mut buffer)?;
        let bytes = Bytes::from(buffer);

        let object_store = Arc::new(InMemory::new());
        let partitioned_file = PartitionedFile::new_with_range(
            filename.into(),
            file_size,
            0,
            (file_size - 1) as i64,
        );
        object_store
            .put(&partitioned_file.object_meta.location, bytes.into())
            .await?;

        let schema = StreamReader::try_new(File::open(path_str)?, None)?.schema();

        let source = Arc::new(ArrowStreamFileSource::default());

        let scan_config = FileScanConfigBuilder::new(
            ObjectStoreUrl::local_filesystem(),
            schema,
            source.clone(),
        )
        .build();

        let file_opener = source.create_file_opener(object_store, &scan_config, 0);
        let result = file_opener.open(partitioned_file);
        assert!(result.is_err());

        Ok(())
    }

    #[tokio::test]
    async fn test_arrow_stream_repartitioning_not_supported() -> Result<()> {
        let source = ArrowStreamFileSource::default();
        let schema =
            Arc::new(Schema::new(vec![Field::new("f0", DataType::Int64, false)]));

        let config = FileScanConfigBuilder::new(
            ObjectStoreUrl::local_filesystem(),
            schema,
            Arc::new(source.clone()) as Arc<dyn FileSource>,
        )
        .build();

        for target_partitions in [2, 4, 8, 16] {
            let result =
                source.repartitioned(target_partitions, 1024 * 1024, None, &config)?;

            assert!(
                result.is_none(),
                "Stream format should not support repartitioning with {target_partitions} partitions",
            );
        }

        Ok(())
    }

    #[tokio::test]
    async fn test_stream_opener_with_projection() -> Result<()> {
        let filename = "example_stream.arrow";
        let path = format!("tests/data/{filename}");
        let path_str = path.as_str();
        let mut file = File::open(path_str)?;
        let file_size = file.metadata()?.len();

        let mut buffer = Vec::new();
        file.read_to_end(&mut buffer)?;
        let bytes = Bytes::from(buffer);

        let object_store = Arc::new(InMemory::new());
        let partitioned_file = PartitionedFile::new(filename, file_size);
        object_store
            .put(&partitioned_file.object_meta.location, bytes.into())
            .await?;

        let opener = ArrowStreamFileOpener {
            object_store,
            projection: Some(vec![0]), // just the first column
        };

        let mut stream = opener.open(partitioned_file)?.await?;

        if let Some(batch) = stream.next().await {
            let batch = batch?;
            assert_eq!(
                batch.num_columns(),
                1,
                "Projection should result in 1 column"
            );
        } else {
            panic!("Expected at least one batch");
        }

        Ok(())
    }
}<|MERGE_RESOLUTION|>--- conflicted
+++ resolved
@@ -32,8 +32,8 @@
 use std::sync::Arc;
 use std::{any::Any, io::Cursor};
 
-use datafusion_datasource::as_file_source;
 use datafusion_datasource::schema_adapter::SchemaAdapterFactory;
+use datafusion_datasource::{as_file_source, TableSchema};
 
 use arrow::buffer::Buffer;
 use arrow::ipc::reader::{FileDecoder, FileReader, StreamReader};
@@ -51,29 +51,18 @@
 use itertools::Itertools;
 use object_store::{GetOptions, GetRange, GetResultPayload, ObjectStore};
 
-<<<<<<< HEAD
 /// `FileSource` for Arrow IPC file format. Supports range-based parallel reading.
-#[derive(Clone, Default)]
+#[derive(Clone)]
 pub(crate) struct ArrowFileSource {
-=======
-/// Arrow configuration struct that is given to DataSourceExec
-/// Does not hold anything special, since [`FileScanConfig`] is sufficient for arrow
-#[derive(Clone)]
-pub struct ArrowSource {
-    table_schema: datafusion_datasource::TableSchema,
->>>>>>> 6ab4d216
+    table_schema: TableSchema,
     metrics: ExecutionPlanMetricsSet,
     projected_statistics: Option<Statistics>,
     schema_adapter_factory: Option<Arc<dyn SchemaAdapterFactory>>,
 }
 
-<<<<<<< HEAD
-impl From<ArrowFileSource> for Arc<dyn FileSource> {
-    fn from(source: ArrowFileSource) -> Self {
-=======
-impl ArrowSource {
-    /// Initialize an ArrowSource with the provided schema
-    pub fn new(table_schema: impl Into<datafusion_datasource::TableSchema>) -> Self {
+impl ArrowFileSource {
+    /// Initialize an ArrowFileSource with the provided schema
+    pub fn new(table_schema: impl Into<TableSchema>) -> Self {
         Self {
             table_schema: table_schema.into(),
             metrics: ExecutionPlanMetricsSet::new(),
@@ -83,9 +72,8 @@
     }
 }
 
-impl From<ArrowSource> for Arc<dyn FileSource> {
-    fn from(source: ArrowSource) -> Self {
->>>>>>> 6ab4d216
+impl From<ArrowFileSource> for Arc<dyn FileSource> {
+    fn from(source: ArrowFileSource) -> Self {
         as_file_source(source)
     }
 }
@@ -107,7 +95,7 @@
         self
     }
 
-    fn table_schema(&self) -> &datafusion_datasource::TableSchema {
+    fn table_schema(&self) -> &TableSchema {
         &self.table_schema
     }
 
@@ -156,11 +144,24 @@
 }
 
 /// `FileSource` for Arrow IPC stream format. Supports only sequential reading.
-#[derive(Clone, Default)]
+#[derive(Clone)]
 pub(crate) struct ArrowStreamFileSource {
+    table_schema: TableSchema,
     metrics: ExecutionPlanMetricsSet,
     projected_statistics: Option<Statistics>,
     schema_adapter_factory: Option<Arc<dyn SchemaAdapterFactory>>,
+}
+
+impl ArrowStreamFileSource {
+    /// Initialize an ArrowStreamFileSource with the provided schema
+    pub fn new(table_schema: impl Into<TableSchema>) -> Self {
+        Self {
+            table_schema: table_schema.into(),
+            metrics: ExecutionPlanMetricsSet::new(),
+            projected_statistics: None,
+            schema_adapter_factory: None,
+        }
+    }
 }
 
 impl From<ArrowStreamFileSource> for Arc<dyn FileSource> {
@@ -187,10 +188,6 @@
     }
 
     fn with_batch_size(&self, _batch_size: usize) -> Arc<dyn FileSource> {
-        Arc::new(Self { ..self.clone() })
-    }
-
-    fn with_schema(&self, _schema: TableSchema) -> Arc<dyn FileSource> {
         Arc::new(Self { ..self.clone() })
     }
 
@@ -248,6 +245,10 @@
 
     fn schema_adapter_factory(&self) -> Option<Arc<dyn SchemaAdapterFactory>> {
         self.schema_adapter_factory.clone()
+    }
+
+    fn table_schema(&self) -> &TableSchema {
+        &self.table_schema
     }
 }
 
@@ -437,12 +438,6 @@
     pub inner: Arc<dyn FileSource>,
 }
 
-impl Default for ArrowSource {
-    fn default() -> Self {
-        Self::default_file_source()
-    }
-}
-
 impl ArrowSource {
     /// Creates a new [`ArrowSource`]
     pub fn new(inner: Arc<dyn FileSource>) -> Self {
@@ -450,16 +445,16 @@
     }
 
     /// Creates an [`ArrowSource`] for file format
-    pub fn default_file_source() -> Self {
+    pub fn new_file_source(table_schema: impl Into<TableSchema>) -> Self {
         Self {
-            inner: Arc::new(ArrowFileSource::default()),
+            inner: Arc::new(ArrowFileSource::new(table_schema)),
         }
     }
 
     /// Creates an [`ArrowSource`] for stream format
-    pub fn default_stream_file_source() -> Self {
+    pub fn new_stream_file_source(table_schema: impl Into<TableSchema>) -> Self {
         Self {
-            inner: Arc::new(ArrowStreamFileSource::default()),
+            inner: Arc::new(ArrowStreamFileSource::new(table_schema)),
         }
     }
 }
@@ -482,12 +477,6 @@
     fn with_batch_size(&self, batch_size: usize) -> Arc<dyn FileSource> {
         Arc::new(Self {
             inner: self.inner.with_batch_size(batch_size),
-        })
-    }
-
-    fn with_schema(&self, schema: TableSchema) -> Arc<dyn FileSource> {
-        Arc::new(Self {
-            inner: self.inner.with_schema(schema),
         })
     }
 
@@ -544,6 +533,10 @@
             config,
         )
     }
+
+    fn table_schema(&self) -> &TableSchema {
+        &self.inner.table_schema()
+    }
 }
 
 /// `FileOpener` wrapper for both Arrow IPC file and stream formats
@@ -631,14 +624,13 @@
             };
 
             let source: Arc<dyn FileSource> = if filename.contains("stream") {
-                Arc::new(ArrowStreamFileSource::default())
+                Arc::new(ArrowStreamFileSource::new(schema))
             } else {
-                Arc::new(ArrowFileSource::default())
+                Arc::new(ArrowFileSource::new(schema))
             };
 
             let scan_config = FileScanConfigBuilder::new(
                 ObjectStoreUrl::local_filesystem(),
-                schema,
                 source.clone(),
             )
             .build();
@@ -677,11 +669,10 @@
 
         let schema = FileReader::try_new(File::open(path_str)?, None)?.schema();
 
-        let source = Arc::new(ArrowFileSource::default());
+        let source = Arc::new(ArrowFileSource::new(schema));
 
         let scan_config = FileScanConfigBuilder::new(
             ObjectStoreUrl::local_filesystem(),
-            schema,
             source.clone(),
         )
         .build();
@@ -719,11 +710,10 @@
 
         let schema = StreamReader::try_new(File::open(path_str)?, None)?.schema();
 
-        let source = Arc::new(ArrowStreamFileSource::default());
+        let source = Arc::new(ArrowStreamFileSource::new(schema));
 
         let scan_config = FileScanConfigBuilder::new(
             ObjectStoreUrl::local_filesystem(),
-            schema,
             source.clone(),
         )
         .build();
@@ -737,13 +727,12 @@
 
     #[tokio::test]
     async fn test_arrow_stream_repartitioning_not_supported() -> Result<()> {
-        let source = ArrowStreamFileSource::default();
         let schema =
             Arc::new(Schema::new(vec![Field::new("f0", DataType::Int64, false)]));
+        let source = ArrowStreamFileSource::new(schema);
 
         let config = FileScanConfigBuilder::new(
             ObjectStoreUrl::local_filesystem(),
-            schema,
             Arc::new(source.clone()) as Arc<dyn FileSource>,
         )
         .build();
