// Licensed to the Apache Software Foundation (ASF) under one
// or more contributor license agreements.  See the NOTICE file
// distributed with this work for additional information
// regarding copyright ownership.  The ASF licenses this file
// to you under the Apache License, Version 2.0 (the
// "License"); you may not use this file except in compliance
// with the License.  You may obtain a copy of the License at
//
//   http://www.apache.org/licenses/LICENSE-2.0
//
// Unless required by applicable law or agreed to in writing,
// software distributed under the License is distributed on an
// "AS IS" BASIS, WITHOUT WARRANTIES OR CONDITIONS OF ANY
// KIND, either express or implied.  See the License for the
// specific language governing permissions and limitations
// under the License.

//! [`ArrowFormat`]: Apache Arrow [`FileFormat`] abstractions
//!
//! Works with files following the [Arrow IPC format](https://arrow.apache.org/docs/format/Columnar.html#ipc-file-format)

use std::any::Any;
use std::collections::HashMap;
use std::fmt::{self, Debug};
use std::io::{Seek, SeekFrom};
use std::sync::Arc;

use arrow::datatypes::{Schema, SchemaRef};
use arrow::error::ArrowError;
use arrow::ipc::convert::fb_to_schema;
use arrow::ipc::reader::{FileReader, StreamReader};
use arrow::ipc::writer::IpcWriteOptions;
use arrow::ipc::{root_as_message, CompressionType};
use datafusion_common::error::Result;
use datafusion_common::parsers::CompressionTypeVariant;
use datafusion_common::{
    internal_datafusion_err, not_impl_err, DataFusionError, GetExt, Statistics,
    DEFAULT_ARROW_EXTENSION,
};
use datafusion_common_runtime::{JoinSet, SpawnedTask};
use datafusion_datasource::display::FileGroupDisplay;
use datafusion_datasource::file::FileSource;
use datafusion_datasource::file_scan_config::{FileScanConfig, FileScanConfigBuilder};
use datafusion_datasource::sink::{DataSink, DataSinkExec};
use datafusion_datasource::write::{
    get_writer_schema, ObjectWriterBuilder, SharedBuffer,
};
use datafusion_datasource::TableSchema;
use datafusion_execution::{SendableRecordBatchStream, TaskContext};
use datafusion_expr::dml::InsertOp;
use datafusion_physical_expr_common::sort_expr::LexRequirement;

use crate::source::ArrowSource;
use async_trait::async_trait;
use bytes::Bytes;
use datafusion_datasource::file_compression_type::FileCompressionType;
use datafusion_datasource::file_format::{FileFormat, FileFormatFactory};
use datafusion_datasource::file_sink_config::{FileSink, FileSinkConfig};
use datafusion_datasource::source::DataSourceExec;
use datafusion_datasource::write::demux::DemuxedStreamReceiver;
use datafusion_physical_plan::{DisplayAs, DisplayFormatType, ExecutionPlan};
use datafusion_session::Session;
use futures::stream::BoxStream;
use futures::StreamExt;
use object_store::{
    path::Path, GetOptions, GetRange, GetResultPayload, ObjectMeta, ObjectStore,
};
use tokio::io::AsyncWriteExt;

/// Initial writing buffer size. Note this is just a size hint for efficiency. It
/// will grow beyond the set value if needed.
const INITIAL_BUFFER_BYTES: usize = 1048576;

/// If the buffered Arrow data exceeds this size, it is flushed to object store
const BUFFER_FLUSH_BYTES: usize = 1024000;

/// Factory struct used to create [`ArrowFormat`]
#[derive(Default, Debug)]
pub struct ArrowFormatFactory;

impl ArrowFormatFactory {
    /// Creates an instance of [ArrowFormatFactory]
    pub fn new() -> Self {
        Self {}
    }
}

impl FileFormatFactory for ArrowFormatFactory {
    fn create(
        &self,
        _state: &dyn Session,
        _format_options: &HashMap<String, String>,
    ) -> Result<Arc<dyn FileFormat>> {
        Ok(Arc::new(ArrowFormat))
    }

    fn default(&self) -> Arc<dyn FileFormat> {
        Arc::new(ArrowFormat)
    }

    fn as_any(&self) -> &dyn Any {
        self
    }
}

impl GetExt for ArrowFormatFactory {
    fn get_ext(&self) -> String {
        // Removes the dot, i.e. ".parquet" -> "parquet"
        DEFAULT_ARROW_EXTENSION[1..].to_string()
    }
}

/// Arrow [`FileFormat`] implementation.
#[derive(Default, Debug)]
pub struct ArrowFormat;

#[async_trait]
impl FileFormat for ArrowFormat {
    fn as_any(&self) -> &dyn Any {
        self
    }

    fn get_ext(&self) -> String {
        ArrowFormatFactory::new().get_ext()
    }

    fn get_ext_with_compression(
        &self,
        file_compression_type: &FileCompressionType,
    ) -> Result<String> {
        let ext = self.get_ext();
        match file_compression_type.get_variant() {
            CompressionTypeVariant::UNCOMPRESSED => Ok(ext),
            _ => Err(internal_datafusion_err!(
                "Arrow FileFormat does not support compression."
            )),
        }
    }

    fn compression_type(&self) -> Option<FileCompressionType> {
        None
    }

    async fn infer_schema(
        &self,
        _state: &dyn Session,
        store: &Arc<dyn ObjectStore>,
        objects: &[ObjectMeta],
    ) -> Result<SchemaRef> {
        let mut schemas = vec![];
        for object in objects {
            let r = store.as_ref().get(&object.location).await?;
            let schema = match r.payload {
                #[cfg(not(target_arch = "wasm32"))]
                GetResultPayload::File(mut file, _) => {
                    match FileReader::try_new(&mut file, None) {
                        Ok(reader) => reader.schema(),
                        Err(_) => {
                            // not in the file format, but FileReader read some bytes
                            // while trying to parse the file and so we need to rewind
                            // it to the beginning of the file
                            file.seek(SeekFrom::Start(0))?;
                            StreamReader::try_new(&mut file, None)?.schema()
                        }
                    }
                }
                GetResultPayload::Stream(stream) => infer_stream_schema(stream).await?,
            };
            schemas.push(schema.as_ref().clone());
        }
        let merged_schema = Schema::try_merge(schemas)?;
        Ok(Arc::new(merged_schema))
    }

    async fn infer_stats(
        &self,
        _state: &dyn Session,
        _store: &Arc<dyn ObjectStore>,
        table_schema: SchemaRef,
        _object: &ObjectMeta,
    ) -> Result<Statistics> {
        Ok(Statistics::new_unknown(&table_schema))
    }

    async fn create_physical_plan(
        &self,
        state: &dyn Session,
        conf: FileScanConfig,
    ) -> Result<Arc<dyn ExecutionPlan>> {
<<<<<<< HEAD
        let object_store = state.runtime_env().object_store(&conf.object_store_url)?;
        let object_location = &conf
            .file_groups
            .first()
            .ok_or_else(|| internal_datafusion_err!("No files found in file group"))?
            .files()
            .first()
            .ok_or_else(|| internal_datafusion_err!("No files found in file group"))?
            .object_meta
            .location;

        let source: Arc<dyn FileSource> =
            match is_object_in_arrow_ipc_file_format(object_store, object_location).await
            {
                Ok(true) => Arc::new(ArrowSource::default_file_source()),
                Ok(false) => Arc::new(ArrowSource::default_stream_file_source()),
                Err(e) => Err(e)?,
            };

=======
        let table_schema = TableSchema::new(
            Arc::clone(conf.file_schema()),
            conf.table_partition_cols().clone(),
        );
        let source = Arc::new(ArrowSource::new(table_schema));
>>>>>>> 6ab4d216
        let config = FileScanConfigBuilder::from(conf)
            .with_source(source)
            .build();

        Ok(DataSourceExec::from_data_source(config))
    }

    async fn create_writer_physical_plan(
        &self,
        input: Arc<dyn ExecutionPlan>,
        _state: &dyn Session,
        conf: FileSinkConfig,
        order_requirements: Option<LexRequirement>,
    ) -> Result<Arc<dyn ExecutionPlan>> {
        if conf.insert_op != InsertOp::Append {
            return not_impl_err!("Overwrites are not implemented yet for Arrow format");
        }

        let sink = Arc::new(ArrowFileSink::new(conf));

        Ok(Arc::new(DataSinkExec::new(input, sink, order_requirements)) as _)
    }

<<<<<<< HEAD
    fn file_source(&self) -> Arc<dyn FileSource> {
        // defaulting to the file format source since it's
        // more capable in general
        ArrowSource::default_file_source().into()
=======
    fn file_source(&self, table_schema: TableSchema) -> Arc<dyn FileSource> {
        Arc::new(ArrowSource::new(table_schema))
>>>>>>> 6ab4d216
    }
}

/// Implements [`FileSink`] for Arrow IPC files
struct ArrowFileSink {
    config: FileSinkConfig,
}

impl ArrowFileSink {
    fn new(config: FileSinkConfig) -> Self {
        Self { config }
    }
}

#[async_trait]
impl FileSink for ArrowFileSink {
    fn config(&self) -> &FileSinkConfig {
        &self.config
    }

    async fn spawn_writer_tasks_and_join(
        &self,
        context: &Arc<TaskContext>,
        demux_task: SpawnedTask<Result<()>>,
        mut file_stream_rx: DemuxedStreamReceiver,
        object_store: Arc<dyn ObjectStore>,
    ) -> Result<u64> {
        let mut file_write_tasks: JoinSet<std::result::Result<usize, DataFusionError>> =
            JoinSet::new();

        let ipc_options =
            IpcWriteOptions::try_new(64, false, arrow_ipc::MetadataVersion::V5)?
                .try_with_compression(Some(CompressionType::LZ4_FRAME))?;
        while let Some((path, mut rx)) = file_stream_rx.recv().await {
            let shared_buffer = SharedBuffer::new(INITIAL_BUFFER_BYTES);
            let mut arrow_writer = arrow_ipc::writer::FileWriter::try_new_with_options(
                shared_buffer.clone(),
                &get_writer_schema(&self.config),
                ipc_options.clone(),
            )?;
            let mut object_store_writer = ObjectWriterBuilder::new(
                FileCompressionType::UNCOMPRESSED,
                &path,
                Arc::clone(&object_store),
            )
            .with_buffer_size(Some(
                context
                    .session_config()
                    .options()
                    .execution
                    .objectstore_writer_buffer_size,
            ))
            .build()?;
            file_write_tasks.spawn(async move {
                let mut row_count = 0;
                while let Some(batch) = rx.recv().await {
                    row_count += batch.num_rows();
                    arrow_writer.write(&batch)?;
                    let mut buff_to_flush = shared_buffer.buffer.try_lock().unwrap();
                    if buff_to_flush.len() > BUFFER_FLUSH_BYTES {
                        object_store_writer
                            .write_all(buff_to_flush.as_slice())
                            .await?;
                        buff_to_flush.clear();
                    }
                }
                arrow_writer.finish()?;
                let final_buff = shared_buffer.buffer.try_lock().unwrap();

                object_store_writer.write_all(final_buff.as_slice()).await?;
                object_store_writer.shutdown().await?;
                Ok(row_count)
            });
        }

        let mut row_count = 0;
        while let Some(result) = file_write_tasks.join_next().await {
            match result {
                Ok(r) => {
                    row_count += r?;
                }
                Err(e) => {
                    if e.is_panic() {
                        std::panic::resume_unwind(e.into_panic());
                    } else {
                        unreachable!();
                    }
                }
            }
        }

        demux_task
            .join_unwind()
            .await
            .map_err(|e| DataFusionError::ExecutionJoin(Box::new(e)))??;
        Ok(row_count as u64)
    }
}

impl Debug for ArrowFileSink {
    fn fmt(&self, f: &mut fmt::Formatter<'_>) -> fmt::Result {
        f.debug_struct("ArrowFileSink").finish()
    }
}

impl DisplayAs for ArrowFileSink {
    fn fmt_as(&self, t: DisplayFormatType, f: &mut fmt::Formatter<'_>) -> fmt::Result {
        match t {
            DisplayFormatType::Default | DisplayFormatType::Verbose => {
                write!(f, "ArrowFileSink(file_groups=",)?;
                FileGroupDisplay(&self.config.file_group).fmt_as(t, f)?;
                write!(f, ")")
            }
            DisplayFormatType::TreeRender => {
                writeln!(f, "format: arrow")?;
                write!(f, "file={}", &self.config.original_url)
            }
        }
    }
}

#[async_trait]
impl DataSink for ArrowFileSink {
    fn as_any(&self) -> &dyn Any {
        self
    }

    fn schema(&self) -> &SchemaRef {
        self.config.output_schema()
    }

    async fn write_all(
        &self,
        data: SendableRecordBatchStream,
        context: &Arc<TaskContext>,
    ) -> Result<u64> {
        FileSink::write_all(self, data, context).await
    }
}

// Custom implementation of inferring schema. Should eventually be moved upstream to arrow-rs.
// See <https://github.com/apache/arrow-rs/issues/5021>

const ARROW_MAGIC: [u8; 6] = [b'A', b'R', b'R', b'O', b'W', b'1'];
const CONTINUATION_MARKER: [u8; 4] = [0xff; 4];

async fn infer_stream_schema(
    mut stream: BoxStream<'static, object_store::Result<Bytes>>,
) -> Result<SchemaRef> {
    // 16 bytes covers the preamble and metadata length no matter
    // which version or format is used
    let bytes = extend_bytes_to_n_length_from_stream(vec![], 16, &mut stream).await?;

    // The preamble length is everything before the metadata length
    let preamble_len = if bytes[0..6] == ARROW_MAGIC {
        // File format starts with magic number "ARROW1"
        if bytes[8..12] == CONTINUATION_MARKER {
            // Continuation marker was added in v0.15.0
            12
        } else {
            // File format before v0.15.0
            8
        }
    } else if bytes[0..4] == CONTINUATION_MARKER {
        // Stream format after v0.15.0 starts with continuation marker
        4
    } else {
        // Stream format before v0.15.0 does not have a preamble
        0
    };

    let meta_len_bytes: [u8; 4] = bytes[preamble_len..preamble_len + 4]
        .try_into()
        .map_err(|err| {
            ArrowError::ParseError(format!(
                "Unable to read IPC message metadata length: {err:?}"
            ))
        })?;

    let meta_len = i32::from_le_bytes([
        meta_len_bytes[0],
        meta_len_bytes[1],
        meta_len_bytes[2],
        meta_len_bytes[3],
    ]);

    if meta_len < 0 {
        return Err(ArrowError::ParseError(
            "IPC message metadata length is negative".to_string(),
        )
        .into());
    }

    let bytes = extend_bytes_to_n_length_from_stream(
        bytes,
        preamble_len + 4 + (meta_len as usize),
        &mut stream,
    )
    .await?;

    let message = root_as_message(&bytes[preamble_len + 4..]).map_err(|err| {
        ArrowError::ParseError(format!("Unable to read IPC message metadata: {err:?}"))
    })?;
    let fb_schema = message.header_as_schema().ok_or_else(|| {
        ArrowError::IpcError("Unable to read IPC message schema".to_string())
    })?;
    let schema = fb_to_schema(fb_schema);

    Ok(Arc::new(schema))
}

async fn extend_bytes_to_n_length_from_stream(
    bytes: Vec<u8>,
    n: usize,
    stream: &mut BoxStream<'static, object_store::Result<Bytes>>,
) -> Result<Vec<u8>> {
    if bytes.len() >= n {
        return Ok(bytes);
    }

    let mut buf = bytes;

    while let Some(b) = stream.next().await.transpose()? {
        buf.extend_from_slice(&b);

        if buf.len() >= n {
            break;
        }
    }

    if buf.len() < n {
        return Err(ArrowError::ParseError(
            "Unexpected end of byte stream for Arrow IPC file".to_string(),
        )
        .into());
    }

    Ok(buf)
}

async fn is_object_in_arrow_ipc_file_format(
    store: Arc<dyn ObjectStore>,
    object_location: &Path,
) -> Result<bool> {
    let get_opts = GetOptions {
        range: Some(GetRange::Bounded(0..6)),
        ..Default::default()
    };
    let bytes = store
        .get_opts(object_location, get_opts)
        .await?
        .bytes()
        .await?;
    Ok(bytes.len() >= 6 && bytes[0..6] == ARROW_MAGIC)
}

#[cfg(test)]
mod tests {
    use super::*;

    use chrono::DateTime;
    use datafusion_common::config::TableOptions;
    use datafusion_common::DFSchema;
    use datafusion_execution::config::SessionConfig;
    use datafusion_execution::runtime_env::RuntimeEnv;
    use datafusion_expr::execution_props::ExecutionProps;
    use datafusion_expr::{AggregateUDF, Expr, LogicalPlan, ScalarUDF, WindowUDF};
    use datafusion_physical_expr_common::physical_expr::PhysicalExpr;
    use object_store::{chunked::ChunkedStore, memory::InMemory, path::Path};

    struct MockSession {
        config: SessionConfig,
        runtime_env: Arc<RuntimeEnv>,
    }

    impl MockSession {
        fn new() -> Self {
            Self {
                config: SessionConfig::new(),
                runtime_env: Arc::new(RuntimeEnv::default()),
            }
        }
    }

    #[async_trait::async_trait]
    impl Session for MockSession {
        fn session_id(&self) -> &str {
            unimplemented!()
        }

        fn config(&self) -> &SessionConfig {
            &self.config
        }

        async fn create_physical_plan(
            &self,
            _logical_plan: &LogicalPlan,
        ) -> Result<Arc<dyn ExecutionPlan>> {
            unimplemented!()
        }

        fn create_physical_expr(
            &self,
            _expr: Expr,
            _df_schema: &DFSchema,
        ) -> Result<Arc<dyn PhysicalExpr>> {
            unimplemented!()
        }

        fn scalar_functions(&self) -> &HashMap<String, Arc<ScalarUDF>> {
            unimplemented!()
        }

        fn aggregate_functions(&self) -> &HashMap<String, Arc<AggregateUDF>> {
            unimplemented!()
        }

        fn window_functions(&self) -> &HashMap<String, Arc<WindowUDF>> {
            unimplemented!()
        }

        fn runtime_env(&self) -> &Arc<RuntimeEnv> {
            &self.runtime_env
        }

        fn execution_props(&self) -> &ExecutionProps {
            unimplemented!()
        }

        fn as_any(&self) -> &dyn Any {
            unimplemented!()
        }

        fn table_options(&self) -> &TableOptions {
            unimplemented!()
        }

        fn table_options_mut(&mut self) -> &mut TableOptions {
            unimplemented!()
        }

        fn task_ctx(&self) -> Arc<TaskContext> {
            unimplemented!()
        }
    }

    #[tokio::test]
    async fn test_infer_schema_stream() -> Result<()> {
        for file in ["example.arrow", "example_stream.arrow"] {
            let mut bytes = std::fs::read(format!("tests/data/{file}"))?;
            bytes.truncate(bytes.len() - 20); // mangle end to show we don't need to read whole file
            let location = Path::parse(file)?;
            let in_memory_store: Arc<dyn ObjectStore> = Arc::new(InMemory::new());
            in_memory_store.put(&location, bytes.into()).await?;

            let state = MockSession::new();
            let object_meta = ObjectMeta {
                location,
                last_modified: DateTime::default(),
                size: u64::MAX,
                e_tag: None,
                version: None,
            };

            let arrow_format = ArrowFormat {};
            let expected = vec!["f0: Int64", "f1: Utf8", "f2: Boolean"];

            // Test chunk sizes where too small so we keep having to read more bytes
            // And when large enough that first read contains all we need
            for chunk_size in [7, 3000] {
                let store =
                    Arc::new(ChunkedStore::new(in_memory_store.clone(), chunk_size));
                let inferred_schema = arrow_format
                    .infer_schema(
                        &state,
                        &(store.clone() as Arc<dyn ObjectStore>),
                        std::slice::from_ref(&object_meta),
                    )
                    .await?;
                let actual_fields = inferred_schema
                    .fields()
                    .iter()
                    .map(|f| format!("{}: {:?}", f.name(), f.data_type()))
                    .collect::<Vec<_>>();
                assert_eq!(expected, actual_fields);
            }
        }
        Ok(())
    }

    #[tokio::test]
    async fn test_infer_schema_short_stream() -> Result<()> {
        for file in ["example.arrow", "example_stream.arrow"] {
            let mut bytes = std::fs::read(format!("tests/data/{file}"))?;
            bytes.truncate(20); // should cause error that file shorter than expected
            let location = Path::parse(file)?;
            let in_memory_store: Arc<dyn ObjectStore> = Arc::new(InMemory::new());
            in_memory_store.put(&location, bytes.into()).await?;

            let state = MockSession::new();
            let object_meta = ObjectMeta {
                location,
                last_modified: DateTime::default(),
                size: u64::MAX,
                e_tag: None,
                version: None,
            };

            let arrow_format = ArrowFormat {};

            let store = Arc::new(ChunkedStore::new(in_memory_store.clone(), 7));
            let err = arrow_format
                .infer_schema(
                    &state,
                    &(store.clone() as Arc<dyn ObjectStore>),
                    std::slice::from_ref(&object_meta),
                )
                .await;

            assert!(err.is_err());
            assert_eq!( "Arrow error: Parser error: Unexpected end of byte stream for Arrow IPC file", err.unwrap_err().to_string().lines().next().unwrap());
        }

        Ok(())
    }

    #[tokio::test]
    async fn test_format_detection_file_format() -> Result<()> {
        let store = Arc::new(InMemory::new());
        let path = Path::from("test.arrow");

        let file_bytes = std::fs::read("tests/data/example.arrow")?;
        store.put(&path, file_bytes.into()).await?;

        let is_file = is_object_in_arrow_ipc_file_format(store.clone(), &path).await?;
        assert!(is_file, "Should detect file format");
        Ok(())
    }

    #[tokio::test]
    async fn test_format_detection_stream_format() -> Result<()> {
        let store = Arc::new(InMemory::new());
        let path = Path::from("test_stream.arrow");

        let stream_bytes = std::fs::read("tests/data/example_stream.arrow")?;
        store.put(&path, stream_bytes.into()).await?;

        let is_file = is_object_in_arrow_ipc_file_format(store.clone(), &path).await?;

        assert!(!is_file, "Should detect stream format (not file)");

        Ok(())
    }

    #[tokio::test]
    async fn test_format_detection_corrupted_file() -> Result<()> {
        let store = Arc::new(InMemory::new());
        let path = Path::from("corrupted.arrow");

        store
            .put(&path, Bytes::from(vec![0x43, 0x4f, 0x52, 0x41]).into())
            .await?;

        let is_file = is_object_in_arrow_ipc_file_format(store.clone(), &path).await?;

        assert!(
            !is_file,
            "Corrupted file should not be detected as file format"
        );

        Ok(())
    }

    #[tokio::test]
    async fn test_format_detection_empty_file() -> Result<()> {
        let store = Arc::new(InMemory::new());
        let path = Path::from("empty.arrow");

        store.put(&path, Bytes::new().into()).await?;

        let result = is_object_in_arrow_ipc_file_format(store.clone(), &path).await;

        // currently errors because it tries to read 0..6 from an empty file
        assert!(result.is_err(), "Empty file should error");

        Ok(())
    }
}<|MERGE_RESOLUTION|>--- conflicted
+++ resolved
@@ -187,7 +187,6 @@
         state: &dyn Session,
         conf: FileScanConfig,
     ) -> Result<Arc<dyn ExecutionPlan>> {
-<<<<<<< HEAD
         let object_store = state.runtime_env().object_store(&conf.object_store_url)?;
         let object_location = &conf
             .file_groups
@@ -199,21 +198,19 @@
             .object_meta
             .location;
 
-        let source: Arc<dyn FileSource> =
-            match is_object_in_arrow_ipc_file_format(object_store, object_location).await
-            {
-                Ok(true) => Arc::new(ArrowSource::default_file_source()),
-                Ok(false) => Arc::new(ArrowSource::default_stream_file_source()),
-                Err(e) => Err(e)?,
-            };
-
-=======
         let table_schema = TableSchema::new(
             Arc::clone(conf.file_schema()),
             conf.table_partition_cols().clone(),
         );
-        let source = Arc::new(ArrowSource::new(table_schema));
->>>>>>> 6ab4d216
+
+        let source: Arc<dyn FileSource> =
+            match is_object_in_arrow_ipc_file_format(object_store, object_location).await
+            {
+                Ok(true) => Arc::new(ArrowSource::new_file_source(table_schema)),
+                Ok(false) => Arc::new(ArrowSource::new_stream_file_source(table_schema)),
+                Err(e) => Err(e)?,
+            };
+
         let config = FileScanConfigBuilder::from(conf)
             .with_source(source)
             .build();
@@ -237,15 +234,8 @@
         Ok(Arc::new(DataSinkExec::new(input, sink, order_requirements)) as _)
     }
 
-<<<<<<< HEAD
-    fn file_source(&self) -> Arc<dyn FileSource> {
-        // defaulting to the file format source since it's
-        // more capable in general
-        ArrowSource::default_file_source().into()
-=======
     fn file_source(&self, table_schema: TableSchema) -> Arc<dyn FileSource> {
-        Arc::new(ArrowSource::new(table_schema))
->>>>>>> 6ab4d216
+        Arc::new(ArrowSource::new_file_source(table_schema))
     }
 }
 
