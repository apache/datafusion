--- conflicted
+++ resolved
@@ -31,26 +31,20 @@
 
 #[macro_use]
 pub mod macros;
-<<<<<<< HEAD
 pub mod lead_lag;
-=======
 pub mod dense_rank;
 pub mod percent_rank;
 pub mod rank;
->>>>>>> 3bc77148
 pub mod row_number;
 mod utils;
 
 /// Fluent-style API for creating `Expr`s
 pub mod expr_fn {
-<<<<<<< HEAD
     pub use super::lead_lag::lag;
     pub use super::lead_lag::lead;
-=======
     pub use super::dense_rank::dense_rank;
     pub use super::percent_rank::percent_rank;
     pub use super::rank::rank;
->>>>>>> 3bc77148
     pub use super::row_number::row_number;
 }
 
@@ -58,14 +52,11 @@
 pub fn all_default_window_functions() -> Vec<Arc<WindowUDF>> {
     vec![
         row_number::row_number_udwf(),
-<<<<<<< HEAD
         lead_lag::lead_udwf(),
         lead_lag::lag_udwf(),
-=======
         rank::rank_udwf(),
         dense_rank::dense_rank_udwf(),
         percent_rank::percent_rank_udwf(),
->>>>>>> 3bc77148
     ]
 }
 /// Registers all enabled packages with a [`FunctionRegistry`]
