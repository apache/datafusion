// Licensed to the Apache Software Foundation (ASF) under one
// or more contributor license agreements.  See the NOTICE file
// distributed with this work for additional information
// regarding copyright ownership.  The ASF licenses this file
// to you under the Apache License, Version 2.0 (the
// "License"); you may not use this file except in compliance
// with the License.  You may obtain a copy of the License at
//
//   http://www.apache.org/licenses/LICENSE-2.0
//
// Unless required by applicable law or agreed to in writing,
// software distributed under the License is distributed on an
// "AS IS" BASIS, WITHOUT WARRANTIES OR CONDITIONS OF ANY
// KIND, either express or implied.  See the License for the
// specific language governing permissions and limitations
// under the License.

//! Window Function packages for [DataFusion].
//!
//! This crate contains a collection of various window function packages for DataFusion,
//! implemented using the extension API.
//!
//! [DataFusion]: https://crates.io/crates/datafusion
//!
use std::sync::Arc;

use log::debug;

use datafusion_expr::registry::FunctionRegistry;
use datafusion_expr::WindowUDF;

<<<<<<< HEAD
pub mod lead_lag;
=======
#[macro_use]
pub mod macros;
>>>>>>> 13408695
pub mod row_number;

/// Fluent-style API for creating `Expr`s
pub mod expr_fn {
    pub use super::lead_lag::lag;
    pub use super::lead_lag::lead;
    pub use super::row_number::row_number;
}

/// Returns all default window functions
pub fn all_default_window_functions() -> Vec<Arc<WindowUDF>> {
    vec![
        row_number::row_number_udwf(),
        lead_lag::lead_udwf(),
        lead_lag::lag_udwf(),
    ]
}
/// Registers all enabled packages with a [`FunctionRegistry`]
pub fn register_all(
    registry: &mut dyn FunctionRegistry,
) -> datafusion_common::Result<()> {
    let functions: Vec<Arc<WindowUDF>> = all_default_window_functions();

    functions.into_iter().try_for_each(|fun| {
        let existing_udwf = registry.register_udwf(fun)?;
        if let Some(existing_udwf) = existing_udwf {
            debug!("Overwrite existing UDWF: {}", existing_udwf.name());
        }
        Ok(()) as datafusion_common::Result<()>
    })?;

    Ok(())
}<|MERGE_RESOLUTION|>--- conflicted
+++ resolved
@@ -29,13 +29,10 @@
 use datafusion_expr::registry::FunctionRegistry;
 use datafusion_expr::WindowUDF;
 
-<<<<<<< HEAD
-pub mod lead_lag;
-=======
 #[macro_use]
 pub mod macros;
->>>>>>> 13408695
 pub mod row_number;
+pub mod lead_lag;
 
 /// Fluent-style API for creating `Expr`s
 pub mod expr_fn {
