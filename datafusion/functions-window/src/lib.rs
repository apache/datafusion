--- conflicted
+++ resolved
@@ -32,15 +32,12 @@
 
 #[macro_use]
 pub mod macros;
-<<<<<<< HEAD
-=======
 
 pub mod cume_dist;
 pub mod lead_lag;
 pub mod nth_value;
 pub mod ntile;
 pub mod rank;
->>>>>>> 2ad89550
 pub mod row_number;
 mod utils;
 
