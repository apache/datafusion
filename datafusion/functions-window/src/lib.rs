--- conflicted
+++ resolved
@@ -29,14 +29,11 @@
 use datafusion_expr::registry::FunctionRegistry;
 use datafusion_expr::WindowUDF;
 
-<<<<<<< HEAD
 pub mod dense_rank;
 pub mod percent_rank;
 pub mod rank;
-=======
 #[macro_use]
 pub mod macros;
->>>>>>> 77f330c6
 pub mod row_number;
 
 /// Fluent-style API for creating `Expr`s
