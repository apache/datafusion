--- conflicted
+++ resolved
@@ -15,11 +15,7 @@
 // specific language governing permissions and limitations
 // under the License.
 
-<<<<<<< HEAD
-//! Defines physical expression for `row_number` that can evaluated at runtime during query execution
-=======
 //! `row_number` window function implementation
->>>>>>> 2ad89550
 
 use datafusion_common::arrow::array::ArrayRef;
 use datafusion_common::arrow::array::UInt64Array;
@@ -27,10 +23,6 @@
 use datafusion_common::arrow::datatypes::DataType;
 use datafusion_common::arrow::datatypes::Field;
 use datafusion_common::{Result, ScalarValue};
-<<<<<<< HEAD
-use datafusion_expr::window_doc_sections::DOC_SECTION_RANKING;
-=======
->>>>>>> 2ad89550
 use datafusion_expr::{
     Documentation, PartitionEvaluator, Signature, Volatility, WindowUDFImpl,
 };
@@ -41,10 +33,6 @@
 use std::any::Any;
 use std::fmt::Debug;
 use std::ops::Range;
-<<<<<<< HEAD
-use std::sync::OnceLock;
-=======
->>>>>>> 2ad89550
 
 define_udwf_and_expr!(
     RowNumber,
@@ -76,21 +64,6 @@
     fn default() -> Self {
         Self::new()
     }
-}
-
-static DOCUMENTATION: OnceLock<Documentation> = OnceLock::new();
-
-fn get_row_number_doc() -> &'static Documentation {
-    DOCUMENTATION.get_or_init(|| {
-        Documentation::builder()
-            .with_doc_section(DOC_SECTION_RANKING)
-            .with_description(
-                "Number of the current row within its partition, counting from 1.",
-            )
-            .with_syntax_example("row_number()")
-            .build()
-            .unwrap()
-    })
 }
 
 impl WindowUDFImpl for RowNumber {
@@ -125,11 +98,7 @@
     }
 
     fn documentation(&self) -> Option<&Documentation> {
-<<<<<<< HEAD
-        Some(get_row_number_doc())
-=======
         self.doc()
->>>>>>> 2ad89550
     }
 }
 
