--- conflicted
+++ resolved
@@ -149,49 +149,6 @@
     }
 }
 
-<<<<<<< HEAD
-// #[cfg(test)]
-// mod tests {
-//     use std::sync::Arc;
-//
-//     use datafusion_common::arrow::array::{Array, BooleanArray};
-//     use datafusion_common::cast::as_uint64_array;
-//
-//     use super::*;
-//
-//     #[test]
-//     fn row_number_all_null() -> Result<()> {
-//         let values: ArrayRef = Arc::new(BooleanArray::from(vec![
-//             None, None, None, None, None, None, None, None,
-//         ]));
-//         let num_rows = values.len();
-//
-//         let actual = RowNumber::default()
-//             .partition_evaluator()?
-//             .evaluate_all(&[values], num_rows)?;
-//         let actual = as_uint64_array(&actual)?;
-//
-//         assert_eq!(vec![1, 2, 3, 4, 5, 6, 7, 8], *actual.values());
-//         Ok(())
-//     }
-//
-//     #[test]
-//     fn row_number_all_values() -> Result<()> {
-//         let values: ArrayRef = Arc::new(BooleanArray::from(vec![
-//             true, false, true, false, false, true, false, true,
-//         ]));
-//         let num_rows = values.len();
-//
-//         let actual = RowNumber::default()
-//             .partition_evaluator()?
-//             .evaluate_all(&[values], num_rows)?;
-//         let actual = as_uint64_array(&actual)?;
-//
-//         assert_eq!(vec![1, 2, 3, 4, 5, 6, 7, 8], *actual.values());
-//         Ok(())
-//     }
-// }
-=======
 #[cfg(test)]
 mod tests {
     use std::sync::Arc;
@@ -232,5 +189,4 @@
         assert_eq!(vec![1, 2, 3, 4, 5, 6, 7, 8], *actual.values());
         Ok(())
     }
-}
->>>>>>> 58c70857
+}