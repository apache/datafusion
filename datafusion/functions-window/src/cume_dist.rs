--- conflicted
+++ resolved
@@ -45,7 +45,6 @@
     doc_section(label = "Ranking Functions"),
     description = "Relative rank of the current row: (number of rows preceding or peer with the current row) / (total rows).",
     syntax_example = "cume_dist()",
-<<<<<<< HEAD
     sql_example = r#"```sql
     --Example usage of the cume_dist window function:
     SELECT salary,
@@ -53,12 +52,6 @@
     FROM employees;
 ```
 ```text
-=======
-    sql_example = r#"-- Example usage of the cume_dist window function:
-SELECT salary,
-       cume_dist() OVER (ORDER BY salary) AS cume_dist
-FROM employees;
->>>>>>> 8a6e98d4
 +--------+-----------+
 | salary | cume_dist |
 +--------+-----------+
@@ -66,11 +59,8 @@
 | 50000  | 0.67      |
 | 70000  | 1.00      |
 +--------+-----------+
-<<<<<<< HEAD
+
 ```"#
-=======
-"#
->>>>>>> 8a6e98d4
 )]
 #[derive(Debug)]
 pub struct CumeDist {
