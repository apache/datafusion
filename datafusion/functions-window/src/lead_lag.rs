// Licensed to the Apache Software Foundation (ASF) under one
// or more contributor license agreements.  See the NOTICE file
// distributed with this work for additional information
// regarding copyright ownership.  The ASF licenses this file
// to you under the Apache License, Version 2.0 (the
// "License"); you may not use this file except in compliance
// with the License.  You may obtain a copy of the License at
//
//   http://www.apache.org/licenses/LICENSE-2.0
//
// Unless required by applicable law or agreed to in writing,
// software distributed under the License is distributed on an
// "AS IS" BASIS, WITHOUT WARRANTIES OR CONDITIONS OF ANY
// KIND, either express or implied.  See the License for the
// specific language governing permissions and limitations
// under the License.

//! `lead` and `lag` window function implementations

use crate::utils::{get_scalar_value_from_args, get_signed_integer};
use datafusion_common::arrow::array::ArrayRef;
use datafusion_common::arrow::datatypes::DataType;
use datafusion_common::arrow::datatypes::Field;
use datafusion_common::{arrow_datafusion_err, DataFusionError, Result, ScalarValue};
use datafusion_expr::window_doc_sections::DOC_SECTION_ANALYTICAL;
use datafusion_expr::{
    Documentation, Literal, PartitionEvaluator, ReversedUDWF, Signature, TypeSignature,
    Volatility, WindowUDFImpl,
};
use datafusion_functions_window_common::expr::ExpressionArgs;
use datafusion_functions_window_common::field::WindowUDFFieldArgs;
use datafusion_functions_window_common::partition::PartitionEvaluatorArgs;
use datafusion_physical_expr_common::physical_expr::PhysicalExpr;
use std::any::Any;
use std::cmp::min;
use std::collections::VecDeque;
use std::ops::{Neg, Range};
use std::sync::{Arc, LazyLock};

get_or_init_udwf!(
    Lag,
    lag,
    "Returns the row value that precedes the current row by a specified \
    offset within partition. If no such row exists, then returns the \
    default value.",
    WindowShift::lag
);
get_or_init_udwf!(
    Lead,
    lead,
    "Returns the value from a row that follows the current row by a \
    specified offset within the partition. If no such row exists, then \
    returns the default value.",
    WindowShift::lead
);

/// Create an expression to represent the `lag` window function
///
/// returns value evaluated at the row that is offset rows before the current row within the partition;
/// if there is no such row, instead return default (which must be of the same type as value).
/// Both offset and default are evaluated with respect to the current row.
/// If omitted, offset defaults to 1 and default to null
pub fn lag(
    arg: datafusion_expr::Expr,
    shift_offset: Option<i64>,
    default_value: Option<ScalarValue>,
) -> datafusion_expr::Expr {
    let shift_offset_lit = shift_offset
        .map(|v| v.lit())
        .unwrap_or(ScalarValue::Null.lit());
    let default_lit = default_value.unwrap_or(ScalarValue::Null).lit();

    lag_udwf().call(vec![arg, shift_offset_lit, default_lit])
}

/// Create an expression to represent the `lead` window function
///
/// returns value evaluated at the row that is offset rows after the current row within the partition;
/// if there is no such row, instead return default (which must be of the same type as value).
/// Both offset and default are evaluated with respect to the current row.
/// If omitted, offset defaults to 1 and default to null
pub fn lead(
    arg: datafusion_expr::Expr,
    shift_offset: Option<i64>,
    default_value: Option<ScalarValue>,
) -> datafusion_expr::Expr {
    let shift_offset_lit = shift_offset
        .map(|v| v.lit())
        .unwrap_or(ScalarValue::Null.lit());
    let default_lit = default_value.unwrap_or(ScalarValue::Null).lit();

    lead_udwf().call(vec![arg, shift_offset_lit, default_lit])
}

#[derive(Debug)]
enum WindowShiftKind {
    Lag,
    Lead,
}

impl WindowShiftKind {
    fn name(&self) -> &'static str {
        match self {
            WindowShiftKind::Lag => "lag",
            WindowShiftKind::Lead => "lead",
        }
    }

    /// In [`WindowShiftEvaluator`] a positive offset is used to signal
    /// computation of `lag()`. So here we negate the input offset
    /// value when computing `lead()`.
    fn shift_offset(&self, value: Option<i64>) -> i64 {
        match self {
            WindowShiftKind::Lag => value.unwrap_or(1),
            WindowShiftKind::Lead => value.map(|v| v.neg()).unwrap_or(-1),
        }
    }
}

/// window shift expression
#[derive(Debug)]
pub struct WindowShift {
    signature: Signature,
    kind: WindowShiftKind,
}

impl WindowShift {
    fn new(kind: WindowShiftKind) -> Self {
        Self {
            signature: Signature::one_of(
                vec![
                    TypeSignature::Any(1),
                    TypeSignature::Any(2),
                    TypeSignature::Any(3),
                ],
                Volatility::Immutable,
            ),
            kind,
        }
    }

    pub fn lag() -> Self {
        Self::new(WindowShiftKind::Lag)
    }

    pub fn lead() -> Self {
        Self::new(WindowShiftKind::Lead)
    }
}

static LAG_DOCUMENTATION: LazyLock<Documentation> = LazyLock::new(|| {
    Documentation::builder(DOC_SECTION_ANALYTICAL, "Returns value evaluated at the row that is offset rows before the \
            current row within the partition; if there is no such row, instead return default \
            (which must be of the same type as value).", "lag(expression, offset, default)")
        .with_argument("expression", "Expression to operate on")
        .with_argument("offset", "Integer. Specifies how many rows back \
        the value of expression should be retrieved. Defaults to 1.")
        .with_argument("default", "The default value if the offset is \
        not within the partition. Must be of the same type as expression.")
        .build()
});

fn get_lag_doc() -> &'static Documentation {
    &LAG_DOCUMENTATION
}

static LEAD_DOCUMENTATION: LazyLock<Documentation> = LazyLock::new(|| {
    Documentation::builder(DOC_SECTION_ANALYTICAL,
            "Returns value evaluated at the row that is offset rows after the \
            current row within the partition; if there is no such row, instead return default \
            (which must be of the same type as value).",
        "lead(expression, offset, default)")
        .with_argument("expression", "Expression to operate on")
        .with_argument("offset", "Integer. Specifies how many rows \
        forward the value of expression should be retrieved. Defaults to 1.")
        .with_argument("default", "The default value if the offset is \
        not within the partition. Must be of the same type as expression.")
        .build()
});

fn get_lead_doc() -> &'static Documentation {
    &LEAD_DOCUMENTATION
}

impl WindowUDFImpl for WindowShift {
    fn as_any(&self) -> &dyn Any {
        self
    }

    fn name(&self) -> &str {
        self.kind.name()
    }

    fn signature(&self) -> &Signature {
        &self.signature
    }

    /// Handles the case where `NULL` expression is passed as an
    /// argument to `lead`/`lag`. The type is refined depending
    /// on the default value argument.
    ///
    /// For more details see: <https://github.com/apache/datafusion/issues/12717>
    fn expressions(&self, expr_args: ExpressionArgs) -> Vec<Arc<dyn PhysicalExpr>> {
        parse_expr(expr_args.input_exprs(), expr_args.input_fields())
            .into_iter()
            .collect::<Vec<_>>()
    }

    fn partition_evaluator(
        &self,
        partition_evaluator_args: PartitionEvaluatorArgs,
    ) -> Result<Box<dyn PartitionEvaluator>> {
        let shift_offset =
            get_scalar_value_from_args(partition_evaluator_args.input_exprs(), 1)?
                .map(get_signed_integer)
                .map_or(Ok(None), |v| v.map(Some))
                .map(|n| self.kind.shift_offset(n))
                .map(|offset| {
                    if partition_evaluator_args.is_reversed() {
                        -offset
                    } else {
                        offset
                    }
                })?;
        let default_value = parse_default_value(
            partition_evaluator_args.input_exprs(),
            partition_evaluator_args.input_fields(),
        )?;

        Ok(Box::new(WindowShiftEvaluator {
            shift_offset,
            default_value,
            ignore_nulls: partition_evaluator_args.ignore_nulls(),
            non_null_offsets: VecDeque::new(),
        }))
    }

    fn field(&self, field_args: WindowUDFFieldArgs) -> Result<Field> {
        let return_field = parse_expr_field(field_args.input_fields())?;

        Ok(return_field.with_name(field_args.name()))
    }

    fn reverse_expr(&self) -> ReversedUDWF {
        match self.kind {
            WindowShiftKind::Lag => ReversedUDWF::Reversed(lag_udwf()),
            WindowShiftKind::Lead => ReversedUDWF::Reversed(lead_udwf()),
        }
    }

    fn documentation(&self) -> Option<&Documentation> {
        match self.kind {
            WindowShiftKind::Lag => Some(get_lag_doc()),
            WindowShiftKind::Lead => Some(get_lead_doc()),
        }
    }
}

/// When `lead`/`lag` is evaluated on a `NULL` expression we attempt to
/// refine it by matching it with the type of the default value.
///
/// For e.g. in `lead(NULL, 1, false)` the generic `ScalarValue::Null`
/// is refined into `ScalarValue::Boolean(None)`. Only the type is
/// refined, the expression value remains `NULL`.
///
/// When the window function is evaluated with `NULL` expression
/// this guarantees that the type matches with that of the default
/// value.
///
/// For more details see: <https://github.com/apache/datafusion/issues/12717>
fn parse_expr(
    input_exprs: &[Arc<dyn PhysicalExpr>],
    input_fields: &[Field],
) -> Result<Arc<dyn PhysicalExpr>> {
    assert!(!input_exprs.is_empty());
    assert!(!input_fields.is_empty());

    let expr = Arc::clone(input_exprs.first().unwrap());
    let expr_field = input_fields.first().unwrap();

    // Handles the most common case where NULL is unexpected
    if !expr_field.data_type().is_null() {
        return Ok(expr);
    }

    let default_value = get_scalar_value_from_args(input_exprs, 2)?;
    default_value.map_or(Ok(expr), |value| {
        ScalarValue::try_from(&value.data_type()).map(|v| {
            Arc::new(datafusion_physical_expr::expressions::Literal::new(v))
                as Arc<dyn PhysicalExpr>
        })
    })
}

/// Returns the field of the default value(if provided) when the
/// expression is `NULL`.
///
/// Otherwise, returns the expression field unchanged.
fn parse_expr_field(input_fields: &[Field]) -> Result<Field> {
    assert!(!input_fields.is_empty());
    let null_field = Field::new("value", DataType::Null, true);
    let expr_field = input_fields.first().unwrap_or(&null_field);

    // Handles the most common case where NULL is unexpected
    if !expr_field.data_type().is_null() {
        return Ok(expr_field.clone().with_nullable(true));
    }

    let default_value_field = input_fields.get(2).unwrap_or(&null_field);
    Ok(default_value_field.clone().with_nullable(true))
}

/// Handles type coercion and null value refinement for default value
/// argument depending on the data type of the input expression.
fn parse_default_value(
    input_exprs: &[Arc<dyn PhysicalExpr>],
    input_types: &[Field],
) -> Result<ScalarValue> {
    let expr_type = parse_expr_field(input_types)?;
    let unparsed = get_scalar_value_from_args(input_exprs, 2)?;

    unparsed
        .filter(|v| !v.data_type().is_null())
<<<<<<< HEAD
        .map(|v| v.cast_to(expr_type.data_type()))
        .unwrap_or(ScalarValue::try_from(expr_type.data_type()))
=======
        .map(|v| v.cast_to(&expr_type))
        .unwrap_or_else(|| ScalarValue::try_from(expr_type))
>>>>>>> 7a3d020a
}

#[derive(Debug)]
struct WindowShiftEvaluator {
    shift_offset: i64,
    default_value: ScalarValue,
    ignore_nulls: bool,
    // VecDeque contains offset values that between non-null entries
    non_null_offsets: VecDeque<usize>,
}

impl WindowShiftEvaluator {
    fn is_lag(&self) -> bool {
        // Mode is LAG, when shift_offset is positive
        self.shift_offset > 0
    }
}

// implement ignore null for evaluate_all
fn evaluate_all_with_ignore_null(
    array: &ArrayRef,
    offset: i64,
    default_value: &ScalarValue,
    is_lag: bool,
) -> Result<ArrayRef, DataFusionError> {
    let valid_indices: Vec<usize> =
        array.nulls().unwrap().valid_indices().collect::<Vec<_>>();
    let direction = !is_lag;
    let new_array_results: Result<Vec<_>, DataFusionError> = (0..array.len())
        .map(|id| {
            let result_index = match valid_indices.binary_search(&id) {
                Ok(pos) => if direction {
                    pos.checked_add(offset as usize)
                } else {
                    pos.checked_sub(offset.unsigned_abs() as usize)
                }
                .and_then(|new_pos| {
                    if new_pos < valid_indices.len() {
                        Some(valid_indices[new_pos])
                    } else {
                        None
                    }
                }),
                Err(pos) => if direction {
                    pos.checked_add(offset as usize)
                } else if pos > 0 {
                    pos.checked_sub(offset.unsigned_abs() as usize)
                } else {
                    None
                }
                .and_then(|new_pos| {
                    if new_pos < valid_indices.len() {
                        Some(valid_indices[new_pos])
                    } else {
                        None
                    }
                }),
            };

            match result_index {
                Some(index) => ScalarValue::try_from_array(array, index),
                None => Ok(default_value.clone()),
            }
        })
        .collect();

    let new_array = new_array_results?;
    ScalarValue::iter_to_array(new_array)
}
// TODO: change the original arrow::compute::kernels::window::shift impl to support an optional default value
fn shift_with_default_value(
    array: &ArrayRef,
    offset: i64,
    default_value: &ScalarValue,
) -> Result<ArrayRef> {
    use datafusion_common::arrow::compute::concat;

    let value_len = array.len() as i64;
    if offset == 0 {
        Ok(Arc::clone(array))
    } else if offset == i64::MIN || offset.abs() >= value_len {
        default_value.to_array_of_size(value_len as usize)
    } else {
        let slice_offset = (-offset).clamp(0, value_len) as usize;
        let length = array.len() - offset.unsigned_abs() as usize;
        let slice = array.slice(slice_offset, length);

        // Generate array with remaining `null` items
        let nulls = offset.unsigned_abs() as usize;
        let default_values = default_value.to_array_of_size(nulls)?;

        // Concatenate both arrays, add nulls after if shift > 0 else before
        if offset > 0 {
            concat(&[default_values.as_ref(), slice.as_ref()])
                .map_err(|e| arrow_datafusion_err!(e))
        } else {
            concat(&[slice.as_ref(), default_values.as_ref()])
                .map_err(|e| arrow_datafusion_err!(e))
        }
    }
}

impl PartitionEvaluator for WindowShiftEvaluator {
    fn get_range(&self, idx: usize, n_rows: usize) -> Result<Range<usize>> {
        if self.is_lag() {
            let start = if self.non_null_offsets.len() == self.shift_offset as usize {
                // How many rows needed previous than the current row to get necessary lag result
                let offset: usize = self.non_null_offsets.iter().sum();
                idx.saturating_sub(offset)
            } else if !self.ignore_nulls {
                let offset = self.shift_offset as usize;
                idx.saturating_sub(offset)
            } else {
                0
            };
            let end = idx + 1;
            Ok(Range { start, end })
        } else {
            let end = if self.non_null_offsets.len() == (-self.shift_offset) as usize {
                // How many rows needed further than the current row to get necessary lead result
                let offset: usize = self.non_null_offsets.iter().sum();
                min(idx + offset + 1, n_rows)
            } else if !self.ignore_nulls {
                let offset = (-self.shift_offset) as usize;
                min(idx + offset, n_rows)
            } else {
                n_rows
            };
            Ok(Range { start: idx, end })
        }
    }

    fn is_causal(&self) -> bool {
        // Lagging windows are causal by definition:
        self.is_lag()
    }

    fn evaluate(
        &mut self,
        values: &[ArrayRef],
        range: &Range<usize>,
    ) -> Result<ScalarValue> {
        let array = &values[0];
        let len = array.len();

        // LAG mode
        let i = if self.is_lag() {
            (range.end as i64 - self.shift_offset - 1) as usize
        } else {
            // LEAD mode
            (range.start as i64 - self.shift_offset) as usize
        };

        let mut idx: Option<usize> = if i < len { Some(i) } else { None };

        // LAG with IGNORE NULLS calculated as the current row index - offset, but only for non-NULL rows
        // If current row index points to NULL value the row is NOT counted
        if self.ignore_nulls && self.is_lag() {
            // LAG when NULLS are ignored.
            // Find the nonNULL row index that shifted by offset comparing to current row index
            idx = if self.non_null_offsets.len() == self.shift_offset as usize {
                let total_offset: usize = self.non_null_offsets.iter().sum();
                Some(range.end - 1 - total_offset)
            } else {
                None
            };

            // Keep track of offset values between non-null entries
            if array.is_valid(range.end - 1) {
                // Non-null add new offset
                self.non_null_offsets.push_back(1);
                if self.non_null_offsets.len() > self.shift_offset as usize {
                    // WE do not need to keep track of more than `lag number of offset` values.
                    self.non_null_offsets.pop_front();
                }
            } else if !self.non_null_offsets.is_empty() {
                // Entry is null, increment offset value of the last entry.
                let end_idx = self.non_null_offsets.len() - 1;
                self.non_null_offsets[end_idx] += 1;
            }
        } else if self.ignore_nulls && !self.is_lag() {
            // LEAD when NULLS are ignored.
            // Stores the necessary non-null entry number further than the current row.
            let non_null_row_count = (-self.shift_offset) as usize;

            if self.non_null_offsets.is_empty() {
                // When empty, fill non_null offsets with the data further than the current row.
                let mut offset_val = 1;
                for idx in range.start + 1..range.end {
                    if array.is_valid(idx) {
                        self.non_null_offsets.push_back(offset_val);
                        offset_val = 1;
                    } else {
                        offset_val += 1;
                    }
                    // It is enough to keep track of `non_null_row_count + 1` non-null offset.
                    // further data is unnecessary for the result.
                    if self.non_null_offsets.len() == non_null_row_count + 1 {
                        break;
                    }
                }
            } else if range.end < len && array.is_valid(range.end) {
                // Update `non_null_offsets` with the new end data.
                if array.is_valid(range.end) {
                    // When non-null, append a new offset.
                    self.non_null_offsets.push_back(1);
                } else {
                    // When null, increment offset count of the last entry
                    let last_idx = self.non_null_offsets.len() - 1;
                    self.non_null_offsets[last_idx] += 1;
                }
            }

            // Find the nonNULL row index that shifted by offset comparing to current row index
            idx = if self.non_null_offsets.len() >= non_null_row_count {
                let total_offset: usize =
                    self.non_null_offsets.iter().take(non_null_row_count).sum();
                Some(range.start + total_offset)
            } else {
                None
            };
            // Prune `self.non_null_offsets` from the start. so that at next iteration
            // start of the `self.non_null_offsets` matches with current row.
            if !self.non_null_offsets.is_empty() {
                self.non_null_offsets[0] -= 1;
                if self.non_null_offsets[0] == 0 {
                    // When offset is 0. Remove it.
                    self.non_null_offsets.pop_front();
                }
            }
        }

        // Set the default value if
        // - index is out of window bounds
        // OR
        // - ignore nulls mode and current value is null and is within window bounds
        // .unwrap() is safe here as there is a none check in front
        #[allow(clippy::unnecessary_unwrap)]
        if !(idx.is_none() || (self.ignore_nulls && array.is_null(idx.unwrap()))) {
            ScalarValue::try_from_array(array, idx.unwrap())
        } else {
            Ok(self.default_value.clone())
        }
    }

    fn evaluate_all(
        &mut self,
        values: &[ArrayRef],
        _num_rows: usize,
    ) -> Result<ArrayRef> {
        // LEAD, LAG window functions take single column, values will have size 1
        let value = &values[0];
        if !self.ignore_nulls {
            shift_with_default_value(value, self.shift_offset, &self.default_value)
        } else {
            evaluate_all_with_ignore_null(
                value,
                self.shift_offset,
                &self.default_value,
                self.is_lag(),
            )
        }
    }

    fn supports_bounded_execution(&self) -> bool {
        true
    }
}

#[cfg(test)]
mod tests {
    use super::*;
    use arrow::array::*;
    use datafusion_common::cast::as_int32_array;
    use datafusion_physical_expr::expressions::{Column, Literal};
    use datafusion_physical_expr_common::physical_expr::PhysicalExpr;

    fn test_i32_result(
        expr: WindowShift,
        partition_evaluator_args: PartitionEvaluatorArgs,
        expected: Int32Array,
    ) -> Result<()> {
        let arr: ArrayRef = Arc::new(Int32Array::from(vec![1, -2, 3, -4, 5, -6, 7, 8]));
        let values = vec![arr];
        let num_rows = values.len();
        let result = expr
            .partition_evaluator(partition_evaluator_args)?
            .evaluate_all(&values, num_rows)?;
        let result = as_int32_array(&result)?;
        assert_eq!(expected, *result);
        Ok(())
    }

    #[test]
    fn lead_lag_get_range() -> Result<()> {
        // LAG(2)
        let lag_fn = WindowShiftEvaluator {
            shift_offset: 2,
            default_value: ScalarValue::Null,
            ignore_nulls: false,
            non_null_offsets: Default::default(),
        };
        assert_eq!(lag_fn.get_range(6, 10)?, Range { start: 4, end: 7 });
        assert_eq!(lag_fn.get_range(0, 10)?, Range { start: 0, end: 1 });

        // LAG(2 ignore nulls)
        let lag_fn = WindowShiftEvaluator {
            shift_offset: 2,
            default_value: ScalarValue::Null,
            ignore_nulls: true,
            // models data received [<Some>, <Some>, <Some>, NULL, <Some>, NULL, <current row>, ...]
            non_null_offsets: vec![2, 2].into(), // [1, 1, 2, 2] actually, just last 2 is used
        };
        assert_eq!(lag_fn.get_range(6, 10)?, Range { start: 2, end: 7 });

        // LEAD(2)
        let lead_fn = WindowShiftEvaluator {
            shift_offset: -2,
            default_value: ScalarValue::Null,
            ignore_nulls: false,
            non_null_offsets: Default::default(),
        };
        assert_eq!(lead_fn.get_range(6, 10)?, Range { start: 6, end: 8 });
        assert_eq!(lead_fn.get_range(9, 10)?, Range { start: 9, end: 10 });

        // LEAD(2 ignore nulls)
        let lead_fn = WindowShiftEvaluator {
            shift_offset: -2,
            default_value: ScalarValue::Null,
            ignore_nulls: true,
            // models data received [..., <current row>, NULL, <Some>, NULL, <Some>, ..]
            non_null_offsets: vec![2, 2].into(),
        };
        assert_eq!(lead_fn.get_range(4, 10)?, Range { start: 4, end: 9 });

        Ok(())
    }

    #[test]
    fn test_lead_window_shift() -> Result<()> {
        let expr = Arc::new(Column::new("c3", 0)) as Arc<dyn PhysicalExpr>;

        test_i32_result(
            WindowShift::lead(),
            PartitionEvaluatorArgs::new(
                &[expr],
                &[Field::new("f", DataType::Int32, true)],
                false,
                false,
            ),
            [
                Some(-2),
                Some(3),
                Some(-4),
                Some(5),
                Some(-6),
                Some(7),
                Some(8),
                None,
            ]
            .iter()
            .collect::<Int32Array>(),
        )
    }

    #[test]
    fn test_lag_window_shift() -> Result<()> {
        let expr = Arc::new(Column::new("c3", 0)) as Arc<dyn PhysicalExpr>;

        test_i32_result(
            WindowShift::lag(),
            PartitionEvaluatorArgs::new(
                &[expr],
                &[Field::new("f", DataType::Int32, true)],
                false,
                false,
            ),
            [
                None,
                Some(1),
                Some(-2),
                Some(3),
                Some(-4),
                Some(5),
                Some(-6),
                Some(7),
            ]
            .iter()
            .collect::<Int32Array>(),
        )
    }

    #[test]
    fn test_lag_with_default() -> Result<()> {
        let expr = Arc::new(Column::new("c3", 0)) as Arc<dyn PhysicalExpr>;
        let shift_offset =
            Arc::new(Literal::new(ScalarValue::Int32(Some(1)))) as Arc<dyn PhysicalExpr>;
        let default_value = Arc::new(Literal::new(ScalarValue::Int32(Some(100))))
            as Arc<dyn PhysicalExpr>;

        let input_exprs = &[expr, shift_offset, default_value];
        let input_fields = [DataType::Int32, DataType::Int32, DataType::Int32]
            .into_iter()
            .map(|d| Field::new("f", d, true))
            .collect::<Vec<_>>();

        test_i32_result(
            WindowShift::lag(),
            PartitionEvaluatorArgs::new(input_exprs, &input_fields, false, false),
            [
                Some(100),
                Some(1),
                Some(-2),
                Some(3),
                Some(-4),
                Some(5),
                Some(-6),
                Some(7),
            ]
            .iter()
            .collect::<Int32Array>(),
        )
    }
}<|MERGE_RESOLUTION|>--- conflicted
+++ resolved
@@ -316,18 +316,13 @@
     input_exprs: &[Arc<dyn PhysicalExpr>],
     input_types: &[Field],
 ) -> Result<ScalarValue> {
-    let expr_type = parse_expr_field(input_types)?;
+    let expr_field = parse_expr_field(input_types)?;
     let unparsed = get_scalar_value_from_args(input_exprs, 2)?;
 
     unparsed
         .filter(|v| !v.data_type().is_null())
-<<<<<<< HEAD
-        .map(|v| v.cast_to(expr_type.data_type()))
-        .unwrap_or(ScalarValue::try_from(expr_type.data_type()))
-=======
-        .map(|v| v.cast_to(&expr_type))
-        .unwrap_or_else(|| ScalarValue::try_from(expr_type))
->>>>>>> 7a3d020a
+        .map(|v| v.cast_to(expr_field.data_type()))
+        .unwrap_or_else(|| ScalarValue::try_from(expr_field.data_type()))
 }
 
 #[derive(Debug)]
