// Licensed to the Apache Software Foundation (ASF) under one
// or more contributor license agreements.  See the NOTICE file
// distributed with this work for additional information
// regarding copyright ownership.  The ASF licenses this file
// to you under the Apache License, Version 2.0 (the
// "License"); you may not use this file except in compliance
// with the License.  You may obtain a copy of the License at
//
//   http://www.apache.org/licenses/LICENSE-2.0
//
// Unless required by applicable law or agreed to in writing,
// software distributed under the License is distributed on an
// "AS IS" BASIS, WITHOUT WARRANTIES OR CONDITIONS OF ANY
// KIND, either express or implied.  See the License for the
// specific language governing permissions and limitations
// under the License.

//! Array Functions for [DataFusion].
//!
//! This crate contains a collection of array functions implemented using the
//! extension API.
//!
//! [DataFusion]: https://crates.io/crates/datafusion
//!
//! You can register the functions in this crate using the [`register_all`] function.
//!

#[macro_use]
pub mod macros;

mod array_has;
mod kernels;
mod udf;
mod utils;

use datafusion_common::Result;
use datafusion_execution::FunctionRegistry;
use datafusion_expr::ScalarUDF;
use log::debug;
use std::sync::Arc;

/// Fluent-style API for creating `Expr`s
pub mod expr_fn {
<<<<<<< HEAD
    pub use super::udf::array_append;
    pub use super::udf::array_concat;
=======
    pub use super::array_has::array_has;
    pub use super::array_has::array_has_all;
    pub use super::array_has::array_has_any;
>>>>>>> b7f47723
    pub use super::udf::array_dims;
    pub use super::udf::array_ndims;
    pub use super::udf::array_prepend;
    pub use super::udf::array_to_string;
    pub use super::udf::cardinality;
    pub use super::udf::gen_series;
    pub use super::udf::make_array;
    pub use super::udf::range;
}

/// Registers all enabled packages with a [`FunctionRegistry`]
pub fn register_all(registry: &mut dyn FunctionRegistry) -> Result<()> {
    let functions: Vec<Arc<ScalarUDF>> = vec![
        udf::array_to_string_udf(),
        udf::range_udf(),
        udf::gen_series_udf(),
        udf::array_dims_udf(),
        udf::cardinality_udf(),
        udf::array_ndims_udf(),
<<<<<<< HEAD
        udf::array_append_udf(),
        udf::array_prepend_udf(),
        udf::array_concat_udf(),
        udf::make_array_udf(),
=======
        array_has::array_has_udf(),
        array_has::array_has_all_udf(),
        array_has::array_has_any_udf(),
>>>>>>> b7f47723
    ];
    functions.into_iter().try_for_each(|udf| {
        let existing_udf = registry.register_udf(udf)?;
        if let Some(existing_udf) = existing_udf {
            debug!("Overwrite existing UDF: {}", existing_udf.name());
        }
        Ok(()) as Result<()>
    })?;
    Ok(())
}<|MERGE_RESOLUTION|>--- conflicted
+++ resolved
@@ -41,14 +41,11 @@
 
 /// Fluent-style API for creating `Expr`s
 pub mod expr_fn {
-<<<<<<< HEAD
-    pub use super::udf::array_append;
-    pub use super::udf::array_concat;
-=======
     pub use super::array_has::array_has;
     pub use super::array_has::array_has_all;
     pub use super::array_has::array_has_any;
->>>>>>> b7f47723
+    pub use super::udf::array_append;
+    pub use super::udf::array_concat;
     pub use super::udf::array_dims;
     pub use super::udf::array_ndims;
     pub use super::udf::array_prepend;
@@ -68,16 +65,13 @@
         udf::array_dims_udf(),
         udf::cardinality_udf(),
         udf::array_ndims_udf(),
-<<<<<<< HEAD
         udf::array_append_udf(),
         udf::array_prepend_udf(),
         udf::array_concat_udf(),
         udf::make_array_udf(),
-=======
         array_has::array_has_udf(),
         array_has::array_has_all_udf(),
         array_has::array_has_any_udf(),
->>>>>>> b7f47723
     ];
     functions.into_iter().try_for_each(|udf| {
         let existing_udf = registry.register_udf(udf)?;
