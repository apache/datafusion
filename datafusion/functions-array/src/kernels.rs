// Licensed to the Apache Software Foundation (ASF) under one
// or more contributor license agreements.  See the NOTICE file
// distributed with this work for additional information
// regarding copyright ownership.  The ASF licenses this file
// to you under the Apache License, Version 2.0 (the
// "License"); you may not use this file except in compliance
// with the License.  You may obtain a copy of the License at
//
//   http://www.apache.org/licenses/LICENSE-2.0
//
// Unless required by applicable law or agreed to in writing,
// software distributed under the License is distributed on an
// "AS IS" BASIS, WITHOUT WARRANTIES OR CONDITIONS OF ANY
// KIND, either express or implied.  See the License for the
// specific language governing permissions and limitations
// under the License.

//! implementation kernels for array functions

use arrow::array::{
    Array, ArrayData, ArrayRef, BooleanArray, Capacities, Float32Array, Float64Array,
    GenericListArray, Int16Array, Int32Array, Int64Array, Int8Array, LargeStringArray,
    MutableArrayData, OffsetSizeTrait, StringArray, UInt16Array, UInt32Array,
    UInt64Array, UInt8Array,
};
use arrow::buffer::OffsetBuffer;
use arrow::compute;
use arrow::datatypes::DataType;
<<<<<<< HEAD
use arrow_array::{new_null_array, NullArray};
use arrow_buffer::{BooleanBufferBuilder, NullBuffer};
use arrow_schema::Field;
use datafusion_common::cast::{
    as_generic_list_array, as_large_list_array, as_list_array, as_string_array,
};
use datafusion_common::utils::{array_into_list_array, list_ndims};
use datafusion_common::{
    exec_err, not_impl_err, plan_err, DataFusionError, Result, ScalarValue,
};
use datafusion_expr::{ColumnarValue, ScalarFunctionImplementation};
=======
use datafusion_common::cast::{
    as_int64_array, as_large_list_array, as_list_array, as_string_array,
};
use datafusion_common::{exec_err, DataFusionError};
>>>>>>> ca37ce37
use std::any::type_name;
use std::sync::Arc;
macro_rules! downcast_arg {
    ($ARG:expr, $ARRAY_TYPE:ident) => {{
        $ARG.as_any().downcast_ref::<$ARRAY_TYPE>().ok_or_else(|| {
            DataFusionError::Internal(format!(
                "could not cast to {}",
                type_name::<$ARRAY_TYPE>()
            ))
        })?
    }};
}

macro_rules! to_string {
    ($ARG:expr, $ARRAY:expr, $DELIMITER:expr, $NULL_STRING:expr, $WITH_NULL_STRING:expr, $ARRAY_TYPE:ident) => {{
        let arr = downcast_arg!($ARRAY, $ARRAY_TYPE);
        for x in arr {
            match x {
                Some(x) => {
                    $ARG.push_str(&x.to_string());
                    $ARG.push_str($DELIMITER);
                }
                None => {
                    if $WITH_NULL_STRING {
                        $ARG.push_str($NULL_STRING);
                        $ARG.push_str($DELIMITER);
                    }
                }
            }
        }
        Ok($ARG)
    }};
}

macro_rules! call_array_function {
    ($DATATYPE:expr, false) => {
        match $DATATYPE {
            DataType::Utf8 => array_function!(StringArray),
            DataType::LargeUtf8 => array_function!(LargeStringArray),
            DataType::Boolean => array_function!(BooleanArray),
            DataType::Float32 => array_function!(Float32Array),
            DataType::Float64 => array_function!(Float64Array),
            DataType::Int8 => array_function!(Int8Array),
            DataType::Int16 => array_function!(Int16Array),
            DataType::Int32 => array_function!(Int32Array),
            DataType::Int64 => array_function!(Int64Array),
            DataType::UInt8 => array_function!(UInt8Array),
            DataType::UInt16 => array_function!(UInt16Array),
            DataType::UInt32 => array_function!(UInt32Array),
            DataType::UInt64 => array_function!(UInt64Array),
            _ => unreachable!(),
        }
    };
    ($DATATYPE:expr, $INCLUDE_LIST:expr) => {{
        match $DATATYPE {
            DataType::List(_) => array_function!(ListArray),
            DataType::Utf8 => array_function!(StringArray),
            DataType::LargeUtf8 => array_function!(LargeStringArray),
            DataType::Boolean => array_function!(BooleanArray),
            DataType::Float32 => array_function!(Float32Array),
            DataType::Float64 => array_function!(Float64Array),
            DataType::Int8 => array_function!(Int8Array),
            DataType::Int16 => array_function!(Int16Array),
            DataType::Int32 => array_function!(Int32Array),
            DataType::Int64 => array_function!(Int64Array),
            DataType::UInt8 => array_function!(UInt8Array),
            DataType::UInt16 => array_function!(UInt16Array),
            DataType::UInt32 => array_function!(UInt32Array),
            DataType::UInt64 => array_function!(UInt64Array),
            _ => unreachable!(),
        }
    }};
}

/// Array_to_string SQL function
pub(super) fn array_to_string(args: &[ArrayRef]) -> datafusion_common::Result<ArrayRef> {
    if args.len() < 2 || args.len() > 3 {
        return exec_err!("array_to_string expects two or three arguments");
    }

    let arr = &args[0];

    let delimiters = as_string_array(&args[1])?;
    let delimiters: Vec<Option<&str>> = delimiters.iter().collect();

    let mut null_string = String::from("");
    let mut with_null_string = false;
    if args.len() == 3 {
        null_string = as_string_array(&args[2])?.value(0).to_string();
        with_null_string = true;
    }

    fn compute_array_to_string(
        arg: &mut String,
        arr: ArrayRef,
        delimiter: String,
        null_string: String,
        with_null_string: bool,
    ) -> datafusion_common::Result<&mut String> {
        match arr.data_type() {
            DataType::List(..) => {
                let list_array = as_list_array(&arr)?;
                for i in 0..list_array.len() {
                    compute_array_to_string(
                        arg,
                        list_array.value(i),
                        delimiter.clone(),
                        null_string.clone(),
                        with_null_string,
                    )?;
                }

                Ok(arg)
            }
            DataType::LargeList(..) => {
                let list_array = as_large_list_array(&arr)?;
                for i in 0..list_array.len() {
                    compute_array_to_string(
                        arg,
                        list_array.value(i),
                        delimiter.clone(),
                        null_string.clone(),
                        with_null_string,
                    )?;
                }

                Ok(arg)
            }
            DataType::Null => Ok(arg),
            data_type => {
                macro_rules! array_function {
                    ($ARRAY_TYPE:ident) => {
                        to_string!(
                            arg,
                            arr,
                            &delimiter,
                            &null_string,
                            with_null_string,
                            $ARRAY_TYPE
                        )
                    };
                }
                call_array_function!(data_type, false)
            }
        }
    }

    fn generate_string_array<O: OffsetSizeTrait>(
        list_arr: &GenericListArray<O>,
        delimiters: Vec<Option<&str>>,
        null_string: String,
        with_null_string: bool,
    ) -> datafusion_common::Result<StringArray> {
        let mut res: Vec<Option<String>> = Vec::new();
        for (arr, &delimiter) in list_arr.iter().zip(delimiters.iter()) {
            if let (Some(arr), Some(delimiter)) = (arr, delimiter) {
                let mut arg = String::from("");
                let s = compute_array_to_string(
                    &mut arg,
                    arr,
                    delimiter.to_string(),
                    null_string.clone(),
                    with_null_string,
                )?
                .clone();

                if let Some(s) = s.strip_suffix(delimiter) {
                    res.push(Some(s.to_string()));
                } else {
                    res.push(Some(s));
                }
            } else {
                res.push(None);
            }
        }

        Ok(StringArray::from(res))
    }

    let arr_type = arr.data_type();
    let string_arr = match arr_type {
        DataType::List(_) | DataType::FixedSizeList(_, _) => {
            let list_array = as_list_array(&arr)?;
            generate_string_array::<i32>(
                list_array,
                delimiters,
                null_string,
                with_null_string,
            )?
        }
        DataType::LargeList(_) => {
            let list_array = as_large_list_array(&arr)?;
            generate_string_array::<i64>(
                list_array,
                delimiters,
                null_string,
                with_null_string,
            )?
        }
        _ => {
            let mut arg = String::from("");
            let mut res: Vec<Option<String>> = Vec::new();
            // delimiter length is 1
            assert_eq!(delimiters.len(), 1);
            let delimiter = delimiters[0].unwrap();
            let s = compute_array_to_string(
                &mut arg,
                arr.clone(),
                delimiter.to_string(),
                null_string,
                with_null_string,
            )?
            .clone();

            if !s.is_empty() {
                let s = s.strip_suffix(delimiter).unwrap().to_string();
                res.push(Some(s));
            } else {
                res.push(Some(s));
            }
            StringArray::from(res)
        }
    };

    Ok(Arc::new(string_arr))
}

<<<<<<< HEAD
/// Appends or prepends elements to a ListArray.
///
/// This function takes a ListArray, an ArrayRef, a FieldRef, and a boolean flag
/// indicating whether to append or prepend the elements. It returns a `Result<ArrayRef>`
/// representing the resulting ListArray after the operation.
///
/// # Arguments
///
/// * `list_array` - A reference to the ListArray to which elements will be appended/prepended.
/// * `element_array` - A reference to the Array containing elements to be appended/prepended.
/// * `field` - A reference to the Field describing the data type of the arrays.
/// * `is_append` - A boolean flag indicating whether to append (`true`) or prepend (`false`) elements.
///
/// # Examples
///
/// generic_append_and_prepend(
///     [1, 2, 3], 4, append => [1, 2, 3, 4]
///     5, [6, 7, 8], prepend => [5, 6, 7, 8]
/// )
fn generic_append_and_prepend<O: OffsetSizeTrait>(
    list_array: &GenericListArray<O>,
    element_array: &ArrayRef,
    data_type: &DataType,
    is_append: bool,
) -> Result<ArrayRef>
where
    i64: TryInto<O>,
{
    let mut offsets = vec![O::usize_as(0)];
    let values = list_array.values();
    let original_data = values.to_data();
    let element_data = element_array.to_data();
    let capacity = Capacities::Array(original_data.len() + element_data.len());

    let mut mutable = MutableArrayData::with_capacities(
        vec![&original_data, &element_data],
        false,
        capacity,
    );

    let values_index = 0;
    let element_index = 1;

    for (row_index, offset_window) in list_array.offsets().windows(2).enumerate() {
        let start = offset_window[0].to_usize().unwrap();
        let end = offset_window[1].to_usize().unwrap();
        if is_append {
            mutable.extend(values_index, start, end);
            mutable.extend(element_index, row_index, row_index + 1);
        } else {
            mutable.extend(element_index, row_index, row_index + 1);
            mutable.extend(values_index, start, end);
        }
        offsets.push(offsets[row_index] + O::usize_as(end - start + 1));
    }

    let data = mutable.freeze();

    Ok(Arc::new(GenericListArray::<O>::try_new(
        Arc::new(Field::new("item", data_type.to_owned(), true)),
        OffsetBuffer::new(offsets.into()),
        arrow_array::make_array(data),
        None,
    )?))
}

fn check_datatypes(name: &str, args: &[&ArrayRef]) -> Result<()> {
    let data_type = args[0].data_type();
    if !args.iter().all(|arg| {
        arg.data_type().equals_datatype(data_type)
            || arg.data_type().equals_datatype(&DataType::Null)
    }) {
        let types = args.iter().map(|arg| arg.data_type()).collect::<Vec<_>>();
        return plan_err!("{name} received incompatible types: '{types:?}'.");
    }

    Ok(())
}

fn general_append_and_prepend<O: OffsetSizeTrait>(
    args: &[ArrayRef],
    is_append: bool,
) -> Result<ArrayRef>
where
    i64: TryInto<O>,
{
    let (list_array, element_array) = if is_append {
        let list_array = as_generic_list_array::<O>(&args[0])?;
        let element_array = &args[1];
        check_datatypes("array_append", &[element_array, list_array.values()])?;
        (list_array, element_array)
    } else {
        let list_array = as_generic_list_array::<O>(&args[1])?;
        let element_array = &args[0];
        check_datatypes("array_prepend", &[list_array.values(), element_array])?;
        (list_array, element_array)
    };

    let res = match list_array.value_type() {
        DataType::List(_) => concat_internal::<i32>(args)?,
        DataType::LargeList(_) => concat_internal::<i64>(args)?,
        data_type => {
            return generic_append_and_prepend::<O>(
                list_array,
                element_array,
                &data_type,
                is_append,
            );
        }
    };

    Ok(res)
}

/// Convert one or more [`ArrayRef`] of the same type into a
/// `ListArray` or 'LargeListArray' depending on the offset size.
///
/// # Example (non nested)
///
/// Calling `array(col1, col2)` where col1 and col2 are non nested
/// would return a single new `ListArray`, where each row was a list
/// of 2 elements:
///
/// ```text
/// ┌─────────┐   ┌─────────┐           ┌──────────────┐
/// │ ┌─────┐ │   │ ┌─────┐ │           │ ┌──────────┐ │
/// │ │  A  │ │   │ │  X  │ │           │ │  [A, X]  │ │
/// │ ├─────┤ │   │ ├─────┤ │           │ ├──────────┤ │
/// │ │NULL │ │   │ │  Y  │ │──────────▶│ │[NULL, Y] │ │
/// │ ├─────┤ │   │ ├─────┤ │           │ ├──────────┤ │
/// │ │  C  │ │   │ │  Z  │ │           │ │  [C, Z]  │ │
/// │ └─────┘ │   │ └─────┘ │           │ └──────────┘ │
/// └─────────┘   └─────────┘           └──────────────┘
///   col1           col2                    output
/// ```
///
/// # Example (nested)
///
/// Calling `array(col1, col2)` where col1 and col2 are lists
/// would return a single new `ListArray`, where each row was a list
/// of the corresponding elements of col1 and col2.
///
/// ``` text
/// ┌──────────────┐   ┌──────────────┐        ┌─────────────────────────────┐
/// │ ┌──────────┐ │   │ ┌──────────┐ │        │ ┌────────────────────────┐  │
/// │ │  [A, X]  │ │   │ │    []    │ │        │ │    [[A, X], []]        │  │
/// │ ├──────────┤ │   │ ├──────────┤ │        │ ├────────────────────────┤  │
/// │ │[NULL, Y] │ │   │ │[Q, R, S] │ │───────▶│ │ [[NULL, Y], [Q, R, S]] │  │
/// │ ├──────────┤ │   │ ├──────────┤ │        │ ├────────────────────────│  │
/// │ │  [C, Z]  │ │   │ │   NULL   │ │        │ │    [[C, Z], NULL]      │  │
/// │ └──────────┘ │   │ └──────────┘ │        │ └────────────────────────┘  │
/// └──────────────┘   └──────────────┘        └─────────────────────────────┘
///      col1               col2                         output
/// ```
fn array_array<O: OffsetSizeTrait>(
    args: &[ArrayRef],
    data_type: DataType,
) -> Result<ArrayRef> {
    // do not accept 0 arguments.
    if args.is_empty() {
        return plan_err!("Array requires at least one argument");
    }

    let mut data = vec![];
    let mut total_len = 0;
    for arg in args {
        let arg_data = if arg.as_any().is::<NullArray>() {
            ArrayData::new_empty(&data_type)
        } else {
            arg.to_data()
        };
        total_len += arg_data.len();
        data.push(arg_data);
    }

    let mut offsets: Vec<O> = Vec::with_capacity(total_len);
    offsets.push(O::usize_as(0));

    let capacity = Capacities::Array(total_len);
    let data_ref = data.iter().collect::<Vec<_>>();
    let mut mutable = MutableArrayData::with_capacities(data_ref, true, capacity);

    let num_rows = args[0].len();
    for row_idx in 0..num_rows {
        for (arr_idx, arg) in args.iter().enumerate() {
            if !arg.as_any().is::<NullArray>()
                && !arg.is_null(row_idx)
                && arg.is_valid(row_idx)
            {
                mutable.extend(arr_idx, row_idx, row_idx + 1);
            } else {
                mutable.extend_nulls(1);
            }
        }
        offsets.push(O::usize_as(mutable.len()));
    }
    let data = mutable.freeze();

    Ok(Arc::new(GenericListArray::<O>::try_new(
        Arc::new(Field::new("item", data_type, true)),
        OffsetBuffer::new(offsets.into()),
        arrow_array::make_array(data),
        None,
    )?))
}

/// Array_append SQL function
pub(crate) fn array_append(args: &[ArrayRef]) -> Result<ArrayRef> {
    if args.len() != 2 {
        return exec_err!("array_append expects two arguments");
    }

    match args[0].data_type() {
        DataType::LargeList(_) => general_append_and_prepend::<i64>(args, true),
        _ => general_append_and_prepend::<i32>(args, true),
    }
}

/// Array_prepend SQL function
pub fn array_prepend(args: &[ArrayRef]) -> Result<ArrayRef> {
    if args.len() != 2 {
        return exec_err!("array_prepend expects two arguments");
    }

    match args[1].data_type() {
        DataType::LargeList(_) => general_append_and_prepend::<i64>(args, false),
        _ => general_append_and_prepend::<i32>(args, false),
    }
}

/// Array_concat/Array_cat SQL function
pub fn array_concat(args: &[ArrayRef]) -> Result<ArrayRef> {
    if args.is_empty() {
        return exec_err!("array_concat expects at least one arguments");
    }

    let mut new_args = vec![];
    for arg in args {
        let ndim = list_ndims(arg.data_type());
        let base_type = datafusion_common::utils::base_type(arg.data_type());
        if ndim == 0 {
            return not_impl_err!("Array is not type '{base_type:?}'.");
        }
        if !base_type.eq(&DataType::Null) {
            new_args.push(arg.clone());
        }
    }

    match &args[0].data_type() {
        DataType::LargeList(_) => concat_internal::<i64>(new_args.as_slice()),
        _ => concat_internal::<i32>(new_args.as_slice()),
    }
}

/// `make_array` SQL function
pub fn make_array(arrays: &[ArrayRef]) -> Result<ArrayRef> {
    let mut data_type = DataType::Null;
    for arg in arrays {
        let arg_data_type = arg.data_type();
        if !arg_data_type.equals_datatype(&DataType::Null) {
            data_type = arg_data_type.clone();
            break;
        }
    }

    match data_type {
        // Either an empty array or all nulls:
        DataType::Null => {
            let array =
                new_null_array(&DataType::Null, arrays.iter().map(|a| a.len()).sum());
            Ok(Arc::new(array_into_list_array(array)))
        }
        DataType::LargeList(..) => array_array::<i64>(arrays, data_type),
        _ => array_array::<i32>(arrays, data_type),
    }
}

fn concat_internal<O: OffsetSizeTrait>(args: &[ArrayRef]) -> Result<ArrayRef> {
    let args = align_array_dimensions::<O>(args.to_vec())?;

    let list_arrays = args
        .iter()
        .map(|arg| as_generic_list_array::<O>(arg))
        .collect::<Result<Vec<_>>>()?;
    // Assume number of rows is the same for all arrays
    let row_count = list_arrays[0].len();

    let mut array_lengths = vec![];
    let mut arrays = vec![];
    let mut valid = BooleanBufferBuilder::new(row_count);
    for i in 0..row_count {
        let nulls = list_arrays
            .iter()
            .map(|arr| arr.is_null(i))
            .collect::<Vec<_>>();

        // If all the arrays are null, the concatenated array is null
        let is_null = nulls.iter().all(|&x| x);
        if is_null {
            array_lengths.push(0);
            valid.append(false);
        } else {
            // Get all the arrays on i-th row
            let values = list_arrays
                .iter()
                .map(|arr| arr.value(i))
                .collect::<Vec<_>>();

            let elements = values
                .iter()
                .map(|a| a.as_ref())
                .collect::<Vec<&dyn Array>>();

            // Concatenated array on i-th row
            let concated_array = compute::concat(elements.as_slice())?;
            array_lengths.push(concated_array.len());
            arrays.push(concated_array);
            valid.append(true);
        }
    }
    // Assume all arrays have the same data type
    let data_type = list_arrays[0].value_type();
    let buffer = valid.finish();

    let elements = arrays
        .iter()
        .map(|a| a.as_ref())
        .collect::<Vec<&dyn Array>>();

    let list_arr = GenericListArray::<O>::new(
        Arc::new(Field::new("item", data_type, true)),
        OffsetBuffer::from_lengths(array_lengths),
        Arc::new(compute::concat(elements.as_slice())?),
        Some(NullBuffer::new(buffer)),
    );

    Ok(Arc::new(list_arr))
}

fn align_array_dimensions<O: OffsetSizeTrait>(
    args: Vec<ArrayRef>,
) -> Result<Vec<ArrayRef>> {
    let args_ndim = args
        .iter()
        .map(|arg| datafusion_common::utils::list_ndims(arg.data_type()))
        .collect::<Vec<_>>();
    let max_ndim = args_ndim.iter().max().unwrap_or(&0);

    // Align the dimensions of the arrays
    let aligned_args: Result<Vec<ArrayRef>> = args
        .into_iter()
        .zip(args_ndim.iter())
        .map(|(array, ndim)| {
            if ndim < max_ndim {
                let mut aligned_array = array.clone();
                for _ in 0..(max_ndim - ndim) {
                    let data_type = aligned_array.data_type().to_owned();
                    let array_lengths = vec![1; aligned_array.len()];
                    let offsets = OffsetBuffer::<O>::from_lengths(array_lengths);

                    aligned_array = Arc::new(GenericListArray::<O>::try_new(
                        Arc::new(Field::new("item", data_type, true)),
                        offsets,
                        aligned_array,
                        None,
                    )?)
                }
                Ok(aligned_array)
            } else {
                Ok(array.clone())
            }
        })
        .collect();

    aligned_args
}

pub(crate) fn make_scalar_function_with_hints<F>(inner: F) -> ScalarFunctionImplementation
where
    F: Fn(&[ArrayRef]) -> Result<ArrayRef> + Sync + Send + 'static,
{
    Arc::new(move |args: &[ColumnarValue]| {
        // first, identify if any of the arguments is an Array. If yes, store its `len`,
        // as any scalar will need to be converted to an array of len `len`.
        let len = args
            .iter()
            .fold(Option::<usize>::None, |acc, arg| match arg {
                ColumnarValue::Scalar(_) => acc,
                ColumnarValue::Array(a) => Some(a.len()),
            });

        let is_scalar = len.is_none();

        let args = ColumnarValue::values_to_arrays(args)?;

        let result = (inner)(&args);

        if is_scalar {
            // If all inputs are scalar, keeps output as scalar
            let result = result.and_then(|arr| ScalarValue::try_from_array(&arr, 0));
            result.map(ColumnarValue::Scalar)
        } else {
            result.map(ColumnarValue::Array)
        }
    })
}

#[cfg(test)]
mod tests {
    use super::*;
    use arrow::datatypes::Int64Type;
    use arrow_array::ListArray;

    /// Only test internal functions, array-related sql functions will be tested in sqllogictest `array.slt`
    #[test]
    fn test_align_array_dimensions() {
        let array1d_1 =
            Arc::new(ListArray::from_iter_primitive::<Int64Type, _, _>(vec![
                Some(vec![Some(1), Some(2), Some(3)]),
                Some(vec![Some(4), Some(5)]),
            ]));
        let array1d_2 =
            Arc::new(ListArray::from_iter_primitive::<Int64Type, _, _>(vec![
                Some(vec![Some(6), Some(7), Some(8)]),
            ]));

        let array2d_1 = Arc::new(array_into_list_array(array1d_1.clone())) as ArrayRef;
        let array2d_2 = Arc::new(array_into_list_array(array1d_2.clone())) as ArrayRef;

        let res = align_array_dimensions::<i32>(vec![
            array1d_1.to_owned(),
            array2d_2.to_owned(),
        ])
        .unwrap();

        let expected = as_list_array(&array2d_1).unwrap();
        let expected_dim = datafusion_common::utils::list_ndims(array2d_1.data_type());
        assert_ne!(as_list_array(&res[0]).unwrap(), expected);
        assert_eq!(
            datafusion_common::utils::list_ndims(res[0].data_type()),
            expected_dim
        );

        let array3d_1 = Arc::new(array_into_list_array(array2d_1)) as ArrayRef;
        let array3d_2 = array_into_list_array(array2d_2.to_owned());
        let res =
            align_array_dimensions::<i32>(vec![array1d_1, Arc::new(array3d_2.clone())])
                .unwrap();

        let expected = as_list_array(&array3d_1).unwrap();
        let expected_dim = datafusion_common::utils::list_ndims(array3d_1.data_type());
        assert_ne!(as_list_array(&res[0]).unwrap(), expected);
        assert_eq!(
            datafusion_common::utils::list_ndims(res[0].data_type()),
            expected_dim
        );
    }
=======
use arrow::array::ListArray;
use arrow::buffer::OffsetBuffer;
use arrow::datatypes::Field;
/// Generates an array of integers from start to stop with a given step.
///
/// This function takes 1 to 3 ArrayRefs as arguments, representing start, stop, and step values.
/// It returns a `Result<ArrayRef>` representing the resulting ListArray after the operation.
///
/// # Arguments
///
/// * `args` - An array of 1 to 3 ArrayRefs representing start, stop, and step(step value can not be zero.) values.
///
/// # Examples
///
/// gen_range(3) => [0, 1, 2]
/// gen_range(1, 4) => [1, 2, 3]
/// gen_range(1, 7, 2) => [1, 3, 5]
pub fn gen_range(
    args: &[ArrayRef],
    include_upper: i64,
) -> datafusion_common::Result<ArrayRef> {
    let (start_array, stop_array, step_array) = match args.len() {
        1 => (None, as_int64_array(&args[0])?, None),
        2 => (
            Some(as_int64_array(&args[0])?),
            as_int64_array(&args[1])?,
            None,
        ),
        3 => (
            Some(as_int64_array(&args[0])?),
            as_int64_array(&args[1])?,
            Some(as_int64_array(&args[2])?),
        ),
        _ => return exec_err!("gen_range expects 1 to 3 arguments"),
    };

    let mut values = vec![];
    let mut offsets = vec![0];
    for (idx, stop) in stop_array.iter().enumerate() {
        let mut stop = stop.unwrap_or(0);
        let start = start_array.as_ref().map(|arr| arr.value(idx)).unwrap_or(0);
        let step = step_array.as_ref().map(|arr| arr.value(idx)).unwrap_or(1);
        if step == 0 {
            return exec_err!("step can't be 0 for function range(start [, stop, step]");
        }
        if step < 0 {
            // Decreasing range
            stop -= include_upper;
            values.extend((stop + 1..start + 1).rev().step_by((-step) as usize));
        } else {
            // Increasing range
            stop += include_upper;
            values.extend((start..stop).step_by(step as usize));
        }

        offsets.push(values.len() as i32);
    }
    let arr = Arc::new(ListArray::try_new(
        Arc::new(Field::new("item", DataType::Int64, true)),
        OffsetBuffer::new(offsets.into()),
        Arc::new(Int64Array::from(values)),
        None,
    )?);
    Ok(arr)
>>>>>>> ca37ce37
}<|MERGE_RESOLUTION|>--- conflicted
+++ resolved
@@ -26,11 +26,11 @@
 use arrow::buffer::OffsetBuffer;
 use arrow::compute;
 use arrow::datatypes::DataType;
-<<<<<<< HEAD
 use arrow_array::{new_null_array, NullArray};
 use arrow_buffer::{BooleanBufferBuilder, NullBuffer};
 use arrow_schema::Field;
 use datafusion_common::cast::{
+    as_int64_array, 
     as_generic_list_array, as_large_list_array, as_list_array, as_string_array,
 };
 use datafusion_common::utils::{array_into_list_array, list_ndims};
@@ -38,12 +38,6 @@
     exec_err, not_impl_err, plan_err, DataFusionError, Result, ScalarValue,
 };
 use datafusion_expr::{ColumnarValue, ScalarFunctionImplementation};
-=======
-use datafusion_common::cast::{
-    as_int64_array, as_large_list_array, as_list_array, as_string_array,
-};
-use datafusion_common::{exec_err, DataFusionError};
->>>>>>> ca37ce37
 use std::any::type_name;
 use std::sync::Arc;
 macro_rules! downcast_arg {
@@ -271,465 +265,6 @@
     Ok(Arc::new(string_arr))
 }
 
-<<<<<<< HEAD
-/// Appends or prepends elements to a ListArray.
-///
-/// This function takes a ListArray, an ArrayRef, a FieldRef, and a boolean flag
-/// indicating whether to append or prepend the elements. It returns a `Result<ArrayRef>`
-/// representing the resulting ListArray after the operation.
-///
-/// # Arguments
-///
-/// * `list_array` - A reference to the ListArray to which elements will be appended/prepended.
-/// * `element_array` - A reference to the Array containing elements to be appended/prepended.
-/// * `field` - A reference to the Field describing the data type of the arrays.
-/// * `is_append` - A boolean flag indicating whether to append (`true`) or prepend (`false`) elements.
-///
-/// # Examples
-///
-/// generic_append_and_prepend(
-///     [1, 2, 3], 4, append => [1, 2, 3, 4]
-///     5, [6, 7, 8], prepend => [5, 6, 7, 8]
-/// )
-fn generic_append_and_prepend<O: OffsetSizeTrait>(
-    list_array: &GenericListArray<O>,
-    element_array: &ArrayRef,
-    data_type: &DataType,
-    is_append: bool,
-) -> Result<ArrayRef>
-where
-    i64: TryInto<O>,
-{
-    let mut offsets = vec![O::usize_as(0)];
-    let values = list_array.values();
-    let original_data = values.to_data();
-    let element_data = element_array.to_data();
-    let capacity = Capacities::Array(original_data.len() + element_data.len());
-
-    let mut mutable = MutableArrayData::with_capacities(
-        vec![&original_data, &element_data],
-        false,
-        capacity,
-    );
-
-    let values_index = 0;
-    let element_index = 1;
-
-    for (row_index, offset_window) in list_array.offsets().windows(2).enumerate() {
-        let start = offset_window[0].to_usize().unwrap();
-        let end = offset_window[1].to_usize().unwrap();
-        if is_append {
-            mutable.extend(values_index, start, end);
-            mutable.extend(element_index, row_index, row_index + 1);
-        } else {
-            mutable.extend(element_index, row_index, row_index + 1);
-            mutable.extend(values_index, start, end);
-        }
-        offsets.push(offsets[row_index] + O::usize_as(end - start + 1));
-    }
-
-    let data = mutable.freeze();
-
-    Ok(Arc::new(GenericListArray::<O>::try_new(
-        Arc::new(Field::new("item", data_type.to_owned(), true)),
-        OffsetBuffer::new(offsets.into()),
-        arrow_array::make_array(data),
-        None,
-    )?))
-}
-
-fn check_datatypes(name: &str, args: &[&ArrayRef]) -> Result<()> {
-    let data_type = args[0].data_type();
-    if !args.iter().all(|arg| {
-        arg.data_type().equals_datatype(data_type)
-            || arg.data_type().equals_datatype(&DataType::Null)
-    }) {
-        let types = args.iter().map(|arg| arg.data_type()).collect::<Vec<_>>();
-        return plan_err!("{name} received incompatible types: '{types:?}'.");
-    }
-
-    Ok(())
-}
-
-fn general_append_and_prepend<O: OffsetSizeTrait>(
-    args: &[ArrayRef],
-    is_append: bool,
-) -> Result<ArrayRef>
-where
-    i64: TryInto<O>,
-{
-    let (list_array, element_array) = if is_append {
-        let list_array = as_generic_list_array::<O>(&args[0])?;
-        let element_array = &args[1];
-        check_datatypes("array_append", &[element_array, list_array.values()])?;
-        (list_array, element_array)
-    } else {
-        let list_array = as_generic_list_array::<O>(&args[1])?;
-        let element_array = &args[0];
-        check_datatypes("array_prepend", &[list_array.values(), element_array])?;
-        (list_array, element_array)
-    };
-
-    let res = match list_array.value_type() {
-        DataType::List(_) => concat_internal::<i32>(args)?,
-        DataType::LargeList(_) => concat_internal::<i64>(args)?,
-        data_type => {
-            return generic_append_and_prepend::<O>(
-                list_array,
-                element_array,
-                &data_type,
-                is_append,
-            );
-        }
-    };
-
-    Ok(res)
-}
-
-/// Convert one or more [`ArrayRef`] of the same type into a
-/// `ListArray` or 'LargeListArray' depending on the offset size.
-///
-/// # Example (non nested)
-///
-/// Calling `array(col1, col2)` where col1 and col2 are non nested
-/// would return a single new `ListArray`, where each row was a list
-/// of 2 elements:
-///
-/// ```text
-/// ┌─────────┐   ┌─────────┐           ┌──────────────┐
-/// │ ┌─────┐ │   │ ┌─────┐ │           │ ┌──────────┐ │
-/// │ │  A  │ │   │ │  X  │ │           │ │  [A, X]  │ │
-/// │ ├─────┤ │   │ ├─────┤ │           │ ├──────────┤ │
-/// │ │NULL │ │   │ │  Y  │ │──────────▶│ │[NULL, Y] │ │
-/// │ ├─────┤ │   │ ├─────┤ │           │ ├──────────┤ │
-/// │ │  C  │ │   │ │  Z  │ │           │ │  [C, Z]  │ │
-/// │ └─────┘ │   │ └─────┘ │           │ └──────────┘ │
-/// └─────────┘   └─────────┘           └──────────────┘
-///   col1           col2                    output
-/// ```
-///
-/// # Example (nested)
-///
-/// Calling `array(col1, col2)` where col1 and col2 are lists
-/// would return a single new `ListArray`, where each row was a list
-/// of the corresponding elements of col1 and col2.
-///
-/// ``` text
-/// ┌──────────────┐   ┌──────────────┐        ┌─────────────────────────────┐
-/// │ ┌──────────┐ │   │ ┌──────────┐ │        │ ┌────────────────────────┐  │
-/// │ │  [A, X]  │ │   │ │    []    │ │        │ │    [[A, X], []]        │  │
-/// │ ├──────────┤ │   │ ├──────────┤ │        │ ├────────────────────────┤  │
-/// │ │[NULL, Y] │ │   │ │[Q, R, S] │ │───────▶│ │ [[NULL, Y], [Q, R, S]] │  │
-/// │ ├──────────┤ │   │ ├──────────┤ │        │ ├────────────────────────│  │
-/// │ │  [C, Z]  │ │   │ │   NULL   │ │        │ │    [[C, Z], NULL]      │  │
-/// │ └──────────┘ │   │ └──────────┘ │        │ └────────────────────────┘  │
-/// └──────────────┘   └──────────────┘        └─────────────────────────────┘
-///      col1               col2                         output
-/// ```
-fn array_array<O: OffsetSizeTrait>(
-    args: &[ArrayRef],
-    data_type: DataType,
-) -> Result<ArrayRef> {
-    // do not accept 0 arguments.
-    if args.is_empty() {
-        return plan_err!("Array requires at least one argument");
-    }
-
-    let mut data = vec![];
-    let mut total_len = 0;
-    for arg in args {
-        let arg_data = if arg.as_any().is::<NullArray>() {
-            ArrayData::new_empty(&data_type)
-        } else {
-            arg.to_data()
-        };
-        total_len += arg_data.len();
-        data.push(arg_data);
-    }
-
-    let mut offsets: Vec<O> = Vec::with_capacity(total_len);
-    offsets.push(O::usize_as(0));
-
-    let capacity = Capacities::Array(total_len);
-    let data_ref = data.iter().collect::<Vec<_>>();
-    let mut mutable = MutableArrayData::with_capacities(data_ref, true, capacity);
-
-    let num_rows = args[0].len();
-    for row_idx in 0..num_rows {
-        for (arr_idx, arg) in args.iter().enumerate() {
-            if !arg.as_any().is::<NullArray>()
-                && !arg.is_null(row_idx)
-                && arg.is_valid(row_idx)
-            {
-                mutable.extend(arr_idx, row_idx, row_idx + 1);
-            } else {
-                mutable.extend_nulls(1);
-            }
-        }
-        offsets.push(O::usize_as(mutable.len()));
-    }
-    let data = mutable.freeze();
-
-    Ok(Arc::new(GenericListArray::<O>::try_new(
-        Arc::new(Field::new("item", data_type, true)),
-        OffsetBuffer::new(offsets.into()),
-        arrow_array::make_array(data),
-        None,
-    )?))
-}
-
-/// Array_append SQL function
-pub(crate) fn array_append(args: &[ArrayRef]) -> Result<ArrayRef> {
-    if args.len() != 2 {
-        return exec_err!("array_append expects two arguments");
-    }
-
-    match args[0].data_type() {
-        DataType::LargeList(_) => general_append_and_prepend::<i64>(args, true),
-        _ => general_append_and_prepend::<i32>(args, true),
-    }
-}
-
-/// Array_prepend SQL function
-pub fn array_prepend(args: &[ArrayRef]) -> Result<ArrayRef> {
-    if args.len() != 2 {
-        return exec_err!("array_prepend expects two arguments");
-    }
-
-    match args[1].data_type() {
-        DataType::LargeList(_) => general_append_and_prepend::<i64>(args, false),
-        _ => general_append_and_prepend::<i32>(args, false),
-    }
-}
-
-/// Array_concat/Array_cat SQL function
-pub fn array_concat(args: &[ArrayRef]) -> Result<ArrayRef> {
-    if args.is_empty() {
-        return exec_err!("array_concat expects at least one arguments");
-    }
-
-    let mut new_args = vec![];
-    for arg in args {
-        let ndim = list_ndims(arg.data_type());
-        let base_type = datafusion_common::utils::base_type(arg.data_type());
-        if ndim == 0 {
-            return not_impl_err!("Array is not type '{base_type:?}'.");
-        }
-        if !base_type.eq(&DataType::Null) {
-            new_args.push(arg.clone());
-        }
-    }
-
-    match &args[0].data_type() {
-        DataType::LargeList(_) => concat_internal::<i64>(new_args.as_slice()),
-        _ => concat_internal::<i32>(new_args.as_slice()),
-    }
-}
-
-/// `make_array` SQL function
-pub fn make_array(arrays: &[ArrayRef]) -> Result<ArrayRef> {
-    let mut data_type = DataType::Null;
-    for arg in arrays {
-        let arg_data_type = arg.data_type();
-        if !arg_data_type.equals_datatype(&DataType::Null) {
-            data_type = arg_data_type.clone();
-            break;
-        }
-    }
-
-    match data_type {
-        // Either an empty array or all nulls:
-        DataType::Null => {
-            let array =
-                new_null_array(&DataType::Null, arrays.iter().map(|a| a.len()).sum());
-            Ok(Arc::new(array_into_list_array(array)))
-        }
-        DataType::LargeList(..) => array_array::<i64>(arrays, data_type),
-        _ => array_array::<i32>(arrays, data_type),
-    }
-}
-
-fn concat_internal<O: OffsetSizeTrait>(args: &[ArrayRef]) -> Result<ArrayRef> {
-    let args = align_array_dimensions::<O>(args.to_vec())?;
-
-    let list_arrays = args
-        .iter()
-        .map(|arg| as_generic_list_array::<O>(arg))
-        .collect::<Result<Vec<_>>>()?;
-    // Assume number of rows is the same for all arrays
-    let row_count = list_arrays[0].len();
-
-    let mut array_lengths = vec![];
-    let mut arrays = vec![];
-    let mut valid = BooleanBufferBuilder::new(row_count);
-    for i in 0..row_count {
-        let nulls = list_arrays
-            .iter()
-            .map(|arr| arr.is_null(i))
-            .collect::<Vec<_>>();
-
-        // If all the arrays are null, the concatenated array is null
-        let is_null = nulls.iter().all(|&x| x);
-        if is_null {
-            array_lengths.push(0);
-            valid.append(false);
-        } else {
-            // Get all the arrays on i-th row
-            let values = list_arrays
-                .iter()
-                .map(|arr| arr.value(i))
-                .collect::<Vec<_>>();
-
-            let elements = values
-                .iter()
-                .map(|a| a.as_ref())
-                .collect::<Vec<&dyn Array>>();
-
-            // Concatenated array on i-th row
-            let concated_array = compute::concat(elements.as_slice())?;
-            array_lengths.push(concated_array.len());
-            arrays.push(concated_array);
-            valid.append(true);
-        }
-    }
-    // Assume all arrays have the same data type
-    let data_type = list_arrays[0].value_type();
-    let buffer = valid.finish();
-
-    let elements = arrays
-        .iter()
-        .map(|a| a.as_ref())
-        .collect::<Vec<&dyn Array>>();
-
-    let list_arr = GenericListArray::<O>::new(
-        Arc::new(Field::new("item", data_type, true)),
-        OffsetBuffer::from_lengths(array_lengths),
-        Arc::new(compute::concat(elements.as_slice())?),
-        Some(NullBuffer::new(buffer)),
-    );
-
-    Ok(Arc::new(list_arr))
-}
-
-fn align_array_dimensions<O: OffsetSizeTrait>(
-    args: Vec<ArrayRef>,
-) -> Result<Vec<ArrayRef>> {
-    let args_ndim = args
-        .iter()
-        .map(|arg| datafusion_common::utils::list_ndims(arg.data_type()))
-        .collect::<Vec<_>>();
-    let max_ndim = args_ndim.iter().max().unwrap_or(&0);
-
-    // Align the dimensions of the arrays
-    let aligned_args: Result<Vec<ArrayRef>> = args
-        .into_iter()
-        .zip(args_ndim.iter())
-        .map(|(array, ndim)| {
-            if ndim < max_ndim {
-                let mut aligned_array = array.clone();
-                for _ in 0..(max_ndim - ndim) {
-                    let data_type = aligned_array.data_type().to_owned();
-                    let array_lengths = vec![1; aligned_array.len()];
-                    let offsets = OffsetBuffer::<O>::from_lengths(array_lengths);
-
-                    aligned_array = Arc::new(GenericListArray::<O>::try_new(
-                        Arc::new(Field::new("item", data_type, true)),
-                        offsets,
-                        aligned_array,
-                        None,
-                    )?)
-                }
-                Ok(aligned_array)
-            } else {
-                Ok(array.clone())
-            }
-        })
-        .collect();
-
-    aligned_args
-}
-
-pub(crate) fn make_scalar_function_with_hints<F>(inner: F) -> ScalarFunctionImplementation
-where
-    F: Fn(&[ArrayRef]) -> Result<ArrayRef> + Sync + Send + 'static,
-{
-    Arc::new(move |args: &[ColumnarValue]| {
-        // first, identify if any of the arguments is an Array. If yes, store its `len`,
-        // as any scalar will need to be converted to an array of len `len`.
-        let len = args
-            .iter()
-            .fold(Option::<usize>::None, |acc, arg| match arg {
-                ColumnarValue::Scalar(_) => acc,
-                ColumnarValue::Array(a) => Some(a.len()),
-            });
-
-        let is_scalar = len.is_none();
-
-        let args = ColumnarValue::values_to_arrays(args)?;
-
-        let result = (inner)(&args);
-
-        if is_scalar {
-            // If all inputs are scalar, keeps output as scalar
-            let result = result.and_then(|arr| ScalarValue::try_from_array(&arr, 0));
-            result.map(ColumnarValue::Scalar)
-        } else {
-            result.map(ColumnarValue::Array)
-        }
-    })
-}
-
-#[cfg(test)]
-mod tests {
-    use super::*;
-    use arrow::datatypes::Int64Type;
-    use arrow_array::ListArray;
-
-    /// Only test internal functions, array-related sql functions will be tested in sqllogictest `array.slt`
-    #[test]
-    fn test_align_array_dimensions() {
-        let array1d_1 =
-            Arc::new(ListArray::from_iter_primitive::<Int64Type, _, _>(vec![
-                Some(vec![Some(1), Some(2), Some(3)]),
-                Some(vec![Some(4), Some(5)]),
-            ]));
-        let array1d_2 =
-            Arc::new(ListArray::from_iter_primitive::<Int64Type, _, _>(vec![
-                Some(vec![Some(6), Some(7), Some(8)]),
-            ]));
-
-        let array2d_1 = Arc::new(array_into_list_array(array1d_1.clone())) as ArrayRef;
-        let array2d_2 = Arc::new(array_into_list_array(array1d_2.clone())) as ArrayRef;
-
-        let res = align_array_dimensions::<i32>(vec![
-            array1d_1.to_owned(),
-            array2d_2.to_owned(),
-        ])
-        .unwrap();
-
-        let expected = as_list_array(&array2d_1).unwrap();
-        let expected_dim = datafusion_common::utils::list_ndims(array2d_1.data_type());
-        assert_ne!(as_list_array(&res[0]).unwrap(), expected);
-        assert_eq!(
-            datafusion_common::utils::list_ndims(res[0].data_type()),
-            expected_dim
-        );
-
-        let array3d_1 = Arc::new(array_into_list_array(array2d_1)) as ArrayRef;
-        let array3d_2 = array_into_list_array(array2d_2.to_owned());
-        let res =
-            align_array_dimensions::<i32>(vec![array1d_1, Arc::new(array3d_2.clone())])
-                .unwrap();
-
-        let expected = as_list_array(&array3d_1).unwrap();
-        let expected_dim = datafusion_common::utils::list_ndims(array3d_1.data_type());
-        assert_ne!(as_list_array(&res[0]).unwrap(), expected);
-        assert_eq!(
-            datafusion_common::utils::list_ndims(res[0].data_type()),
-            expected_dim
-        );
-    }
-=======
 use arrow::array::ListArray;
 use arrow::buffer::OffsetBuffer;
 use arrow::datatypes::Field;
@@ -794,5 +329,463 @@
         None,
     )?);
     Ok(arr)
->>>>>>> ca37ce37
+}
+
+/// Appends or prepends elements to a ListArray.
+///
+/// This function takes a ListArray, an ArrayRef, a FieldRef, and a boolean flag
+/// indicating whether to append or prepend the elements. It returns a `Result<ArrayRef>`
+/// representing the resulting ListArray after the operation.
+///
+/// # Arguments
+///
+/// * `list_array` - A reference to the ListArray to which elements will be appended/prepended.
+/// * `element_array` - A reference to the Array containing elements to be appended/prepended.
+/// * `field` - A reference to the Field describing the data type of the arrays.
+/// * `is_append` - A boolean flag indicating whether to append (`true`) or prepend (`false`) elements.
+///
+/// # Examples
+///
+/// generic_append_and_prepend(
+///     [1, 2, 3], 4, append => [1, 2, 3, 4]
+///     5, [6, 7, 8], prepend => [5, 6, 7, 8]
+/// )
+fn generic_append_and_prepend<O: OffsetSizeTrait>(
+    list_array: &GenericListArray<O>,
+    element_array: &ArrayRef,
+    data_type: &DataType,
+    is_append: bool,
+) -> Result<ArrayRef>
+where
+    i64: TryInto<O>,
+{
+    let mut offsets = vec![O::usize_as(0)];
+    let values = list_array.values();
+    let original_data = values.to_data();
+    let element_data = element_array.to_data();
+    let capacity = Capacities::Array(original_data.len() + element_data.len());
+
+    let mut mutable = MutableArrayData::with_capacities(
+        vec![&original_data, &element_data],
+        false,
+        capacity,
+    );
+
+    let values_index = 0;
+    let element_index = 1;
+
+    for (row_index, offset_window) in list_array.offsets().windows(2).enumerate() {
+        let start = offset_window[0].to_usize().unwrap();
+        let end = offset_window[1].to_usize().unwrap();
+        if is_append {
+            mutable.extend(values_index, start, end);
+            mutable.extend(element_index, row_index, row_index + 1);
+        } else {
+            mutable.extend(element_index, row_index, row_index + 1);
+            mutable.extend(values_index, start, end);
+        }
+        offsets.push(offsets[row_index] + O::usize_as(end - start + 1));
+    }
+
+    let data = mutable.freeze();
+
+    Ok(Arc::new(GenericListArray::<O>::try_new(
+        Arc::new(Field::new("item", data_type.to_owned(), true)),
+        OffsetBuffer::new(offsets.into()),
+        arrow_array::make_array(data),
+        None,
+    )?))
+}
+
+fn check_datatypes(name: &str, args: &[&ArrayRef]) -> Result<()> {
+    let data_type = args[0].data_type();
+    if !args.iter().all(|arg| {
+        arg.data_type().equals_datatype(data_type)
+            || arg.data_type().equals_datatype(&DataType::Null)
+    }) {
+        let types = args.iter().map(|arg| arg.data_type()).collect::<Vec<_>>();
+        return plan_err!("{name} received incompatible types: '{types:?}'.");
+    }
+
+    Ok(())
+}
+
+fn general_append_and_prepend<O: OffsetSizeTrait>(
+    args: &[ArrayRef],
+    is_append: bool,
+) -> Result<ArrayRef>
+where
+    i64: TryInto<O>,
+{
+    let (list_array, element_array) = if is_append {
+        let list_array = as_generic_list_array::<O>(&args[0])?;
+        let element_array = &args[1];
+        check_datatypes("array_append", &[element_array, list_array.values()])?;
+        (list_array, element_array)
+    } else {
+        let list_array = as_generic_list_array::<O>(&args[1])?;
+        let element_array = &args[0];
+        check_datatypes("array_prepend", &[list_array.values(), element_array])?;
+        (list_array, element_array)
+    };
+
+    let res = match list_array.value_type() {
+        DataType::List(_) => concat_internal::<i32>(args)?,
+        DataType::LargeList(_) => concat_internal::<i64>(args)?,
+        data_type => {
+            return generic_append_and_prepend::<O>(
+                list_array,
+                element_array,
+                &data_type,
+                is_append,
+            );
+        }
+    };
+
+    Ok(res)
+}
+
+/// Convert one or more [`ArrayRef`] of the same type into a
+/// `ListArray` or 'LargeListArray' depending on the offset size.
+///
+/// # Example (non nested)
+///
+/// Calling `array(col1, col2)` where col1 and col2 are non nested
+/// would return a single new `ListArray`, where each row was a list
+/// of 2 elements:
+///
+/// ```text
+/// ┌─────────┐   ┌─────────┐           ┌──────────────┐
+/// │ ┌─────┐ │   │ ┌─────┐ │           │ ┌──────────┐ │
+/// │ │  A  │ │   │ │  X  │ │           │ │  [A, X]  │ │
+/// │ ├─────┤ │   │ ├─────┤ │           │ ├──────────┤ │
+/// │ │NULL │ │   │ │  Y  │ │──────────▶│ │[NULL, Y] │ │
+/// │ ├─────┤ │   │ ├─────┤ │           │ ├──────────┤ │
+/// │ │  C  │ │   │ │  Z  │ │           │ │  [C, Z]  │ │
+/// │ └─────┘ │   │ └─────┘ │           │ └──────────┘ │
+/// └─────────┘   └─────────┘           └──────────────┘
+///   col1           col2                    output
+/// ```
+///
+/// # Example (nested)
+///
+/// Calling `array(col1, col2)` where col1 and col2 are lists
+/// would return a single new `ListArray`, where each row was a list
+/// of the corresponding elements of col1 and col2.
+///
+/// ``` text
+/// ┌──────────────┐   ┌──────────────┐        ┌─────────────────────────────┐
+/// │ ┌──────────┐ │   │ ┌──────────┐ │        │ ┌────────────────────────┐  │
+/// │ │  [A, X]  │ │   │ │    []    │ │        │ │    [[A, X], []]        │  │
+/// │ ├──────────┤ │   │ ├──────────┤ │        │ ├────────────────────────┤  │
+/// │ │[NULL, Y] │ │   │ │[Q, R, S] │ │───────▶│ │ [[NULL, Y], [Q, R, S]] │  │
+/// │ ├──────────┤ │   │ ├──────────┤ │        │ ├────────────────────────│  │
+/// │ │  [C, Z]  │ │   │ │   NULL   │ │        │ │    [[C, Z], NULL]      │  │
+/// │ └──────────┘ │   │ └──────────┘ │        │ └────────────────────────┘  │
+/// └──────────────┘   └──────────────┘        └─────────────────────────────┘
+///      col1               col2                         output
+/// ```
+fn array_array<O: OffsetSizeTrait>(
+    args: &[ArrayRef],
+    data_type: DataType,
+) -> Result<ArrayRef> {
+    // do not accept 0 arguments.
+    if args.is_empty() {
+        return plan_err!("Array requires at least one argument");
+    }
+
+    let mut data = vec![];
+    let mut total_len = 0;
+    for arg in args {
+        let arg_data = if arg.as_any().is::<NullArray>() {
+            ArrayData::new_empty(&data_type)
+        } else {
+            arg.to_data()
+        };
+        total_len += arg_data.len();
+        data.push(arg_data);
+    }
+
+    let mut offsets: Vec<O> = Vec::with_capacity(total_len);
+    offsets.push(O::usize_as(0));
+
+    let capacity = Capacities::Array(total_len);
+    let data_ref = data.iter().collect::<Vec<_>>();
+    let mut mutable = MutableArrayData::with_capacities(data_ref, true, capacity);
+
+    let num_rows = args[0].len();
+    for row_idx in 0..num_rows {
+        for (arr_idx, arg) in args.iter().enumerate() {
+            if !arg.as_any().is::<NullArray>()
+                && !arg.is_null(row_idx)
+                && arg.is_valid(row_idx)
+            {
+                mutable.extend(arr_idx, row_idx, row_idx + 1);
+            } else {
+                mutable.extend_nulls(1);
+            }
+        }
+        offsets.push(O::usize_as(mutable.len()));
+    }
+    let data = mutable.freeze();
+
+    Ok(Arc::new(GenericListArray::<O>::try_new(
+        Arc::new(Field::new("item", data_type, true)),
+        OffsetBuffer::new(offsets.into()),
+        arrow_array::make_array(data),
+        None,
+    )?))
+}
+
+/// Array_append SQL function
+pub(crate) fn array_append(args: &[ArrayRef]) -> Result<ArrayRef> {
+    if args.len() != 2 {
+        return exec_err!("array_append expects two arguments");
+    }
+
+    match args[0].data_type() {
+        DataType::LargeList(_) => general_append_and_prepend::<i64>(args, true),
+        _ => general_append_and_prepend::<i32>(args, true),
+    }
+}
+
+/// Array_prepend SQL function
+pub fn array_prepend(args: &[ArrayRef]) -> Result<ArrayRef> {
+    if args.len() != 2 {
+        return exec_err!("array_prepend expects two arguments");
+    }
+
+    match args[1].data_type() {
+        DataType::LargeList(_) => general_append_and_prepend::<i64>(args, false),
+        _ => general_append_and_prepend::<i32>(args, false),
+    }
+}
+
+/// Array_concat/Array_cat SQL function
+pub fn array_concat(args: &[ArrayRef]) -> Result<ArrayRef> {
+    if args.is_empty() {
+        return exec_err!("array_concat expects at least one arguments");
+    }
+
+    let mut new_args = vec![];
+    for arg in args {
+        let ndim = list_ndims(arg.data_type());
+        let base_type = datafusion_common::utils::base_type(arg.data_type());
+        if ndim == 0 {
+            return not_impl_err!("Array is not type '{base_type:?}'.");
+        }
+        if !base_type.eq(&DataType::Null) {
+            new_args.push(arg.clone());
+        }
+    }
+
+    match &args[0].data_type() {
+        DataType::LargeList(_) => concat_internal::<i64>(new_args.as_slice()),
+        _ => concat_internal::<i32>(new_args.as_slice()),
+    }
+}
+
+/// `make_array` SQL function
+pub fn make_array(arrays: &[ArrayRef]) -> Result<ArrayRef> {
+    let mut data_type = DataType::Null;
+    for arg in arrays {
+        let arg_data_type = arg.data_type();
+        if !arg_data_type.equals_datatype(&DataType::Null) {
+            data_type = arg_data_type.clone();
+            break;
+        }
+    }
+
+    match data_type {
+        // Either an empty array or all nulls:
+        DataType::Null => {
+            let array =
+                new_null_array(&DataType::Null, arrays.iter().map(|a| a.len()).sum());
+            Ok(Arc::new(array_into_list_array(array)))
+        }
+        DataType::LargeList(..) => array_array::<i64>(arrays, data_type),
+        _ => array_array::<i32>(arrays, data_type),
+    }
+}
+
+fn concat_internal<O: OffsetSizeTrait>(args: &[ArrayRef]) -> Result<ArrayRef> {
+    let args = align_array_dimensions::<O>(args.to_vec())?;
+
+    let list_arrays = args
+        .iter()
+        .map(|arg| as_generic_list_array::<O>(arg))
+        .collect::<Result<Vec<_>>>()?;
+    // Assume number of rows is the same for all arrays
+    let row_count = list_arrays[0].len();
+
+    let mut array_lengths = vec![];
+    let mut arrays = vec![];
+    let mut valid = BooleanBufferBuilder::new(row_count);
+    for i in 0..row_count {
+        let nulls = list_arrays
+            .iter()
+            .map(|arr| arr.is_null(i))
+            .collect::<Vec<_>>();
+
+        // If all the arrays are null, the concatenated array is null
+        let is_null = nulls.iter().all(|&x| x);
+        if is_null {
+            array_lengths.push(0);
+            valid.append(false);
+        } else {
+            // Get all the arrays on i-th row
+            let values = list_arrays
+                .iter()
+                .map(|arr| arr.value(i))
+                .collect::<Vec<_>>();
+
+            let elements = values
+                .iter()
+                .map(|a| a.as_ref())
+                .collect::<Vec<&dyn Array>>();
+
+            // Concatenated array on i-th row
+            let concated_array = compute::concat(elements.as_slice())?;
+            array_lengths.push(concated_array.len());
+            arrays.push(concated_array);
+            valid.append(true);
+        }
+    }
+    // Assume all arrays have the same data type
+    let data_type = list_arrays[0].value_type();
+    let buffer = valid.finish();
+
+    let elements = arrays
+        .iter()
+        .map(|a| a.as_ref())
+        .collect::<Vec<&dyn Array>>();
+
+    let list_arr = GenericListArray::<O>::new(
+        Arc::new(Field::new("item", data_type, true)),
+        OffsetBuffer::from_lengths(array_lengths),
+        Arc::new(compute::concat(elements.as_slice())?),
+        Some(NullBuffer::new(buffer)),
+    );
+
+    Ok(Arc::new(list_arr))
+}
+
+fn align_array_dimensions<O: OffsetSizeTrait>(
+    args: Vec<ArrayRef>,
+) -> Result<Vec<ArrayRef>> {
+    let args_ndim = args
+        .iter()
+        .map(|arg| datafusion_common::utils::list_ndims(arg.data_type()))
+        .collect::<Vec<_>>();
+    let max_ndim = args_ndim.iter().max().unwrap_or(&0);
+
+    // Align the dimensions of the arrays
+    let aligned_args: Result<Vec<ArrayRef>> = args
+        .into_iter()
+        .zip(args_ndim.iter())
+        .map(|(array, ndim)| {
+            if ndim < max_ndim {
+                let mut aligned_array = array.clone();
+                for _ in 0..(max_ndim - ndim) {
+                    let data_type = aligned_array.data_type().to_owned();
+                    let array_lengths = vec![1; aligned_array.len()];
+                    let offsets = OffsetBuffer::<O>::from_lengths(array_lengths);
+
+                    aligned_array = Arc::new(GenericListArray::<O>::try_new(
+                        Arc::new(Field::new("item", data_type, true)),
+                        offsets,
+                        aligned_array,
+                        None,
+                    )?)
+                }
+                Ok(aligned_array)
+            } else {
+                Ok(array.clone())
+            }
+        })
+        .collect();
+
+    aligned_args
+}
+
+pub(crate) fn make_scalar_function_with_hints<F>(inner: F) -> ScalarFunctionImplementation
+where
+    F: Fn(&[ArrayRef]) -> Result<ArrayRef> + Sync + Send + 'static,
+{
+    Arc::new(move |args: &[ColumnarValue]| {
+        // first, identify if any of the arguments is an Array. If yes, store its `len`,
+        // as any scalar will need to be converted to an array of len `len`.
+        let len = args
+            .iter()
+            .fold(Option::<usize>::None, |acc, arg| match arg {
+                ColumnarValue::Scalar(_) => acc,
+                ColumnarValue::Array(a) => Some(a.len()),
+            });
+
+        let is_scalar = len.is_none();
+
+        let args = ColumnarValue::values_to_arrays(args)?;
+
+        let result = (inner)(&args);
+
+        if is_scalar {
+            // If all inputs are scalar, keeps output as scalar
+            let result = result.and_then(|arr| ScalarValue::try_from_array(&arr, 0));
+            result.map(ColumnarValue::Scalar)
+        } else {
+            result.map(ColumnarValue::Array)
+        }
+    })
+}
+
+#[cfg(test)]
+mod tests {
+    use super::*;
+    use arrow::datatypes::Int64Type;
+    use arrow_array::ListArray;
+
+    /// Only test internal functions, array-related sql functions will be tested in sqllogictest `array.slt`
+    #[test]
+    fn test_align_array_dimensions() {
+        let array1d_1 =
+            Arc::new(ListArray::from_iter_primitive::<Int64Type, _, _>(vec![
+                Some(vec![Some(1), Some(2), Some(3)]),
+                Some(vec![Some(4), Some(5)]),
+            ]));
+        let array1d_2 =
+            Arc::new(ListArray::from_iter_primitive::<Int64Type, _, _>(vec![
+                Some(vec![Some(6), Some(7), Some(8)]),
+            ]));
+
+        let array2d_1 = Arc::new(array_into_list_array(array1d_1.clone())) as ArrayRef;
+        let array2d_2 = Arc::new(array_into_list_array(array1d_2.clone())) as ArrayRef;
+
+        let res = align_array_dimensions::<i32>(vec![
+            array1d_1.to_owned(),
+            array2d_2.to_owned(),
+        ])
+        .unwrap();
+
+        let expected = as_list_array(&array2d_1).unwrap();
+        let expected_dim = datafusion_common::utils::list_ndims(array2d_1.data_type());
+        assert_ne!(as_list_array(&res[0]).unwrap(), expected);
+        assert_eq!(
+            datafusion_common::utils::list_ndims(res[0].data_type()),
+            expected_dim
+        );
+
+        let array3d_1 = Arc::new(array_into_list_array(array2d_1)) as ArrayRef;
+        let array3d_2 = array_into_list_array(array2d_2.to_owned());
+        let res =
+            align_array_dimensions::<i32>(vec![array1d_1, Arc::new(array3d_2.clone())])
+                .unwrap();
+
+        let expected = as_list_array(&array3d_1).unwrap();
+        let expected_dim = datafusion_common::utils::list_ndims(array3d_1.data_type());
+        assert_ne!(as_list_array(&res[0]).unwrap(), expected);
+        assert_eq!(
+            datafusion_common::utils::list_ndims(res[0].data_type()),
+            expected_dim
+        );
+    }
 }