// Licensed to the Apache Software Foundation (ASF) under one
// or more contributor license agreements.  See the NOTICE file
// distributed with this work for additional information
// regarding copyright ownership.  The ASF licenses this file
// to you under the Apache License, Version 2.0 (the
// "License"); you may not use this file except in compliance
// with the License.  You may obtain a copy of the License at
//
//   http://www.apache.org/licenses/LICENSE-2.0
//
// Unless required by applicable law or agreed to in writing,
// software distributed under the License is distributed on an
// "AS IS" BASIS, WITHOUT WARRANTIES OR CONDITIONS OF ANY
// KIND, either express or implied.  See the License for the
// specific language governing permissions and limitations
// under the License.

//! [`ScalarUDFImpl`] definitions for array_has, array_has_all and array_has_any functions.

use arrow::array::{Array, ArrayRef, BooleanArray, OffsetSizeTrait};
use arrow::datatypes::DataType;
use arrow::row::{RowConverter, Rows, SortField};
use arrow_array::{Datum, GenericListArray, Scalar};
use arrow_buffer::BooleanBuffer;
use datafusion_common::cast::as_generic_list_array;
use datafusion_common::utils::string_utils::string_array_to_vec;
use datafusion_common::{exec_err, Result, ScalarValue};
use datafusion_expr::{ColumnarValue, ScalarUDFImpl, Signature, Volatility};
use datafusion_physical_expr_common::datum::compare_with_eq;
use itertools::Itertools;

use crate::utils::make_scalar_function;

use std::any::Any;
use std::sync::Arc;

// Create static instances of ScalarUDFs for each function
make_udf_expr_and_func!(ArrayHas,
    array_has,
    haystack_array element, // arg names
    "returns true, if the element appears in the first array, otherwise false.", // doc
    array_has_udf // internal function name
);
make_udf_expr_and_func!(ArrayHasAll,
    array_has_all,
    haystack_array needle_array, // arg names
    "returns true if each element of the second array appears in the first array; otherwise, it returns false.", // doc
    array_has_all_udf // internal function name
);
make_udf_expr_and_func!(ArrayHasAny,
    array_has_any,
    haystack_array needle_array, // arg names
    "returns true if at least one element of the second array appears in the first array; otherwise, it returns false.", // doc
    array_has_any_udf // internal function name
);

#[derive(Debug)]
pub struct ArrayHas {
    signature: Signature,
    aliases: Vec<String>,
}

impl Default for ArrayHas {
    fn default() -> Self {
        Self::new()
    }
}

impl ArrayHas {
    pub fn new() -> Self {
        Self {
            signature: Signature::array_and_element(Volatility::Immutable),
            aliases: vec![
                String::from("list_has"),
                String::from("array_contains"),
                String::from("list_contains"),
            ],
        }
    }
}

impl ScalarUDFImpl for ArrayHas {
    fn as_any(&self) -> &dyn Any {
        self
    }
    fn name(&self) -> &str {
        "array_has"
    }

    fn signature(&self) -> &Signature {
        &self.signature
    }

    fn return_type(&self, _: &[DataType]) -> Result<DataType> {
        Ok(DataType::Boolean)
    }

    fn invoke(&self, args: &[ColumnarValue]) -> Result<ColumnarValue> {
<<<<<<< HEAD
        // Always return null if the second argumet is null
        // i.e. array_has(array, null) -> null
        if let ColumnarValue::Scalar(s) = &args[1] {
            if s.value().is_null() {
                return Ok(ColumnarValue::from(ScalarValue::Boolean(None)));
=======
        match &args[1] {
            ColumnarValue::Array(array_needle) => {
                // the needle is already an array, convert the haystack to an array of the same length
                let haystack = args[0].to_owned().into_array(array_needle.len())?;
                let array = array_has_inner_for_array(&haystack, array_needle)?;
                Ok(ColumnarValue::Array(array))
>>>>>>> a08f923c
            }
            ColumnarValue::Scalar(scalar_needle) => {
                // Always return null if the second argument is null
                // i.e. array_has(array, null) -> null
                if scalar_needle.is_null() {
                    return Ok(ColumnarValue::Scalar(ScalarValue::Boolean(None)));
                }

                // since the needle is a scalar, convert it to an array of size 1
                let haystack = args[0].to_owned().into_array(1)?;
                let needle = scalar_needle.to_array_of_size(1)?;
                let needle = Scalar::new(needle);
                let array = array_has_inner_for_scalar(&haystack, &needle)?;
                if let ColumnarValue::Scalar(_) = &args[0] {
                    // If both inputs are scalar, keeps output as scalar
                    let scalar_value = ScalarValue::try_from_array(&array, 0)?;
                    Ok(ColumnarValue::Scalar(scalar_value))
                } else {
                    Ok(ColumnarValue::Array(array))
                }
            }
<<<<<<< HEAD
        };

        if is_scalar {
            // If all inputs are scalar, keeps output as scalar
            let result = result.and_then(|arr| ScalarValue::try_from_array(&arr, 0));
            result.map(ColumnarValue::from)
        } else {
            result.map(ColumnarValue::Array)
=======
>>>>>>> a08f923c
        }
    }

    fn aliases(&self) -> &[String] {
        &self.aliases
    }
}

fn array_has_inner_for_scalar(
    haystack: &ArrayRef,
    needle: &dyn Datum,
) -> Result<ArrayRef> {
    match haystack.data_type() {
        DataType::List(_) => array_has_dispatch_for_scalar::<i32>(haystack, needle),
        DataType::LargeList(_) => array_has_dispatch_for_scalar::<i64>(haystack, needle),
        _ => exec_err!(
            "array_has does not support type '{:?}'.",
            haystack.data_type()
        ),
    }
}

fn array_has_inner_for_array(haystack: &ArrayRef, needle: &ArrayRef) -> Result<ArrayRef> {
    match haystack.data_type() {
        DataType::List(_) => array_has_dispatch_for_array::<i32>(haystack, needle),
        DataType::LargeList(_) => array_has_dispatch_for_array::<i64>(haystack, needle),
        _ => exec_err!(
            "array_has does not support type '{:?}'.",
            haystack.data_type()
        ),
    }
}

fn array_has_dispatch_for_array<O: OffsetSizeTrait>(
    haystack: &ArrayRef,
    needle: &ArrayRef,
) -> Result<ArrayRef> {
    let haystack = as_generic_list_array::<O>(haystack)?;
    let mut boolean_builder = BooleanArray::builder(haystack.len());

    for (i, arr) in haystack.iter().enumerate() {
        if arr.is_none() || needle.is_null(i) {
            boolean_builder.append_null();
            continue;
        }
        let arr = arr.unwrap();
        let is_nested = arr.data_type().is_nested();
        let needle_row = Scalar::new(needle.slice(i, 1));
        let eq_array = compare_with_eq(&arr, &needle_row, is_nested)?;
        let is_contained = eq_array.true_count() > 0;
        boolean_builder.append_value(is_contained)
    }

    Ok(Arc::new(boolean_builder.finish()))
}

fn array_has_dispatch_for_scalar<O: OffsetSizeTrait>(
    haystack: &ArrayRef,
    needle: &dyn Datum,
) -> Result<ArrayRef> {
    let haystack = as_generic_list_array::<O>(haystack)?;
    let values = haystack.values();
    let is_nested = values.data_type().is_nested();
    let offsets = haystack.value_offsets();
    // If first argument is empty list (second argument is non-null), return false
    // i.e. array_has([], non-null element) -> false
    if values.len() == 0 {
        return Ok(Arc::new(BooleanArray::new(
            BooleanBuffer::new_unset(haystack.len()),
            None,
        )));
    }
    let eq_array = compare_with_eq(values, needle, is_nested)?;
    let mut final_contained = vec![None; haystack.len()];
    for (i, offset) in offsets.windows(2).enumerate() {
        let start = offset[0].to_usize().unwrap();
        let end = offset[1].to_usize().unwrap();
        let length = end - start;
        // For non-nested list, length is 0 for null
        if length == 0 {
            continue;
        }
        let sliced_array = eq_array.slice(start, length);
        // For nested list, check number of nulls
        if sliced_array.null_count() != length {
            final_contained[i] = Some(sliced_array.true_count() > 0);
        }
    }

    Ok(Arc::new(BooleanArray::from(final_contained)))
}

fn array_has_all_inner(args: &[ArrayRef]) -> Result<ArrayRef> {
    match args[0].data_type() {
        DataType::List(_) => {
            array_has_all_and_any_dispatch::<i32>(&args[0], &args[1], ComparisonType::All)
        }
        DataType::LargeList(_) => {
            array_has_all_and_any_dispatch::<i64>(&args[0], &args[1], ComparisonType::All)
        }
        _ => exec_err!(
            "array_has does not support type '{:?}'.",
            args[0].data_type()
        ),
    }
}

fn array_has_any_inner(args: &[ArrayRef]) -> Result<ArrayRef> {
    match args[0].data_type() {
        DataType::List(_) => {
            array_has_all_and_any_dispatch::<i32>(&args[0], &args[1], ComparisonType::Any)
        }
        DataType::LargeList(_) => {
            array_has_all_and_any_dispatch::<i64>(&args[0], &args[1], ComparisonType::Any)
        }
        _ => exec_err!(
            "array_has does not support type '{:?}'.",
            args[0].data_type()
        ),
    }
}

#[derive(Debug)]
pub struct ArrayHasAll {
    signature: Signature,
    aliases: Vec<String>,
}

impl Default for ArrayHasAll {
    fn default() -> Self {
        Self::new()
    }
}

impl ArrayHasAll {
    pub fn new() -> Self {
        Self {
            signature: Signature::any(2, Volatility::Immutable),
            aliases: vec![String::from("list_has_all")],
        }
    }
}

impl ScalarUDFImpl for ArrayHasAll {
    fn as_any(&self) -> &dyn Any {
        self
    }
    fn name(&self) -> &str {
        "array_has_all"
    }

    fn signature(&self) -> &Signature {
        &self.signature
    }

    fn return_type(&self, _: &[DataType]) -> Result<DataType> {
        Ok(DataType::Boolean)
    }

    fn invoke(&self, args: &[ColumnarValue]) -> Result<ColumnarValue> {
        make_scalar_function(array_has_all_inner)(args)
    }

    fn aliases(&self) -> &[String] {
        &self.aliases
    }
}

#[derive(Debug)]
pub struct ArrayHasAny {
    signature: Signature,
    aliases: Vec<String>,
}

impl Default for ArrayHasAny {
    fn default() -> Self {
        Self::new()
    }
}

impl ArrayHasAny {
    pub fn new() -> Self {
        Self {
            signature: Signature::any(2, Volatility::Immutable),
            aliases: vec![String::from("list_has_any")],
        }
    }
}

impl ScalarUDFImpl for ArrayHasAny {
    fn as_any(&self) -> &dyn Any {
        self
    }
    fn name(&self) -> &str {
        "array_has_any"
    }

    fn signature(&self) -> &Signature {
        &self.signature
    }

    fn return_type(&self, _: &[DataType]) -> Result<DataType> {
        Ok(DataType::Boolean)
    }

    fn invoke(&self, args: &[ColumnarValue]) -> Result<ColumnarValue> {
        make_scalar_function(array_has_any_inner)(args)
    }

    fn aliases(&self) -> &[String] {
        &self.aliases
    }
}

/// Represents the type of comparison for array_has.
#[derive(Debug, PartialEq, Clone, Copy)]
enum ComparisonType {
    // array_has_all
    All,
    // array_has_any
    Any,
}

fn array_has_all_and_any_dispatch<O: OffsetSizeTrait>(
    haystack: &ArrayRef,
    needle: &ArrayRef,
    comparison_type: ComparisonType,
) -> Result<ArrayRef> {
    let haystack = as_generic_list_array::<O>(haystack)?;
    let needle = as_generic_list_array::<O>(needle)?;
    match needle.data_type() {
        DataType::Utf8 | DataType::LargeUtf8 | DataType::Utf8View => {
            array_has_all_and_any_string_internal::<O>(haystack, needle, comparison_type)
        }
        _ => general_array_has_for_all_and_any::<O>(haystack, needle, comparison_type),
    }
}

// String comparison for array_has_all and array_has_any
fn array_has_all_and_any_string_internal<O: OffsetSizeTrait>(
    array: &GenericListArray<O>,
    needle: &GenericListArray<O>,
    comparison_type: ComparisonType,
) -> Result<ArrayRef> {
    let mut boolean_builder = BooleanArray::builder(array.len());
    for (arr, sub_arr) in array.iter().zip(needle.iter()) {
        match (arr, sub_arr) {
            (Some(arr), Some(sub_arr)) => {
                let haystack_array = string_array_to_vec(&arr);
                let needle_array = string_array_to_vec(&sub_arr);
                boolean_builder.append_value(array_has_string_kernel(
                    haystack_array,
                    needle_array,
                    comparison_type,
                ));
            }
            (_, _) => {
                boolean_builder.append_null();
            }
        }
    }

    Ok(Arc::new(boolean_builder.finish()))
}

fn array_has_string_kernel(
    haystack: Vec<Option<&str>>,
    needle: Vec<Option<&str>>,
    comparison_type: ComparisonType,
) -> bool {
    match comparison_type {
        ComparisonType::All => needle
            .iter()
            .dedup()
            .all(|x| haystack.iter().dedup().any(|y| y == x)),
        ComparisonType::Any => needle
            .iter()
            .dedup()
            .any(|x| haystack.iter().dedup().any(|y| y == x)),
    }
}

// General row comparison for array_has_all and array_has_any
fn general_array_has_for_all_and_any<O: OffsetSizeTrait>(
    haystack: &GenericListArray<O>,
    needle: &GenericListArray<O>,
    comparison_type: ComparisonType,
) -> Result<ArrayRef> {
    let mut boolean_builder = BooleanArray::builder(haystack.len());
    let converter = RowConverter::new(vec![SortField::new(haystack.value_type())])?;

    for (arr, sub_arr) in haystack.iter().zip(needle.iter()) {
        if let (Some(arr), Some(sub_arr)) = (arr, sub_arr) {
            let arr_values = converter.convert_columns(&[arr])?;
            let sub_arr_values = converter.convert_columns(&[sub_arr])?;
            boolean_builder.append_value(general_array_has_all_and_any_kernel(
                arr_values,
                sub_arr_values,
                comparison_type,
            ));
        } else {
            boolean_builder.append_null();
        }
    }

    Ok(Arc::new(boolean_builder.finish()))
}

fn general_array_has_all_and_any_kernel(
    haystack_rows: Rows,
    needle_rows: Rows,
    comparison_type: ComparisonType,
) -> bool {
    match comparison_type {
        ComparisonType::All => needle_rows.iter().all(|needle_row| {
            haystack_rows
                .iter()
                .any(|haystack_row| haystack_row == needle_row)
        }),
        ComparisonType::Any => needle_rows.iter().any(|needle_row| {
            haystack_rows
                .iter()
                .any(|haystack_row| haystack_row == needle_row)
        }),
    }
}<|MERGE_RESOLUTION|>--- conflicted
+++ resolved
@@ -96,26 +96,18 @@
     }
 
     fn invoke(&self, args: &[ColumnarValue]) -> Result<ColumnarValue> {
-<<<<<<< HEAD
-        // Always return null if the second argumet is null
-        // i.e. array_has(array, null) -> null
-        if let ColumnarValue::Scalar(s) = &args[1] {
-            if s.value().is_null() {
-                return Ok(ColumnarValue::from(ScalarValue::Boolean(None)));
-=======
         match &args[1] {
             ColumnarValue::Array(array_needle) => {
                 // the needle is already an array, convert the haystack to an array of the same length
                 let haystack = args[0].to_owned().into_array(array_needle.len())?;
                 let array = array_has_inner_for_array(&haystack, array_needle)?;
                 Ok(ColumnarValue::Array(array))
->>>>>>> a08f923c
             }
             ColumnarValue::Scalar(scalar_needle) => {
                 // Always return null if the second argument is null
                 // i.e. array_has(array, null) -> null
-                if scalar_needle.is_null() {
-                    return Ok(ColumnarValue::Scalar(ScalarValue::Boolean(None)));
+                if scalar_needle.value().is_null() {
+                    return Ok(ColumnarValue::from(ScalarValue::Boolean(None)));
                 }
 
                 // since the needle is a scalar, convert it to an array of size 1
@@ -126,22 +118,11 @@
                 if let ColumnarValue::Scalar(_) = &args[0] {
                     // If both inputs are scalar, keeps output as scalar
                     let scalar_value = ScalarValue::try_from_array(&array, 0)?;
-                    Ok(ColumnarValue::Scalar(scalar_value))
+                    Ok(ColumnarValue::from(scalar_value))
                 } else {
                     Ok(ColumnarValue::Array(array))
                 }
             }
-<<<<<<< HEAD
-        };
-
-        if is_scalar {
-            // If all inputs are scalar, keeps output as scalar
-            let result = result.and_then(|arr| ScalarValue::try_from_array(&arr, 0));
-            result.map(ColumnarValue::from)
-        } else {
-            result.map(ColumnarValue::Array)
-=======
->>>>>>> a08f923c
         }
     }
 
