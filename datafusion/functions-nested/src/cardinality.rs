--- conflicted
+++ resolved
@@ -21,24 +21,14 @@
 use arrow::array::{
     Array, ArrayRef, GenericListArray, MapArray, OffsetSizeTrait, UInt64Array,
 };
-<<<<<<< HEAD
-use arrow_schema::DataType;
-use arrow_schema::DataType::{FixedSizeList, LargeList, List, Map, UInt64};
-use datafusion_common::{
-    cast::{as_large_list_array, as_list_array, as_map_array},
-    exec_err, plan_err,
-    utils::take_function_args,
-    Result,
-};
-=======
 use arrow::datatypes::{
     DataType,
     DataType::{FixedSizeList, LargeList, List, Map, UInt64},
 };
 use datafusion_common::cast::{as_large_list_array, as_list_array, as_map_array};
+use datafusion_common::utils::take_function_args;
 use datafusion_common::Result;
 use datafusion_common::{exec_err, plan_err};
->>>>>>> c0e78d2c
 use datafusion_expr::{
     ArrayFunctionSignature, ColumnarValue, Documentation, ScalarUDFImpl, Signature,
     TypeSignature, Volatility,
