// Licensed to the Apache Software Foundation (ASF) under one
// or more contributor license agreements.  See the NOTICE file
// distributed with this work for additional information
// regarding copyright ownership.  The ASF licenses this file
// to you under the Apache License, Version 2.0 (the
// "License"); you may not use this file except in compliance
// with the License.  You may obtain a copy of the License at
//
//   http://www.apache.org/licenses/LICENSE-2.0
//
// Unless required by applicable law or agreed to in writing,
// software distributed under the License is distributed on an
// "AS IS" BASIS, WITHOUT WARRANTIES OR CONDITIONS OF ANY
// KIND, either express or implied.  See the License for the
// specific language governing permissions and limitations
// under the License.
// Make cheap clones clear: https://github.com/apache/datafusion/issues/11143
#![deny(clippy::clone_on_ref_ptr)]

//! Nested type Functions for [DataFusion].
//!
//! This crate contains a collection of nested type functions implemented using the
//! extension API.
//!
//! [DataFusion]: https://crates.io/crates/datafusion
//!
//! You can register the functions in this crate using the [`register_all`] function.
//!

#[macro_use]
pub mod macros;

pub mod array_has;
pub mod cardinality;
pub mod concat;
pub mod dimension;
pub mod empty;
pub mod except;
pub mod expr_ext;
pub mod extract;
pub mod flatten;
pub mod length;
pub mod make_array;
pub mod map;
pub mod map_extract;
<<<<<<< HEAD
mod map_keys;
mod map_values;
=======
pub mod map_keys;
>>>>>>> c4582afc
pub mod planner;
pub mod position;
pub mod range;
pub mod remove;
pub mod repeat;
pub mod replace;
pub mod resize;
pub mod reverse;
pub mod set_ops;
pub mod sort;
pub mod string;
pub mod utils;

use datafusion_common::Result;
use datafusion_execution::FunctionRegistry;
use datafusion_expr::ScalarUDF;
use log::debug;
use std::sync::Arc;

/// Fluent-style API for creating `Expr`s
pub mod expr_fn {
    pub use super::array_has::array_has;
    pub use super::array_has::array_has_all;
    pub use super::array_has::array_has_any;
    pub use super::cardinality::cardinality;
    pub use super::concat::array_append;
    pub use super::concat::array_concat;
    pub use super::concat::array_prepend;
    pub use super::dimension::array_dims;
    pub use super::dimension::array_ndims;
    pub use super::empty::array_empty;
    pub use super::except::array_except;
    pub use super::extract::array_element;
    pub use super::extract::array_pop_back;
    pub use super::extract::array_pop_front;
    pub use super::extract::array_slice;
    pub use super::flatten::flatten;
    pub use super::length::array_length;
    pub use super::make_array::make_array;
    pub use super::map_extract::map_extract;
    pub use super::map_keys::map_keys;
    pub use super::map_values::map_values;
    pub use super::position::array_position;
    pub use super::position::array_positions;
    pub use super::range::gen_series;
    pub use super::range::range;
    pub use super::remove::array_remove;
    pub use super::remove::array_remove_all;
    pub use super::remove::array_remove_n;
    pub use super::repeat::array_repeat;
    pub use super::replace::array_replace;
    pub use super::replace::array_replace_all;
    pub use super::replace::array_replace_n;
    pub use super::resize::array_resize;
    pub use super::reverse::array_reverse;
    pub use super::set_ops::array_distinct;
    pub use super::set_ops::array_intersect;
    pub use super::set_ops::array_union;
    pub use super::sort::array_sort;
    pub use super::string::array_to_string;
    pub use super::string::string_to_array;
}

/// Return all default nested type functions
pub fn all_default_nested_functions() -> Vec<Arc<ScalarUDF>> {
    vec![
        string::array_to_string_udf(),
        string::string_to_array_udf(),
        range::range_udf(),
        range::gen_series_udf(),
        dimension::array_dims_udf(),
        cardinality::cardinality_udf(),
        dimension::array_ndims_udf(),
        concat::array_append_udf(),
        concat::array_prepend_udf(),
        concat::array_concat_udf(),
        except::array_except_udf(),
        extract::array_element_udf(),
        extract::array_pop_back_udf(),
        extract::array_pop_front_udf(),
        extract::array_slice_udf(),
        make_array::make_array_udf(),
        array_has::array_has_udf(),
        array_has::array_has_all_udf(),
        array_has::array_has_any_udf(),
        empty::array_empty_udf(),
        length::array_length_udf(),
        flatten::flatten_udf(),
        sort::array_sort_udf(),
        repeat::array_repeat_udf(),
        resize::array_resize_udf(),
        reverse::array_reverse_udf(),
        set_ops::array_distinct_udf(),
        set_ops::array_intersect_udf(),
        set_ops::array_union_udf(),
        position::array_position_udf(),
        position::array_positions_udf(),
        remove::array_remove_udf(),
        remove::array_remove_all_udf(),
        remove::array_remove_n_udf(),
        replace::array_replace_n_udf(),
        replace::array_replace_all_udf(),
        replace::array_replace_udf(),
        map::map_udf(),
        map_extract::map_extract_udf(),
        map_keys::map_keys_udf(),
        map_values::map_values_udf(),
    ]
}

/// Registers all enabled packages with a [`FunctionRegistry`]
pub fn register_all(registry: &mut dyn FunctionRegistry) -> Result<()> {
    let functions: Vec<Arc<ScalarUDF>> = all_default_nested_functions();
    functions.into_iter().try_for_each(|udf| {
        let existing_udf = registry.register_udf(udf)?;
        if let Some(existing_udf) = existing_udf {
            debug!("Overwrite existing UDF: {}", existing_udf.name());
        }
        Ok(()) as Result<()>
    })?;

    Ok(())
}

#[cfg(test)]
mod tests {
    use crate::all_default_nested_functions;
    use datafusion_common::Result;
    use std::collections::HashSet;

    #[test]
    fn test_no_duplicate_name() -> Result<()> {
        let mut names = HashSet::new();
        for func in all_default_nested_functions() {
            assert!(
                names.insert(func.name().to_string().to_lowercase()),
                "duplicate function name: {}",
                func.name()
            );
            for alias in func.aliases() {
                assert!(
                    names.insert(alias.to_string().to_lowercase()),
                    "duplicate function name: {}",
                    alias
                );
            }
        }
        Ok(())
    }
}<|MERGE_RESOLUTION|>--- conflicted
+++ resolved
@@ -43,12 +43,8 @@
 pub mod make_array;
 pub mod map;
 pub mod map_extract;
-<<<<<<< HEAD
-mod map_keys;
-mod map_values;
-=======
 pub mod map_keys;
->>>>>>> c4582afc
+pub mod map_values;
 pub mod planner;
 pub mod position;
 pub mod range;
