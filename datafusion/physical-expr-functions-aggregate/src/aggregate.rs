--- conflicted
+++ resolved
@@ -221,7 +221,6 @@
         self.is_reversed
     }
 
-<<<<<<< HEAD
     pub fn state_fields(&self) -> Result<Vec<Field>> {
         let args = StateFieldsArgs {
             name: &self.name,
@@ -411,10 +410,10 @@
         self.fun
             .is_descending()
             .and_then(|flag| self.field().ok().map(|f| (f, flag)))
-=======
+    }
+
     pub fn is_nullable(&self) -> bool {
         self.is_nullable
->>>>>>> 846befb6
     }
 }
 
