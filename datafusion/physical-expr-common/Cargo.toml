# Licensed to the Apache Software Foundation (ASF) under one
# or more contributor license agreements.  See the NOTICE file
# distributed with this work for additional information
# regarding copyright ownership.  The ASF licenses this file
# to you under the Apache License, Version 2.0 (the
# "License"); you may not use this file except in compliance
# with the License.  You may obtain a copy of the License at
#
#   http://www.apache.org/licenses/LICENSE-2.0
#
# Unless required by applicable law or agreed to in writing,
# software distributed under the License is distributed on an
# "AS IS" BASIS, WITHOUT WARRANTIES OR CONDITIONS OF ANY
# KIND, either express or implied.  See the License for the
# specific language governing permissions and limitations
# under the License.

[package]
name = "datafusion-physical-expr-common"
description = "Common functionality of physical expression for DataFusion query engine"
keywords = ["arrow", "query", "sql"]
readme = "README.md"
version = { workspace = true }
edition = { workspace = true }
homepage = { workspace = true }
repository = { workspace = true }
license = { workspace = true }
authors = { workspace = true }
rust-version = { workspace = true }

[lints]
workspace = true

[lib]
name = "datafusion_physical_expr_common"
path = "src/lib.rs"

[dependencies]
ahash = { workspace = true }
arrow = { workspace = true }
datafusion-common = { workspace = true, default-features = true }
datafusion-expr = { workspace = true }
<<<<<<< HEAD
hashbrown = { workspace = true }
=======
rand = { workspace = true }
>>>>>>> 71a99b84
<|MERGE_RESOLUTION|>--- conflicted
+++ resolved
@@ -40,8 +40,4 @@
 arrow = { workspace = true }
 datafusion-common = { workspace = true, default-features = true }
 datafusion-expr = { workspace = true }
-<<<<<<< HEAD
-hashbrown = { workspace = true }
-=======
-rand = { workspace = true }
->>>>>>> 71a99b84
+rand = { workspace = true }