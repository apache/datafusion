// Licensed to the Apache Software Foundation (ASF) under one
// or more contributor license agreements.  See the NOTICE file
// distributed with this work for additional information
// regarding copyright ownership.  The ASF licenses this file
// to you under the Apache License, Version 2.0 (the
// "License"); you may not use this file except in compliance
// with the License.  You may obtain a copy of the License at
//
//   http://www.apache.org/licenses/LICENSE-2.0
//
// Unless required by applicable law or agreed to in writing,
// software distributed under the License is distributed on an
// "AS IS" BASIS, WITHOUT WARRANTIES OR CONDITIONS OF ANY
// KIND, either express or implied.  See the License for the
// specific language governing permissions and limitations
// under the License.

//! Sort expressions

use std::cmp::Ordering;
use std::fmt::{self, Display, Formatter};
use std::hash::{Hash, Hasher};
use std::ops::{Deref, DerefMut};
use std::sync::Arc;
use std::vec::IntoIter;

use crate::physical_expr::{PhysicalExpr, fmt_sql};

use arrow::compute::kernels::sort::{SortColumn, SortOptions};
use arrow::datatypes::Schema;
use arrow::record_batch::RecordBatch;
use datafusion_common::{HashSet, Result};
use datafusion_expr_common::columnar_value::ColumnarValue;

/// Represents Sort operation for a column in a RecordBatch
///
/// Example:
/// ```
/// # use std::any::Any;
/// # use std::collections::HashMap;
/// # use std::fmt::{Display, Formatter};
/// # use std::hash::Hasher;
/// # use std::sync::Arc;
/// # use arrow::array::RecordBatch;
/// # use datafusion_common::Result;
/// # use arrow::compute::SortOptions;
/// # use arrow::datatypes::{DataType, Field, FieldRef, Schema};
/// # use datafusion_expr_common::columnar_value::ColumnarValue;
/// # use datafusion_physical_expr_common::physical_expr::PhysicalExpr;
/// # use datafusion_physical_expr_common::sort_expr::PhysicalSortExpr;
/// # // this crate doesn't have a physical expression implementation
/// # // so make a really simple one
/// # #[derive(Clone, Debug, PartialEq, Eq, Hash)]
/// # struct MyPhysicalExpr;
/// # impl PhysicalExpr for MyPhysicalExpr {
/// #  fn as_any(&self) -> &dyn Any {todo!() }
/// #  fn data_type(&self, input_schema: &Schema) -> Result<DataType> {todo!()}
/// #  fn nullable(&self, input_schema: &Schema) -> Result<bool> {todo!() }
/// #  fn evaluate(&self, batch: &RecordBatch) -> Result<ColumnarValue> {todo!() }
/// #  fn return_field(&self, input_schema: &Schema) -> Result<FieldRef> { unimplemented!() }
/// #  fn children(&self) -> Vec<&Arc<dyn PhysicalExpr>> {todo!()}
/// #  fn with_new_children(self: Arc<Self>, children: Vec<Arc<dyn PhysicalExpr>>) -> Result<Arc<dyn PhysicalExpr>> {todo!()}
/// # fn fmt_sql(&self, f: &mut Formatter<'_>) -> std::fmt::Result { todo!() }
/// # }
/// # impl Display for MyPhysicalExpr {
/// #    fn fmt(&self, f: &mut std::fmt::Formatter) -> std::fmt::Result { write!(f, "a") }
/// # }
/// # fn col(name: &str) -> Arc<dyn PhysicalExpr> { Arc::new(MyPhysicalExpr) }
/// // Sort by a ASC
/// let options = SortOptions::default();
/// let sort_expr = PhysicalSortExpr::new(col("a"), options);
/// assert_eq!(sort_expr.to_string(), "a ASC");
///
/// // Sort by a DESC NULLS LAST
/// let sort_expr = PhysicalSortExpr::new_default(col("a"))
///   .desc()
///   .nulls_last();
/// assert_eq!(sort_expr.to_string(), "a DESC NULLS LAST");
/// ```
#[derive(Clone, Debug, Eq)]
pub struct PhysicalSortExpr {
    /// Physical expression representing the column to sort
    pub expr: Arc<dyn PhysicalExpr>,
    /// Option to specify how the given column should be sorted
    pub options: SortOptions,
}

impl PhysicalSortExpr {
    /// Create a new PhysicalSortExpr
    pub fn new(expr: Arc<dyn PhysicalExpr>, options: SortOptions) -> Self {
        Self { expr, options }
    }

    /// Create a new PhysicalSortExpr with default [`SortOptions`]
    pub fn new_default(expr: Arc<dyn PhysicalExpr>) -> Self {
        Self::new(expr, SortOptions::default())
    }

    /// Reverses the sort expression. For instance, `[a ASC NULLS LAST]` turns
    /// into `[a DESC NULLS FIRST]`. Such reversals are useful in planning, e.g.
    /// when constructing equivalent window expressions.
    pub fn reverse(&self) -> Self {
        let mut result = self.clone();
        result.options = !result.options;
        result
    }

    /// Set the sort sort options to ASC
    pub fn asc(mut self) -> Self {
        self.options.descending = false;
        self
    }

    /// Set the sort sort options to DESC
    pub fn desc(mut self) -> Self {
        self.options.descending = true;
        self
    }

    /// Set the sort sort options to NULLS FIRST
    pub fn nulls_first(mut self) -> Self {
        self.options.nulls_first = true;
        self
    }

    /// Set the sort sort options to NULLS LAST
    pub fn nulls_last(mut self) -> Self {
        self.options.nulls_first = false;
        self
    }

    /// Like [`PhysicalExpr::fmt_sql`] prints a [`PhysicalSortExpr`] in a SQL-like format.
    pub fn fmt_sql(&self, f: &mut Formatter) -> fmt::Result {
        write!(
            f,
            "{} {}",
            fmt_sql(self.expr.as_ref()),
            to_str(&self.options)
        )
    }

    /// Evaluates the sort expression into a `SortColumn` that can be passed
    /// into the arrow sort kernel.
    pub fn evaluate_to_sort_column(&self, batch: &RecordBatch) -> Result<SortColumn> {
        let array_to_sort = match self.expr.evaluate(batch)? {
            ColumnarValue::Array(array) => array,
            ColumnarValue::Scalar(scalar) => scalar.to_array_of_size(batch.num_rows())?,
        };
        Ok(SortColumn {
            values: array_to_sort,
            options: Some(self.options),
        })
    }

    /// Checks whether this sort expression satisfies the given `requirement`.
    /// If sort options are unspecified in `requirement`, only expressions are
    /// compared for inequality. See [`options_compatible`] for details on
    /// how sort options compare with one another.
    pub fn satisfy(
        &self,
        requirement: &PhysicalSortRequirement,
        schema: &Schema,
    ) -> bool {
        self.expr.eq(&requirement.expr)
            && requirement.options.is_none_or(|opts| {
                options_compatible(
                    &self.options,
                    &opts,
                    self.expr.nullable(schema).unwrap_or(true),
                )
            })
    }

    /// Checks whether this sort expression satisfies the given `sort_expr`.
    /// See [`options_compatible`] for details on how sort options compare with
    /// one another.
    pub fn satisfy_expr(&self, sort_expr: &Self, schema: &Schema) -> bool {
        self.expr.eq(&sort_expr.expr)
            && options_compatible(
                &self.options,
                &sort_expr.options,
                self.expr.nullable(schema).unwrap_or(true),
            )
    }
}

impl PartialEq for PhysicalSortExpr {
    fn eq(&self, other: &Self) -> bool {
        self.options == other.options && self.expr.eq(&other.expr)
    }
}

impl Hash for PhysicalSortExpr {
    fn hash<H: Hasher>(&self, state: &mut H) {
        self.expr.hash(state);
        self.options.hash(state);
    }
}

impl Display for PhysicalSortExpr {
    fn fmt(&self, f: &mut Formatter) -> fmt::Result {
        write!(f, "{} {}", self.expr, to_str(&self.options))
    }
}

/// Returns whether the given two [`SortOptions`] are compatible. Here,
/// compatibility means that they are either exactly equal, or they differ only
/// in whether NULL values come in first/last, which is immaterial because the
/// column in question is not nullable (specified by the `nullable` parameter).
pub fn options_compatible(
    options_lhs: &SortOptions,
    options_rhs: &SortOptions,
    nullable: bool,
) -> bool {
    if nullable {
        options_lhs == options_rhs
    } else {
        // If the column is not nullable, NULLS FIRST/LAST is not important.
        options_lhs.descending == options_rhs.descending
    }
}

/// Represents sort requirement associated with a plan
///
/// If the requirement includes [`SortOptions`] then both the
/// expression *and* the sort options must match.
///
/// If the requirement does not include [`SortOptions`]) then only the
/// expressions must match.
///
/// # Examples
///
/// With sort options (`A`, `DESC NULLS FIRST`):
/// * `ORDER BY A DESC NULLS FIRST` matches
/// * `ORDER BY A ASC  NULLS FIRST` does not match (`ASC` vs `DESC`)
/// * `ORDER BY B DESC NULLS FIRST` does not match (different expr)
///
/// Without sort options (`A`, None):
/// * `ORDER BY A DESC NULLS FIRST` matches
/// * `ORDER BY A ASC  NULLS FIRST` matches (`ASC` and `NULL` options ignored)
/// * `ORDER BY B DESC NULLS FIRST` does not match  (different expr)
#[derive(Clone, Debug)]
pub struct PhysicalSortRequirement {
    /// Physical expression representing the column to sort
    pub expr: Arc<dyn PhysicalExpr>,
    /// Option to specify how the given column should be sorted.
    /// If unspecified, there are no constraints on sort options.
    pub options: Option<SortOptions>,
}

impl PartialEq for PhysicalSortRequirement {
    fn eq(&self, other: &Self) -> bool {
        self.options == other.options && self.expr.eq(&other.expr)
    }
}

impl Display for PhysicalSortRequirement {
    fn fmt(&self, f: &mut Formatter) -> fmt::Result {
        let opts_string = self.options.as_ref().map_or("NA", to_str);
        write!(f, "{} {}", self.expr, opts_string)
    }
}

/// Writes a list of [`PhysicalSortRequirement`]s to a `std::fmt::Formatter`.
///
/// Example output: `[a + 1, b]`
pub fn format_physical_sort_requirement_list(
    exprs: &[PhysicalSortRequirement],
) -> impl Display + '_ {
    struct DisplayWrapper<'a>(&'a [PhysicalSortRequirement]);
    impl Display for DisplayWrapper<'_> {
        fn fmt(&self, f: &mut Formatter<'_>) -> fmt::Result {
            let mut iter = self.0.iter();
            write!(f, "[")?;
            if let Some(expr) = iter.next() {
                write!(f, "{expr}")?;
            }
            for expr in iter {
                write!(f, ", {expr}")?;
            }
            write!(f, "]")?;
            Ok(())
        }
    }
    DisplayWrapper(exprs)
}

impl PhysicalSortRequirement {
    /// Creates a new requirement.
    ///
    /// If `options` is `Some(..)`, creates an `exact` requirement,
    /// which must match both `options` and `expr`.
    ///
    /// If `options` is `None`, Creates a new `expr_only` requirement,
    /// which must match only `expr`.
    ///
    /// See [`PhysicalSortRequirement`] for examples.
    pub fn new(expr: Arc<dyn PhysicalExpr>, options: Option<SortOptions>) -> Self {
        Self { expr, options }
    }

    /// Returns whether this requirement is equal or more specific than `other`.
    pub fn compatible(&self, other: &Self) -> bool {
        self.expr.eq(&other.expr)
            && other
                .options
                .is_none_or(|other_opts| self.options == Some(other_opts))
    }
}

/// Returns the SQL string representation of the given [`SortOptions`] object.
#[inline]
fn to_str(options: &SortOptions) -> &str {
    match (options.descending, options.nulls_first) {
        (true, true) => "DESC",
        (true, false) => "DESC NULLS LAST",
        (false, true) => "ASC",
        (false, false) => "ASC NULLS LAST",
    }
}

// Cross-conversion utilities between `PhysicalSortExpr` and `PhysicalSortRequirement`
impl From<PhysicalSortExpr> for PhysicalSortRequirement {
    fn from(value: PhysicalSortExpr) -> Self {
        Self::new(value.expr, Some(value.options))
    }
}

impl From<PhysicalSortRequirement> for PhysicalSortExpr {
    /// The default sort options `ASC, NULLS LAST` when the requirement does
    /// not specify sort options. This default is consistent with PostgreSQL.
    ///
    /// Reference: <https://www.postgresql.org/docs/current/queries-order.html>
    fn from(value: PhysicalSortRequirement) -> Self {
        let options = value
            .options
            .unwrap_or_else(|| SortOptions::new(false, false));
        Self::new(value.expr, options)
    }
}

/// This object represents a lexicographical ordering and contains a vector
/// of `PhysicalSortExpr` objects.
///
/// For example, a `vec![a ASC, b DESC]` represents a lexicographical ordering
/// that first sorts by column `a` in ascending order, then by column `b` in
/// descending order.
///
/// # Invariants
///
/// The following always hold true for a `LexOrdering`:
///
/// 1. It is non-degenerate, meaning it contains at least one element.
/// 2. It is duplicate-free, meaning it does not contain multiple entries for
///    the same column.
#[derive(Debug, Clone)]
pub struct LexOrdering {
    /// Vector of sort expressions representing the lexicographical ordering.
    exprs: Vec<PhysicalSortExpr>,
    /// Set of expressions in the lexicographical ordering, used to ensure
    /// that the ordering is duplicate-free. Note that the elements in this
    /// set are the same underlying physical expressions as in `exprs`.
    set: HashSet<Arc<dyn PhysicalExpr>>,
}

impl LexOrdering {
    /// Creates a new [`LexOrdering`] from the given vector of sort expressions.
    /// If the vector is empty, returns `None`.
    pub fn new(exprs: impl IntoIterator<Item = PhysicalSortExpr>) -> Option<Self> {
        let exprs = exprs.into_iter();
        let mut candidate = Self {
            // not valid yet; valid publicly-returned instance must be non-empty
            exprs: Vec::new(),
            set: HashSet::new(),
        };
        for expr in exprs {
            candidate.push(expr);
        }
        if candidate.exprs.is_empty() {
            None
        } else {
            Some(candidate)
        }
    }

    /// Appends an element to the back of the `LexOrdering`.
    pub fn push(&mut self, sort_expr: PhysicalSortExpr) {
        if self.set.insert(Arc::clone(&sort_expr.expr)) {
            self.exprs.push(sort_expr);
        }
    }

    /// Add all elements from `iter` to the `LexOrdering`.
    pub fn extend(&mut self, sort_exprs: impl IntoIterator<Item = PhysicalSortExpr>) {
        for sort_expr in sort_exprs {
            self.push(sort_expr);
        }
    }

    /// Returns the leading `PhysicalSortExpr` of the `LexOrdering`. Note that
    /// this function does not return an `Option`, as a `LexOrdering` is always
    /// non-degenerate (i.e. it contains at least one element).
    pub fn first(&self) -> &PhysicalSortExpr {
        // Can safely `unwrap` because `LexOrdering` is non-degenerate:
        self.exprs.first().unwrap()
    }

    /// Returns the number of elements that can be stored in the `LexOrdering`
    /// without reallocating.
    pub fn capacity(&self) -> usize {
        self.exprs.capacity()
    }

    /// Truncates the `LexOrdering`, keeping only the first `len` elements.
    /// Returns `true` if truncation made a change, `false` otherwise. Negative
    /// cases happen in two scenarios: (1) When `len` is greater than or equal
    /// to the number of expressions inside this `LexOrdering`, making truncation
    /// a no-op, or (2) when `len` is `0`, making truncation impossible.
    pub fn truncate(&mut self, len: usize) -> bool {
        if len == 0 || len >= self.exprs.len() {
            return false;
        }
        for PhysicalSortExpr { expr, .. } in self.exprs[len..].iter() {
            self.set.remove(expr);
        }
        self.exprs.truncate(len);
        true
    }
<<<<<<< HEAD
=======

    /// Check if reversing this ordering would satisfy another ordering requirement.
    ///
    /// This supports **prefix matching**: if this ordering is `[A DESC, B ASC]`
    /// and `other` is `[A ASC]`, reversing this gives `[A ASC, B DESC]`, which
    /// satisfies `other` since `[A ASC]` is a prefix.
    ///
    /// # Arguments
    /// * `other` - The ordering requirement to check against
    ///
    /// # Returns
    /// `true` if reversing this ordering would satisfy `other`
    ///
    /// # Example
    /// ```text
    /// self:  [number DESC, letter ASC]
    /// other: [number ASC]
    /// After reversing self: [number ASC, letter DESC]  ✓ Prefix match!
    /// ```
    pub fn is_reverse(&self, other: &LexOrdering) -> bool {
        let self_exprs = self.as_ref();
        let other_exprs = other.as_ref();

        if other_exprs.len() > self_exprs.len() {
            return false;
        }

        other_exprs.iter().zip(self_exprs.iter()).all(|(req, cur)| {
            req.expr.eq(&cur.expr) && is_reversed_sort_options(&req.options, &cur.options)
        })
    }

    /// Returns the sort options for the given expression if one is defined in this `LexOrdering`.
    pub fn get_sort_options(&self, expr: &dyn PhysicalExpr) -> Option<SortOptions> {
        for e in self {
            if e.expr.as_ref().dyn_eq(expr) {
                return Some(e.options);
            }
        }

        None
    }
>>>>>>> 9fe9ec74
}

/// Check if two SortOptions represent reversed orderings.
///
/// Returns `true` if both `descending` and `nulls_first` are opposite.
///
/// # Example
/// ```
/// use arrow::compute::SortOptions;
/// # use datafusion_physical_expr_common::sort_expr::is_reversed_sort_options;
///
/// let asc_nulls_last = SortOptions {
///     descending: false,
///     nulls_first: false,
/// };
/// let desc_nulls_first = SortOptions {
///     descending: true,
///     nulls_first: true,
/// };
///
/// assert!(is_reversed_sort_options(&asc_nulls_last, &desc_nulls_first));
/// assert!(is_reversed_sort_options(&desc_nulls_first, &asc_nulls_last));
/// ```
pub fn is_reversed_sort_options(lhs: &SortOptions, rhs: &SortOptions) -> bool {
    lhs.descending != rhs.descending && lhs.nulls_first != rhs.nulls_first
}

impl PartialEq for LexOrdering {
    fn eq(&self, other: &Self) -> bool {
        let Self {
            exprs,
            set: _, // derived from `exprs`
        } = self;
        // PartialEq must be consistent with PartialOrd
        exprs == &other.exprs
    }
}
impl Eq for LexOrdering {}
impl PartialOrd for LexOrdering {
    /// There is a partial ordering among `LexOrdering` objects. For example, the
    /// ordering `[a ASC]` is coarser (less) than ordering `[a ASC, b ASC]`.
    /// If two orderings do not share a prefix, they are incomparable.
    fn partial_cmp(&self, other: &Self) -> Option<Ordering> {
        // PartialEq must be consistent with PartialOrd
        self.exprs
            .iter()
            .zip(other.exprs.iter())
            .all(|(lhs, rhs)| lhs == rhs)
            .then(|| self.len().cmp(&other.len()))
    }
}

impl<const N: usize> From<[PhysicalSortExpr; N]> for LexOrdering {
    fn from(value: [PhysicalSortExpr; N]) -> Self {
        // TODO: Replace this assertion with a condition on the generic parameter
        //       when Rust supports it.
        assert!(N > 0);
        Self::new(value)
            .expect("A LexOrdering from non-empty array must be non-degenerate")
    }
}

impl Deref for LexOrdering {
    type Target = [PhysicalSortExpr];

    fn deref(&self) -> &Self::Target {
        self.exprs.as_slice()
    }
}

impl Display for LexOrdering {
    fn fmt(&self, f: &mut Formatter) -> fmt::Result {
        let mut first = true;
        for sort_expr in &self.exprs {
            if first {
                first = false;
            } else {
                write!(f, ", ")?;
            }
            write!(f, "{sort_expr}")?;
        }
        Ok(())
    }
}

impl IntoIterator for LexOrdering {
    type Item = PhysicalSortExpr;
    type IntoIter = IntoIter<Self::Item>;

    fn into_iter(self) -> Self::IntoIter {
        self.exprs.into_iter()
    }
}

impl<'a> IntoIterator for &'a LexOrdering {
    type Item = &'a PhysicalSortExpr;
    type IntoIter = std::slice::Iter<'a, PhysicalSortExpr>;

    fn into_iter(self) -> Self::IntoIter {
        self.exprs.iter()
    }
}

impl From<LexOrdering> for Vec<PhysicalSortExpr> {
    fn from(ordering: LexOrdering) -> Self {
        ordering.exprs
    }
}

/// This object represents a lexicographical ordering requirement and contains
/// a vector of `PhysicalSortRequirement` objects.
///
/// For example, a `vec![a Some(ASC), b None]` represents a lexicographical
/// requirement that firsts imposes an ordering by column `a` in ascending
/// order, then by column `b` in *any* (ascending or descending) order. The
/// ordering is non-degenerate, meaning it contains at least one element, and
/// it is duplicate-free, meaning it does not contain multiple entries for the
/// same column.
///
/// Note that a `LexRequirement` need not enforce the uniqueness of its sort
/// expressions after construction like a `LexOrdering` does, because it provides
/// no mutation methods. If such methods become necessary, we will need to
/// enforce uniqueness like the latter object.
#[derive(Debug, Clone, PartialEq)]
pub struct LexRequirement {
    reqs: Vec<PhysicalSortRequirement>,
}

impl LexRequirement {
    /// Creates a new [`LexRequirement`] from the given vector of sort expressions.
    /// If the vector is empty, returns `None`.
    pub fn new(reqs: impl IntoIterator<Item = PhysicalSortRequirement>) -> Option<Self> {
        let (non_empty, requirements) = Self::construct(reqs);
        non_empty.then_some(requirements)
    }

    /// Returns the leading `PhysicalSortRequirement` of the `LexRequirement`.
    /// Note that this function does not return an `Option`, as a `LexRequirement`
    /// is always non-degenerate (i.e. it contains at least one element).
    pub fn first(&self) -> &PhysicalSortRequirement {
        // Can safely `unwrap` because `LexRequirement` is non-degenerate:
        self.reqs.first().unwrap()
    }

    /// Constructs a new `LexRequirement` from the given sort requirements w/o
    /// enforcing non-degeneracy. This function is used internally and is not
    /// meant (or safe) for external use.
    fn construct(
        reqs: impl IntoIterator<Item = PhysicalSortRequirement>,
    ) -> (bool, Self) {
        let mut set = HashSet::new();
        let reqs = reqs
            .into_iter()
            .filter_map(|r| set.insert(Arc::clone(&r.expr)).then_some(r))
            .collect();
        (!set.is_empty(), Self { reqs })
    }
}

impl<const N: usize> From<[PhysicalSortRequirement; N]> for LexRequirement {
    fn from(value: [PhysicalSortRequirement; N]) -> Self {
        // TODO: Replace this assertion with a condition on the generic parameter
        //       when Rust supports it.
        assert!(N > 0);
        let (non_empty, requirement) = Self::construct(value);
        debug_assert!(non_empty);
        requirement
    }
}

impl Deref for LexRequirement {
    type Target = [PhysicalSortRequirement];

    fn deref(&self) -> &Self::Target {
        self.reqs.as_slice()
    }
}

impl IntoIterator for LexRequirement {
    type Item = PhysicalSortRequirement;
    type IntoIter = IntoIter<Self::Item>;

    fn into_iter(self) -> Self::IntoIter {
        self.reqs.into_iter()
    }
}

impl<'a> IntoIterator for &'a LexRequirement {
    type Item = &'a PhysicalSortRequirement;
    type IntoIter = std::slice::Iter<'a, PhysicalSortRequirement>;

    fn into_iter(self) -> Self::IntoIter {
        self.reqs.iter()
    }
}

impl From<LexRequirement> for Vec<PhysicalSortRequirement> {
    fn from(requirement: LexRequirement) -> Self {
        requirement.reqs
    }
}

// Cross-conversion utilities between `LexOrdering` and `LexRequirement`
impl From<LexOrdering> for LexRequirement {
    fn from(value: LexOrdering) -> Self {
        // Can construct directly as `value` is non-degenerate:
        let (non_empty, requirements) =
            Self::construct(value.into_iter().map(Into::into));
        debug_assert!(non_empty);
        requirements
    }
}

impl From<LexRequirement> for LexOrdering {
    fn from(value: LexRequirement) -> Self {
        // Can construct directly as `value` is non-degenerate
        Self::new(value.into_iter().map(Into::into))
            .expect("A LexOrdering from LexRequirement must be non-degenerate")
    }
}

/// Represents a plan's input ordering requirements. Vector elements represent
/// alternative ordering requirements in the order of preference. The list of
/// alternatives can be either hard or soft, depending on whether the operator
/// can work without an input ordering.
///
/// # Invariants
///
/// The following always hold true for a `OrderingRequirements`:
///
/// 1. It is non-degenerate, meaning it contains at least one ordering. The
///    absence of an input ordering requirement is represented by a `None` value
///    in `ExecutionPlan` APIs, which return an `Option<OrderingRequirements>`.
#[derive(Debug, Clone, PartialEq)]
pub enum OrderingRequirements {
    /// The operator is not able to work without one of these requirements.
    Hard(Vec<LexRequirement>),
    /// The operator can benefit from these input orderings when available,
    /// but can still work in the absence of any input ordering.
    Soft(Vec<LexRequirement>),
}

impl OrderingRequirements {
    /// Creates a new instance from the given alternatives. If an empty list of
    /// alternatives are given, returns `None`.
    pub fn new_alternatives(
        alternatives: impl IntoIterator<Item = LexRequirement>,
        soft: bool,
    ) -> Option<Self> {
        let alternatives = alternatives.into_iter().collect::<Vec<_>>();
        (!alternatives.is_empty()).then(|| {
            if soft {
                Self::Soft(alternatives)
            } else {
                Self::Hard(alternatives)
            }
        })
    }

    /// Creates a new instance with a single hard requirement.
    pub fn new(requirement: LexRequirement) -> Self {
        Self::Hard(vec![requirement])
    }

    /// Creates a new instance with a single soft requirement.
    pub fn new_soft(requirement: LexRequirement) -> Self {
        Self::Soft(vec![requirement])
    }

    /// Adds an alternative requirement to the list of alternatives.
    pub fn add_alternative(&mut self, requirement: LexRequirement) {
        match self {
            Self::Hard(alts) | Self::Soft(alts) => alts.push(requirement),
        }
    }

    /// Returns the first (i.e. most preferred) `LexRequirement` among
    /// alternative requirements.
    pub fn into_single(self) -> LexRequirement {
        match self {
            Self::Hard(mut alts) | Self::Soft(mut alts) => alts.swap_remove(0),
        }
    }

    /// Returns a reference to the first (i.e. most preferred) `LexRequirement`
    /// among alternative requirements.
    pub fn first(&self) -> &LexRequirement {
        match self {
            Self::Hard(alts) | Self::Soft(alts) => &alts[0],
        }
    }

    /// Returns all alternatives as a vector of `LexRequirement` objects and a
    /// boolean value indicating softness/hardness of the requirements.
    pub fn into_alternatives(self) -> (Vec<LexRequirement>, bool) {
        match self {
            Self::Hard(alts) => (alts, false),
            Self::Soft(alts) => (alts, true),
        }
    }
}

impl From<LexRequirement> for OrderingRequirements {
    fn from(requirement: LexRequirement) -> Self {
        Self::new(requirement)
    }
}

impl From<LexOrdering> for OrderingRequirements {
    fn from(ordering: LexOrdering) -> Self {
        Self::new(ordering.into())
    }
}

impl Deref for OrderingRequirements {
    type Target = [LexRequirement];

    fn deref(&self) -> &Self::Target {
        match &self {
            Self::Hard(alts) | Self::Soft(alts) => alts.as_slice(),
        }
    }
}

impl DerefMut for OrderingRequirements {
    fn deref_mut(&mut self) -> &mut Self::Target {
        match self {
            Self::Hard(alts) | Self::Soft(alts) => alts.as_mut_slice(),
        }
    }
}

#[cfg(test)]
mod tests {
    use super::*;

    #[test]
    fn test_is_reversed_sort_options() {
        // Test basic reversal: ASC NULLS LAST ↔ DESC NULLS FIRST
        let asc_nulls_last = SortOptions {
            descending: false,
            nulls_first: false,
        };
        let desc_nulls_first = SortOptions {
            descending: true,
            nulls_first: true,
        };
        assert!(is_reversed_sort_options(&asc_nulls_last, &desc_nulls_first));
        assert!(is_reversed_sort_options(&desc_nulls_first, &asc_nulls_last));

        // Test another reversal: ASC NULLS FIRST ↔ DESC NULLS LAST
        let asc_nulls_first = SortOptions {
            descending: false,
            nulls_first: true,
        };
        let desc_nulls_last = SortOptions {
            descending: true,
            nulls_first: false,
        };
        assert!(is_reversed_sort_options(&asc_nulls_first, &desc_nulls_last));
        assert!(is_reversed_sort_options(&desc_nulls_last, &asc_nulls_first));

        // Test non-reversal: same options
        assert!(!is_reversed_sort_options(&asc_nulls_last, &asc_nulls_last));
        assert!(!is_reversed_sort_options(
            &desc_nulls_first,
            &desc_nulls_first
        ));

        // Test non-reversal: only descending differs
        assert!(!is_reversed_sort_options(&asc_nulls_last, &desc_nulls_last));
        assert!(!is_reversed_sort_options(&desc_nulls_last, &asc_nulls_last));

        // Test non-reversal: only nulls_first differs
        assert!(!is_reversed_sort_options(&asc_nulls_last, &asc_nulls_first));
        assert!(!is_reversed_sort_options(&asc_nulls_first, &asc_nulls_last));
    }
}<|MERGE_RESOLUTION|>--- conflicted
+++ resolved
@@ -426,8 +426,6 @@
         self.exprs.truncate(len);
         true
     }
-<<<<<<< HEAD
-=======
 
     /// Check if reversing this ordering would satisfy another ordering requirement.
     ///
@@ -470,7 +468,6 @@
 
         None
     }
->>>>>>> 9fe9ec74
 }
 
 /// Check if two SortOptions represent reversed orderings.
