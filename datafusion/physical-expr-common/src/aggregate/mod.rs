// Licensed to the Apache Software Foundation (ASF) under one
// or more contributor license agreements.  See the NOTICE file
// distributed with this work for additional information
// regarding copyright ownership.  The ASF licenses this file
// to you under the Apache License, Version 2.0 (the
// "License"); you may not use this file except in compliance
// with the License.  You may obtain a copy of the License at
//
//   http://www.apache.org/licenses/LICENSE-2.0
//
// Unless required by applicable law or agreed to in writing,
// software distributed under the License is distributed on an
// "AS IS" BASIS, WITHOUT WARRANTIES OR CONDITIONS OF ANY
// KIND, either express or implied.  See the License for the
// specific language governing permissions and limitations
// under the License.

<<<<<<< HEAD
pub mod groups_accumulator;
=======
pub mod stats;
>>>>>>> a0fccbf8
pub mod utils;

use arrow::datatypes::{DataType, Field, Schema};
use datafusion_common::{not_impl_err, Result};
use datafusion_expr::function::{GroupsAccumulatorArgs, StateFieldsArgs};
use datafusion_expr::type_coercion::aggregates::check_arg_count;
use datafusion_expr::ReversedUDAF;
use datafusion_expr::{
    function::AccumulatorArgs, Accumulator, AggregateUDF, Expr, GroupsAccumulator,
};
use std::fmt::Debug;
use std::{any::Any, sync::Arc};

use crate::physical_expr::PhysicalExpr;
use crate::sort_expr::{LexOrdering, PhysicalSortExpr};

use self::utils::{down_cast_any_ref, ordering_fields};

/// Creates a physical expression of the UDAF, that includes all necessary type coercion.
/// This function errors when `args`' can't be coerced to a valid argument type of the UDAF.
pub fn create_aggregate_expr(
    fun: &AggregateUDF,
    input_phy_exprs: &[Arc<dyn PhysicalExpr>],
    sort_exprs: &[Expr],
    ordering_req: &[PhysicalSortExpr],
    schema: &Schema,
    name: impl Into<String>,
    ignore_nulls: bool,
) -> Result<Arc<dyn AggregateExpr>> {
    let input_exprs_types = input_phy_exprs
        .iter()
        .map(|arg| arg.data_type(schema))
        .collect::<Result<Vec<_>>>()?;

    check_arg_count(
        fun.name(),
        &input_exprs_types,
        &fun.signature().type_signature,
    )?;

    let ordering_types = ordering_req
        .iter()
        .map(|e| e.expr.data_type(schema))
        .collect::<Result<Vec<_>>>()?;

    let ordering_fields = ordering_fields(ordering_req, &ordering_types);

    Ok(Arc::new(AggregateFunctionExpr {
        fun: fun.clone(),
        args: input_phy_exprs.to_vec(),
        data_type: fun.return_type(&input_exprs_types)?,
        name: name.into(),
        schema: schema.clone(),
        sort_exprs: sort_exprs.to_vec(),
        ordering_req: ordering_req.to_vec(),
        ignore_nulls,
        ordering_fields,
    }))
}

/// An aggregate expression that:
/// * knows its resulting field
/// * knows how to create its accumulator
/// * knows its accumulator's state's field
/// * knows the expressions from whose its accumulator will receive values
///
/// Any implementation of this trait also needs to implement the
/// `PartialEq<dyn Any>` to allows comparing equality between the
/// trait objects.
pub trait AggregateExpr: Send + Sync + Debug + PartialEq<dyn Any> {
    /// Returns the aggregate expression as [`Any`] so that it can be
    /// downcast to a specific implementation.
    fn as_any(&self) -> &dyn Any;

    /// the field of the final result of this aggregation.
    fn field(&self) -> Result<Field>;

    /// the accumulator used to accumulate values from the expressions.
    /// the accumulator expects the same number of arguments as `expressions` and must
    /// return states with the same description as `state_fields`
    fn create_accumulator(&self) -> Result<Box<dyn Accumulator>>;

    /// the fields that encapsulate the Accumulator's state
    /// the number of fields here equals the number of states that the accumulator contains
    fn state_fields(&self) -> Result<Vec<Field>>;

    /// expressions that are passed to the Accumulator.
    /// Single-column aggregations such as `sum` return a single value, others (e.g. `cov`) return many.
    fn expressions(&self) -> Vec<Arc<dyn PhysicalExpr>>;

    /// Order by requirements for the aggregate function
    /// By default it is `None` (there is no requirement)
    /// Order-sensitive aggregators, such as `FIRST_VALUE(x ORDER BY y)` should implement this
    fn order_bys(&self) -> Option<&[PhysicalSortExpr]> {
        None
    }

    /// Human readable name such as `"MIN(c2)"`. The default
    /// implementation returns placeholder text.
    fn name(&self) -> &str {
        "AggregateExpr: default name"
    }

    /// If the aggregate expression has a specialized
    /// [`GroupsAccumulator`] implementation. If this returns true,
    /// `[Self::create_groups_accumulator`] will be called.
    fn groups_accumulator_supported(&self) -> bool {
        false
    }

    /// Return a specialized [`GroupsAccumulator`] that manages state
    /// for all groups.
    ///
    /// For maximum performance, a [`GroupsAccumulator`] should be
    /// implemented in addition to [`Accumulator`].
    fn create_groups_accumulator(&self) -> Result<Box<dyn GroupsAccumulator>> {
        not_impl_err!("GroupsAccumulator hasn't been implemented for {self:?} yet")
    }

    /// Construct an expression that calculates the aggregate in reverse.
    /// Typically the "reverse" expression is itself (e.g. SUM, COUNT).
    /// For aggregates that do not support calculation in reverse,
    /// returns None (which is the default value).
    fn reverse_expr(&self) -> Option<Arc<dyn AggregateExpr>> {
        None
    }

    /// Creates accumulator implementation that supports retract
    fn create_sliding_accumulator(&self) -> Result<Box<dyn Accumulator>> {
        not_impl_err!("Retractable Accumulator hasn't been implemented for {self:?} yet")
    }
}

/// Physical aggregate expression of a UDAF.
#[derive(Debug, Clone)]
pub struct AggregateFunctionExpr {
    fun: AggregateUDF,
    args: Vec<Arc<dyn PhysicalExpr>>,
    /// Output / return type of this aggregate
    data_type: DataType,
    name: String,
    schema: Schema,
    // The logical order by expressions
    sort_exprs: Vec<Expr>,
    // The physical order by expressions
    ordering_req: LexOrdering,
    // Whether to ignore null values
    ignore_nulls: bool,
    // fields used for order sensitive aggregation functions
    ordering_fields: Vec<Field>,
}

impl AggregateFunctionExpr {
    /// Return the `AggregateUDF` used by this `AggregateFunctionExpr`
    pub fn fun(&self) -> &AggregateUDF {
        &self.fun
    }
}

impl AggregateExpr for AggregateFunctionExpr {
    /// Return a reference to Any that can be used for downcasting
    fn as_any(&self) -> &dyn Any {
        self
    }

    fn expressions(&self) -> Vec<Arc<dyn PhysicalExpr>> {
        self.args.clone()
    }

    fn state_fields(&self) -> Result<Vec<Field>> {
        let args = StateFieldsArgs {
            name: self.name(),
            input_type: self.data_type.clone(),
            ordering_fields: self.ordering_fields.clone(),
            nullable: true,
        };

        self.fun.state_fields(args)
    }

    fn field(&self) -> Result<Field> {
        Ok(Field::new(&self.name, self.data_type.clone(), true))
    }

    fn create_accumulator(&self) -> Result<Box<dyn Accumulator>> {
        let args = AccumulatorArgs::new(
            &self.data_type,
            &self.schema,
            self.ignore_nulls,
            &self.sort_exprs,
            self.name(),
        );

        self.fun.accumulator(args)
    }

    fn create_sliding_accumulator(&self) -> Result<Box<dyn Accumulator>> {
        let args = AccumulatorArgs::new(
            &self.data_type,
            &self.schema,
            self.ignore_nulls,
            &self.sort_exprs,
            self.name(),
        );

        let accumulator = self.fun().create_sliding_accumulator(args)?;

        // Accumulators that have window frame startings different
        // than `UNBOUNDED PRECEDING`, such as `1 PRECEEDING`, need to
        // implement retract_batch method in order to run correctly
        // currently in DataFusion.
        //
        // If this `retract_batches` is not present, there is no way
        // to calculate result correctly. For example, the query
        //
        // ```sql
        // SELECT
        //  SUM(a) OVER(ORDER BY a ROWS BETWEEN 1 PRECEDING AND 1 FOLLOWING) AS sum_a
        // FROM
        //  t
        // ```
        //
        // 1. First sum value will be the sum of rows between `[0, 1)`,
        //
        // 2. Second sum value will be the sum of rows between `[0, 2)`
        //
        // 3. Third sum value will be the sum of rows between `[1, 3)`, etc.
        //
        // Since the accumulator keeps the running sum:
        //
        // 1. First sum we add to the state sum value between `[0, 1)`
        //
        // 2. Second sum we add to the state sum value between `[1, 2)`
        // (`[0, 1)` is already in the state sum, hence running sum will
        // cover `[0, 2)` range)
        //
        // 3. Third sum we add to the state sum value between `[2, 3)`
        // (`[0, 2)` is already in the state sum).  Also we need to
        // retract values between `[0, 1)` by this way we can obtain sum
        // between [1, 3) which is indeed the apropriate range.
        //
        // When we use `UNBOUNDED PRECEDING` in the query starting
        // index will always be 0 for the desired range, and hence the
        // `retract_batch` method will not be called. In this case
        // having retract_batch is not a requirement.
        //
        // This approach is a a bit different than window function
        // approach. In window function (when they use a window frame)
        // they get all the desired range during evaluation.
        if !accumulator.supports_retract_batch() {
            return not_impl_err!(
                "Aggregate can not be used as a sliding accumulator because \
                     `retract_batch` is not implemented: {}",
                self.name
            );
        }
        Ok(accumulator)
    }

    fn name(&self) -> &str {
        &self.name
    }

    fn groups_accumulator_supported(&self) -> bool {
        self.fun.groups_accumulator_supported()
    }

    fn create_groups_accumulator(&self) -> Result<Box<dyn GroupsAccumulator>> {
        let args = GroupsAccumulatorArgs {
            data_type: &self.data_type,
            name: self.name(),
        };
        self.fun.create_groups_accumulator(args)
    }

    fn order_bys(&self) -> Option<&[PhysicalSortExpr]> {
        (!self.ordering_req.is_empty()).then_some(&self.ordering_req)
    }

    fn reverse_expr(&self) -> Option<Arc<dyn AggregateExpr>> {
        match self.fun.reverse_expr() {
            ReversedUDAF::NotSupported => None,
            ReversedUDAF::Identical => Some(Arc::new(self.clone())),
            ReversedUDAF::Reversed(fun) => todo!("Reverse UDAF: {:?}", fun),
        }
    }
}

impl PartialEq<dyn Any> for AggregateFunctionExpr {
    fn eq(&self, other: &dyn Any) -> bool {
        down_cast_any_ref(other)
            .downcast_ref::<Self>()
            .map(|x| {
                self.name == x.name
                    && self.data_type == x.data_type
                    && self.fun == x.fun
                    && self.args.len() == x.args.len()
                    && self
                        .args
                        .iter()
                        .zip(x.args.iter())
                        .all(|(this_arg, other_arg)| this_arg.eq(other_arg))
            })
            .unwrap_or(false)
    }
}<|MERGE_RESOLUTION|>--- conflicted
+++ resolved
@@ -15,11 +15,8 @@
 // specific language governing permissions and limitations
 // under the License.
 
-<<<<<<< HEAD
 pub mod groups_accumulator;
-=======
 pub mod stats;
->>>>>>> a0fccbf8
 pub mod utils;
 
 use arrow::datatypes::{DataType, Field, Schema};
