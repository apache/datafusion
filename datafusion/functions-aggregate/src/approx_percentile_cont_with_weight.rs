--- conflicted
+++ resolved
@@ -52,14 +52,14 @@
 #[user_doc(
     doc_section(label = "Approximate Functions"),
     description = "Returns the weighted approximate percentile of input values using the t-digest algorithm.",
-    syntax_example = "approx_percentile_cont_with_weight(expression, weight, percentile)",
+    syntax_example = "approx_percentile_cont_with_weight(weight, percentile) WITHIN GROUP (ORDER BY expression)",
     sql_example = r#"```sql
-> SELECT approx_percentile_cont_with_weight(column_name, weight_column, 0.90) FROM table_name;
-+----------------------------------------------------------------------+
-| approx_percentile_cont_with_weight(column_name, weight_column, 0.90) |
-+----------------------------------------------------------------------+
-| 78.5                                                                 |
-+----------------------------------------------------------------------+
+> SELECT approx_percentile_cont_with_weight(weight_column, 0.90) WITHIN GROUP (ORDER BY column_name) FROM table_name;
++---------------------------------------------------------------------------------------------+
+| approx_percentile_cont_with_weight(weight_column, 0.90) WITHIN GROUP (ORDER BY column_name) |
++---------------------------------------------------------------------------------------------+
+| 78.5                                                                                        |
++---------------------------------------------------------------------------------------------+
 ```"#,
     standard_argument(name = "expression", prefix = "The"),
     argument(
@@ -187,36 +187,6 @@
     }
 }
 
-<<<<<<< HEAD
-static DOCUMENTATION: OnceLock<Documentation> = OnceLock::new();
-
-fn get_approx_percentile_cont_with_weight_doc() -> &'static Documentation {
-    DOCUMENTATION.get_or_init(|| {
-        Documentation::builder()
-            .with_doc_section(DOC_SECTION_APPROXIMATE)
-            .with_description(
-                "Returns the weighted approximate percentile of input values using the t-digest algorithm.",
-            )
-            .with_syntax_example("approx_percentile_cont_with_weight(weight, percentile) WITHIN GROUP (ORDER BY expression)")
-            .with_sql_example(r#"```sql
-> SELECT approx_percentile_cont_with_weight(weight_column, 0.90) WITHIN GROUP (ORDER BY column_name) FROM table_name;
-+---------------------------------------------------------------------------------------------+
-| approx_percentile_cont_with_weight(weight_column, 0.90) WITHIN GROUP (ORDER BY column_name) |
-+---------------------------------------------------------------------------------------------+
-| 78.5                                                                                        |
-+---------------------------------------------------------------------------------------------+
-```"#,
-            )
-            .with_standard_argument("expression", None)
-            .with_argument("weight", "Expression to use as weight. Can be a constant, column, or function, and any combination of arithmetic operators.")
-            .with_argument("percentile", "Percentile to compute. Must be a float value between 0 and 1 (inclusive).")
-            .build()
-            .unwrap()
-    })
-}
-
-=======
->>>>>>> eabbbaf4
 #[derive(Debug)]
 pub struct ApproxPercentileWithWeightAccumulator {
     approx_percentile_cont_accumulator: ApproxPercentileAccumulator,
