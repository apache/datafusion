// Licensed to the Apache Software Foundation (ASF) under one
// or more contributor license agreements.  See the NOTICE file
// distributed with this work for additional information
// regarding copyright ownership.  The ASF licenses this file
// to you under the Apache License, Version 2.0 (the
// "License"); you may not use this file except in compliance
// with the License.  You may obtain a copy of the License at
//
//   http://www.apache.org/licenses/LICENSE-2.0
//
// Unless required by applicable law or agreed to in writing,
// software distributed under the License is distributed on an
// "AS IS" BASIS, WITHOUT WARRANTIES OR CONDITIONS OF ANY
// KIND, either express or implied.  See the License for the
// specific language governing permissions and limitations
// under the License.

//! Defines physical expressions for APPROX_MEDIAN that can be evaluated MEDIAN at runtime during query execution

use std::any::Any;
use std::fmt::Debug;

use arrow::{datatypes::DataType, datatypes::Field};
use arrow_schema::DataType::{Float64, UInt64};

use datafusion_common::{not_impl_err, plan_err, Result};
use datafusion_expr::function::{AccumulatorArgs, StateFieldsArgs};
use datafusion_expr::type_coercion::aggregates::NUMERICS;
use datafusion_expr::utils::format_state_name;
use datafusion_expr::{
    Accumulator, AggregateUDFImpl, Documentation, Signature, Volatility,
};
use datafusion_macros::user_doc;

use crate::approx_percentile_cont::ApproxPercentileAccumulator;

make_udaf_expr_and_func!(
    ApproxMedian,
    approx_median,
    expression,
    "Computes the approximate median of a set of numbers",
    approx_median_udaf
);

/// APPROX_MEDIAN aggregate expression
#[user_doc(
    doc_section(label = "Approximate Functions"),
    description = "Returns the approximate median (50th percentile) of input values. It is an alias of `approx_percentile_cont(x, 0.5)`.",
    syntax_example = "approx_median(expression)",
    sql_example = r#"```sql
> SELECT approx_median(column_name) FROM table_name;
+-----------------------------------+
| approx_median(column_name)        |
+-----------------------------------+
| 23.5                              |
+-----------------------------------+
```"#,
    standard_argument(name = "expression",)
)]
pub struct ApproxMedian {
    signature: Signature,
}

impl Debug for ApproxMedian {
    fn fmt(&self, f: &mut std::fmt::Formatter) -> std::fmt::Result {
        f.debug_struct("ApproxMedian")
            .field("name", &self.name())
            .field("signature", &self.signature)
            .finish()
    }
}

impl Default for ApproxMedian {
    fn default() -> Self {
        Self::new()
    }
}

impl ApproxMedian {
    /// Create a new APPROX_MEDIAN aggregate function
    pub fn new() -> Self {
        Self {
            signature: Signature::uniform(1, NUMERICS.to_vec(), Volatility::Immutable),
        }
    }
}

impl AggregateUDFImpl for ApproxMedian {
    /// Return a reference to Any that can be used for downcasting
    fn as_any(&self) -> &dyn Any {
        self
    }

    fn state_fields(&self, args: StateFieldsArgs) -> Result<Vec<Field>> {
        Ok(vec![
            Field::new(format_state_name(args.name, "max_size"), UInt64, false),
            Field::new(format_state_name(args.name, "sum"), Float64, false),
            Field::new(format_state_name(args.name, "count"), UInt64, false),
            Field::new(format_state_name(args.name, "max"), Float64, false),
            Field::new(format_state_name(args.name, "min"), Float64, false),
            Field::new_list(
                format_state_name(args.name, "centroids"),
                Field::new_list_field(Float64, true),
                false,
            ),
        ])
    }

    fn name(&self) -> &str {
        "approx_median"
    }

    fn signature(&self) -> &Signature {
        &self.signature
    }

    fn return_type(&self, arg_types: &[DataType]) -> Result<DataType> {
        if !arg_types[0].is_numeric() {
            return plan_err!("ApproxMedian requires numeric input types");
        }
        Ok(arg_types[0].clone())
    }

    fn accumulator(&self, acc_args: AccumulatorArgs) -> Result<Box<dyn Accumulator>> {
        if acc_args.is_distinct {
            return not_impl_err!(
                "APPROX_MEDIAN(DISTINCT) aggregations are not available"
            );
        }

        Ok(Box::new(ApproxPercentileAccumulator::new(
            0.5_f64,
            acc_args.exprs[0].data_type(acc_args.schema)?,
        )))
    }

    fn documentation(&self) -> Option<&Documentation> {
        self.doc()
    }
<<<<<<< HEAD
}

static DOCUMENTATION: OnceLock<Documentation> = OnceLock::new();

fn get_approx_median_doc() -> &'static Documentation {
    DOCUMENTATION.get_or_init(|| {
        Documentation::builder()
            .with_doc_section(DOC_SECTION_APPROXIMATE)
            .with_description(
                "Returns the approximate median (50th percentile) of input values. It is an alias of `approx_percentile_cont(0.5) WITHIN GROUP (ORDER BY x)`.",
            )
            .with_syntax_example("approx_median(expression)")
            .with_sql_example(r#"```sql
> SELECT approx_median(column_name) FROM table_name;
+-----------------------------------+
| approx_median(column_name)        |
+-----------------------------------+
| 23.5                              |
+-----------------------------------+
```"#,
            )
            .with_standard_argument("expression", None)
            .build()
            .unwrap()
    })
=======
>>>>>>> eabbbaf4
}<|MERGE_RESOLUTION|>--- conflicted
+++ resolved
@@ -45,7 +45,7 @@
 /// APPROX_MEDIAN aggregate expression
 #[user_doc(
     doc_section(label = "Approximate Functions"),
-    description = "Returns the approximate median (50th percentile) of input values. It is an alias of `approx_percentile_cont(x, 0.5)`.",
+    description = "Returns the approximate median (50th percentile) of input values. It is an alias of `approx_percentile_cont(0.5) WITHIN GROUP (ORDER BY x)`.",
     syntax_example = "approx_median(expression)",
     sql_example = r#"```sql
 > SELECT approx_median(column_name) FROM table_name;
@@ -137,32 +137,4 @@
     fn documentation(&self) -> Option<&Documentation> {
         self.doc()
     }
-<<<<<<< HEAD
-}
-
-static DOCUMENTATION: OnceLock<Documentation> = OnceLock::new();
-
-fn get_approx_median_doc() -> &'static Documentation {
-    DOCUMENTATION.get_or_init(|| {
-        Documentation::builder()
-            .with_doc_section(DOC_SECTION_APPROXIMATE)
-            .with_description(
-                "Returns the approximate median (50th percentile) of input values. It is an alias of `approx_percentile_cont(0.5) WITHIN GROUP (ORDER BY x)`.",
-            )
-            .with_syntax_example("approx_median(expression)")
-            .with_sql_example(r#"```sql
-> SELECT approx_median(column_name) FROM table_name;
-+-----------------------------------+
-| approx_median(column_name)        |
-+-----------------------------------+
-| 23.5                              |
-+-----------------------------------+
-```"#,
-            )
-            .with_standard_argument("expression", None)
-            .build()
-            .unwrap()
-    })
-=======
->>>>>>> eabbbaf4
 }