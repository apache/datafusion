// Licensed to the Apache Software Foundation (ASF) under one
// or more contributor license agreements.  See the NOTICE file
// distributed with this work for additional information
// regarding copyright ownership.  The ASF licenses this file
// to you under the Apache License, Version 2.0 (the
// "License"); you may not use this file except in compliance
// with the License.  You may obtain a copy of the License at
//
//   http://www.apache.org/licenses/LICENSE-2.0
//
// Unless required by applicable law or agreed to in writing,
// software distributed under the License is distributed on an
// "AS IS" BASIS, WITHOUT WARRANTIES OR CONDITIONS OF ANY
// KIND, either express or implied.  See the License for the
// specific language governing permissions and limitations
// under the License.

//! [`VarianceSample`]: variance sample aggregations.
//! [`VariancePopulation`]: variance population aggregations.

use arrow::datatypes::FieldRef;
use arrow::{
    array::{
        Array, ArrayRef, AsArray, BooleanArray, Decimal256Builder, FixedSizeBinaryArray,
        FixedSizeBinaryBuilder, Float64Array, PrimitiveArray, UInt64Array, UInt64Builder,
    },
    buffer::NullBuffer,
    compute::kernels::cast,
    datatypes::i256,
    datatypes::{
        ArrowNumericType, DataType, Decimal128Type, Decimal256Type, Decimal32Type,
        Decimal64Type, DecimalType, Field, DECIMAL256_MAX_PRECISION,
        DECIMAL256_MAX_SCALE,
    },
};
use datafusion_common::{
    downcast_value, exec_err, not_impl_err, plan_err, DataFusionError, Result,
    ScalarValue,
};
<<<<<<< HEAD
=======
use datafusion_common::{Result, ScalarValue, downcast_value, not_impl_err, plan_err};
>>>>>>> 021188e7
use datafusion_expr::{
    Accumulator, AggregateUDFImpl, Documentation, GroupsAccumulator, Signature,
    Volatility,
    function::{AccumulatorArgs, StateFieldsArgs},
    utils::format_state_name,
};
use datafusion_functions_aggregate_common::{
    aggregate::groups_accumulator::accumulate::accumulate, stats::StatsType,
};
use datafusion_macros::user_doc;
use std::mem::{size_of, size_of_val};
#[cfg(test)]
use std::{convert::TryInto, ops::Neg};
use std::{fmt::Debug, marker::PhantomData, sync::Arc};

make_udaf_expr_and_func!(
    VarianceSample,
    var_sample,
    expression,
    "Computes the sample variance.",
    var_samp_udaf
);

make_udaf_expr_and_func!(
    VariancePopulation,
    var_pop,
    expression,
    "Computes the population variance.",
    var_pop_udaf
);

fn variance_signature() -> Signature {
    Signature::numeric(1, Volatility::Immutable)
}

const DECIMAL_VARIANCE_BINARY_SIZE: i32 = 32;
const DECIMAL_VARIANCE_SCALE_INCREMENT: i8 = 6;

fn decimal_overflow_err() -> DataFusionError {
    DataFusionError::Execution("Decimal variance overflow".to_string())
}

#[cfg(test)]
fn i256_to_f64_lossy(value: i256) -> f64 {
    const SCALE: f64 = 18446744073709551616.0; // 2^64
    let mut abs = value;
    let negative = abs < i256::ZERO;
    if negative {
        abs = abs.neg();
    }
    let bytes = abs.to_le_bytes();
    let mut result = 0f64;
    for chunk in bytes.chunks_exact(8).rev() {
        let chunk_val = u64::from_le_bytes(chunk.try_into().unwrap());
        result = result * SCALE + chunk_val as f64;
    }
    if negative {
        -result
    } else {
        result
    }
}

fn decimal_scale(dt: &DataType) -> Option<i8> {
    match dt {
        DataType::Decimal32(_, scale)
        | DataType::Decimal64(_, scale)
        | DataType::Decimal128(_, scale)
        | DataType::Decimal256(_, scale) => Some(*scale),
        _ => None,
    }
}

#[derive(Clone, Copy, Debug)]
struct DecimalVarianceParams {
    input_scale: i8,
    result_precision: u8,
    result_scale: i8,
}

fn decimal_variance_params(data_type: &DataType) -> Option<DecimalVarianceParams> {
    decimal_scale(data_type).map(|input_scale| {
        let base_scale = input_scale.saturating_mul(2);
        let target_scale = base_scale
            .saturating_add(DECIMAL_VARIANCE_SCALE_INCREMENT)
            .min(DECIMAL256_MAX_SCALE);
        DecimalVarianceParams {
            input_scale,
            result_precision: DECIMAL256_MAX_PRECISION,
            result_scale: target_scale,
        }
    })
}

fn decimal_variance_state_fields(name: &str) -> Vec<FieldRef> {
    vec![
        Field::new(format_state_name(name, "count"), DataType::UInt64, true),
        Field::new(
            format_state_name(name, "sum"),
            DataType::FixedSizeBinary(DECIMAL_VARIANCE_BINARY_SIZE),
            true,
        ),
        Field::new(
            format_state_name(name, "sum_squares"),
            DataType::FixedSizeBinary(DECIMAL_VARIANCE_BINARY_SIZE),
            true,
        ),
    ]
    .into_iter()
    .map(Arc::new)
    .collect()
}

fn pow10_i256(exp: u32) -> Result<i256> {
    let mut value = i256::from_i128(1);
    let ten = i256::from_i128(10);
    for _ in 0..exp {
        value = value.checked_mul(ten).ok_or_else(decimal_overflow_err)?;
    }
    Ok(value)
}

fn i256_from_bytes(bytes: &[u8]) -> Result<i256> {
    if bytes.len() != DECIMAL_VARIANCE_BINARY_LEN {
        return exec_err!(
            "Decimal variance state expected {} bytes got {}",
            DECIMAL_VARIANCE_BINARY_LEN,
            bytes.len()
        );
    }
    let mut buffer = [0u8; DECIMAL_VARIANCE_BINARY_LEN];
    buffer.copy_from_slice(bytes);
    Ok(i256::from_le_bytes(buffer))
}

const DECIMAL_VARIANCE_BINARY_LEN: usize = DECIMAL_VARIANCE_BINARY_SIZE as usize;

fn i256_to_scalar(value: i256) -> ScalarValue {
    ScalarValue::FixedSizeBinary(
        DECIMAL_VARIANCE_BINARY_SIZE,
        Some(value.to_le_bytes().to_vec()),
    )
}

fn create_decimal_variance_accumulator(
    data_type: &DataType,
    stats_type: StatsType,
) -> Result<Option<Box<dyn Accumulator>>> {
    let Some(params) = decimal_variance_params(data_type) else {
        return Ok(None);
    };
    let accumulator: Option<Box<dyn Accumulator>> = match data_type {
        DataType::Decimal32(_, _) => Some(Box::new(DecimalVarianceAccumulator::<
            Decimal32Type,
        >::try_new(params, stats_type)?)
            as Box<dyn Accumulator>),
        DataType::Decimal64(_, _) => Some(Box::new(DecimalVarianceAccumulator::<
            Decimal64Type,
        >::try_new(params, stats_type)?)
            as Box<dyn Accumulator>),
        DataType::Decimal128(_, _) => Some(Box::new(DecimalVarianceAccumulator::<
            Decimal128Type,
        >::try_new(
            params, stats_type
        )?) as Box<dyn Accumulator>),
        DataType::Decimal256(_, _) => Some(Box::new(DecimalVarianceAccumulator::<
            Decimal256Type,
        >::try_new(
            params, stats_type
        )?) as Box<dyn Accumulator>),
        _ => None,
    };
    Ok(accumulator)
}

fn create_decimal_variance_groups_accumulator(
    data_type: &DataType,
    stats_type: StatsType,
) -> Result<Option<Box<dyn GroupsAccumulator>>> {
    let Some(params) = decimal_variance_params(data_type) else {
        return Ok(None);
    };
    let accumulator: Option<Box<dyn GroupsAccumulator>> = match data_type {
        DataType::Decimal32(_, _) => Some(Box::new(DecimalVarianceGroupsAccumulator::<
            Decimal32Type,
        >::try_new(params, stats_type)?)
            as Box<dyn GroupsAccumulator>),
        DataType::Decimal64(_, _) => Some(Box::new(DecimalVarianceGroupsAccumulator::<
            Decimal64Type,
        >::try_new(params, stats_type)?)
            as Box<dyn GroupsAccumulator>),
        DataType::Decimal128(_, _) => Some(Box::new(DecimalVarianceGroupsAccumulator::<
            Decimal128Type,
        >::try_new(
            params, stats_type
        )?) as Box<dyn GroupsAccumulator>),
        DataType::Decimal256(_, _) => Some(Box::new(DecimalVarianceGroupsAccumulator::<
            Decimal256Type,
        >::try_new(
            params, stats_type
        )?) as Box<dyn GroupsAccumulator>),
        _ => None,
    };
    Ok(accumulator)
}

trait DecimalNative: Copy {
    fn to_i256(self) -> i256;
}

impl DecimalNative for i32 {
    fn to_i256(self) -> i256 {
        i256::from(self)
    }
}

impl DecimalNative for i64 {
    fn to_i256(self) -> i256 {
        i256::from(self)
    }
}

impl DecimalNative for i128 {
    fn to_i256(self) -> i256 {
        i256::from_i128(self)
    }
}

impl DecimalNative for i256 {
    fn to_i256(self) -> i256 {
        self
    }
}

#[derive(Clone, Debug, Default)]
struct DecimalVarianceState {
    count: u64,
    sum: i256,
    sum_squares: i256,
}

impl DecimalVarianceState {
    fn update(&mut self, value: i256) -> Result<()> {
        self.count = self.count.checked_add(1).ok_or_else(decimal_overflow_err)?;
        self.sum = self
            .sum
            .checked_add(value)
            .ok_or_else(decimal_overflow_err)?;
        let square = value.checked_mul(value).ok_or_else(decimal_overflow_err)?;
        self.sum_squares = self
            .sum_squares
            .checked_add(square)
            .ok_or_else(decimal_overflow_err)?;
        Ok(())
    }

    fn retract(&mut self, value: i256) -> Result<()> {
        if self.count == 0 {
            return exec_err!("Decimal variance retract underflow");
        }
        self.count -= 1;
        self.sum = self
            .sum
            .checked_sub(value)
            .ok_or_else(decimal_overflow_err)?;
        let square = value.checked_mul(value).ok_or_else(decimal_overflow_err)?;
        self.sum_squares = self
            .sum_squares
            .checked_sub(square)
            .ok_or_else(decimal_overflow_err)?;
        Ok(())
    }

    fn merge(&mut self, other: &Self) -> Result<()> {
        self.count = self
            .count
            .checked_add(other.count)
            .ok_or_else(decimal_overflow_err)?;
        self.sum = self
            .sum
            .checked_add(other.sum)
            .ok_or_else(decimal_overflow_err)?;
        self.sum_squares = self
            .sum_squares
            .checked_add(other.sum_squares)
            .ok_or_else(decimal_overflow_err)?;
        Ok(())
    }

    fn variance_decimal(
        &self,
        stats_type: StatsType,
        params: DecimalVarianceParams,
    ) -> Result<Option<i256>> {
        if self.count == 0 {
            return Ok(None);
        }
        if matches!(stats_type, StatsType::Sample) && self.count <= 1 {
            return Ok(None);
        }

        let count_i256 = i256::from_i128(self.count as i128);
        let scaled_sum_squares = self
            .sum_squares
            .checked_mul(count_i256)
            .ok_or_else(decimal_overflow_err)?;
        let sum_squared = self
            .sum
            .checked_mul(self.sum)
            .ok_or_else(decimal_overflow_err)?;
        let numerator = scaled_sum_squares
            .checked_sub(sum_squared)
            .ok_or_else(decimal_overflow_err)?;

        let negative_numerator = numerator < i256::ZERO;
        debug_assert!(
            !negative_numerator,
            "Decimal variance numerator became negative: {numerator:?}. This indicates precision loss or overflow in intermediate calculations."
        );
        let numerator = if negative_numerator {
            i256::ZERO
        } else {
            numerator
        };

        let denominator_counts = match stats_type {
            StatsType::Population => count_i256
                .checked_mul(count_i256)
                .ok_or_else(decimal_overflow_err)?,
            StatsType::Sample => count_i256
                .checked_mul(i256::from_i128((self.count - 1) as i128))
                .ok_or_else(decimal_overflow_err)?,
        };

        if denominator_counts == i256::ZERO {
            return Ok(None);
        }

        let two_scale = params.input_scale.saturating_mul(2);
        if params.result_scale >= two_scale {
            let up = params.result_scale - two_scale;
            let factor = pow10_i256(up as u32)?;
            let scaled_numerator = numerator
                .checked_mul(factor)
                .ok_or_else(decimal_overflow_err)?;
            let value = scaled_numerator
                .checked_div(denominator_counts)
                .ok_or_else(decimal_overflow_err)?;
            return Ok(Some(value));
        }

        let down = two_scale - params.result_scale;
        let factor = pow10_i256(down as u32)?;
        let scaled_numerator = numerator
            .checked_div(factor)
            .ok_or_else(decimal_overflow_err)?;
        let value = scaled_numerator
            .checked_div(denominator_counts)
            .ok_or_else(decimal_overflow_err)?;
        Ok(Some(value))
    }

    fn to_scalar_state(&self) -> Vec<ScalarValue> {
        vec![
            ScalarValue::from(self.count),
            i256_to_scalar(self.sum),
            i256_to_scalar(self.sum_squares),
        ]
    }
}

#[derive(Debug)]
struct DecimalVarianceAccumulator<T>
where
    T: DecimalType + ArrowNumericType + Debug,
    T::Native: DecimalNative,
{
    state: DecimalVarianceState,
    params: DecimalVarianceParams,
    stats_type: StatsType,
    _marker: PhantomData<T>,
}

impl<T> DecimalVarianceAccumulator<T>
where
    T: DecimalType + ArrowNumericType + Debug,
    T::Native: DecimalNative,
{
    fn try_new(params: DecimalVarianceParams, stats_type: StatsType) -> Result<Self> {
        if params.input_scale > DECIMAL256_MAX_SCALE {
            return exec_err!(
                "Decimal variance does not support scale {} greater than {}",
                params.input_scale,
                DECIMAL256_MAX_SCALE
            );
        }
        Ok(Self {
            state: DecimalVarianceState::default(),
            params,
            stats_type,
            _marker: PhantomData,
        })
    }

    fn convert_array(values: &ArrayRef) -> &PrimitiveArray<T> {
        values.as_primitive::<T>()
    }
}

impl<T> Accumulator for DecimalVarianceAccumulator<T>
where
    T: DecimalType + ArrowNumericType + Debug,
    T::Native: DecimalNative,
{
    fn state(&mut self) -> Result<Vec<ScalarValue>> {
        Ok(self.state.to_scalar_state())
    }

    fn update_batch(&mut self, values: &[ArrayRef]) -> Result<()> {
        let array = Self::convert_array(&values[0]);
        for value in array.iter().flatten() {
            self.state.update(value.to_i256())?;
        }
        Ok(())
    }

    fn retract_batch(&mut self, values: &[ArrayRef]) -> Result<()> {
        let array = Self::convert_array(&values[0]);
        for value in array.iter().flatten() {
            self.state.retract(value.to_i256())?;
        }
        Ok(())
    }

    fn merge_batch(&mut self, states: &[ArrayRef]) -> Result<()> {
        let counts = downcast_value!(states[0], UInt64Array);
        let sums = downcast_value!(states[1], FixedSizeBinaryArray);
        let sum_squares = downcast_value!(states[2], FixedSizeBinaryArray);

        for i in 0..counts.len() {
            if counts.is_null(i) {
                continue;
            }
            let count = counts.value(i);
            if count == 0 {
                continue;
            }
            let sum = i256_from_bytes(sums.value(i))?;
            let sum_sq = i256_from_bytes(sum_squares.value(i))?;
            let other = DecimalVarianceState {
                count,
                sum,
                sum_squares: sum_sq,
            };
            self.state.merge(&other)?;
        }
        Ok(())
    }

    fn evaluate(&mut self) -> Result<ScalarValue> {
        let value = self.state.variance_decimal(self.stats_type, self.params)?;
        match value {
            Some(v) => {
                if Decimal256Type::validate_decimal_precision(
                    v,
                    self.params.result_precision,
                    self.params.result_scale,
                )
                .is_err()
                {
                    return Err(decimal_overflow_err());
                }
                Ok(ScalarValue::Decimal256(
                    Some(v),
                    self.params.result_precision,
                    self.params.result_scale,
                ))
            }
            None => Ok(ScalarValue::Decimal256(
                None,
                self.params.result_precision,
                self.params.result_scale,
            )),
        }
    }

    fn size(&self) -> usize {
        size_of_val(self)
    }

    fn supports_retract_batch(&self) -> bool {
        true
    }
}

#[derive(Debug)]
struct DecimalVarianceGroupsAccumulator<T>
where
    T: DecimalType + ArrowNumericType + Debug,
    T::Native: DecimalNative,
{
    states: Vec<DecimalVarianceState>,
    params: DecimalVarianceParams,
    stats_type: StatsType,
    _marker: PhantomData<T>,
}

impl<T> DecimalVarianceGroupsAccumulator<T>
where
    T: DecimalType + ArrowNumericType + Debug,
    T::Native: DecimalNative,
{
    fn try_new(params: DecimalVarianceParams, stats_type: StatsType) -> Result<Self> {
        if params.input_scale > DECIMAL256_MAX_SCALE {
            return exec_err!(
                "Decimal variance does not support scale {} greater than {}",
                params.input_scale,
                DECIMAL256_MAX_SCALE
            );
        }
        Ok(Self {
            states: Vec::new(),
            params,
            stats_type,
            _marker: PhantomData,
        })
    }

    fn resize(&mut self, total_num_groups: usize) {
        if self.states.len() < total_num_groups {
            self.states
                .resize(total_num_groups, DecimalVarianceState::default());
        }
    }
}

impl<T> GroupsAccumulator for DecimalVarianceGroupsAccumulator<T>
where
    T: DecimalType + ArrowNumericType + Debug,
    T::Native: DecimalNative,
{
    fn update_batch(
        &mut self,
        values: &[ArrayRef],
        group_indices: &[usize],
        opt_filter: Option<&BooleanArray>,
        total_num_groups: usize,
    ) -> Result<()> {
        let array = values[0].as_primitive::<T>();
        self.resize(total_num_groups);
        for (row, group_index) in group_indices.iter().enumerate() {
            if let Some(filter) = opt_filter {
                if !filter.is_valid(row) || !filter.value(row) {
                    continue;
                }
            }
            if array.is_null(row) {
                continue;
            }
            let value = array.value(row).to_i256();
            self.states[*group_index].update(value)?;
        }
        Ok(())
    }

    fn merge_batch(
        &mut self,
        values: &[ArrayRef],
        group_indices: &[usize],
        _opt_filter: Option<&BooleanArray>,
        total_num_groups: usize,
    ) -> Result<()> {
        let counts = downcast_value!(values[0], UInt64Array);
        let sums = downcast_value!(values[1], FixedSizeBinaryArray);
        let sum_squares = downcast_value!(values[2], FixedSizeBinaryArray);
        self.resize(total_num_groups);

        for (row, group_index) in group_indices.iter().enumerate() {
            if counts.is_null(row) {
                continue;
            }
            let count = counts.value(row);
            if count == 0 {
                continue;
            }
            let sum = i256_from_bytes(sums.value(row))?;
            let sum_sq = i256_from_bytes(sum_squares.value(row))?;
            let other = DecimalVarianceState {
                count,
                sum,
                sum_squares: sum_sq,
            };
            self.states[*group_index].merge(&other)?;
        }
        Ok(())
    }

    fn evaluate(&mut self, emit_to: datafusion_expr::EmitTo) -> Result<ArrayRef> {
        let states = emit_to.take_needed(&mut self.states);
        let mut builder = Decimal256Builder::with_capacity(states.len());
        for state in &states {
            match state.variance_decimal(self.stats_type, self.params)? {
                Some(value) => {
                    if Decimal256Type::validate_decimal_precision(
                        value,
                        self.params.result_precision,
                        self.params.result_scale,
                    )
                    .is_err()
                    {
                        return Err(decimal_overflow_err());
                    }
                    builder.append_value(value)
                }
                None => builder.append_null(),
            }
        }
        let array = builder.finish().with_precision_and_scale(
            self.params.result_precision,
            self.params.result_scale,
        )?;
        Ok(Arc::new(array))
    }

    fn state(&mut self, emit_to: datafusion_expr::EmitTo) -> Result<Vec<ArrayRef>> {
        let states = emit_to.take_needed(&mut self.states);
        let mut counts = UInt64Builder::with_capacity(states.len());
        let mut sums = FixedSizeBinaryBuilder::with_capacity(
            states.len(),
            DECIMAL_VARIANCE_BINARY_SIZE,
        );
        let mut sum_squares = FixedSizeBinaryBuilder::with_capacity(
            states.len(),
            DECIMAL_VARIANCE_BINARY_SIZE,
        );

        for state in states {
            counts.append_value(state.count);
            sums.append_value(state.sum.to_le_bytes())?;
            sum_squares.append_value(state.sum_squares.to_le_bytes())?;
        }

        Ok(vec![
            Arc::new(counts.finish()),
            Arc::new(sums.finish()),
            Arc::new(sum_squares.finish()),
        ])
    }

    fn size(&self) -> usize {
        self.states.capacity() * size_of::<DecimalVarianceState>()
    }
}

#[user_doc(
    doc_section(label = "General Functions"),
    description = "Returns the statistical sample variance of a set of numbers.",
    syntax_example = "var(expression)",
    standard_argument(name = "expression", prefix = "Numeric")
)]
#[derive(PartialEq, Eq, Hash)]
pub struct VarianceSample {
    signature: Signature,
    aliases: Vec<String>,
}

impl Debug for VarianceSample {
    fn fmt(&self, f: &mut std::fmt::Formatter) -> std::fmt::Result {
        f.debug_struct("VarianceSample")
            .field("name", &self.name())
            .field("signature", &self.signature)
            .finish()
    }
}

impl Default for VarianceSample {
    fn default() -> Self {
        Self::new()
    }
}

impl VarianceSample {
    pub fn new() -> Self {
        Self {
            aliases: vec![String::from("var_sample"), String::from("var_samp")],
            signature: variance_signature(),
        }
    }
}

impl AggregateUDFImpl for VarianceSample {
    fn as_any(&self) -> &dyn std::any::Any {
        self
    }

    fn name(&self) -> &str {
        "var"
    }

    fn signature(&self) -> &Signature {
        &self.signature
    }

    fn return_type(&self, arg_types: &[DataType]) -> Result<DataType> {
        if let Some(params) = decimal_variance_params(&arg_types[0]) {
            return Ok(DataType::Decimal256(
                params.result_precision,
                params.result_scale,
            ));
        }
        if !arg_types[0].is_numeric() {
            return plan_err!("Variance requires numeric input types");
        }
        Ok(DataType::Float64)
    }

    fn state_fields(&self, args: StateFieldsArgs) -> Result<Vec<FieldRef>> {
        let name = args.name;
        if args
            .input_fields
            .first()
            .and_then(|field| decimal_scale(field.data_type()))
            .is_some()
        {
            return Ok(decimal_variance_state_fields(name));
        }
        Ok(vec![
            Field::new(format_state_name(name, "count"), DataType::UInt64, true),
            Field::new(format_state_name(name, "mean"), DataType::Float64, true),
            Field::new(format_state_name(name, "m2"), DataType::Float64, true),
        ]
        .into_iter()
        .map(Arc::new)
        .collect())
    }

    fn accumulator(&self, acc_args: AccumulatorArgs) -> Result<Box<dyn Accumulator>> {
        if acc_args.is_distinct {
            return not_impl_err!("VAR(DISTINCT) aggregations are not available");
        }

        if let Some(acc) = create_decimal_variance_accumulator(
            acc_args.expr_fields[0].data_type(),
            StatsType::Sample,
        )? {
            return Ok(acc);
        }

        Ok(Box::new(VarianceAccumulator::try_new(StatsType::Sample)?))
    }

    fn aliases(&self) -> &[String] {
        &self.aliases
    }

    fn groups_accumulator_supported(&self, acc_args: AccumulatorArgs) -> bool {
        !acc_args.is_distinct
    }

    fn create_groups_accumulator(
        &self,
        args: AccumulatorArgs,
    ) -> Result<Box<dyn GroupsAccumulator>> {
        if let Some(acc) = create_decimal_variance_groups_accumulator(
            args.expr_fields[0].data_type(),
            StatsType::Sample,
        )? {
            return Ok(acc);
        }
        Ok(Box::new(VarianceGroupsAccumulator::new(StatsType::Sample)))
    }

    fn documentation(&self) -> Option<&Documentation> {
        self.doc()
    }
}

#[user_doc(
    doc_section(label = "General Functions"),
    description = "Returns the statistical population variance of a set of numbers.",
    syntax_example = "var_pop(expression)",
    standard_argument(name = "expression", prefix = "Numeric")
)]
#[derive(PartialEq, Eq, Hash)]
pub struct VariancePopulation {
    signature: Signature,
    aliases: Vec<String>,
}

impl Debug for VariancePopulation {
    fn fmt(&self, f: &mut std::fmt::Formatter) -> std::fmt::Result {
        f.debug_struct("VariancePopulation")
            .field("name", &self.name())
            .field("signature", &self.signature)
            .finish()
    }
}

impl Default for VariancePopulation {
    fn default() -> Self {
        Self::new()
    }
}

impl VariancePopulation {
    pub fn new() -> Self {
        Self {
            aliases: vec![String::from("var_population")],
            signature: variance_signature(),
        }
    }
}

impl AggregateUDFImpl for VariancePopulation {
    fn as_any(&self) -> &dyn std::any::Any {
        self
    }

    fn name(&self) -> &str {
        "var_pop"
    }

    fn signature(&self) -> &Signature {
        &self.signature
    }

    fn return_type(&self, arg_types: &[DataType]) -> Result<DataType> {
        if let Some(params) = decimal_variance_params(&arg_types[0]) {
            return Ok(DataType::Decimal256(
                params.result_precision,
                params.result_scale,
            ));
        }

        if !arg_types[0].is_numeric() {
            return plan_err!("Variance requires numeric input types");
        }

        Ok(DataType::Float64)
    }

    fn state_fields(&self, args: StateFieldsArgs) -> Result<Vec<FieldRef>> {
        let name = args.name;
        if args
            .input_fields
            .first()
            .and_then(|field| decimal_scale(field.data_type()))
            .is_some()
        {
            return Ok(decimal_variance_state_fields(name));
        }
        Ok(vec![
            Field::new(format_state_name(name, "count"), DataType::UInt64, true),
            Field::new(format_state_name(name, "mean"), DataType::Float64, true),
            Field::new(format_state_name(name, "m2"), DataType::Float64, true),
        ]
        .into_iter()
        .map(Arc::new)
        .collect())
    }

    fn accumulator(&self, acc_args: AccumulatorArgs) -> Result<Box<dyn Accumulator>> {
        if acc_args.is_distinct {
            return not_impl_err!("VAR_POP(DISTINCT) aggregations are not available");
        }

        if let Some(acc) = create_decimal_variance_accumulator(
            acc_args.expr_fields[0].data_type(),
            StatsType::Population,
        )? {
            return Ok(acc);
        }

        Ok(Box::new(VarianceAccumulator::try_new(
            StatsType::Population,
        )?))
    }

    fn aliases(&self) -> &[String] {
        &self.aliases
    }

    fn groups_accumulator_supported(&self, acc_args: AccumulatorArgs) -> bool {
        !acc_args.is_distinct
    }

    fn create_groups_accumulator(
        &self,
        args: AccumulatorArgs,
    ) -> Result<Box<dyn GroupsAccumulator>> {
        if let Some(acc) = create_decimal_variance_groups_accumulator(
            args.expr_fields[0].data_type(),
            StatsType::Population,
        )? {
            return Ok(acc);
        }
        Ok(Box::new(VarianceGroupsAccumulator::new(
            StatsType::Population,
        )))
    }
    fn documentation(&self) -> Option<&Documentation> {
        self.doc()
    }
}

/// An accumulator to compute variance
/// The algorithm used is an online implementation and numerically stable. It is based on this paper:
/// Welford, B. P. (1962). "Note on a method for calculating corrected sums of squares and products".
/// Technometrics. 4 (3): 419–420. doi:10.2307/1266577. JSTOR 1266577.
///
/// The algorithm has been analyzed here:
/// Ling, Robert F. (1974). "Comparison of Several Algorithms for Computing Sample Means and Variances".
/// Journal of the American Statistical Association. 69 (348): 859–866. doi:10.2307/2286154. JSTOR 2286154.

#[derive(Debug)]
pub struct VarianceAccumulator {
    m2: f64,
    mean: f64,
    count: u64,
    stats_type: StatsType,
}

impl VarianceAccumulator {
    /// Creates a new `VarianceAccumulator`
    pub fn try_new(s_type: StatsType) -> Result<Self> {
        Ok(Self {
            m2: 0_f64,
            mean: 0_f64,
            count: 0_u64,
            stats_type: s_type,
        })
    }

    pub fn get_count(&self) -> u64 {
        self.count
    }

    pub fn get_mean(&self) -> f64 {
        self.mean
    }

    pub fn get_m2(&self) -> f64 {
        self.m2
    }
}

#[inline]
fn merge(
    count: u64,
    mean: f64,
    m2: f64,
    count2: u64,
    mean2: f64,
    m22: f64,
) -> (u64, f64, f64) {
    debug_assert!(count != 0 || count2 != 0, "Cannot merge two empty states");
    let new_count = count + count2;
    let new_mean =
        mean * count as f64 / new_count as f64 + mean2 * count2 as f64 / new_count as f64;
    let delta = mean - mean2;
    let new_m2 =
        m2 + m22 + delta * delta * count as f64 * count2 as f64 / new_count as f64;

    (new_count, new_mean, new_m2)
}

#[inline]
fn update(count: u64, mean: f64, m2: f64, value: f64) -> (u64, f64, f64) {
    let new_count = count + 1;
    let delta1 = value - mean;
    let new_mean = delta1 / new_count as f64 + mean;
    let delta2 = value - new_mean;
    let new_m2 = m2 + delta1 * delta2;

    (new_count, new_mean, new_m2)
}

impl Accumulator for VarianceAccumulator {
    fn state(&mut self) -> Result<Vec<ScalarValue>> {
        Ok(vec![
            ScalarValue::from(self.count),
            ScalarValue::from(self.mean),
            ScalarValue::from(self.m2),
        ])
    }

    fn update_batch(&mut self, values: &[ArrayRef]) -> Result<()> {
        let values = &cast(&values[0], &DataType::Float64)?;
        let arr = downcast_value!(values, Float64Array).iter().flatten();

        for value in arr {
            (self.count, self.mean, self.m2) =
                update(self.count, self.mean, self.m2, value)
        }

        Ok(())
    }

    fn retract_batch(&mut self, values: &[ArrayRef]) -> Result<()> {
        let values = &cast(&values[0], &DataType::Float64)?;
        let arr = downcast_value!(values, Float64Array).iter().flatten();

        for value in arr {
            let new_count = self.count - 1;
            let delta1 = self.mean - value;
            let new_mean = delta1 / new_count as f64 + self.mean;
            let delta2 = new_mean - value;
            let new_m2 = self.m2 - delta1 * delta2;

            self.count -= 1;
            self.mean = new_mean;
            self.m2 = new_m2;
        }

        Ok(())
    }

    fn merge_batch(&mut self, states: &[ArrayRef]) -> Result<()> {
        let counts = downcast_value!(states[0], UInt64Array);
        let means = downcast_value!(states[1], Float64Array);
        let m2s = downcast_value!(states[2], Float64Array);

        for i in 0..counts.len() {
            let c = counts.value(i);
            if c == 0_u64 {
                continue;
            }
            (self.count, self.mean, self.m2) = merge(
                self.count,
                self.mean,
                self.m2,
                c,
                means.value(i),
                m2s.value(i),
            )
        }
        Ok(())
    }

    fn evaluate(&mut self) -> Result<ScalarValue> {
        let count = match self.stats_type {
            StatsType::Population => self.count,
            StatsType::Sample => {
                if self.count > 0 {
                    self.count - 1
                } else {
                    self.count
                }
            }
        };

        Ok(ScalarValue::Float64(match self.count {
            0 => None,
            1 => {
                if let StatsType::Population = self.stats_type {
                    Some(0.0)
                } else {
                    None
                }
            }
            _ => Some(self.m2 / count as f64),
        }))
    }

    fn size(&self) -> usize {
        size_of_val(self)
    }

    fn supports_retract_batch(&self) -> bool {
        true
    }
}

#[derive(Debug)]
pub struct VarianceGroupsAccumulator {
    m2s: Vec<f64>,
    means: Vec<f64>,
    counts: Vec<u64>,
    stats_type: StatsType,
}

impl VarianceGroupsAccumulator {
    pub fn new(s_type: StatsType) -> Self {
        Self {
            m2s: Vec::new(),
            means: Vec::new(),
            counts: Vec::new(),
            stats_type: s_type,
        }
    }

    fn resize(&mut self, total_num_groups: usize) {
        self.m2s.resize(total_num_groups, 0.0);
        self.means.resize(total_num_groups, 0.0);
        self.counts.resize(total_num_groups, 0);
    }

    fn merge<F>(
        group_indices: &[usize],
        counts: &UInt64Array,
        means: &Float64Array,
        m2s: &Float64Array,
        _opt_filter: Option<&BooleanArray>,
        mut value_fn: F,
    ) where
        F: FnMut(usize, u64, f64, f64) + Send,
    {
        assert_eq!(counts.null_count(), 0);
        assert_eq!(means.null_count(), 0);
        assert_eq!(m2s.null_count(), 0);

        group_indices
            .iter()
            .zip(counts.values().iter())
            .zip(means.values().iter())
            .zip(m2s.values().iter())
            .for_each(|(((&group_index, &count), &mean), &m2)| {
                value_fn(group_index, count, mean, m2);
            });
    }

    pub fn variance(
        &mut self,
        emit_to: datafusion_expr::EmitTo,
    ) -> (Vec<f64>, NullBuffer) {
        let mut counts = emit_to.take_needed(&mut self.counts);
        // means are only needed for updating m2s and are not needed for the final result.
        // But we still need to take them to ensure the internal state is consistent.
        let _ = emit_to.take_needed(&mut self.means);
        let m2s = emit_to.take_needed(&mut self.m2s);

        if let StatsType::Sample = self.stats_type {
            counts.iter_mut().for_each(|count| {
                *count = count.saturating_sub(1);
            });
        }
        let nulls = NullBuffer::from_iter(counts.iter().map(|&count| count != 0));
        let variance = m2s
            .iter()
            .zip(counts)
            .map(|(m2, count)| m2 / count as f64)
            .collect();
        (variance, nulls)
    }
}

impl GroupsAccumulator for VarianceGroupsAccumulator {
    fn update_batch(
        &mut self,
        values: &[ArrayRef],
        group_indices: &[usize],
        opt_filter: Option<&BooleanArray>,
        total_num_groups: usize,
    ) -> Result<()> {
        assert_eq!(values.len(), 1, "single argument to update_batch");
        let values = &cast(&values[0], &DataType::Float64)?;
        let values = downcast_value!(values, Float64Array);

        self.resize(total_num_groups);
        accumulate(group_indices, values, opt_filter, |group_index, value| {
            let (new_count, new_mean, new_m2) = update(
                self.counts[group_index],
                self.means[group_index],
                self.m2s[group_index],
                value,
            );
            self.counts[group_index] = new_count;
            self.means[group_index] = new_mean;
            self.m2s[group_index] = new_m2;
        });
        Ok(())
    }

    fn merge_batch(
        &mut self,
        values: &[ArrayRef],
        group_indices: &[usize],
        // Since aggregate filter should be applied in partial stage, in final stage there should be no filter
        _opt_filter: Option<&BooleanArray>,
        total_num_groups: usize,
    ) -> Result<()> {
        assert_eq!(values.len(), 3, "two arguments to merge_batch");
        // first batch is counts, second is partial means, third is partial m2s
        let partial_counts = downcast_value!(values[0], UInt64Array);
        let partial_means = downcast_value!(values[1], Float64Array);
        let partial_m2s = downcast_value!(values[2], Float64Array);

        self.resize(total_num_groups);
        Self::merge(
            group_indices,
            partial_counts,
            partial_means,
            partial_m2s,
            None,
            |group_index, partial_count, partial_mean, partial_m2| {
                if partial_count == 0 {
                    return;
                }
                let (new_count, new_mean, new_m2) = merge(
                    self.counts[group_index],
                    self.means[group_index],
                    self.m2s[group_index],
                    partial_count,
                    partial_mean,
                    partial_m2,
                );
                self.counts[group_index] = new_count;
                self.means[group_index] = new_mean;
                self.m2s[group_index] = new_m2;
            },
        );
        Ok(())
    }

    fn evaluate(&mut self, emit_to: datafusion_expr::EmitTo) -> Result<ArrayRef> {
        let (variances, nulls) = self.variance(emit_to);
        Ok(Arc::new(Float64Array::new(variances.into(), Some(nulls))))
    }

    fn state(&mut self, emit_to: datafusion_expr::EmitTo) -> Result<Vec<ArrayRef>> {
        let counts = emit_to.take_needed(&mut self.counts);
        let means = emit_to.take_needed(&mut self.means);
        let m2s = emit_to.take_needed(&mut self.m2s);

        Ok(vec![
            Arc::new(UInt64Array::new(counts.into(), None)),
            Arc::new(Float64Array::new(means.into(), None)),
            Arc::new(Float64Array::new(m2s.into(), None)),
        ])
    }

    fn size(&self) -> usize {
        self.m2s.capacity() * size_of::<f64>()
            + self.means.capacity() * size_of::<f64>()
            + self.counts.capacity() * size_of::<u64>()
    }
}

#[cfg(test)]
mod tests {
    use arrow::array::{
        Decimal128Array, Decimal128Builder, Decimal256Array, Float64Array,
    };
    use arrow::datatypes::DECIMAL256_MAX_PRECISION;
    use datafusion_expr::EmitTo;
    use std::sync::Arc;

    use super::*;

    #[test]
    fn variance_population_accepts_decimal() -> Result<()> {
        let variance = VariancePopulation::new();
        variance.return_type(&[DataType::Decimal128(10, 3)])?;
        Ok(())
    }

    #[test]
    fn variance_decimal_input() -> Result<()> {
        let mut builder = Decimal128Builder::with_capacity(20);
        for i in 0..10 {
            builder.append_value(110000 + i);
        }
        for i in 0..10 {
            builder.append_value(-((100000 + i) as i128));
        }
        let decimal_array = builder.finish().with_precision_and_scale(10, 3).unwrap();
        let array: ArrayRef = Arc::new(decimal_array);

        let params = decimal_variance_params(&DataType::Decimal128(10, 3))
            .expect("decimal params");
        let mut pop_acc = DecimalVarianceAccumulator::<Decimal128Type>::try_new(
            params,
            StatsType::Population,
        )?;
        let pop_input = [Arc::clone(&array)];
        pop_acc.update_batch(&pop_input)?;
        assert_decimal_variance(pop_acc.evaluate()?, 11025.9450285, params.result_scale);

        let mut sample_acc = DecimalVarianceAccumulator::<Decimal128Type>::try_new(
            params,
            StatsType::Sample,
        )?;
        let sample_input = [array];
        sample_acc.update_batch(&sample_input)?;
        assert_decimal_variance(
            sample_acc.evaluate()?,
            11606.257924736841,
            params.result_scale,
        );

        Ok(())
    }

    #[test]
    fn variance_decimal_handles_nulls() -> Result<()> {
        let mut builder = Decimal128Builder::with_capacity(3);
        builder.append_value(100);
        builder.append_null();
        builder.append_value(300);
        let array = builder.finish().with_precision_and_scale(10, 2).unwrap();
        let array: ArrayRef = Arc::new(array);

        let params = decimal_variance_params(&DataType::Decimal128(10, 2))
            .expect("decimal params");
        let mut acc = DecimalVarianceAccumulator::<Decimal128Type>::try_new(
            params,
            StatsType::Population,
        )?;
        acc.update_batch(&[Arc::clone(&array)])?;
        assert_decimal_variance(acc.evaluate()?, 1.0, params.result_scale);
        Ok(())
    }

    #[test]
    fn variance_decimal_empty_input() -> Result<()> {
        let array = Decimal128Array::from(Vec::<Option<i128>>::new())
            .with_precision_and_scale(10, 2)
            .unwrap();
        let array: ArrayRef = Arc::new(array);

        let params = decimal_variance_params(&DataType::Decimal128(10, 2))
            .expect("decimal params");
        let mut acc = DecimalVarianceAccumulator::<Decimal128Type>::try_new(
            params,
            StatsType::Population,
        )?;
        acc.update_batch(&[array])?;
        match acc.evaluate()? {
            ScalarValue::Decimal256(None, ..) => Ok(()),
            other => panic!("expected NULL variance for empty input, got {other:?}"),
        }
    }

    #[test]
    fn variance_decimal_single_value_sample() -> Result<()> {
        let array = Decimal128Array::from(vec![Some(500)])
            .with_precision_and_scale(10, 2)
            .unwrap();
        let array: ArrayRef = Arc::new(array);
        let params = decimal_variance_params(&DataType::Decimal128(10, 2))
            .expect("decimal params");
        let mut acc = DecimalVarianceAccumulator::<Decimal128Type>::try_new(
            params,
            StatsType::Sample,
        )?;
        acc.update_batch(&[array])?;
        match acc.evaluate()? {
            ScalarValue::Decimal256(None, ..) => Ok(()),
            other => {
                panic!("expected NULL sample variance for single value, got {other:?}")
            }
        }
    }

    #[test]
    fn variance_decimal_groups_mixed_values() -> Result<()> {
        let array =
            Decimal128Array::from(vec![Some(100), Some(300), Some(-200), Some(-400)])
                .with_precision_and_scale(10, 2)
                .unwrap();
        let array: ArrayRef = Arc::new(array);
        let params = decimal_variance_params(&DataType::Decimal128(10, 2))
            .expect("decimal params");
        let mut groups = DecimalVarianceGroupsAccumulator::<Decimal128Type>::try_new(
            params,
            StatsType::Population,
        )?;
        let group_indices = vec![0, 0, 1, 1];
        groups.update_batch(&[Arc::clone(&array)], &group_indices, None, 2)?;
        let result = groups.evaluate(EmitTo::All)?;
        let result = result.as_any().downcast_ref::<Decimal256Array>().unwrap();
        let v0 =
            i256_to_f64_lossy(result.value(0)) / 10f64.powi(params.result_scale as i32);
        let v1 =
            i256_to_f64_lossy(result.value(1)) / 10f64.powi(params.result_scale as i32);
        assert!((v0 - 1.0).abs() < 1e-9);
        assert!((v1 - 1.0).abs() < 1e-9);
        Ok(())
    }

    #[test]
    fn variance_decimal_max_scale() -> Result<()> {
        let values = vec![
            ScalarValue::Decimal256(
                Some(i256::from_i128(1)),
                DECIMAL256_MAX_PRECISION,
                DECIMAL256_MAX_SCALE,
            ),
            ScalarValue::Decimal256(
                Some(i256::from_i128(-1)),
                DECIMAL256_MAX_PRECISION,
                DECIMAL256_MAX_SCALE,
            ),
        ];
        let array = ScalarValue::iter_to_array(values).unwrap();
        let params = decimal_variance_params(&DataType::Decimal256(
            DECIMAL256_MAX_PRECISION,
            DECIMAL256_MAX_SCALE,
        ))
        .expect("decimal params");
        let mut acc = DecimalVarianceAccumulator::<Decimal256Type>::try_new(
            params,
            StatsType::Population,
        )?;
        acc.update_batch(&[array])?;
        assert_decimal_variance(acc.evaluate()?, 1e-152, params.result_scale);
        Ok(())
    }

    #[test]
    fn variance_decimal_retract_batch() -> Result<()> {
        let update = Decimal128Array::from(vec![Some(100), Some(200), Some(300)])
            .with_precision_and_scale(10, 2)
            .unwrap();
        let retract = Decimal128Array::from(vec![Some(100), Some(200)])
            .with_precision_and_scale(10, 2)
            .unwrap();

        let params = decimal_variance_params(&DataType::Decimal128(10, 2))
            .expect("decimal params");
        let mut acc = DecimalVarianceAccumulator::<Decimal128Type>::try_new(
            params,
            StatsType::Population,
        )?;
        acc.update_batch(&[Arc::new(update)])?;
        acc.retract_batch(&[Arc::new(retract)])?;
        assert_decimal_variance(acc.evaluate()?, 0.0, params.result_scale);
        Ok(())
    }

    fn assert_decimal_variance(value: ScalarValue, expected: f64, scale: i8) {
        let actual = match value {
            ScalarValue::Decimal256(Some(v), ..) => {
                i256_to_f64_lossy(v) / 10f64.powi(scale as i32)
            }
            other => panic!("expected Decimal256 result, got {other:?}"),
        };
        assert!((actual - expected).abs() < 1e-9);
    }

    #[test]
    fn test_groups_accumulator_merge_empty_states() -> Result<()> {
        let state_1 = vec![
            Arc::new(UInt64Array::from(vec![0])) as ArrayRef,
            Arc::new(Float64Array::from(vec![0.0])),
            Arc::new(Float64Array::from(vec![0.0])),
        ];
        let state_2 = vec![
            Arc::new(UInt64Array::from(vec![2])) as ArrayRef,
            Arc::new(Float64Array::from(vec![1.0])),
            Arc::new(Float64Array::from(vec![1.0])),
        ];
        let mut acc = VarianceGroupsAccumulator::new(StatsType::Sample);
        acc.merge_batch(&state_1, &[0], None, 1)?;
        acc.merge_batch(&state_2, &[0], None, 1)?;
        let result = acc.evaluate(EmitTo::All)?;
        let result = result.as_any().downcast_ref::<Float64Array>().unwrap();
        assert_eq!(result.len(), 1);
        assert_eq!(result.value(0), 1.0);
        Ok(())
    }
}<|MERGE_RESOLUTION|>--- conflicted
+++ resolved
@@ -37,10 +37,6 @@
     downcast_value, exec_err, not_impl_err, plan_err, DataFusionError, Result,
     ScalarValue,
 };
-<<<<<<< HEAD
-=======
-use datafusion_common::{Result, ScalarValue, downcast_value, not_impl_err, plan_err};
->>>>>>> 021188e7
 use datafusion_expr::{
     Accumulator, AggregateUDFImpl, Documentation, GroupsAccumulator, Signature,
     Volatility,
