// Licensed to the Apache Software Foundation (ASF) under one
// or more contributor license agreements.  See the NOTICE file
// distributed with this work for additional information
// regarding copyright ownership.  The ASF licenses this file
// to you under the Apache License, Version 2.0 (the
// "License"); you may not use this file except in compliance
// with the License.  You may obtain a copy of the License at
//
//   http://www.apache.org/licenses/LICENSE-2.0
//
// Unless required by applicable law or agreed to in writing,
// software distributed under the License is distributed on an
// "AS IS" BASIS, WITHOUT WARRANTIES OR CONDITIONS OF ANY
// KIND, either express or implied.  See the License for the
// specific language governing permissions and limitations
// under the License.

use std::fmt::{Debug, Formatter};
use std::mem::{size_of, size_of_val};
use std::sync::Arc;

use arrow::array::{
    ArrowNumericType, ArrowPrimitiveType, BooleanArray, ListArray, PrimitiveArray,
    PrimitiveBuilder,
};
use arrow::buffer::{OffsetBuffer, ScalarBuffer};
use arrow::{
    array::{Array, ArrayRef, AsArray},
    datatypes::{
        ArrowNativeType, DataType, Decimal128Type, Decimal256Type, Decimal32Type,
        Decimal64Type, Field, FieldRef, Float16Type, Float32Type, Float64Type,
    },
};

use arrow::array::ArrowNativeTypeOp;

<<<<<<< HEAD
use datafusion_common::utils::take_function_args;
=======
use crate::min_max::{max_udaf, min_udaf};
>>>>>>> 91e623bf
use datafusion_common::{
    assert_eq_or_internal_err, internal_datafusion_err, plan_err,
    utils::take_function_args, DataFusionError, Result, ScalarValue,
};
<<<<<<< HEAD
use datafusion_expr::expr::{AggregateFunction, Sort};
use datafusion_expr::function::{AccumulatorArgs, StateFieldsArgs};
use datafusion_expr::utils::format_state_name;
use datafusion_expr::{
    Accumulator, AggregateUDFImpl, Documentation, Expr, Signature, Volatility,
=======
use datafusion_expr::type_coercion::aggregates::NUMERICS;
use datafusion_expr::utils::format_state_name;
use datafusion_expr::{
    expr::{AggregateFunction, Cast, Sort},
    function::{AccumulatorArgs, AggregateFunctionSimplification, StateFieldsArgs},
    simplify::SimplifyInfo,
};
use datafusion_expr::{
    Accumulator, AggregateUDFImpl, Documentation, Expr, Signature, TypeSignature,
    Volatility,
>>>>>>> 91e623bf
};
use datafusion_expr::{EmitTo, GroupsAccumulator};
use datafusion_functions_aggregate_common::aggregate::groups_accumulator::accumulate::accumulate;
use datafusion_functions_aggregate_common::aggregate::groups_accumulator::nulls::filtered_null_mask;
use datafusion_functions_aggregate_common::utils::GenericDistinctBuffer;
use datafusion_macros::user_doc;

use crate::utils::validate_percentile_expr;

/// Precision multiplier for linear interpolation calculations.
///
/// This value of 1,000,000 was chosen to balance precision with overflow safety:
/// - Provides 6 decimal places of precision for the fractional component
/// - Small enough to avoid overflow when multiplied with typical numeric values
/// - Sufficient precision for most statistical applications
///
/// The interpolation formula: `lower + (upper - lower) * fraction`
/// is computed as: `lower + ((upper - lower) * (fraction * PRECISION)) / PRECISION`
/// to avoid floating-point operations on integer types while maintaining precision.
const INTERPOLATION_PRECISION: usize = 1_000_000;

create_func!(PercentileCont, percentile_cont_udaf);

/// Computes the exact percentile continuous of a set of numbers
pub fn percentile_cont(order_by: Sort, percentile: Expr) -> Expr {
    let expr = order_by.expr.clone();
    let args = vec![expr, percentile];

    Expr::AggregateFunction(AggregateFunction::new_udf(
        percentile_cont_udaf(),
        args,
        false,
        None,
        vec![order_by],
        None,
    ))
}

#[user_doc(
    doc_section(label = "General Functions"),
    description = "Returns the exact percentile(s) of input values, interpolating between values if needed. \
Supports both scalar percentiles and arrays of percentiles.",
    syntax_example = r#"percentile_cont(percentile) WITHIN GROUP (ORDER BY expression)
percentile_cont(expression, percentile)
percentile_cont(expression, ARRAY[percentile1, percentile2, ...])"#,
    sql_example = r#"```sql
-- Standard WITHIN GROUP syntax
> SELECT percentile_cont(0.75) WITHIN GROUP (ORDER BY column_name) FROM table_name;
+----------------------------------------------------------+
| percentile_cont(0.75) WITHIN GROUP (ORDER BY column_name) |
+----------------------------------------------------------+
| 45.5                                                     |
+----------------------------------------------------------+

-- Alternate function-call syntax
> SELECT percentile_cont(column_name, 0.75) FROM table_name;
+---------------------------------------+
| percentile_cont(column_name, 0.75)    |
+---------------------------------------+
| 45.5                                  |
+---------------------------------------+

-- Multiple percentiles using an array
> SELECT percentile_cont(column_name, ARRAY[0.25, 0.5, 0.75]) FROM table_name;
+--------------------------------------------------------------+
| percentile_cont(column_name, ARRAY[0.25, 0.5, 0.75])         |
+--------------------------------------------------------------+
| [12.0, 30.0, 45.5]                                           |
+--------------------------------------------------------------+
```"#,
    standard_argument(name = "expression", prefix = "The"),
    argument(
        name = "percentile",
        description = "Percentile or list of percentiles to compute. \
Can be a single float between 0 and 1 (inclusive), or an array of float values in that range. \
When an array is provided, an array of results is returned in the same order."
    )
)]
/// PERCENTILE_CONT aggregate expression. This uses an exact calculation and stores all values
/// in memory before computing the result. If an approximation is sufficient, then
/// APPROX_PERCENTILE_CONT provides a much more efficient solution.
///
/// If using the DISTINCT variation, the memory usage will be similarly high when the
/// cardinality is high, as it must store all distinct values before computing the result.
/// For low-cardinality inputs, memory usage is correspondingly lower.
///
/// When percentile arguments are provided as an array, all percentiles are computed
/// from a single in-memory sort of the input values, making multi-percentile computation
/// significantly more efficient than issuing separate percentile_cont calls.

#[derive(PartialEq, Eq, Hash)]
pub struct PercentileCont {
    signature: Signature,
    aliases: Vec<String>,
}

impl Debug for PercentileCont {
    fn fmt(&self, f: &mut Formatter) -> std::fmt::Result {
        f.debug_struct("PercentileCont")
            .field("name", &self.name())
            .field("signature", &self.signature)
            .finish()
    }
}

impl Default for PercentileCont {
    fn default() -> Self {
        Self::new()
    }
}

impl PercentileCont {
    pub fn new() -> Self {
        Self {
            signature: Signature::user_defined(Volatility::Immutable)
                .with_parameter_names(vec!["expr".to_string(), "percentile".to_string()])
                .expect("valid parameter names for percentile_cont"),
            aliases: vec![String::from("quantile_cont")],
        }
    }

<<<<<<< HEAD
    fn create_accumulator(&self, args: AccumulatorArgs) -> Result<Box<dyn Accumulator>> {
        let percentiles = validate_percentile_expr(&args.exprs[1], "PERCENTILE_CONT")?;
=======
    fn create_accumulator(&self, args: &AccumulatorArgs) -> Result<Box<dyn Accumulator>> {
        let percentile = validate_percentile_expr(&args.exprs[1], "PERCENTILE_CONT")?;
>>>>>>> 91e623bf

        let is_descending = args
            .order_bys
            .first()
            .map(|sort_expr| sort_expr.options.descending)
            .unwrap_or(false);

        let percentiles = if is_descending {
            percentiles.iter().map(|&p| 1.0 - p).collect()
        } else {
            percentiles
        };

        macro_rules! helper {
            ($t:ty, $dt:expr) => {
                if args.is_distinct {
                    Ok(Box::new(DistinctPercentileContAccumulator::<$t> {
                        data_type: $dt.clone(),
                        distinct_values: GenericDistinctBuffer::new($dt),
                        percentiles,
                    }))
                } else {
                    Ok(Box::new(PercentileContAccumulator::<$t> {
                        data_type: $dt.clone(),
                        all_values: vec![],
                        percentiles,
                    }))
                }
            };
        }

        let input_dt = args.exprs[0].data_type(args.schema)?;
        match input_dt {
            // For integer types, use Float64 internally since percentile_cont returns Float64
            DataType::Int8
            | DataType::Int16
            | DataType::Int32
            | DataType::Int64
            | DataType::UInt8
            | DataType::UInt16
            | DataType::UInt32
            | DataType::UInt64 => helper!(Float64Type, DataType::Float64),
            DataType::Float16 => helper!(Float16Type, input_dt),
            DataType::Float32 => helper!(Float32Type, input_dt),
            DataType::Float64 => helper!(Float64Type, input_dt),
            DataType::Decimal32(_, _) => helper!(Decimal32Type, input_dt),
            DataType::Decimal64(_, _) => helper!(Decimal64Type, input_dt),
            DataType::Decimal128(_, _) => helper!(Decimal128Type, input_dt),
            DataType::Decimal256(_, _) => helper!(Decimal256Type, input_dt),
            _ => Err(DataFusionError::NotImplemented(format!(
                "PercentileContAccumulator not supported for {} with {}",
                args.name, input_dt,
            ))),
        }
    }
}

impl AggregateUDFImpl for PercentileCont {
    fn as_any(&self) -> &dyn std::any::Any {
        self
    }

    fn name(&self) -> &str {
        "percentile_cont"
    }

    fn aliases(&self) -> &[String] {
        &self.aliases
    }

    fn signature(&self) -> &Signature {
        &self.signature
    }

    fn coerce_types(&self, arg_types: &[DataType]) -> Result<Vec<DataType>> {
        // We expect exactly two arguments:
        //   0: value expression (any numeric)
        //   1: percentile (Float64 or List(Float64))
        let [value_ty, perc_ty] = take_function_args(self.name(), arg_types)?;
        // Coerce the value being aggregated to Float64
        let coerced_value_ty = match value_ty {
        // signed ints
         DataType::Int8 |  DataType::Int16 | DataType::Int32 | DataType::Int64 |
        // unsigned ints
        DataType::UInt8 | DataType::UInt16 | DataType::UInt32 | DataType::UInt64 |
        // floats
        DataType::Float64 => DataType::Float64,
        DataType::Float32 => DataType::Float32,

        other => {
            return plan_err!(
                "PERCENTILE_CONT does not support value expression of type {other}."
            );
        }
    };

        // Percentile argument: Float64 or List(Float64)
        let coerced_perc_ty = match perc_ty {
            DataType::Float64 => DataType::Float64,

            DataType::List(field) if matches!(field.data_type(), DataType::Float64) => {
                // keep the list + its nullability as-is
                DataType::List(Arc::clone(field))
            }

            other => {
                return plan_err!(
                "PERCENTILE_CONT percentile argument must be Float64 or List(Float64), \
                 got {other}."
            );
            }
        };

        Ok(vec![coerced_value_ty, coerced_perc_ty])
    }

    fn return_type(&self, arg_types: &[DataType]) -> Result<DataType> {
        let value_type = &arg_types[0];

        if !value_type.is_numeric() {
            return plan_err!("percentile_cont requires numeric input types");
        }

        let percentile_type = &arg_types[1];

        // PERCENTILE_CONT performs linear interpolation and should return a float type
        // For integer inputs, return Float64 (matching PostgreSQL/DuckDB behavior)
        // For float inputs, preserve the float type
        // For float list inputs, return a list of the appropriate float type

        let elem_type = match value_type {
            DataType::Float16 | DataType::Float32 | DataType::Float64 => {
                value_type.clone()
            }
            DataType::Decimal32(_, _)
            | DataType::Decimal64(_, _)
            | DataType::Decimal128(_, _)
            | DataType::Decimal256(_, _) => value_type.clone(),
            DataType::UInt8
            | DataType::UInt16
            | DataType::UInt32
            | DataType::UInt64
            | DataType::Int8
            | DataType::Int16
            | DataType::Int32
            | DataType::Int64 => DataType::Float64,
            dt => {
                return plan_err!(
                    "percentile_cont does not support input type {}, must be numeric",
                    dt
                )
            }
        };

        match percentile_type {
            DataType::List(field) => {
                if !field.data_type().is_numeric() {
                    return plan_err!(
                        "percentile_cont percentile list must be numeric, got {}",
                        field.data_type()
                    );
                }

                Ok(DataType::List(Arc::new(Field::new(
                    "item", elem_type, true,
                ))))
            }
            _ => Ok(elem_type),
        }
    }

    fn state_fields(&self, args: StateFieldsArgs) -> Result<Vec<FieldRef>> {
        //Intermediate state is a list of the elements we have collected so far
        let input_type = args.input_fields[0].data_type().clone();
        // For integer types, we store as Float64 internally
        let storage_type = match &input_type {
            DataType::Int8
            | DataType::Int16
            | DataType::Int32
            | DataType::Int64
            | DataType::UInt8
            | DataType::UInt16
            | DataType::UInt32
            | DataType::UInt64 => DataType::Float64,
            _ => input_type,
        };

        let field = Field::new_list_field(storage_type, true);
        let state_name = if args.is_distinct {
            "distinct_percentile_cont"
        } else {
            "percentile_cont"
        };

        Ok(vec![Field::new(
            format_state_name(args.name, state_name),
            DataType::List(Arc::new(field)),
            true,
        )
        .into()])
    }

    fn accumulator(&self, acc_args: AccumulatorArgs) -> Result<Box<dyn Accumulator>> {
        self.create_accumulator(&acc_args)
    }

    fn groups_accumulator_supported(&self, args: AccumulatorArgs) -> bool {
        !args.is_distinct
    }

    fn create_groups_accumulator(
        &self,
        args: AccumulatorArgs,
    ) -> Result<Box<dyn GroupsAccumulator>> {
        let num_args = args.exprs.len();
        assert_eq_or_internal_err!(
            num_args,
            2,
            "percentile_cont should have 2 args, but found num args:{}",
            num_args
        );

        let percentiles = validate_percentile_expr(&args.exprs[1], "PERCENTILE_CONT")?;

        let is_descending = args
            .order_bys
            .first()
            .map(|sort_expr| sort_expr.options.descending)
            .unwrap_or(false);

        let percentiles = if is_descending {
            percentiles.iter().map(|&p| 1.0 - p).collect()
        } else {
            percentiles
        };

        macro_rules! helper {
            ($t:ty, $dt:expr) => {
                Ok(Box::new(PercentileContGroupsAccumulator::<$t>::new(
                    $dt,
                    percentiles,
                )))
            };
        }

        let input_dt = args.exprs[0].data_type(args.schema)?;
        match input_dt {
            // For integer types, use Float64 internally since percentile_cont returns Float64
            DataType::Int8
            | DataType::Int16
            | DataType::Int32
            | DataType::Int64
            | DataType::UInt8
            | DataType::UInt16
            | DataType::UInt32
            | DataType::UInt64 => helper!(Float64Type, DataType::Float64),
            DataType::Float16 => helper!(Float16Type, input_dt),
            DataType::Float32 => helper!(Float32Type, input_dt),
            DataType::Float64 => helper!(Float64Type, input_dt),
            DataType::Decimal32(_, _) => helper!(Decimal32Type, input_dt),
            DataType::Decimal64(_, _) => helper!(Decimal64Type, input_dt),
            DataType::Decimal128(_, _) => helper!(Decimal128Type, input_dt),
            DataType::Decimal256(_, _) => helper!(Decimal256Type, input_dt),
            _ => Err(DataFusionError::NotImplemented(format!(
                "PercentileContGroupsAccumulator not supported for {} with {}",
                args.name, input_dt,
            ))),
        }
    }

    fn simplify(&self) -> Option<AggregateFunctionSimplification> {
        Some(Box::new(|aggregate_function, info| {
            simplify_percentile_cont_aggregate(aggregate_function, info)
        }))
    }

    fn supports_within_group_clause(&self) -> bool {
        true
    }

    fn documentation(&self) -> Option<&Documentation> {
        self.doc()
    }
}

#[derive(Clone, Copy)]
enum PercentileRewriteTarget {
    Min,
    Max,
}

#[expect(clippy::needless_pass_by_value)]
fn simplify_percentile_cont_aggregate(
    aggregate_function: AggregateFunction,
    info: &dyn SimplifyInfo,
) -> Result<Expr> {
    let original_expr = Expr::AggregateFunction(aggregate_function.clone());
    let params = &aggregate_function.params;

    let [value, percentile] = take_function_args("percentile_cont", &params.args)?;

    let is_descending = params
        .order_by
        .first()
        .map(|sort| !sort.asc)
        .unwrap_or(false);

    let rewrite_target = match extract_percentile_literal(percentile) {
        Some(0.0) => {
            if is_descending {
                PercentileRewriteTarget::Max
            } else {
                PercentileRewriteTarget::Min
            }
        }
        Some(1.0) => {
            if is_descending {
                PercentileRewriteTarget::Min
            } else {
                PercentileRewriteTarget::Max
            }
        }
        _ => return Ok(original_expr),
    };

    let input_type = match info.get_data_type(value) {
        Ok(data_type) => data_type,
        Err(_) => return Ok(original_expr),
    };

    let expected_return_type =
        match percentile_cont_udaf().return_type(std::slice::from_ref(&input_type)) {
            Ok(data_type) => data_type,
            Err(_) => return Ok(original_expr),
        };

    let mut agg_arg = value.clone();
    if expected_return_type != input_type {
        // min/max return the same type as their input. percentile_cont widens
        // integers to Float64 (and preserves float/decimal types), so ensure the
        // rewritten aggregate sees an input of the final return type.
        agg_arg = Expr::Cast(Cast::new(Box::new(agg_arg), expected_return_type.clone()));
    }

    let udaf = match rewrite_target {
        PercentileRewriteTarget::Min => min_udaf(),
        PercentileRewriteTarget::Max => max_udaf(),
    };

    let rewritten = Expr::AggregateFunction(AggregateFunction::new_udf(
        udaf,
        vec![agg_arg],
        params.distinct,
        params.filter.clone(),
        vec![],
        params.null_treatment,
    ));
    Ok(rewritten)
}

fn extract_percentile_literal(expr: &Expr) -> Option<f64> {
    match expr {
        Expr::Literal(ScalarValue::Float64(Some(value)), _) => Some(*value),
        _ => None,
    }
}

/// The percentile_cont accumulator accumulates the raw input values
/// as native types.
///
/// The intermediate state is represented as a List of scalar values updated by
/// `merge_batch` and a `Vec` of native values that are converted to scalar values
/// in the final evaluation step so that we avoid expensive conversions and
/// allocations during `update_batch`.
struct PercentileContAccumulator<T: ArrowNumericType> {
    data_type: DataType,
    all_values: Vec<T::Native>,
    percentiles: Vec<f64>,
}

impl<T: ArrowNumericType> Debug for PercentileContAccumulator<T> {
    fn fmt(&self, f: &mut Formatter<'_>) -> std::fmt::Result {
        write!(
            f,
            "PercentileContAccumulator({}, percentile={:?})",
            self.data_type, self.percentiles
        )
    }
}

impl<T: ArrowNumericType> Accumulator for PercentileContAccumulator<T> {
    fn state(&mut self) -> Result<Vec<ScalarValue>> {
        // Convert `all_values` to `ListArray` and return a single List ScalarValue

        // Build offsets
        let offsets =
            OffsetBuffer::new(ScalarBuffer::from(vec![0, self.all_values.len() as i32]));

        // Build inner array
        let values_array = PrimitiveArray::<T>::new(
            ScalarBuffer::from(std::mem::take(&mut self.all_values)),
            None,
        )
        .with_data_type(self.data_type.clone());

        // Build the result list array
        let list_array = ListArray::new(
            Arc::new(Field::new_list_field(self.data_type.clone(), true)),
            offsets,
            Arc::new(values_array),
            None,
        );

        Ok(vec![ScalarValue::List(Arc::new(list_array))])
    }

    fn update_batch(&mut self, values: &[ArrayRef]) -> Result<()> {
        // Cast to target type if needed (e.g., integer to Float64)
        let values = if values[0].data_type() != &self.data_type {
            arrow::compute::cast(&values[0], &self.data_type)?
        } else {
            Arc::clone(&values[0])
        };

        let values = values.as_primitive::<T>();
        self.all_values.reserve(values.len() - values.null_count());
        self.all_values.extend(values.iter().flatten());
        Ok(())
    }

    fn merge_batch(&mut self, states: &[ArrayRef]) -> Result<()> {
        let array = states[0].as_list::<i32>();
        for v in array.iter().flatten() {
            self.update_batch(&[v])?
        }
        Ok(())
    }

    fn evaluate(&mut self) -> Result<ScalarValue> {
        let d = std::mem::take(&mut self.all_values);
        let values = calculate_percentiles::<T>(d, &self.percentiles);

        // Convert Vec<Option<T::Native>> -> Vec<ScalarValue>
        let mut scalars: Vec<ScalarValue> = Vec::with_capacity(values.len());
        for v in &values {
            scalars.push(ScalarValue::new_primitive::<T>(*v, &self.data_type)?);
        }

        if self.percentiles.len() > 1 {
            return Ok(ScalarValue::List(ScalarValue::new_list(
                &scalars,
                &self.data_type,
                true,
            )));
        }
        ScalarValue::new_primitive::<T>(values[0], &self.data_type)
    }

    fn size(&self) -> usize {
        size_of_val(self) + self.all_values.capacity() * size_of::<T::Native>()
    }
}

/// The percentile_cont groups accumulator accumulates the raw input values
///
/// For calculating the exact percentile of groups, we need to store all values
/// of groups before final evaluation.
/// So values in each group will be stored in a `Vec<T>`, and the total group values
/// will be actually organized as a `Vec<Vec<T>>`.
#[derive(Debug)]
struct PercentileContGroupsAccumulator<T: ArrowNumericType + Send> {
    data_type: DataType,
    group_values: Vec<Vec<T::Native>>,
    percentiles: Vec<f64>,
}

impl<T: ArrowNumericType + Send> PercentileContGroupsAccumulator<T> {
    pub fn new(data_type: DataType, percentiles: Vec<f64>) -> Self {
        Self {
            data_type,
            group_values: Vec::new(),
            percentiles,
        }
    }
}

impl<T: ArrowNumericType + Send> GroupsAccumulator
    for PercentileContGroupsAccumulator<T>
{
    fn update_batch(
        &mut self,
        values: &[ArrayRef],
        group_indices: &[usize],
        opt_filter: Option<&BooleanArray>,
        total_num_groups: usize,
    ) -> Result<()> {
        // For ordered-set aggregates, we only care about the ORDER BY column (first element)
        // The percentile parameter is already stored in self.percentile

        // Cast to target type if needed (e.g., integer to Float64)
        let values_array = if values[0].data_type() != &self.data_type {
            arrow::compute::cast(&values[0], &self.data_type)?
        } else {
            Arc::clone(&values[0])
        };

        let values = values_array.as_primitive::<T>();

        // Push the `not nulls + not filtered` row into its group
        self.group_values.resize(total_num_groups, Vec::new());
        accumulate(
            group_indices,
            values,
            opt_filter,
            |group_index, new_value| {
                self.group_values[group_index].push(new_value);
            },
        );

        Ok(())
    }

    fn merge_batch(
        &mut self,
        values: &[ArrayRef],
        group_indices: &[usize],
        // Since aggregate filter should be applied in partial stage, in final stage there should be no filter
        _opt_filter: Option<&BooleanArray>,
        total_num_groups: usize,
    ) -> Result<()> {
        assert_eq!(values.len(), 1, "one argument to merge_batch");

        let input_group_values = values[0].as_list::<i32>();

        // Ensure group values big enough
        self.group_values.resize(total_num_groups, Vec::new());

        // Extend values to related groups
        group_indices
            .iter()
            .zip(input_group_values.iter())
            .for_each(|(&group_index, values_opt)| {
                if let Some(values) = values_opt {
                    let values = values.as_primitive::<T>();
                    self.group_values[group_index].extend(values.values().iter());
                }
            });

        Ok(())
    }

    fn state(&mut self, emit_to: EmitTo) -> Result<Vec<ArrayRef>> {
        // Emit values
        let emit_group_values = emit_to.take_needed(&mut self.group_values);

        // Build offsets
        let mut offsets = Vec::with_capacity(self.group_values.len() + 1);
        offsets.push(0);
        let mut cur_len = 0_i32;
        for group_value in &emit_group_values {
            cur_len += group_value.len() as i32;
            offsets.push(cur_len);
        }
        let offsets = OffsetBuffer::new(ScalarBuffer::from(offsets));

        // Build inner array
        let flatten_group_values =
            emit_group_values.into_iter().flatten().collect::<Vec<_>>();
        let group_values_array =
            PrimitiveArray::<T>::new(ScalarBuffer::from(flatten_group_values), None)
                .with_data_type(self.data_type.clone());

        // Build the result list array
        let result_list_array = ListArray::new(
            Arc::new(Field::new_list_field(self.data_type.clone(), true)),
            offsets,
            Arc::new(group_values_array),
            None,
        );

        Ok(vec![Arc::new(result_list_array)])
    }

    fn evaluate(&mut self, emit_to: EmitTo) -> Result<ArrayRef> {
        // Emit values
        let emit_group_values = emit_to.take_needed(&mut self.group_values);

        // Calculate percentile for each group
        let mut evaluate_result_builder =
            PrimitiveBuilder::<T>::new().with_data_type(self.data_type.clone());
        for values in emit_group_values {
            let value = calculate_percentiles::<T>(values, &self.percentiles);
            evaluate_result_builder.append_option(value[0]);
        }

        Ok(Arc::new(evaluate_result_builder.finish()))
    }

    fn convert_to_state(
        &self,
        values: &[ArrayRef],
        opt_filter: Option<&BooleanArray>,
    ) -> Result<Vec<ArrayRef>> {
        assert_eq!(values.len(), 1, "one argument to merge_batch");

        // Cast to target type if needed (e.g., integer to Float64)
        let values_array = if values[0].data_type() != &self.data_type {
            arrow::compute::cast(&values[0], &self.data_type)?
        } else {
            Arc::clone(&values[0])
        };

        let input_array = values_array.as_primitive::<T>();

        // Directly convert the input array to states, each row will be
        // seen as a respective group.
        // For detail, the `input_array` will be converted to a `ListArray`.
        // And if row is `not null + not filtered`, it will be converted to a list
        // with only one element; otherwise, this row in `ListArray` will be set
        // to null.

        // Reuse values buffer in `input_array` to build `values` in `ListArray`
        let values = PrimitiveArray::<T>::new(input_array.values().clone(), None)
            .with_data_type(self.data_type.clone());

        // `offsets` in `ListArray`, each row as a list element
        let offset_end = i32::try_from(input_array.len()).map_err(|e| {
            internal_datafusion_err!(
                "cast array_len to i32 failed in convert_to_state of group percentile_cont, err:{e:?}"
            )
        })?;
        let offsets = (0..=offset_end).collect::<Vec<_>>();
        // Safety: The offsets vector is constructed as a sequential range from 0 to input_array.len(),
        // which guarantees all OffsetBuffer invariants:
        // 1. Offsets are monotonically increasing (each element is prev + 1)
        // 2. No offset exceeds the values array length (max offset = input_array.len())
        // 3. First offset is 0 and last offset equals the total length
        // Therefore new_unchecked is safe to use here.
        let offsets = unsafe { OffsetBuffer::new_unchecked(ScalarBuffer::from(offsets)) };

        // `nulls` for converted `ListArray`
        let nulls = filtered_null_mask(opt_filter, input_array);

        let converted_list_array = ListArray::new(
            Arc::new(Field::new_list_field(self.data_type.clone(), true)),
            offsets,
            Arc::new(values),
            nulls,
        );

        Ok(vec![Arc::new(converted_list_array)])
    }

    fn supports_convert_to_state(&self) -> bool {
        true
    }

    fn size(&self) -> usize {
        self.group_values
            .iter()
            .map(|values| values.capacity() * size_of::<T::Native>())
            .sum::<usize>()
            // account for size of self.group_values too
            + self.group_values.capacity() * size_of::<Vec<T::Native>>()
    }
}

#[derive(Debug)]
struct DistinctPercentileContAccumulator<T: ArrowNumericType> {
    distinct_values: GenericDistinctBuffer<T>,
    data_type: DataType,
    percentiles: Vec<f64>,
}

impl<T: ArrowNumericType + Debug> Accumulator for DistinctPercentileContAccumulator<T> {
    fn state(&mut self) -> Result<Vec<ScalarValue>> {
        self.distinct_values.state()
    }

    fn update_batch(&mut self, values: &[ArrayRef]) -> Result<()> {
        self.distinct_values.update_batch(values)
    }

    fn merge_batch(&mut self, states: &[ArrayRef]) -> Result<()> {
        self.distinct_values.merge_batch(states)
    }

    fn evaluate(&mut self) -> Result<ScalarValue> {
        let d: Vec<<T as ArrowPrimitiveType>::Native> =
            std::mem::take(&mut self.distinct_values.values)
                .into_iter()
                .map(|v| v.0)
                .collect();

        let values: Vec<Option<<T as ArrowPrimitiveType>::Native>> =
            calculate_percentiles::<T>(d, &self.percentiles);

        // Convert Vec<Option<T::Native>> -> Vec<ScalarValue>
        let mut scalars: Vec<ScalarValue> = Vec::with_capacity(values.len());
        for v in &values {
            scalars.push(ScalarValue::new_primitive::<T>(*v, &self.data_type)?);
        }

        if self.percentiles.len() > 1 {
            return Ok(ScalarValue::List(ScalarValue::new_list(
                &scalars,
                &self.data_type,
                true,
            )));
        }
        ScalarValue::new_primitive::<T>(values[0], &self.data_type)
    }

    fn size(&self) -> usize {
        size_of_val(self) + self.distinct_values.size()
    }
}

/// Calculate the percentile value for a given set of values.
/// This function performs an exact calculation by sorting all values.
///
/// The percentile is calculated using linear interpolation between closest ranks.
/// For percentile p and n values:
/// - If p * (n-1) is an integer, return the value at that position
/// - Otherwise, interpolate between the two closest values
fn calculate_percentiles<T: ArrowNumericType>(
    mut values: Vec<T::Native>,
    percentiles: &[f64],
) -> Vec<Option<T::Native>> {
    let cmp = |x: &T::Native, y: &T::Native| x.compare(*y);

    let len = values.len();

    // Fast path for empty and single-element arrays
    if len == 0 {
        return vec![None; percentiles.len()];
    } else if len == 1 {
        return vec![Some(values[0]); percentiles.len()];
    }

    // handle special cases for single percentile requests
    if percentiles.len() == 1 {
        if percentiles[0] == 0.0 {
            // Get minimum value
            return vec![
                Some(
                    *values
                        .iter()
                        .min_by(|a, b| cmp(a, b))
                        .expect("we checked for len > 0 a few lines above"),
                );
                percentiles.len()
            ];
        } else if percentiles[0] == 1.0 {
            // Get maximum value
            return vec![
                Some(
                    *values
                        .iter()
                        .max_by(|a, b| cmp(a, b))
                        .expect("we checked for len > 0 a few lines above"),
                );
                percentiles.len()
            ];
        }
    }

    // After special-case handling, a single value is treated as a 1-element array for uniform processing.
    let sorted_values = {
        values.sort_by(cmp);
        values
    };

    percentiles
        .iter()
        .map(|percentile| extract_percentile::<T>(&sorted_values, len, percentile))
        .collect::<Vec<Option<<T as ArrowPrimitiveType>::Native>>>()
}

fn extract_percentile<T: ArrowNumericType>(
    values: &[<T as ArrowPrimitiveType>::Native],
    len: usize,
    percentile: &f64,
) -> Option<<T as ArrowPrimitiveType>::Native> {
    // Calculate the index using the formula: p * (n - 1)
    let index = percentile * ((len - 1) as f64);
    let lower_index = index.floor() as usize;
    let upper_index = index.ceil() as usize;

    if lower_index == upper_index {
        // Exact index, return the value at that position
        values.get(lower_index).copied()
    } else {
        // Need to interpolate between two values
        // First, partition at lower_index to get the lower value
        let lower_value = values.get(lower_index)?;

        // Then partition at upper_index to get the upper value
        let upper_value = values.get(upper_index)?;

        // Linear interpolation using wrapping arithmetic
        // We use wrapping operations here (matching the approach in median.rs) because:
        // 1. Both values come from the input data, so diff is bounded by the value range
        // 2. fraction is between 0 and 1, and INTERPOLATION_PRECISION is small enough
        //    to prevent overflow when combined with typical numeric ranges
        // 3. The result is guaranteed to be between lower_value and upper_value
        // 4. For floating-point types, wrapping ops behave the same as standard ops
        let fraction = index - (lower_index as f64);
        let diff = upper_value.sub_wrapping(*lower_value);
        let interpolated = lower_value.add_wrapping(
            diff.mul_wrapping(T::Native::usize_as(
                (fraction * INTERPOLATION_PRECISION as f64) as usize,
            ))
            .div_wrapping(T::Native::usize_as(INTERPOLATION_PRECISION)),
        );
        Some(interpolated)
    }
}<|MERGE_RESOLUTION|>--- conflicted
+++ resolved
@@ -33,36 +33,24 @@
 };
 
 use arrow::array::ArrowNativeTypeOp;
-
-<<<<<<< HEAD
+use datafusion_doc::Documentation;
+
+use crate::min_max::{max_udaf, min_udaf};
 use datafusion_common::utils::take_function_args;
-=======
-use crate::min_max::{max_udaf, min_udaf};
->>>>>>> 91e623bf
 use datafusion_common::{
-    assert_eq_or_internal_err, internal_datafusion_err, plan_err,
-    utils::take_function_args, DataFusionError, Result, ScalarValue,
+    assert_eq_or_internal_err, internal_datafusion_err, plan_err, DataFusionError,
+    Result, ScalarValue,
 };
-<<<<<<< HEAD
-use datafusion_expr::expr::{AggregateFunction, Sort};
-use datafusion_expr::function::{AccumulatorArgs, StateFieldsArgs};
-use datafusion_expr::utils::format_state_name;
-use datafusion_expr::{
-    Accumulator, AggregateUDFImpl, Documentation, Expr, Signature, Volatility,
-=======
-use datafusion_expr::type_coercion::aggregates::NUMERICS;
 use datafusion_expr::utils::format_state_name;
 use datafusion_expr::{
     expr::{AggregateFunction, Cast, Sort},
     function::{AccumulatorArgs, AggregateFunctionSimplification, StateFieldsArgs},
     simplify::SimplifyInfo,
 };
+
 use datafusion_expr::{
-    Accumulator, AggregateUDFImpl, Documentation, Expr, Signature, TypeSignature,
-    Volatility,
->>>>>>> 91e623bf
+    Accumulator, AggregateUDFImpl, EmitTo, Expr, GroupsAccumulator, Signature, Volatility,
 };
-use datafusion_expr::{EmitTo, GroupsAccumulator};
 use datafusion_functions_aggregate_common::aggregate::groups_accumulator::accumulate::accumulate;
 use datafusion_functions_aggregate_common::aggregate::groups_accumulator::nulls::filtered_null_mask;
 use datafusion_functions_aggregate_common::utils::GenericDistinctBuffer;
@@ -182,13 +170,8 @@
         }
     }
 
-<<<<<<< HEAD
-    fn create_accumulator(&self, args: AccumulatorArgs) -> Result<Box<dyn Accumulator>> {
+    fn create_accumulator(&self, args: &AccumulatorArgs) -> Result<Box<dyn Accumulator>> {
         let percentiles = validate_percentile_expr(&args.exprs[1], "PERCENTILE_CONT")?;
-=======
-    fn create_accumulator(&self, args: &AccumulatorArgs) -> Result<Box<dyn Accumulator>> {
-        let percentile = validate_percentile_expr(&args.exprs[1], "PERCENTILE_CONT")?;
->>>>>>> 91e623bf
 
         let is_descending = args
             .order_bys
@@ -306,13 +289,15 @@
     }
 
     fn return_type(&self, arg_types: &[DataType]) -> Result<DataType> {
+        print!(
+            "Calculating return type for PERCENTILE_CONT with arg types: {:?}\n",
+            arg_types
+        );
         let value_type = &arg_types[0];
 
         if !value_type.is_numeric() {
             return plan_err!("percentile_cont requires numeric input types");
         }
-
-        let percentile_type = &arg_types[1];
 
         // PERCENTILE_CONT performs linear interpolation and should return a float type
         // For integer inputs, return Float64 (matching PostgreSQL/DuckDB behavior)
@@ -343,6 +328,8 @@
             }
         };
 
+        let percentile_type = &arg_types.get(1).unwrap_or(&elem_type);
+
         match percentile_type {
             DataType::List(field) => {
                 if !field.data_type().is_numeric() {
@@ -471,6 +458,106 @@
 
     fn documentation(&self) -> Option<&Documentation> {
         self.doc()
+    }
+
+    fn schema_name(
+        &self,
+        params: &datafusion_expr::expr::AggregateFunctionParams,
+    ) -> Result<String> {
+        datafusion_expr::udaf_default_schema_name(self, params)
+    }
+
+    fn human_display(
+        &self,
+        params: &datafusion_expr::expr::AggregateFunctionParams,
+    ) -> Result<String> {
+        datafusion_expr::udaf_default_human_display(self, params)
+    }
+
+    fn window_function_schema_name(
+        &self,
+        params: &datafusion_expr::expr::WindowFunctionParams,
+    ) -> Result<String> {
+        datafusion_expr::udaf_default_window_function_schema_name(self, params)
+    }
+
+    fn display_name(
+        &self,
+        params: &datafusion_expr::expr::AggregateFunctionParams,
+    ) -> Result<String> {
+        datafusion_expr::udaf_default_display_name(self, params)
+    }
+
+    fn window_function_display_name(
+        &self,
+        params: &datafusion_expr::expr::WindowFunctionParams,
+    ) -> Result<String> {
+        datafusion_expr::udaf_default_window_function_display_name(self, params)
+    }
+
+    fn return_field(&self, arg_fields: &[FieldRef]) -> Result<FieldRef> {
+        datafusion_expr::udaf_default_return_field(self, arg_fields)
+    }
+
+    fn is_nullable(&self) -> bool {
+        true
+    }
+
+    fn create_sliding_accumulator(
+        &self,
+        args: AccumulatorArgs,
+    ) -> Result<Box<dyn Accumulator>> {
+        self.accumulator(args)
+    }
+
+    fn with_beneficial_ordering(
+        self: Arc<Self>,
+        _beneficial_ordering: bool,
+    ) -> Result<Option<Arc<dyn AggregateUDFImpl>>> {
+        if self.order_sensitivity().is_beneficial() {
+            return datafusion_common::exec_err!(
+                "Should implement with satisfied for aggregator :{:?}",
+                self.name()
+            );
+        }
+        Ok(None)
+    }
+
+    fn order_sensitivity(&self) -> datafusion_expr::utils::AggregateOrderSensitivity {
+        // We have hard ordering requirements by default, meaning that order
+        // sensitive UDFs need their input orderings to satisfy their ordering
+        // requirements to generate correct results.
+        datafusion_expr::utils::AggregateOrderSensitivity::HardRequirement
+    }
+
+    fn reverse_expr(&self) -> datafusion_expr::ReversedUDAF {
+        datafusion_expr::ReversedUDAF::NotSupported
+    }
+
+    fn is_descending(&self) -> Option<bool> {
+        None
+    }
+
+    fn value_from_stats(
+        &self,
+        _statistics_args: &datafusion_expr::StatisticsArgs,
+    ) -> Option<ScalarValue> {
+        None
+    }
+
+    fn default_value(&self, data_type: &DataType) -> Result<ScalarValue> {
+        ScalarValue::try_from(data_type)
+    }
+
+    fn supports_null_handling_clause(&self) -> bool {
+        false
+    }
+
+    fn set_monotonicity(
+        &self,
+        _data_type: &DataType,
+    ) -> datafusion_expr::SetMonotonicity {
+        datafusion_expr::SetMonotonicity::NotMonotonic
     }
 }
 
