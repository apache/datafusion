// Licensed to the Apache Software Foundation (ASF) under one
// or more contributor license agreements.  See the NOTICE file
// distributed with this work for additional information
// regarding copyright ownership.  The ASF licenses this file
// to you under the Apache License, Version 2.0 (the
// "License"); you may not use this file except in compliance
// with the License.  You may obtain a copy of the License at
//
//   http://www.apache.org/licenses/LICENSE-2.0
//
// Unless required by applicable law or agreed to in writing,
// software distributed under the License is distributed on an
// "AS IS" BASIS, WITHOUT WARRANTIES OR CONDITIONS OF ANY
// KIND, either express or implied.  See the License for the
// specific language governing permissions and limitations
// under the License.

//! Defines `Avg` & `Mean` aggregate & accumulators

use arrow::array::{
    Array, ArrayRef, ArrowNativeTypeOp, ArrowNumericType, ArrowPrimitiveType, AsArray,
    BooleanArray, PrimitiveArray, PrimitiveBuilder, UInt64Array,
};

use arrow::compute::sum;
use arrow::datatypes::{
    i256, ArrowNativeType, DataType, Decimal128Type, Decimal256Type, Decimal32Type,
    Decimal64Type, DecimalType, DurationMicrosecondType, DurationMillisecondType,
    DurationNanosecondType, DurationSecondType, Field, FieldRef, Float64Type, TimeUnit,
<<<<<<< HEAD
    UInt64Type, DECIMAL128_MAX_PRECISION, DECIMAL256_MAX_PRECISION,
    DECIMAL32_MAX_PRECISION, DECIMAL64_MAX_PRECISION,
=======
    UInt64Type, DECIMAL128_MAX_PRECISION, DECIMAL128_MAX_SCALE, DECIMAL256_MAX_PRECISION,
    DECIMAL256_MAX_SCALE, DECIMAL32_MAX_PRECISION, DECIMAL32_MAX_SCALE,
    DECIMAL64_MAX_PRECISION, DECIMAL64_MAX_SCALE,
>>>>>>> d1279731
};
use datafusion_common::plan_err;
use datafusion_common::{
    exec_err, not_impl_err, utils::take_function_args, Result, ScalarValue,
};
use datafusion_expr::function::{AccumulatorArgs, StateFieldsArgs};
use datafusion_expr::utils::format_state_name;
use datafusion_expr::Volatility::Immutable;
use datafusion_expr::{
    Accumulator, AggregateUDFImpl, Documentation, EmitTo, Expr, GroupsAccumulator,
    ReversedUDAF, Signature,
};

use datafusion_functions_aggregate_common::aggregate::avg_distinct::{
    DecimalDistinctAvgAccumulator, Float64DistinctAvgAccumulator,
};
use datafusion_functions_aggregate_common::aggregate::groups_accumulator::accumulate::NullState;
use datafusion_functions_aggregate_common::aggregate::groups_accumulator::nulls::{
    filtered_null_mask, set_nulls,
};

use datafusion_functions_aggregate_common::utils::DecimalAverager;
use datafusion_macros::user_doc;
use log::debug;
use std::any::Any;
use std::fmt::Debug;
use std::mem::{size_of, size_of_val};
use std::sync::Arc;

make_udaf_expr_and_func!(
    Avg,
    avg,
    expression,
    "Returns the avg of a group of values.",
    avg_udaf
);

pub fn avg_distinct(expr: Expr) -> Expr {
    Expr::AggregateFunction(datafusion_expr::expr::AggregateFunction::new_udf(
        avg_udaf(),
        vec![expr],
        true,
        None,
        vec![],
        None,
    ))
}

#[user_doc(
    doc_section(label = "General Functions"),
    description = "Returns the average of numeric values in the specified column.",
    syntax_example = "avg(expression)",
    sql_example = r#"```sql
> SELECT avg(column_name) FROM table_name;
+---------------------------+
| avg(column_name)           |
+---------------------------+
| 42.75                      |
+---------------------------+
```"#,
    standard_argument(name = "expression",)
)]
#[derive(Debug, PartialEq, Eq, Hash)]
pub struct Avg {
    signature: Signature,
    aliases: Vec<String>,
}

impl Avg {
    pub fn new() -> Self {
        Self {
            signature: Signature::user_defined(Immutable),
            aliases: vec![String::from("mean")],
        }
    }
}

impl Default for Avg {
    fn default() -> Self {
        Self::new()
    }
}

impl AggregateUDFImpl for Avg {
    fn as_any(&self) -> &dyn Any {
        self
    }

    fn name(&self) -> &str {
        "avg"
    }

    fn signature(&self) -> &Signature {
        &self.signature
    }

    fn coerce_types(&self, arg_types: &[DataType]) -> Result<Vec<DataType>> {
        let [args] = take_function_args(self.name(), arg_types)?;

        // Supported types smallint, int, bigint, real, double precision, decimal, or interval
        // Refer to https://www.postgresql.org/docs/8.2/functions-aggregate.html doc
        fn coerced_type(data_type: &DataType) -> Result<DataType> {
            match &data_type {
                DataType::Decimal32(p, s) => Ok(DataType::Decimal32(*p, *s)),
                DataType::Decimal64(p, s) => Ok(DataType::Decimal64(*p, *s)),
                DataType::Decimal128(p, s) => Ok(DataType::Decimal128(*p, *s)),
                DataType::Decimal256(p, s) => Ok(DataType::Decimal256(*p, *s)),
                d if d.is_numeric() => Ok(DataType::Float64),
                DataType::Duration(time_unit) => Ok(DataType::Duration(*time_unit)),
                DataType::Dictionary(_, v) => coerced_type(v.as_ref()),
                _ => {
                    plan_err!("Avg does not support inputs of type {data_type}.")
                }
            }
        }
        Ok(vec![coerced_type(args)?])
    }

    fn return_type(&self, arg_types: &[DataType]) -> Result<DataType> {
        match &arg_types[0] {
            DataType::Decimal32(precision, scale) => {
                // In the spark, the result type is DECIMAL(min(38,precision+4), min(38,scale+4)).
                // Ref: https://github.com/apache/spark/blob/fcf636d9eb8d645c24be3db2d599aba2d7e2955a/sql/catalyst/src/main/scala/org/apache/spark/sql/catalyst/expressions/aggregate/Average.scala#L66
                let new_precision = DECIMAL32_MAX_PRECISION.min(*precision + 4);
                let new_scale = DECIMAL32_MAX_SCALE.min(*scale + 4);
                Ok(DataType::Decimal32(new_precision, new_scale))
            }
            DataType::Decimal64(precision, scale) => {
                // In the spark, the result type is DECIMAL(min(38,precision+4), min(38,scale+4)).
                // Ref: https://github.com/apache/spark/blob/fcf636d9eb8d645c24be3db2d599aba2d7e2955a/sql/catalyst/src/main/scala/org/apache/spark/sql/catalyst/expressions/aggregate/Average.scala#L66
                let new_precision = DECIMAL64_MAX_PRECISION.min(*precision + 4);
                let new_scale = DECIMAL64_MAX_SCALE.min(*scale + 4);
                Ok(DataType::Decimal64(new_precision, new_scale))
            }
            DataType::Decimal128(precision, scale) => {
                // In the spark, the result type is DECIMAL(min(38,precision+4), min(38,scale+4)).
                // Ref: https://github.com/apache/spark/blob/fcf636d9eb8d645c24be3db2d599aba2d7e2955a/sql/catalyst/src/main/scala/org/apache/spark/sql/catalyst/expressions/aggregate/Average.scala#L66
                let new_precision = DECIMAL128_MAX_PRECISION.min(*precision + 4);
                let new_scale = DECIMAL128_MAX_SCALE.min(*scale + 4);
                Ok(DataType::Decimal128(new_precision, new_scale))
            }
            DataType::Decimal256(precision, scale) => {
                // In the spark, the result type is DECIMAL(min(38,precision+4), min(38,scale+4)).
                // Ref: https://github.com/apache/spark/blob/fcf636d9eb8d645c24be3db2d599aba2d7e2955a/sql/catalyst/src/main/scala/org/apache/spark/sql/catalyst/expressions/aggregate/Average.scala#L66
                let new_precision = DECIMAL256_MAX_PRECISION.min(*precision + 4);
                let new_scale = DECIMAL256_MAX_SCALE.min(*scale + 4);
                Ok(DataType::Decimal256(new_precision, new_scale))
            }
            DataType::Duration(time_unit) => Ok(DataType::Duration(*time_unit)),
            _ => Ok(DataType::Float64),
        }
    }

    fn accumulator(&self, acc_args: AccumulatorArgs) -> Result<Box<dyn Accumulator>> {
        let data_type = acc_args.exprs[0].data_type(acc_args.schema)?;
        use DataType::*;

        // instantiate specialized accumulator based for the type
        if acc_args.is_distinct {
            match (&data_type, acc_args.return_type()) {
                // Numeric types are converted to Float64 via `coerce_avg_type` during logical plan creation
                (Float64, _) => Ok(Box::new(Float64DistinctAvgAccumulator::default())),

                (
                    Decimal32(_, scale),
                    Decimal32(target_precision, target_scale),
                ) => Ok(Box::new(DecimalDistinctAvgAccumulator::<Decimal32Type>::with_decimal_params(
                    *scale,
                    *target_precision,
                    *target_scale,
                ))),
                                (
                    Decimal64(_, scale),
                    Decimal64(target_precision, target_scale),
                ) => Ok(Box::new(DecimalDistinctAvgAccumulator::<Decimal64Type>::with_decimal_params(
                    *scale,
                    *target_precision,
                    *target_scale,
                ))),
                (
                    Decimal128(_, scale),
                    Decimal128(target_precision, target_scale),
                ) => Ok(Box::new(DecimalDistinctAvgAccumulator::<Decimal128Type>::with_decimal_params(
                    *scale,
                    *target_precision,
                    *target_scale,
                ))),

                (
                    Decimal256(_, scale),
                    Decimal256(target_precision, target_scale),
                ) => Ok(Box::new(DecimalDistinctAvgAccumulator::<Decimal256Type>::with_decimal_params(
                    *scale,
                    *target_precision,
                    *target_scale,
                ))),

                (dt, return_type) => exec_err!(
                    "AVG(DISTINCT) for ({} --> {}) not supported",
                    dt,
                    return_type
                ),
            }
        } else {
            match (&data_type, acc_args.return_type()) {
                (Float64, Float64) => Ok(Box::<AvgAccumulator>::default()),
                (
                    Decimal32(sum_precision, sum_scale),
                    Decimal32(target_precision, target_scale),
                ) => Ok(Box::new(DecimalAvgAccumulator::<Decimal32Type> {
                    sum: None,
                    count: 0,
                    sum_scale: *sum_scale,
                    sum_precision: *sum_precision,
                    target_precision: *target_precision,
                    target_scale: *target_scale,
                })),
                (
                    Decimal64(sum_precision, sum_scale),
                    Decimal64(target_precision, target_scale),
                ) => Ok(Box::new(DecimalAvgAccumulator::<Decimal64Type> {
                    sum: None,
                    count: 0,
                    sum_scale: *sum_scale,
                    sum_precision: *sum_precision,
                    target_precision: *target_precision,
                    target_scale: *target_scale,
                })),
                (
                    Decimal128(sum_precision, sum_scale),
                    Decimal128(target_precision, target_scale),
                ) => Ok(Box::new(DecimalAvgAccumulator::<Decimal128Type> {
                    sum: None,
                    count: 0,
                    sum_scale: *sum_scale,
                    sum_precision: *sum_precision,
                    target_precision: *target_precision,
                    target_scale: *target_scale,
                })),

                (
                    Decimal256(sum_precision, sum_scale),
                    Decimal256(target_precision, target_scale),
                ) => Ok(Box::new(DecimalAvgAccumulator::<Decimal256Type> {
                    sum: None,
                    count: 0,
                    sum_scale: *sum_scale,
                    sum_precision: *sum_precision,
                    target_precision: *target_precision,
                    target_scale: *target_scale,
                })),

                (Duration(time_unit), Duration(result_unit)) => {
                    Ok(Box::new(DurationAvgAccumulator {
                        sum: None,
                        count: 0,
                        time_unit: *time_unit,
                        result_unit: *result_unit,
                    }))
                }

                (dt, return_type) => {
                    exec_err!("AvgAccumulator for ({} --> {})", dt, return_type)
                }
            }
        }
    }

    fn state_fields(&self, args: StateFieldsArgs) -> Result<Vec<FieldRef>> {
        if args.is_distinct {
            // Decimal accumulator actually uses a different precision during accumulation,
            // see DecimalDistinctAvgAccumulator::with_decimal_params
            let dt = match args.input_fields[0].data_type() {
                DataType::Decimal32(_, scale) => {
                    DataType::Decimal32(DECIMAL32_MAX_PRECISION, *scale)
                }
                DataType::Decimal64(_, scale) => {
                    DataType::Decimal64(DECIMAL64_MAX_PRECISION, *scale)
                }
                DataType::Decimal128(_, scale) => {
                    DataType::Decimal128(DECIMAL128_MAX_PRECISION, *scale)
                }
                DataType::Decimal256(_, scale) => {
                    DataType::Decimal256(DECIMAL256_MAX_PRECISION, *scale)
                }
                _ => args.return_type().clone(),
            };
            // Similar to datafusion_functions_aggregate::sum::Sum::state_fields
            // since the accumulator uses DistinctSumAccumulator internally.
            Ok(vec![Field::new_list(
                format_state_name(args.name, "avg distinct"),
                Field::new_list_field(dt, true),
                false,
            )
            .into()])
        } else {
            Ok(vec![
                Field::new(
                    format_state_name(args.name, "count"),
                    DataType::UInt64,
                    true,
                ),
                Field::new(
                    format_state_name(args.name, "sum"),
                    args.input_fields[0].data_type().clone(),
                    true,
                ),
            ]
            .into_iter()
            .map(Arc::new)
            .collect())
        }
    }

    fn groups_accumulator_supported(&self, args: AccumulatorArgs) -> bool {
        matches!(
            args.return_field.data_type(),
            DataType::Float64
                | DataType::Decimal32(_, _)
                | DataType::Decimal64(_, _)
                | DataType::Decimal128(_, _)
                | DataType::Decimal256(_, _)
                | DataType::Duration(_)
        ) && !args.is_distinct
    }

    fn create_groups_accumulator(
        &self,
        args: AccumulatorArgs,
    ) -> Result<Box<dyn GroupsAccumulator>> {
        use DataType::*;

        let data_type = args.exprs[0].data_type(args.schema)?;
        // instantiate specialized accumulator based for the type
        match (&data_type, args.return_field.data_type()) {
            (Float64, Float64) => {
                Ok(Box::new(AvgGroupsAccumulator::<Float64Type, _>::new(
                    &data_type,
                    args.return_field.data_type(),
                    |sum: f64, count: u64| Ok(sum / count as f64),
                )))
            }
            (
                Decimal32(_sum_precision, sum_scale),
                Decimal32(target_precision, target_scale),
            ) => {
                let decimal_averager = DecimalAverager::<Decimal32Type>::try_new(
                    *sum_scale,
                    *target_precision,
                    *target_scale,
                )?;

                let avg_fn =
                    move |sum: i32, count: u64| decimal_averager.avg(sum, count as i32);

                Ok(Box::new(AvgGroupsAccumulator::<Decimal32Type, _>::new(
                    &data_type,
                    args.return_field.data_type(),
                    avg_fn,
                )))
            }
            (
                Decimal64(_sum_precision, sum_scale),
                Decimal64(target_precision, target_scale),
            ) => {
                let decimal_averager = DecimalAverager::<Decimal64Type>::try_new(
                    *sum_scale,
                    *target_precision,
                    *target_scale,
                )?;

                let avg_fn =
                    move |sum: i64, count: u64| decimal_averager.avg(sum, count as i64);

                Ok(Box::new(AvgGroupsAccumulator::<Decimal64Type, _>::new(
                    &data_type,
                    args.return_field.data_type(),
                    avg_fn,
                )))
            }
            (
                Decimal128(_sum_precision, sum_scale),
                Decimal128(target_precision, target_scale),
            ) => {
                let decimal_averager = DecimalAverager::<Decimal128Type>::try_new(
                    *sum_scale,
                    *target_precision,
                    *target_scale,
                )?;

                let avg_fn =
                    move |sum: i128, count: u64| decimal_averager.avg(sum, count as i128);

                Ok(Box::new(AvgGroupsAccumulator::<Decimal128Type, _>::new(
                    &data_type,
                    args.return_field.data_type(),
                    avg_fn,
                )))
            }

            (
                Decimal256(_sum_precision, sum_scale),
                Decimal256(target_precision, target_scale),
            ) => {
                let decimal_averager = DecimalAverager::<Decimal256Type>::try_new(
                    *sum_scale,
                    *target_precision,
                    *target_scale,
                )?;

                let avg_fn = move |sum: i256, count: u64| {
                    decimal_averager.avg(sum, i256::from_usize(count as usize).unwrap())
                };

                Ok(Box::new(AvgGroupsAccumulator::<Decimal256Type, _>::new(
                    &data_type,
                    args.return_field.data_type(),
                    avg_fn,
                )))
            }

            (Duration(time_unit), Duration(_result_unit)) => {
                let avg_fn = move |sum: i64, count: u64| Ok(sum / count as i64);

                match time_unit {
                    TimeUnit::Second => Ok(Box::new(AvgGroupsAccumulator::<
                        DurationSecondType,
                        _,
                    >::new(
                        &data_type,
                        args.return_type(),
                        avg_fn,
                    ))),
                    TimeUnit::Millisecond => Ok(Box::new(AvgGroupsAccumulator::<
                        DurationMillisecondType,
                        _,
                    >::new(
                        &data_type,
                        args.return_type(),
                        avg_fn,
                    ))),
                    TimeUnit::Microsecond => Ok(Box::new(AvgGroupsAccumulator::<
                        DurationMicrosecondType,
                        _,
                    >::new(
                        &data_type,
                        args.return_type(),
                        avg_fn,
                    ))),
                    TimeUnit::Nanosecond => Ok(Box::new(AvgGroupsAccumulator::<
                        DurationNanosecondType,
                        _,
                    >::new(
                        &data_type,
                        args.return_type(),
                        avg_fn,
                    ))),
                }
            }

            _ => not_impl_err!(
                "AvgGroupsAccumulator for ({} --> {})",
                &data_type,
                args.return_field.data_type()
            ),
        }
    }

    fn aliases(&self) -> &[String] {
        &self.aliases
    }

    fn reverse_expr(&self) -> ReversedUDAF {
        ReversedUDAF::Identical
    }

    fn documentation(&self) -> Option<&Documentation> {
        self.doc()
    }
}

/// An accumulator to compute the average
#[derive(Debug, Default)]
pub struct AvgAccumulator {
    sum: Option<f64>,
    count: u64,
}

impl Accumulator for AvgAccumulator {
    fn update_batch(&mut self, values: &[ArrayRef]) -> Result<()> {
        let values = values[0].as_primitive::<Float64Type>();
        self.count += (values.len() - values.null_count()) as u64;
        if let Some(x) = sum(values) {
            let v = self.sum.get_or_insert(0.);
            *v += x;
        }
        Ok(())
    }

    fn evaluate(&mut self) -> Result<ScalarValue> {
        Ok(ScalarValue::Float64(
            self.sum.map(|f| f / self.count as f64),
        ))
    }

    fn size(&self) -> usize {
        size_of_val(self)
    }

    fn state(&mut self) -> Result<Vec<ScalarValue>> {
        Ok(vec![
            ScalarValue::from(self.count),
            ScalarValue::Float64(self.sum),
        ])
    }

    fn merge_batch(&mut self, states: &[ArrayRef]) -> Result<()> {
        // counts are summed
        self.count += sum(states[0].as_primitive::<UInt64Type>()).unwrap_or_default();

        // sums are summed
        if let Some(x) = sum(states[1].as_primitive::<Float64Type>()) {
            let v = self.sum.get_or_insert(0.);
            *v += x;
        }
        Ok(())
    }
    fn retract_batch(&mut self, values: &[ArrayRef]) -> Result<()> {
        let values = values[0].as_primitive::<Float64Type>();
        self.count -= (values.len() - values.null_count()) as u64;
        if let Some(x) = sum(values) {
            self.sum = Some(self.sum.unwrap() - x);
        }
        Ok(())
    }

    fn supports_retract_batch(&self) -> bool {
        true
    }
}

/// An accumulator to compute the average for decimals
#[derive(Debug)]
struct DecimalAvgAccumulator<T: DecimalType + ArrowNumericType + Debug> {
    sum: Option<T::Native>,
    count: u64,
    sum_scale: i8,
    sum_precision: u8,
    target_precision: u8,
    target_scale: i8,
}

impl<T: DecimalType + ArrowNumericType + Debug> Accumulator for DecimalAvgAccumulator<T> {
    fn update_batch(&mut self, values: &[ArrayRef]) -> Result<()> {
        let values = values[0].as_primitive::<T>();
        self.count += (values.len() - values.null_count()) as u64;

        if let Some(x) = sum(values) {
            let v = self.sum.get_or_insert_with(T::Native::default);
            self.sum = Some(v.add_wrapping(x));
        }
        Ok(())
    }

    fn evaluate(&mut self) -> Result<ScalarValue> {
        let v = self
            .sum
            .map(|v| {
                DecimalAverager::<T>::try_new(
                    self.sum_scale,
                    self.target_precision,
                    self.target_scale,
                )?
                .avg(v, T::Native::from_usize(self.count as usize).unwrap())
            })
            .transpose()?;

        ScalarValue::new_primitive::<T>(
            v,
            &T::TYPE_CONSTRUCTOR(self.target_precision, self.target_scale),
        )
    }

    fn size(&self) -> usize {
        size_of_val(self)
    }

    fn state(&mut self) -> Result<Vec<ScalarValue>> {
        Ok(vec![
            ScalarValue::from(self.count),
            ScalarValue::new_primitive::<T>(
                self.sum,
                &T::TYPE_CONSTRUCTOR(self.sum_precision, self.sum_scale),
            )?,
        ])
    }

    fn merge_batch(&mut self, states: &[ArrayRef]) -> Result<()> {
        // counts are summed
        self.count += sum(states[0].as_primitive::<UInt64Type>()).unwrap_or_default();

        // sums are summed
        if let Some(x) = sum(states[1].as_primitive::<T>()) {
            let v = self.sum.get_or_insert_with(T::Native::default);
            self.sum = Some(v.add_wrapping(x));
        }
        Ok(())
    }
    fn retract_batch(&mut self, values: &[ArrayRef]) -> Result<()> {
        let values = values[0].as_primitive::<T>();
        self.count -= (values.len() - values.null_count()) as u64;
        if let Some(x) = sum(values) {
            self.sum = Some(self.sum.unwrap().sub_wrapping(x));
        }
        Ok(())
    }

    fn supports_retract_batch(&self) -> bool {
        true
    }
}

/// An accumulator to compute the average for duration values
#[derive(Debug)]
struct DurationAvgAccumulator {
    sum: Option<i64>,
    count: u64,
    time_unit: TimeUnit,
    result_unit: TimeUnit,
}

impl Accumulator for DurationAvgAccumulator {
    fn update_batch(&mut self, values: &[ArrayRef]) -> Result<()> {
        let array = &values[0];
        self.count += (array.len() - array.null_count()) as u64;

        let sum_value = match self.time_unit {
            TimeUnit::Second => sum(array.as_primitive::<DurationSecondType>()),
            TimeUnit::Millisecond => sum(array.as_primitive::<DurationMillisecondType>()),
            TimeUnit::Microsecond => sum(array.as_primitive::<DurationMicrosecondType>()),
            TimeUnit::Nanosecond => sum(array.as_primitive::<DurationNanosecondType>()),
        };

        if let Some(x) = sum_value {
            let v = self.sum.get_or_insert(0);
            *v += x;
        }
        Ok(())
    }

    fn evaluate(&mut self) -> Result<ScalarValue> {
        let avg = self.sum.map(|sum| sum / self.count as i64);

        match self.result_unit {
            TimeUnit::Second => Ok(ScalarValue::DurationSecond(avg)),
            TimeUnit::Millisecond => Ok(ScalarValue::DurationMillisecond(avg)),
            TimeUnit::Microsecond => Ok(ScalarValue::DurationMicrosecond(avg)),
            TimeUnit::Nanosecond => Ok(ScalarValue::DurationNanosecond(avg)),
        }
    }

    fn size(&self) -> usize {
        size_of_val(self)
    }

    fn state(&mut self) -> Result<Vec<ScalarValue>> {
        let duration_value = match self.time_unit {
            TimeUnit::Second => ScalarValue::DurationSecond(self.sum),
            TimeUnit::Millisecond => ScalarValue::DurationMillisecond(self.sum),
            TimeUnit::Microsecond => ScalarValue::DurationMicrosecond(self.sum),
            TimeUnit::Nanosecond => ScalarValue::DurationNanosecond(self.sum),
        };

        Ok(vec![ScalarValue::from(self.count), duration_value])
    }

    fn merge_batch(&mut self, states: &[ArrayRef]) -> Result<()> {
        self.count += sum(states[0].as_primitive::<UInt64Type>()).unwrap_or_default();

        let sum_value = match self.time_unit {
            TimeUnit::Second => sum(states[1].as_primitive::<DurationSecondType>()),
            TimeUnit::Millisecond => {
                sum(states[1].as_primitive::<DurationMillisecondType>())
            }
            TimeUnit::Microsecond => {
                sum(states[1].as_primitive::<DurationMicrosecondType>())
            }
            TimeUnit::Nanosecond => {
                sum(states[1].as_primitive::<DurationNanosecondType>())
            }
        };

        if let Some(x) = sum_value {
            let v = self.sum.get_or_insert(0);
            *v += x;
        }
        Ok(())
    }

    fn retract_batch(&mut self, values: &[ArrayRef]) -> Result<()> {
        let array = &values[0];
        self.count -= (array.len() - array.null_count()) as u64;

        let sum_value = match self.time_unit {
            TimeUnit::Second => sum(array.as_primitive::<DurationSecondType>()),
            TimeUnit::Millisecond => sum(array.as_primitive::<DurationMillisecondType>()),
            TimeUnit::Microsecond => sum(array.as_primitive::<DurationMicrosecondType>()),
            TimeUnit::Nanosecond => sum(array.as_primitive::<DurationNanosecondType>()),
        };

        if let Some(x) = sum_value {
            self.sum = Some(self.sum.unwrap() - x);
        }
        Ok(())
    }

    fn supports_retract_batch(&self) -> bool {
        true
    }
}

/// An accumulator to compute the average of `[PrimitiveArray<T>]`.
/// Stores values as native types, and does overflow checking
///
/// F: Function that calculates the average value from a sum of
/// T::Native and a total count
#[derive(Debug)]
struct AvgGroupsAccumulator<T, F>
where
    T: ArrowNumericType + Send,
    F: Fn(T::Native, u64) -> Result<T::Native> + Send,
{
    /// The type of the internal sum
    sum_data_type: DataType,

    /// The type of the returned sum
    return_data_type: DataType,

    /// Count per group (use u64 to make UInt64Array)
    counts: Vec<u64>,

    /// Sums per group, stored as the native type
    sums: Vec<T::Native>,

    /// Track nulls in the input / filters
    null_state: NullState,

    /// Function that computes the final average (value / count)
    avg_fn: F,
}

impl<T, F> AvgGroupsAccumulator<T, F>
where
    T: ArrowNumericType + Send,
    F: Fn(T::Native, u64) -> Result<T::Native> + Send,
{
    pub fn new(sum_data_type: &DataType, return_data_type: &DataType, avg_fn: F) -> Self {
        debug!(
            "AvgGroupsAccumulator ({}, sum type: {sum_data_type}) --> {return_data_type}",
            std::any::type_name::<T>()
        );

        Self {
            return_data_type: return_data_type.clone(),
            sum_data_type: sum_data_type.clone(),
            counts: vec![],
            sums: vec![],
            null_state: NullState::new(),
            avg_fn,
        }
    }
}

impl<T, F> GroupsAccumulator for AvgGroupsAccumulator<T, F>
where
    T: ArrowNumericType + Send,
    F: Fn(T::Native, u64) -> Result<T::Native> + Send,
{
    fn update_batch(
        &mut self,
        values: &[ArrayRef],
        group_indices: &[usize],
        opt_filter: Option<&BooleanArray>,
        total_num_groups: usize,
    ) -> Result<()> {
        assert_eq!(values.len(), 1, "single argument to update_batch");
        let values = values[0].as_primitive::<T>();

        // increment counts, update sums
        self.counts.resize(total_num_groups, 0);
        self.sums.resize(total_num_groups, T::default_value());
        self.null_state.accumulate(
            group_indices,
            values,
            opt_filter,
            total_num_groups,
            |group_index, new_value| {
                let sum = &mut self.sums[group_index];
                *sum = sum.add_wrapping(new_value);

                self.counts[group_index] += 1;
            },
        );

        Ok(())
    }

    fn evaluate(&mut self, emit_to: EmitTo) -> Result<ArrayRef> {
        let counts = emit_to.take_needed(&mut self.counts);
        let sums = emit_to.take_needed(&mut self.sums);
        let nulls = self.null_state.build(emit_to);

        assert_eq!(nulls.len(), sums.len());
        assert_eq!(counts.len(), sums.len());

        // don't evaluate averages with null inputs to avoid errors on null values

        let array: PrimitiveArray<T> = if nulls.null_count() > 0 {
            let mut builder = PrimitiveBuilder::<T>::with_capacity(nulls.len())
                .with_data_type(self.return_data_type.clone());
            let iter = sums.into_iter().zip(counts).zip(nulls.iter());

            for ((sum, count), is_valid) in iter {
                if is_valid {
                    builder.append_value((self.avg_fn)(sum, count)?)
                } else {
                    builder.append_null();
                }
            }
            builder.finish()
        } else {
            let averages: Vec<T::Native> = sums
                .into_iter()
                .zip(counts.into_iter())
                .map(|(sum, count)| (self.avg_fn)(sum, count))
                .collect::<Result<Vec<_>>>()?;
            PrimitiveArray::new(averages.into(), Some(nulls)) // no copy
                .with_data_type(self.return_data_type.clone())
        };

        Ok(Arc::new(array))
    }

    // return arrays for sums and counts
    fn state(&mut self, emit_to: EmitTo) -> Result<Vec<ArrayRef>> {
        let nulls = self.null_state.build(emit_to);
        let nulls = Some(nulls);

        let counts = emit_to.take_needed(&mut self.counts);
        let counts = UInt64Array::new(counts.into(), nulls.clone()); // zero copy

        let sums = emit_to.take_needed(&mut self.sums);
        let sums = PrimitiveArray::<T>::new(sums.into(), nulls) // zero copy
            .with_data_type(self.sum_data_type.clone());

        Ok(vec![
            Arc::new(counts) as ArrayRef,
            Arc::new(sums) as ArrayRef,
        ])
    }

    fn merge_batch(
        &mut self,
        values: &[ArrayRef],
        group_indices: &[usize],
        opt_filter: Option<&BooleanArray>,
        total_num_groups: usize,
    ) -> Result<()> {
        assert_eq!(values.len(), 2, "two arguments to merge_batch");
        // first batch is counts, second is partial sums
        let partial_counts = values[0].as_primitive::<UInt64Type>();
        let partial_sums = values[1].as_primitive::<T>();
        // update counts with partial counts
        self.counts.resize(total_num_groups, 0);
        self.null_state.accumulate(
            group_indices,
            partial_counts,
            opt_filter,
            total_num_groups,
            |group_index, partial_count| {
                self.counts[group_index] += partial_count;
            },
        );

        // update sums
        self.sums.resize(total_num_groups, T::default_value());
        self.null_state.accumulate(
            group_indices,
            partial_sums,
            opt_filter,
            total_num_groups,
            |group_index, new_value: <T as ArrowPrimitiveType>::Native| {
                let sum = &mut self.sums[group_index];
                *sum = sum.add_wrapping(new_value);
            },
        );

        Ok(())
    }

    fn convert_to_state(
        &self,
        values: &[ArrayRef],
        opt_filter: Option<&BooleanArray>,
    ) -> Result<Vec<ArrayRef>> {
        let sums = values[0]
            .as_primitive::<T>()
            .clone()
            .with_data_type(self.sum_data_type.clone());
        let counts = UInt64Array::from_value(1, sums.len());

        let nulls = filtered_null_mask(opt_filter, &sums);

        // set nulls on the arrays
        let counts = set_nulls(counts, nulls.clone());
        let sums = set_nulls(sums, nulls);

        Ok(vec![Arc::new(counts) as ArrayRef, Arc::new(sums)])
    }

    fn supports_convert_to_state(&self) -> bool {
        true
    }

    fn size(&self) -> usize {
        self.counts.capacity() * size_of::<u64>() + self.sums.capacity() * size_of::<T>()
    }
}<|MERGE_RESOLUTION|>--- conflicted
+++ resolved
@@ -27,14 +27,9 @@
     i256, ArrowNativeType, DataType, Decimal128Type, Decimal256Type, Decimal32Type,
     Decimal64Type, DecimalType, DurationMicrosecondType, DurationMillisecondType,
     DurationNanosecondType, DurationSecondType, Field, FieldRef, Float64Type, TimeUnit,
-<<<<<<< HEAD
-    UInt64Type, DECIMAL128_MAX_PRECISION, DECIMAL256_MAX_PRECISION,
-    DECIMAL32_MAX_PRECISION, DECIMAL64_MAX_PRECISION,
-=======
     UInt64Type, DECIMAL128_MAX_PRECISION, DECIMAL128_MAX_SCALE, DECIMAL256_MAX_PRECISION,
     DECIMAL256_MAX_SCALE, DECIMAL32_MAX_PRECISION, DECIMAL32_MAX_SCALE,
     DECIMAL64_MAX_PRECISION, DECIMAL64_MAX_SCALE,
->>>>>>> d1279731
 };
 use datafusion_common::plan_err;
 use datafusion_common::{
