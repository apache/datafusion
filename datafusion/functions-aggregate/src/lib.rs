// Licensed to the Apache Software Foundation (ASF) under one
// or more contributor license agreements.  See the NOTICE file
// distributed with this work for additional information
// regarding copyright ownership.  The ASF licenses this file
// to you under the Apache License, Version 2.0 (the
// "License"); you may not use this file except in compliance
// with the License.  You may obtain a copy of the License at
//
//   http://www.apache.org/licenses/LICENSE-2.0
//
// Unless required by applicable law or agreed to in writing,
// software distributed under the License is distributed on an
// "AS IS" BASIS, WITHOUT WARRANTIES OR CONDITIONS OF ANY
// KIND, either express or implied.  See the License for the
// specific language governing permissions and limitations
// under the License.

//! Aggregate Function packages for [DataFusion].
//!
//! This crate contains a collection of various aggregate function packages for DataFusion,
//! implemented using the extension API. Users may wish to control which functions
//! are available to control the binary size of their application as well as
//! use dialect specific implementations of functions (e.g. Spark vs Postgres)
//!
//! Each package is implemented as a separate
//! module, activated by a feature flag.
//!
//! [DataFusion]: https://crates.io/crates/datafusion
//!
//! # Available Packages
//! See the list of [modules](#modules) in this crate for available packages.
//!
//! # Using A Package
//! You can register all functions in all packages using the [`register_all`] function.
//!
//! Each package also exports an `expr_fn` submodule to help create [`Expr`]s that invoke
//! functions using a fluent style. For example:
//!
//![`Expr`]: datafusion_expr::Expr
//!
//! # Implementing A New Package
//!
//! To add a new package to this crate, you should follow the model of existing
//! packages. The high level steps are:
//!
//! 1. Create a new module with the appropriate [AggregateUDF] implementations.
//!
//! 2. Use the macros in [`macros`] to create standard entry points.
//!
//! 3. Add a new feature to `Cargo.toml`, with any optional dependencies
//!
//! 4. Use the `make_package!` macro to expose the module when the
//! feature is enabled.

#[macro_use]
pub mod macros;

<<<<<<< HEAD
pub mod count_distinct;
=======
pub mod count;
>>>>>>> 9dd044cc
pub mod covariance;
pub mod first_last;

use datafusion_common::Result;
use datafusion_execution::FunctionRegistry;
use datafusion_expr::AggregateUDF;
use log::debug;
use std::sync::Arc;

/// Fluent-style API for creating `Expr`s
pub mod expr_fn {
    pub use super::covariance::covar_samp;
    pub use super::first_last::first_value;
    pub use super::count::count;
}

/// Registers all enabled packages with a [`FunctionRegistry`]
pub fn register_all(registry: &mut dyn FunctionRegistry) -> Result<()> {
    let functions: Vec<Arc<AggregateUDF>> = vec![
        first_last::first_value_udaf(),
        covariance::covar_samp_udaf(),
        covariance::covar_pop_udaf(),
<<<<<<< HEAD
        count_distinct::count_distinct_udaf(),
=======
        count::count_udaf(),
>>>>>>> 9dd044cc
    ];

    functions.into_iter().try_for_each(|udf| {
        let existing_udaf = registry.register_udaf(udf)?;
        if let Some(existing_udaf) = existing_udaf {
            debug!("Overwrite existing UDAF: {}", existing_udaf.name());
        }
        Ok(()) as Result<()>
    })?;

    Ok(())
}<|MERGE_RESOLUTION|>--- conflicted
+++ resolved
@@ -55,11 +55,8 @@
 #[macro_use]
 pub mod macros;
 
-<<<<<<< HEAD
 pub mod count_distinct;
-=======
 pub mod count;
->>>>>>> 9dd044cc
 pub mod covariance;
 pub mod first_last;
 
@@ -82,11 +79,8 @@
         first_last::first_value_udaf(),
         covariance::covar_samp_udaf(),
         covariance::covar_pop_udaf(),
-<<<<<<< HEAD
         count_distinct::count_distinct_udaf(),
-=======
         count::count_udaf(),
->>>>>>> 9dd044cc
     ];
 
     functions.into_iter().try_for_each(|udf| {
