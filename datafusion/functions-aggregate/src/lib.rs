// Licensed to the Apache Software Foundation (ASF) under one
// or more contributor license agreements.  See the NOTICE file
// distributed with this work for additional information
// regarding copyright ownership.  The ASF licenses this file
// to you under the Apache License, Version 2.0 (the
// "License"); you may not use this file except in compliance
// with the License.  You may obtain a copy of the License at
//
//   http://www.apache.org/licenses/LICENSE-2.0
//
// Unless required by applicable law or agreed to in writing,
// software distributed under the License is distributed on an
// "AS IS" BASIS, WITHOUT WARRANTIES OR CONDITIONS OF ANY
// KIND, either express or implied.  See the License for the
// specific language governing permissions and limitations
// under the License.

//! Aggregate Function packages for [DataFusion].
//!
//! This crate contains a collection of various aggregate function packages for DataFusion,
//! implemented using the extension API. Users may wish to control which functions
//! are available to control the binary size of their application as well as
//! use dialect specific implementations of functions (e.g. Spark vs Postgres)
//!
//! Each package is implemented as a separate
//! module, activated by a feature flag.
//!
//! [DataFusion]: https://crates.io/crates/datafusion
//!
//! # Available Packages
//! See the list of [modules](#modules) in this crate for available packages.
//!
//! # Using A Package
//! You can register all functions in all packages using the [`register_all`] function.
//!
//! Each package also exports an `expr_fn` submodule to help create [`Expr`]s that invoke
//! functions using a fluent style. For example:
//!
//![`Expr`]: datafusion_expr::Expr
//!
//! # Implementing A New Package
//!
//! To add a new package to this crate, you should follow the model of existing
//! packages. The high level steps are:
//!
//! 1. Create a new module with the appropriate [AggregateUDF] implementations.
//!
//! 2. Use the macros in [`macros`] to create standard entry points.
//!
//! 3. Add a new feature to `Cargo.toml`, with any optional dependencies
//!
//! 4. Use the `make_package!` macro to expose the module when the
//! feature is enabled.

#[macro_use]
pub mod macros;

pub mod covariance;
pub mod first_last;
pub mod median;
<<<<<<< HEAD
pub mod variance;
=======
pub mod sum;
>>>>>>> fe536495

use datafusion_common::Result;
use datafusion_execution::FunctionRegistry;
use datafusion_expr::AggregateUDF;
use log::debug;
use std::sync::Arc;

/// Fluent-style API for creating `Expr`s
pub mod expr_fn {
    pub use super::covariance::covar_pop;
    pub use super::covariance::covar_samp;
    pub use super::first_last::first_value;
    pub use super::first_last::last_value;
    pub use super::median::median;
    pub use super::sum::sum;
}

/// Returns all default aggregate functions
pub fn all_default_aggregate_functions() -> Vec<Arc<AggregateUDF>> {
    vec![
        first_last::first_value_udaf(),
        first_last::last_value_udaf(),
        covariance::covar_samp_udaf(),
        sum::sum_udaf(),
        covariance::covar_pop_udaf(),
        median::median_udaf(),
        variance::var_samp_udaf(),
    ]
}

/// Registers all enabled packages with a [`FunctionRegistry`]
pub fn register_all(registry: &mut dyn FunctionRegistry) -> Result<()> {
    let functions: Vec<Arc<AggregateUDF>> = all_default_aggregate_functions();

    functions.into_iter().try_for_each(|udf| {
        let existing_udaf = registry.register_udaf(udf)?;
        if let Some(existing_udaf) = existing_udaf {
            debug!("Overwrite existing UDAF: {}", existing_udaf.name());
        }
        Ok(()) as Result<()>
    })?;

    Ok(())
}

#[cfg(test)]
mod tests {
    use crate::all_default_aggregate_functions;
    use datafusion_common::Result;
    use std::collections::HashSet;

    #[test]
    fn test_no_duplicate_name() -> Result<()> {
        let mut names = HashSet::new();
        for func in all_default_aggregate_functions() {
            // TODO: remove this
            // sum is in intermidiate migration state, skip this
            if func.name().to_lowercase() == "sum" {
                continue;
            }
            assert!(
                names.insert(func.name().to_string().to_lowercase()),
                "duplicate function name: {}",
                func.name()
            );
            for alias in func.aliases() {
                assert!(
                    names.insert(alias.to_string().to_lowercase()),
                    "duplicate function name: {}",
                    alias
                );
            }
        }
        Ok(())
    }
}<|MERGE_RESOLUTION|>--- conflicted
+++ resolved
@@ -58,11 +58,8 @@
 pub mod covariance;
 pub mod first_last;
 pub mod median;
-<<<<<<< HEAD
 pub mod variance;
-=======
 pub mod sum;
->>>>>>> fe536495
 
 use datafusion_common::Result;
 use datafusion_execution::FunctionRegistry;
