// Licensed to the Apache Software Foundation (ASF) under one
// or more contributor license agreements.  See the NOTICE file
// distributed with this work for additional information
// regarding copyright ownership.  The ASF licenses this file
// to you under the Apache License, Version 2.0 (the
// "License"); you may not use this file except in compliance
// with the License.  You may obtain a copy of the License at
//
//   http://www.apache.org/licenses/LICENSE-2.0
//
// Unless required by applicable law or agreed to in writing,
// software distributed under the License is distributed on an
// "AS IS" BASIS, WITHOUT WARRANTIES OR CONDITIONS OF ANY
// KIND, either express or implied.  See the License for the
// specific language governing permissions and limitations
// under the License.

//! Aggregate Function packages for [DataFusion].
//!
//! This crate contains a collection of various aggregate function packages for DataFusion,
//! implemented using the extension API. Users may wish to control which functions
//! are available to control the binary size of their application as well as
//! use dialect specific implementations of functions (e.g. Spark vs Postgres)
//!
//! Each package is implemented as a separate
//! module, activated by a feature flag.
//!
//! [DataFusion]: https://crates.io/crates/datafusion
//!
//! # Available Packages
//! See the list of [modules](#modules) in this crate for available packages.
//!
//! # Using A Package
//! You can register all functions in all packages using the [`register_all`] function.
//!
//! Each package also exports an `expr_fn` submodule to help create [`Expr`]s that invoke
//! functions using a fluent style. For example:
//!
//![`Expr`]: datafusion_expr::Expr
//!
//! # Implementing A New Package
//!
//! To add a new package to this crate, you should follow the model of existing
//! packages. The high level steps are:
//!
//! 1. Create a new module with the appropriate [AggregateUDF] implementations.
//!
//! 2. Use the macros in [`macros`] to create standard entry points.
//!
//! 3. Add a new feature to `Cargo.toml`, with any optional dependencies
//!
//! 4. Use the `make_package!` macro to expose the module when the
//! feature is enabled.

#[macro_use]
pub mod macros;

pub mod count;
pub mod covariance;
pub mod expr_builder;
pub mod first_last;
pub mod median;

use datafusion_common::Result;
use datafusion_execution::FunctionRegistry;
use datafusion_expr::AggregateUDF;
use log::debug;
use std::sync::Arc;

/// Fluent-style API for creating `Expr`s
pub mod expr_fn {
<<<<<<< HEAD
    pub use super::count::count;
    pub use super::count::count_distinct;
    pub use super::covariance::covar_pop;
    pub use super::covariance::covar_samp;
    pub use super::first_last::first_value;

    pub use super::count::count_builder;
    pub use super::count::count_distinct_builder;
    pub use super::covariance::covar_pop_builder;
    pub use super::covariance::covar_samp_builder;
    pub use super::first_last::first_value_builder;
=======
    pub use super::covariance::covar_pop;
    pub use super::covariance::covar_samp;
    pub use super::first_last::first_value;
    pub use super::first_last::last_value;
    pub use super::median::median;
>>>>>>> 71a99b84
}

/// Returns all default aggregate functions
pub fn all_default_aggregate_functions() -> Vec<Arc<AggregateUDF>> {
    vec![
        first_last::first_value_udaf(),
        first_last::last_value_udaf(),
        covariance::covar_samp_udaf(),
        covariance::covar_pop_udaf(),
<<<<<<< HEAD
        count::count_udaf(),
    ];
=======
        median::median_udaf(),
    ]
}

/// Registers all enabled packages with a [`FunctionRegistry`]
pub fn register_all(registry: &mut dyn FunctionRegistry) -> Result<()> {
    let functions: Vec<Arc<AggregateUDF>> = all_default_aggregate_functions();
>>>>>>> 71a99b84

    functions.into_iter().try_for_each(|udf| {
        let existing_udaf = registry.register_udaf(udf)?;
        if let Some(existing_udaf) = existing_udaf {
            debug!("Overwrite existing UDAF: {}", existing_udaf.name());
        }
        Ok(()) as Result<()>
    })?;

    Ok(())
}

#[cfg(test)]
mod tests {
    use crate::all_default_aggregate_functions;
    use datafusion_common::Result;
    use std::collections::HashSet;

    #[test]
    fn test_no_duplicate_name() -> Result<()> {
        let mut names = HashSet::new();
        for func in all_default_aggregate_functions() {
            assert!(
                names.insert(func.name().to_string().to_lowercase()),
                "duplicate function name: {}",
                func.name()
            );
            for alias in func.aliases() {
                assert!(
                    names.insert(alias.to_string().to_lowercase()),
                    "duplicate function name: {}",
                    alias
                );
            }
        }
        Ok(())
    }
}<|MERGE_RESOLUTION|>--- conflicted
+++ resolved
@@ -69,25 +69,11 @@
 
 /// Fluent-style API for creating `Expr`s
 pub mod expr_fn {
-<<<<<<< HEAD
-    pub use super::count::count;
-    pub use super::count::count_distinct;
-    pub use super::covariance::covar_pop;
-    pub use super::covariance::covar_samp;
-    pub use super::first_last::first_value;
-
-    pub use super::count::count_builder;
-    pub use super::count::count_distinct_builder;
-    pub use super::covariance::covar_pop_builder;
-    pub use super::covariance::covar_samp_builder;
-    pub use super::first_last::first_value_builder;
-=======
     pub use super::covariance::covar_pop;
     pub use super::covariance::covar_samp;
     pub use super::first_last::first_value;
     pub use super::first_last::last_value;
     pub use super::median::median;
->>>>>>> 71a99b84
 }
 
 /// Returns all default aggregate functions
@@ -97,10 +83,6 @@
         first_last::last_value_udaf(),
         covariance::covar_samp_udaf(),
         covariance::covar_pop_udaf(),
-<<<<<<< HEAD
-        count::count_udaf(),
-    ];
-=======
         median::median_udaf(),
     ]
 }
@@ -108,7 +90,6 @@
 /// Registers all enabled packages with a [`FunctionRegistry`]
 pub fn register_all(registry: &mut dyn FunctionRegistry) -> Result<()> {
     let functions: Vec<Arc<AggregateUDF>> = all_default_aggregate_functions();
->>>>>>> 71a99b84
 
     functions.into_iter().try_for_each(|udf| {
         let existing_udaf = registry.register_udaf(udf)?;
