--- conflicted
+++ resolved
@@ -82,13 +82,10 @@
 pub mod expr_fn {
     pub use super::approx_distinct;
     pub use super::approx_median::approx_median;
-<<<<<<< HEAD
     pub use super::approx_percentile_cont::approx_percentile_cont;
     pub use super::approx_percentile_cont_with_weight::approx_percentile_cont_with_weight;
-=======
     pub use super::count::count;
     pub use super::count::count_distinct;
->>>>>>> cc60278f
     pub use super::covariance::covar_pop;
     pub use super::covariance::covar_samp;
     pub use super::first_last::first_value;
