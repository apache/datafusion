--- conflicted
+++ resolved
@@ -83,17 +83,13 @@
         covariance::covar_samp_udaf(),
         covariance::covar_pop_udaf(),
         median::median_udaf(),
-<<<<<<< HEAD
         variance::var_samp_udaf(),
-    ];
-=======
     ]
 }
 
 /// Registers all enabled packages with a [`FunctionRegistry`]
 pub fn register_all(registry: &mut dyn FunctionRegistry) -> Result<()> {
     let functions: Vec<Arc<AggregateUDF>> = all_default_aggregate_functions();
->>>>>>> 2796e01c
 
     functions.into_iter().try_for_each(|udf| {
         let existing_udaf = registry.register_udaf(udf)?;
