// Licensed to the Apache Software Foundation (ASF) under one
// or more contributor license agreements.  See the NOTICE file
// distributed with this work for additional information
// regarding copyright ownership.  The ASF licenses this file
// to you under the Apache License, Version 2.0 (the
// "License"); you may not use this file except in compliance
// with the License.  You may obtain a copy of the License at
//
//   http://www.apache.org/licenses/LICENSE-2.0
//
// Unless required by applicable law or agreed to in writing,
// software distributed under the License is distributed on an
// "AS IS" BASIS, WITHOUT WARRANTIES OR CONDITIONS OF ANY
// KIND, either express or implied.  See the License for the
// specific language governing permissions and limitations
// under the License.

//! ScalarValue reimported from datafusion-common

pub use datafusion_common::{
<<<<<<< HEAD
    ScalarValue, MAX_PRECISION_FOR_DECIMAL128, MAX_SCALE_FOR_DECIMAL128,
=======
    ScalarType, ScalarValue, MAX_PRECISION_FOR_DECIMAL128, MAX_SCALE_FOR_DECIMAL128,
>>>>>>> a1a1815e
};

#[cfg(test)]
mod tests {
    use super::*;
<<<<<<< HEAD
    use crate::field_util::struct_array_from;
    use arrow::types::days_ms;
    use arrow::{array::*, datatypes::*};
    use std::cmp::Ordering;
    use std::sync::Arc;

    type StringArray = Utf8Array<i32>;
    type LargeStringArray = Utf8Array<i64>;
    type SmallBinaryArray = BinaryArray<i32>;
    type LargeBinaryArray = BinaryArray<i64>;
=======
    use crate::from_slice::FromSlice;
    use arrow::{array::*, datatypes::*};
    use std::cmp::Ordering;
    use std::sync::Arc;
>>>>>>> a1a1815e

    #[test]
    fn scalar_decimal_test() {
        let decimal_value = ScalarValue::Decimal128(Some(123), 10, 1);
        assert_eq!(DataType::Decimal(10, 1), decimal_value.get_datatype());
        let try_into_value: i128 = decimal_value.clone().try_into().unwrap();
        assert_eq!(123_i128, try_into_value);
        assert!(!decimal_value.is_null());
        let neg_decimal_value = decimal_value.arithmetic_negate();
        match neg_decimal_value {
            ScalarValue::Decimal128(v, _, _) => {
                assert_eq!(-123, v.unwrap());
            }
            _ => {
                unreachable!();
            }
        }

        // decimal scalar to array
        let array = decimal_value.to_array();
        let array = array.as_any().downcast_ref::<Int128Array>().unwrap();
        assert_eq!(1, array.len());
        assert_eq!(DataType::Decimal(10, 1), array.data_type().clone());
        assert_eq!(123i128, array.value(0));

        // decimal scalar to array with size
        let array = decimal_value.to_array_of_size(10);
        let array_decimal = array.as_any().downcast_ref::<Int128Array>().unwrap();
        assert_eq!(10, array.len());
        assert_eq!(DataType::Decimal(10, 1), array.data_type().clone());
        assert_eq!(123i128, array_decimal.value(0));
        assert_eq!(123i128, array_decimal.value(9));
        // test eq array
        assert!(decimal_value.eq_array(&array, 1));
        assert!(decimal_value.eq_array(&array, 5));
        // test try from array
        assert_eq!(
            decimal_value,
            ScalarValue::try_from_array(&array, 5).unwrap()
        );

        assert_eq!(
            decimal_value,
            ScalarValue::try_new_decimal128(123, 10, 1).unwrap()
        );

        // test compare
        let left = ScalarValue::Decimal128(Some(123), 10, 2);
        let right = ScalarValue::Decimal128(Some(124), 10, 2);
        assert!(!left.eq(&right));
        let result = left < right;
        assert!(result);
        let result = left <= right;
        assert!(result);
        let right = ScalarValue::Decimal128(Some(124), 10, 3);
        // make sure that two decimals with diff datatype can't be compared.
        let result = left.partial_cmp(&right);
        assert_eq!(None, result);

        let decimal_vec = vec![
            ScalarValue::Decimal128(Some(1), 10, 2),
            ScalarValue::Decimal128(Some(2), 10, 2),
            ScalarValue::Decimal128(Some(3), 10, 2),
        ];
        // convert the vec to decimal array and check the result
        let array = ScalarValue::iter_to_array(decimal_vec.into_iter()).unwrap();
        assert_eq!(3, array.len());
        assert_eq!(DataType::Decimal(10, 2), array.data_type().clone());

        let decimal_vec = vec![
            ScalarValue::Decimal128(Some(1), 10, 2),
            ScalarValue::Decimal128(Some(2), 10, 2),
            ScalarValue::Decimal128(Some(3), 10, 2),
            ScalarValue::Decimal128(None, 10, 2),
        ];
        let array: ArrayRef =
            ScalarValue::iter_to_array(decimal_vec.into_iter()).unwrap();
        assert_eq!(4, array.len());
        assert_eq!(DataType::Decimal(10, 2), array.data_type().clone());

        assert!(ScalarValue::try_new_decimal128(1, 10, 2)
            .unwrap()
            .eq_array(&array, 0));
        assert!(ScalarValue::try_new_decimal128(2, 10, 2)
            .unwrap()
            .eq_array(&array, 1));
        assert!(ScalarValue::try_new_decimal128(3, 10, 2)
            .unwrap()
            .eq_array(&array, 2));
        assert_eq!(
            ScalarValue::Decimal128(None, 10, 2),
            ScalarValue::try_from_array(&array, 3).unwrap()
        );
        assert_eq!(
            ScalarValue::Decimal128(None, 10, 2),
            ScalarValue::try_from_array(&array, 4).unwrap()
        );
    }

    #[test]
    fn scalar_value_to_array_u64() {
        let value = ScalarValue::UInt64(Some(13u64));
        let array = value.to_array();
        let array = array.as_any().downcast_ref::<UInt64Array>().unwrap();
        assert_eq!(array.len(), 1);
        assert!(!array.is_null(0));
        assert_eq!(array.value(0), 13);

        let value = ScalarValue::UInt64(None);
        let array = value.to_array();
        let array = array.as_any().downcast_ref::<UInt64Array>().unwrap();
        assert_eq!(array.len(), 1);
        assert!(array.is_null(0));
    }

    #[test]
    fn scalar_value_to_array_u32() {
        let value = ScalarValue::UInt32(Some(13u32));
        let array = value.to_array();
        let array = array.as_any().downcast_ref::<UInt32Array>().unwrap();
        assert_eq!(array.len(), 1);
        assert!(!array.is_null(0));
        assert_eq!(array.value(0), 13);

        let value = ScalarValue::UInt32(None);
        let array = value.to_array();
        let array = array.as_any().downcast_ref::<UInt32Array>().unwrap();
        assert_eq!(array.len(), 1);
        assert!(array.is_null(0));
    }

    #[test]
    fn scalar_list_null_to_array() {
        let list_array_ref =
            ScalarValue::List(None, Box::new(DataType::UInt64)).to_array();
        let list_array = list_array_ref
            .as_any()
            .downcast_ref::<ListArray<i32>>()
            .unwrap();

        assert!(list_array.is_null(0));
        assert_eq!(list_array.len(), 1);
        assert_eq!(list_array.values().len(), 0);
    }

    #[test]
    fn scalar_list_to_array() {
        let list_array_ref = ScalarValue::List(
            Some(Box::new(vec![
                ScalarValue::UInt64(Some(100)),
                ScalarValue::UInt64(None),
                ScalarValue::UInt64(Some(101)),
            ])),
            Box::new(DataType::UInt64),
        )
        .to_array();

        let list_array = list_array_ref
            .as_any()
            .downcast_ref::<ListArray<i32>>()
            .unwrap();
        assert_eq!(list_array.len(), 1);
        assert_eq!(list_array.values().len(), 3);

        let prim_array_ref = list_array.value(0);
        let prim_array = prim_array_ref
            .as_any()
            .downcast_ref::<UInt64Array>()
            .unwrap();
        assert_eq!(prim_array.len(), 3);
        assert_eq!(prim_array.value(0), 100);
        assert!(prim_array.is_null(1));
        assert_eq!(prim_array.value(2), 101);
    }

    /// Creates array directly and via ScalarValue and ensures they are the same
    macro_rules! check_scalar_iter {
        ($SCALAR_T:ident, $ARRAYTYPE:ident, $INPUT:expr) => {{
            let scalars: Vec<_> =
                $INPUT.iter().map(|v| ScalarValue::$SCALAR_T(*v)).collect();

            let array = ScalarValue::iter_to_array(scalars.into_iter()).unwrap();

            let expected = $ARRAYTYPE::from($INPUT).as_arc();

            assert_eq!(&array, &expected);
        }};
    }

    /// Creates array directly and via ScalarValue and ensures they are the same
    /// but for variants that carry a timezone field.
    macro_rules! check_scalar_iter_tz {
        ($SCALAR_T:ident, $INPUT:expr) => {{
            let scalars: Vec<_> = $INPUT
                .iter()
                .map(|v| ScalarValue::$SCALAR_T(*v, None))
                .collect();

            let array = ScalarValue::iter_to_array(scalars.into_iter()).unwrap();

            let expected: Arc<dyn Array> = Arc::new(Int64Array::from($INPUT));

            assert_eq!(&array, &expected);
        }};
    }

    /// Creates array directly and via ScalarValue and ensures they
    /// are the same, for string  arrays
    macro_rules! check_scalar_iter_string {
        ($SCALAR_T:ident, $ARRAYTYPE:ident, $INPUT:expr) => {{
            let scalars: Vec<_> = $INPUT
                .iter()
                .map(|v| ScalarValue::$SCALAR_T(v.map(|v| v.to_string())))
                .collect();

            let array = ScalarValue::iter_to_array(scalars.into_iter()).unwrap();

            let expected: Arc<dyn Array> = Arc::new($ARRAYTYPE::from($INPUT));

            assert_eq!(&array, &expected);
        }};
    }

    /// Creates array directly and via ScalarValue and ensures they
    /// are the same, for binary arrays
    macro_rules! check_scalar_iter_binary {
        ($SCALAR_T:ident, $ARRAYTYPE:ident, $INPUT:expr) => {{
            let scalars: Vec<_> = $INPUT
                .iter()
                .map(|v| ScalarValue::$SCALAR_T(v.map(|v| v.to_vec())))
                .collect();

            let array = ScalarValue::iter_to_array(scalars.into_iter()).unwrap();

            let expected: $ARRAYTYPE =
                $INPUT.iter().map(|v| v.map(|v| v.to_vec())).collect();

            let expected: Arc<dyn Array> = Arc::new(expected);

            assert_eq!(&array, &expected);
        }};
    }

    #[test]
    fn scalar_iter_to_array_boolean() {
        check_scalar_iter!(
            Boolean,
            MutableBooleanArray,
            vec![Some(true), None, Some(false)]
        );
        check_scalar_iter!(Float32, Float32Vec, vec![Some(1.9), None, Some(-2.1)]);
        check_scalar_iter!(Float64, Float64Vec, vec![Some(1.9), None, Some(-2.1)]);

        check_scalar_iter!(Int8, Int8Vec, vec![Some(1), None, Some(3)]);
        check_scalar_iter!(Int16, Int16Vec, vec![Some(1), None, Some(3)]);
        check_scalar_iter!(Int32, Int32Vec, vec![Some(1), None, Some(3)]);
        check_scalar_iter!(Int64, Int64Vec, vec![Some(1), None, Some(3)]);

        check_scalar_iter!(UInt8, UInt8Vec, vec![Some(1), None, Some(3)]);
        check_scalar_iter!(UInt16, UInt16Vec, vec![Some(1), None, Some(3)]);
        check_scalar_iter!(UInt32, UInt32Vec, vec![Some(1), None, Some(3)]);
        check_scalar_iter!(UInt64, UInt64Vec, vec![Some(1), None, Some(3)]);

        check_scalar_iter_tz!(TimestampSecond, vec![Some(1), None, Some(3)]);
        check_scalar_iter_tz!(TimestampMillisecond, vec![Some(1), None, Some(3)]);
        check_scalar_iter_tz!(TimestampMicrosecond, vec![Some(1), None, Some(3)]);
        check_scalar_iter_tz!(TimestampNanosecond, vec![Some(1), None, Some(3)]);

        check_scalar_iter_string!(
            Utf8,
            StringArray,
            vec![Some("foo"), None, Some("bar")]
        );
        check_scalar_iter_string!(
            LargeUtf8,
            LargeStringArray,
            vec![Some("foo"), None, Some("bar")]
        );
        check_scalar_iter_binary!(
            Binary,
            SmallBinaryArray,
            vec![Some(b"foo"), None, Some(b"bar")]
        );
        check_scalar_iter_binary!(
            LargeBinary,
            LargeBinaryArray,
            vec![Some(b"foo"), None, Some(b"bar")]
        );
    }

    #[test]
    fn scalar_iter_to_array_empty() {
        let scalars = vec![] as Vec<ScalarValue>;

        let result = ScalarValue::iter_to_array(scalars.into_iter()).unwrap_err();
        assert!(
            result
                .to_string()
                .contains("Empty iterator passed to ScalarValue::iter_to_array"),
            "{}",
            result
        );
    }

    #[test]
    fn scalar_iter_to_array_mismatched_types() {
        use ScalarValue::*;
        // If the scalar values are not all the correct type, error here
        let scalars: Vec<ScalarValue> = vec![Boolean(Some(true)), Int32(Some(5))];

        let result = ScalarValue::iter_to_array(scalars.into_iter()).unwrap_err();
        assert!(result.to_string().contains("Inconsistent types in ScalarValue::iter_to_array. Expected Boolean, got Int32(5)"),
                "{}", result);
    }

    #[test]
    fn scalar_try_from_array_null() {
        let array = vec![Some(33), None].into_iter().collect::<Int64Array>();
        let array: ArrayRef = Arc::new(array);

        assert_eq!(
            ScalarValue::Int64(Some(33)),
            ScalarValue::try_from_array(&array, 0).unwrap()
        );
        assert_eq!(
            ScalarValue::Int64(None),
            ScalarValue::try_from_array(&array, 1).unwrap()
        );
    }

    #[test]
    fn scalar_try_from_dict_datatype() {
        let data_type =
            DataType::Dictionary(IntegerType::Int8, Box::new(DataType::Utf8), false);
        let data_type = &data_type;
        assert_eq!(ScalarValue::Utf8(None), data_type.try_into().unwrap())
    }

    #[test]
    fn size_of_scalar() {
        // Since ScalarValues are used in a non trivial number of places,
        // making it larger means significant more memory consumption
        // per distinct value.
        #[cfg(target_arch = "aarch64")]
        assert_eq!(std::mem::size_of::<ScalarValue>(), 64);

        #[cfg(target_arch = "amd64")]
        assert_eq!(std::mem::size_of::<ScalarValue>(), 48);
    }

    #[test]
    fn scalar_eq_array() {
        // Validate that eq_array has the same semantics as ScalarValue::eq
        macro_rules! make_typed_vec {
            ($INPUT:expr, $TYPE:ident) => {{
                $INPUT
                    .iter()
                    .map(|v| v.map(|v| v as $TYPE))
                    .collect::<Vec<_>>()
            }};
        }

        let bool_vals = vec![Some(true), None, Some(false)];
        let f32_vals = vec![Some(-1.0), None, Some(1.0)];
        let f64_vals = make_typed_vec!(f32_vals, f64);

        let i8_vals = vec![Some(-1), None, Some(1)];
        let i16_vals = make_typed_vec!(i8_vals, i16);
        let i32_vals = make_typed_vec!(i8_vals, i32);
        let i64_vals = make_typed_vec!(i8_vals, i64);
        let days_ms_vals = &[Some(days_ms::new(1, 2)), None, Some(days_ms::new(10, 0))];

        let u8_vals = vec![Some(0), None, Some(1)];
        let u16_vals = make_typed_vec!(u8_vals, u16);
        let u32_vals = make_typed_vec!(u8_vals, u32);
        let u64_vals = make_typed_vec!(u8_vals, u64);

        let str_vals = &[Some("foo"), None, Some("bar")];

        /// Test each value in `scalar` with the corresponding element
        /// at `array`. Assumes each element is unique (aka not equal
        /// with all other indexes)
        struct TestCase {
            array: ArrayRef,
            scalars: Vec<ScalarValue>,
        }

        /// Create a test case for casing the input to the specified array type
        macro_rules! make_test_case {
            ($INPUT:expr, $ARRAY_TY:ident, $SCALAR_TY:ident) => {{
                TestCase {
                    array: Arc::new($INPUT.iter().collect::<$ARRAY_TY>()),
                    scalars: $INPUT.iter().map(|v| ScalarValue::$SCALAR_TY(*v)).collect(),
                }
            }};

            ($INPUT:expr, $ARRAY_TY:ident, $SCALAR_TY:ident, $TZ:expr) => {{
                let tz = $TZ;
                TestCase {
                    array: Arc::new($INPUT.iter().collect::<$ARRAY_TY>()),
                    scalars: $INPUT
                        .iter()
                        .map(|v| ScalarValue::$SCALAR_TY(*v, tz.clone()))
                        .collect(),
                }
            }};
        }

        macro_rules! make_date_test_case {
            ($INPUT:expr, $ARRAY_TY:ident, $SCALAR_TY:ident) => {{
                TestCase {
                    array: Arc::new($ARRAY_TY::from($INPUT).to(DataType::$SCALAR_TY)),
                    scalars: $INPUT.iter().map(|v| ScalarValue::$SCALAR_TY(*v)).collect(),
                }
            }};
        }

        macro_rules! make_ts_test_case {
            ($INPUT:expr, $ARROW_TU:ident, $SCALAR_TY:ident, $TZ:expr) => {{
                TestCase {
                    array: Arc::new(
                        Int64Array::from($INPUT)
                            .to(DataType::Timestamp(TimeUnit::$ARROW_TU, $TZ)),
                    ),
                    scalars: $INPUT
                        .iter()
                        .map(|v| ScalarValue::$SCALAR_TY(*v, $TZ))
                        .collect(),
                }
            }};
        }

        macro_rules! make_temporal_test_case {
            ($INPUT:expr, $ARRAY_TY:ident, $ARROW_TU:ident, $SCALAR_TY:ident) => {{
                TestCase {
                    array: Arc::new(
                        $ARRAY_TY::from($INPUT)
                            .to(DataType::Interval(IntervalUnit::$ARROW_TU)),
                    ),
                    scalars: $INPUT.iter().map(|v| ScalarValue::$SCALAR_TY(*v)).collect(),
                }
            }};
        }

        macro_rules! make_str_test_case {
            ($INPUT:expr, $ARRAY_TY:ident, $SCALAR_TY:ident) => {{
                TestCase {
                    array: Arc::new($INPUT.iter().cloned().collect::<$ARRAY_TY>()),
                    scalars: $INPUT
                        .iter()
                        .map(|v| ScalarValue::$SCALAR_TY(v.map(|v| v.to_string())))
                        .collect(),
                }
            }};
        }

        macro_rules! make_binary_test_case {
            ($INPUT:expr, $ARRAY_TY:ident, $SCALAR_TY:ident) => {{
                TestCase {
                    array: Arc::new($INPUT.iter().cloned().collect::<$ARRAY_TY>()),
                    scalars: $INPUT
                        .iter()
                        .map(|v| {
                            ScalarValue::$SCALAR_TY(v.map(|v| v.as_bytes().to_vec()))
                        })
                        .collect(),
                }
            }};
        }

        /// create a test case for DictionaryArray<$INDEX_TY>
        macro_rules! make_str_dict_test_case {
            ($INPUT:expr, $INDEX_TY:ty, $SCALAR_TY:ident) => {{
                TestCase {
                    array: {
                        let mut array = MutableDictionaryArray::<
                            $INDEX_TY,
                            MutableUtf8Array<i32>,
                        >::new();
                        array.try_extend(*($INPUT)).unwrap();
                        let array: DictionaryArray<$INDEX_TY> = array.into();
                        Arc::new(array)
                    },
                    scalars: $INPUT
                        .iter()
                        .map(|v| ScalarValue::$SCALAR_TY(v.map(|v| v.to_string())))
                        .collect(),
                }
            }};
        }
        let utc_tz = Some("UTC".to_owned());
        let cases = vec![
            make_test_case!(bool_vals, BooleanArray, Boolean),
            make_test_case!(f32_vals, Float32Array, Float32),
            make_test_case!(f64_vals, Float64Array, Float64),
            make_test_case!(i8_vals, Int8Array, Int8),
            make_test_case!(i16_vals, Int16Array, Int16),
            make_test_case!(i32_vals, Int32Array, Int32),
            make_test_case!(i64_vals, Int64Array, Int64),
            make_test_case!(u8_vals, UInt8Array, UInt8),
            make_test_case!(u16_vals, UInt16Array, UInt16),
            make_test_case!(u32_vals, UInt32Array, UInt32),
            make_test_case!(u64_vals, UInt64Array, UInt64),
            make_str_test_case!(str_vals, StringArray, Utf8),
            make_str_test_case!(str_vals, LargeStringArray, LargeUtf8),
            make_binary_test_case!(str_vals, SmallBinaryArray, Binary),
            make_binary_test_case!(str_vals, LargeBinaryArray, LargeBinary),
            make_date_test_case!(&i32_vals, Int32Array, Date32),
            make_date_test_case!(&i64_vals, Int64Array, Date64),
            make_ts_test_case!(&i64_vals, Second, TimestampSecond, utc_tz.clone()),
            make_ts_test_case!(
                &i64_vals,
                Millisecond,
                TimestampMillisecond,
                utc_tz.clone()
            ),
            make_ts_test_case!(
                &i64_vals,
                Microsecond,
                TimestampMicrosecond,
                utc_tz.clone()
            ),
            make_ts_test_case!(
                &i64_vals,
                Nanosecond,
                TimestampNanosecond,
                utc_tz.clone()
            ),
            make_ts_test_case!(&i64_vals, Second, TimestampSecond, None),
            make_ts_test_case!(&i64_vals, Millisecond, TimestampMillisecond, None),
            make_ts_test_case!(&i64_vals, Microsecond, TimestampMicrosecond, None),
            make_ts_test_case!(&i64_vals, Nanosecond, TimestampNanosecond, None),
            make_temporal_test_case!(&i32_vals, Int32Array, YearMonth, IntervalYearMonth),
            make_temporal_test_case!(days_ms_vals, DaysMsArray, DayTime, IntervalDayTime),
            make_str_dict_test_case!(str_vals, i8, Utf8),
            make_str_dict_test_case!(str_vals, i16, Utf8),
            make_str_dict_test_case!(str_vals, i32, Utf8),
            make_str_dict_test_case!(str_vals, i64, Utf8),
            make_str_dict_test_case!(str_vals, u8, Utf8),
            make_str_dict_test_case!(str_vals, u16, Utf8),
            make_str_dict_test_case!(str_vals, u32, Utf8),
            make_str_dict_test_case!(str_vals, u64, Utf8),
        ];

        for case in cases {
            let TestCase { array, scalars } = case;
            assert_eq!(array.len(), scalars.len());

            for (index, scalar) in scalars.into_iter().enumerate() {
                assert!(
                    scalar.eq_array(&array, index),
                    "Expected {:?} to be equal to {:?} at index {}",
                    scalar,
                    array,
                    index
                );

                // test that all other elements are *not* equal
                for other_index in 0..array.len() {
                    if index != other_index {
                        assert!(
                            !scalar.eq_array(&array, other_index),
                            "Expected {:?} to be NOT equal to {:?} at index {}",
                            scalar,
                            array,
                            other_index
                        );
                    }
                }
            }
        }
    }

    #[test]
    fn scalar_partial_ordering() {
        use ScalarValue::*;

        assert_eq!(
            Int64(Some(33)).partial_cmp(&Int64(Some(0))),
            Some(Ordering::Greater)
        );
        assert_eq!(
            Int64(Some(0)).partial_cmp(&Int64(Some(33))),
            Some(Ordering::Less)
        );
        assert_eq!(
            Int64(Some(33)).partial_cmp(&Int64(Some(33))),
            Some(Ordering::Equal)
        );
        // For different data type, `partial_cmp` returns None.
        assert_eq!(Int64(Some(33)).partial_cmp(&Int32(Some(33))), None);
        assert_eq!(Int32(Some(33)).partial_cmp(&Int64(Some(33))), None);

        assert_eq!(
            List(
                Some(Box::new(vec![Int32(Some(1)), Int32(Some(5))])),
                Box::new(DataType::Int32),
            )
            .partial_cmp(&List(
                Some(Box::new(vec![Int32(Some(1)), Int32(Some(5))])),
                Box::new(DataType::Int32),
            )),
            Some(Ordering::Equal)
        );

        assert_eq!(
            List(
                Some(Box::new(vec![Int32(Some(10)), Int32(Some(5))])),
                Box::new(DataType::Int32),
            )
            .partial_cmp(&List(
                Some(Box::new(vec![Int32(Some(1)), Int32(Some(5))])),
                Box::new(DataType::Int32),
            )),
            Some(Ordering::Greater)
        );

        assert_eq!(
            List(
                Some(Box::new(vec![Int32(Some(1)), Int32(Some(5))])),
                Box::new(DataType::Int32),
            )
            .partial_cmp(&List(
                Some(Box::new(vec![Int32(Some(10)), Int32(Some(5))])),
                Box::new(DataType::Int32),
            )),
            Some(Ordering::Less)
        );

        // For different data type, `partial_cmp` returns None.
        assert_eq!(
            List(
                Some(Box::new(vec![Int64(Some(1)), Int64(Some(5))])),
                Box::new(DataType::Int64),
            )
            .partial_cmp(&List(
                Some(Box::new(vec![Int32(Some(1)), Int32(Some(5))])),
                Box::new(DataType::Int32),
            )),
            None
        );

        assert_eq!(
            ScalarValue::from(vec![
                ("A", ScalarValue::from(1.0)),
                ("B", ScalarValue::from("Z")),
            ])
            .partial_cmp(&ScalarValue::from(vec![
                ("A", ScalarValue::from(2.0)),
                ("B", ScalarValue::from("A")),
            ])),
            Some(Ordering::Less)
        );

        // For different struct fields, `partial_cmp` returns None.
        assert_eq!(
            ScalarValue::from(vec![
                ("A", ScalarValue::from(1.0)),
                ("B", ScalarValue::from("Z")),
            ])
            .partial_cmp(&ScalarValue::from(vec![
                ("a", ScalarValue::from(2.0)),
                ("b", ScalarValue::from("A")),
            ])),
            None
        );
    }

    #[test]
    fn test_scalar_struct() {
        let field_a = Field::new("A", DataType::Int32, false);
        let field_b = Field::new("B", DataType::Boolean, false);
        let field_c = Field::new("C", DataType::Utf8, false);

        let field_e = Field::new("e", DataType::Int16, false);
        let field_f = Field::new("f", DataType::Int64, false);
        let field_d = Field::new(
            "D",
            DataType::Struct(vec![field_e.clone(), field_f.clone()]),
            false,
        );

        let scalar = ScalarValue::Struct(
            Some(Box::new(vec![
                ScalarValue::Int32(Some(23)),
                ScalarValue::Boolean(Some(false)),
                ScalarValue::Utf8(Some("Hello".to_string())),
                ScalarValue::from(vec![
                    ("e", ScalarValue::from(2i16)),
                    ("f", ScalarValue::from(3i64)),
                ]),
            ])),
            Box::new(vec![
                field_a.clone(),
                field_b.clone(),
                field_c.clone(),
                field_d.clone(),
            ]),
        );
        let _dt = scalar.get_datatype();
        let _sub_dt = field_d.data_type.clone();

        // Check Display
        assert_eq!(
            format!("{}", scalar),
            String::from("{A:23,B:false,C:Hello,D:{e:2,f:3}}")
        );

        // Check Debug
        assert_eq!(
            format!("{:?}", scalar),
            String::from(
                r#"Struct({A:Int32(23),B:Boolean(false),C:Utf8("Hello"),D:Struct({e:Int16(2),f:Int64(3)})})"#
            )
        );

        // Convert to length-2 array
        let array = scalar.to_array_of_size(2);
        let expected_vals = vec![
            (field_a.clone(), Int32Vec::from_slice(&[23, 23]).as_arc()),
            (
                field_b.clone(),
                Arc::new(BooleanArray::from_slice(&vec![false, false])) as ArrayRef,
            ),
            (
                field_c.clone(),
                Arc::new(StringArray::from_slice(&vec!["Hello", "Hello"])) as ArrayRef,
            ),
            (
                field_d.clone(),
                Arc::new(StructArray::from_data(
                    DataType::Struct(vec![field_e.clone(), field_f.clone()]),
                    vec![
                        Int16Vec::from_slice(&[2, 2]).as_arc(),
                        Int64Vec::from_slice(&[3, 3]).as_arc(),
                    ],
                    None,
                )) as ArrayRef,
            ),
        ];

        let expected = Arc::new(struct_array_from(expected_vals)) as ArrayRef;
        assert_eq!(&array, &expected);

        // Construct from second element of ArrayRef
        let constructed = ScalarValue::try_from_array(&expected, 1).unwrap();
        assert_eq!(constructed, scalar);

        // None version
        let none_scalar = ScalarValue::try_from(array.data_type()).unwrap();
        assert!(none_scalar.is_null());
        assert_eq!(format!("{:?}", none_scalar), String::from("Struct(NULL)"));

        // Construct with convenience From<Vec<(&str, ScalarValue)>>
        let constructed = ScalarValue::from(vec![
            ("A", ScalarValue::from(23i32)),
            ("B", ScalarValue::from(false)),
            ("C", ScalarValue::from("Hello")),
            (
                "D",
                ScalarValue::from(vec![
                    ("e", ScalarValue::from(2i16)),
                    ("f", ScalarValue::from(3i64)),
                ]),
            ),
        ]);
        assert_eq!(constructed, scalar);

        // Build Array from Vec of structs
        let scalars = vec![
            ScalarValue::from(vec![
                ("A", ScalarValue::from(23i32)),
                ("B", ScalarValue::from(false)),
                ("C", ScalarValue::from("Hello")),
                (
                    "D",
                    ScalarValue::from(vec![
                        ("e", ScalarValue::from(2i16)),
                        ("f", ScalarValue::from(3i64)),
                    ]),
                ),
            ]),
            ScalarValue::from(vec![
                ("A", ScalarValue::from(7i32)),
                ("B", ScalarValue::from(true)),
                ("C", ScalarValue::from("World")),
                (
                    "D",
                    ScalarValue::from(vec![
                        ("e", ScalarValue::from(4i16)),
                        ("f", ScalarValue::from(5i64)),
                    ]),
                ),
            ]),
            ScalarValue::from(vec![
                ("A", ScalarValue::from(-1000i32)),
                ("B", ScalarValue::from(true)),
                ("C", ScalarValue::from("!!!!!")),
                (
                    "D",
                    ScalarValue::from(vec![
                        ("e", ScalarValue::from(6i16)),
                        ("f", ScalarValue::from(7i64)),
                    ]),
                ),
            ]),
        ];
        let array: ArrayRef = ScalarValue::iter_to_array(scalars).unwrap();

        let expected = Arc::new(struct_array_from(vec![
            (field_a, Int32Vec::from_slice(&[23, 7, -1000]).as_arc()),
            (
                field_b,
                Arc::new(BooleanArray::from_slice(&vec![false, true, true])) as ArrayRef,
            ),
            (
                field_c,
                Arc::new(StringArray::from_slice(&vec!["Hello", "World", "!!!!!"]))
                    as ArrayRef,
            ),
            (
                field_d,
                Arc::new(StructArray::from_data(
                    DataType::Struct(vec![field_e, field_f]),
                    vec![
                        Int16Vec::from_slice(&[2, 4, 6]).as_arc(),
                        Int64Vec::from_slice(&[3, 5, 7]).as_arc(),
                    ],
                    None,
                )) as ArrayRef,
            ),
        ])) as ArrayRef;

        assert_eq!(&array, &expected);
    }

    #[test]
    fn test_lists_in_struct() {
        let field_a = Field::new("A", DataType::Utf8, false);
        let field_primitive_list = Field::new(
            "primitive_list",
            DataType::List(Box::new(Field::new("item", DataType::Int32, true))),
            false,
        );

        // Define primitive list scalars
        let l0 = ScalarValue::List(
            Some(Box::new(vec![
                ScalarValue::from(1i32),
                ScalarValue::from(2i32),
                ScalarValue::from(3i32),
            ])),
            Box::new(DataType::Int32),
        );

        let l1 = ScalarValue::List(
            Some(Box::new(vec![
                ScalarValue::from(4i32),
                ScalarValue::from(5i32),
            ])),
            Box::new(DataType::Int32),
        );

        let l2 = ScalarValue::List(
            Some(Box::new(vec![ScalarValue::from(6i32)])),
            Box::new(DataType::Int32),
        );

        // Define struct scalars
        let s0 = ScalarValue::from(vec![
            ("A", ScalarValue::Utf8(Some(String::from("First")))),
            ("primitive_list", l0),
        ]);

        let s1 = ScalarValue::from(vec![
            ("A", ScalarValue::Utf8(Some(String::from("Second")))),
            ("primitive_list", l1),
        ]);

        let s2 = ScalarValue::from(vec![
            ("A", ScalarValue::Utf8(Some(String::from("Third")))),
            ("primitive_list", l2),
        ]);

        // iter_to_array for struct scalars
        let array =
            ScalarValue::iter_to_array(vec![s0.clone(), s1.clone(), s2.clone()]).unwrap();
        let array = array.as_any().downcast_ref::<StructArray>().unwrap();

        let mut list_array =
            MutableListArray::<i32, Int32Vec>::new_with_capacity(Int32Vec::new(), 5);
        list_array
            .try_extend(vec![
                Some(vec![Some(1), Some(2), Some(3)]),
                Some(vec![Some(4), Some(5)]),
                Some(vec![Some(6)]),
            ])
            .unwrap();
        let expected = struct_array_from(vec![
            (
                field_a.clone(),
                Arc::new(StringArray::from_slice(&vec!["First", "Second", "Third"]))
                    as ArrayRef,
            ),
            (field_primitive_list.clone(), list_array.as_arc()),
        ]);

        assert_eq!(array, &expected);

        // Define list-of-structs scalars
        let nl0 = ScalarValue::List(
            Some(Box::new(vec![s0.clone(), s1.clone()])),
            Box::new(s0.get_datatype()),
        );

        let nl1 =
            ScalarValue::List(Some(Box::new(vec![s2])), Box::new(s0.get_datatype()));

        let nl2 =
            ScalarValue::List(Some(Box::new(vec![s1])), Box::new(s0.get_datatype()));

        // iter_to_array for list-of-struct
        let array = ScalarValue::iter_to_array(vec![nl0, nl1, nl2]).unwrap();
        let array = array.as_any().downcast_ref::<ListArray<i32>>().unwrap();

        // Construct expected array with array builders
        let field_a_builder =
            Utf8Array::<i32>::from_slice(&vec!["First", "Second", "Third", "Second"]);
        let primitive_value_builder = Int32Vec::with_capacity(5);
        let mut field_primitive_list_builder =
            MutableListArray::<i32, Int32Vec>::new_with_capacity(
                primitive_value_builder,
                0,
            );
        field_primitive_list_builder
            .try_push(Some(vec![1, 2, 3].into_iter().map(Option::Some)))
            .unwrap();
        field_primitive_list_builder
            .try_push(Some(vec![4, 5].into_iter().map(Option::Some)))
            .unwrap();
        field_primitive_list_builder
            .try_push(Some(vec![6].into_iter().map(Option::Some)))
            .unwrap();
        field_primitive_list_builder
            .try_push(Some(vec![4, 5].into_iter().map(Option::Some)))
            .unwrap();
        let _element_builder = StructArray::from_data(
            DataType::Struct(vec![field_a, field_primitive_list]),
            vec![
                Arc::new(field_a_builder),
                field_primitive_list_builder.as_arc(),
            ],
            None,
        );
        //let expected = ListArray::(element_builder, 5);
        eprintln!("array = {:?}", array);
        //assert_eq!(array, &expected);
    }

    #[test]
    fn test_nested_lists() {
        // Define inner list scalars
        let l1 = ScalarValue::List(
            Some(Box::new(vec![
                ScalarValue::List(
                    Some(Box::new(vec![
                        ScalarValue::from(1i32),
                        ScalarValue::from(2i32),
                        ScalarValue::from(3i32),
                    ])),
                    Box::new(DataType::Int32),
                ),
                ScalarValue::List(
                    Some(Box::new(vec![
                        ScalarValue::from(4i32),
                        ScalarValue::from(5i32),
                    ])),
                    Box::new(DataType::Int32),
                ),
            ])),
            Box::new(DataType::List(Box::new(Field::new(
                "item",
                DataType::Int32,
                true,
            )))),
        );

        let l2 = ScalarValue::List(
            Some(Box::new(vec![
                ScalarValue::List(
                    Some(Box::new(vec![ScalarValue::from(6i32)])),
                    Box::new(DataType::Int32),
                ),
                ScalarValue::List(
                    Some(Box::new(vec![
                        ScalarValue::from(7i32),
                        ScalarValue::from(8i32),
                    ])),
                    Box::new(DataType::Int32),
                ),
            ])),
            Box::new(DataType::List(Box::new(Field::new(
                "item",
                DataType::Int32,
                true,
            )))),
        );

        let l3 = ScalarValue::List(
            Some(Box::new(vec![ScalarValue::List(
                Some(Box::new(vec![ScalarValue::from(9i32)])),
                Box::new(DataType::Int32),
            )])),
            Box::new(DataType::List(Box::new(Field::new(
                "item",
                DataType::Int32,
                true,
            )))),
        );

        let array = ScalarValue::iter_to_array(vec![l1, l2, l3]).unwrap();

        // Construct expected array with array builders
        let inner_builder = Int32Vec::with_capacity(8);
        let middle_builder =
            MutableListArray::<i32, Int32Vec>::new_with_capacity(inner_builder, 0);
        let mut outer_builder =
            MutableListArray::<i32, MutableListArray<i32, Int32Vec>>::new_with_capacity(
                middle_builder,
                0,
            );
        outer_builder
            .try_push(Some(vec![
                Some(vec![Some(1), Some(2), Some(3)]),
                Some(vec![Some(4), Some(5)]),
            ]))
            .unwrap();
        outer_builder
            .try_push(Some(vec![
                Some(vec![Some(6)]),
                Some(vec![Some(7), Some(8)]),
            ]))
            .unwrap();
        outer_builder
            .try_push(Some(vec![Some(vec![Some(9)])]))
            .unwrap();

        let expected = outer_builder.as_arc();

        assert_eq!(&array, &expected);
    }

    #[test]
    fn scalar_timestamp_ns_utc_timezone() {
        let scalar = ScalarValue::TimestampNanosecond(
            Some(1599566400000000000),
            Some("UTC".to_owned()),
        );

        assert_eq!(
            scalar.get_datatype(),
            DataType::Timestamp(TimeUnit::Nanosecond, Some("UTC".to_owned()))
        );

        let array = scalar.to_array();
        assert_eq!(array.len(), 1);
        assert_eq!(
            array.data_type(),
            &DataType::Timestamp(TimeUnit::Nanosecond, Some("UTC".to_owned()))
        );

        let newscalar = ScalarValue::try_from_array(&array, 0).unwrap();
        assert_eq!(
            newscalar.get_datatype(),
            DataType::Timestamp(TimeUnit::Nanosecond, Some("UTC".to_owned()))
        );
    }
}<|MERGE_RESOLUTION|>--- conflicted
+++ resolved
@@ -18,17 +18,12 @@
 //! ScalarValue reimported from datafusion-common
 
 pub use datafusion_common::{
-<<<<<<< HEAD
-    ScalarValue, MAX_PRECISION_FOR_DECIMAL128, MAX_SCALE_FOR_DECIMAL128,
-=======
     ScalarType, ScalarValue, MAX_PRECISION_FOR_DECIMAL128, MAX_SCALE_FOR_DECIMAL128,
->>>>>>> a1a1815e
 };
 
 #[cfg(test)]
 mod tests {
     use super::*;
-<<<<<<< HEAD
     use crate::field_util::struct_array_from;
     use arrow::types::days_ms;
     use arrow::{array::*, datatypes::*};
@@ -39,12 +34,6 @@
     type LargeStringArray = Utf8Array<i64>;
     type SmallBinaryArray = BinaryArray<i32>;
     type LargeBinaryArray = BinaryArray<i64>;
-=======
-    use crate::from_slice::FromSlice;
-    use arrow::{array::*, datatypes::*};
-    use std::cmp::Ordering;
-    use std::sync::Arc;
->>>>>>> a1a1815e
 
     #[test]
     fn scalar_decimal_test() {
