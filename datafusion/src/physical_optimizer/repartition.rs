--- conflicted
+++ resolved
@@ -109,11 +109,8 @@
 
     use super::*;
     use crate::datasource::PartitionedFile;
-<<<<<<< HEAD
     use crate::field_util::SchemaExt;
-=======
     use crate::physical_plan::expressions::col;
->>>>>>> 014e5e90
     use crate::physical_plan::file_format::{FileScanConfig, ParquetExec};
     use crate::physical_plan::filter::FilterExec;
     use crate::physical_plan::hash_aggregate::{AggregateMode, HashAggregateExec};
