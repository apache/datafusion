--- conflicted
+++ resolved
@@ -122,14 +122,6 @@
         let parquet_project = ProjectionExec::try_new(
             vec![],
             Arc::new(ParquetExec::new(
-<<<<<<< HEAD
-                vec![ParquetPartition {
-                    filename: "x".to_string(),
-                    statistics: Statistics::default(),
-                }],
-                schema,
-                None,
-=======
                 vec![ParquetPartition::new(
                     vec![PartitionedFile::from("x".to_string())],
                     0,
@@ -140,7 +132,6 @@
                 Statistics::default(),
                 metrics,
                 None,
->>>>>>> 7932cb93
                 2048,
             )),
         )?;
@@ -171,14 +162,6 @@
             Arc::new(ProjectionExec::try_new(
                 vec![],
                 Arc::new(ParquetExec::new(
-<<<<<<< HEAD
-                    vec![ParquetPartition {
-                        filename: "x".to_string(),
-                        statistics: Statistics::default(),
-                    }],
-                    schema,
-                    None,
-=======
                     vec![ParquetPartition::new(
                         vec![PartitionedFile::from("x".to_string())],
                         0,
@@ -189,7 +172,6 @@
                     Statistics::default(),
                     metrics,
                     None,
->>>>>>> 7932cb93
                     2048,
                 )),
             )?),
