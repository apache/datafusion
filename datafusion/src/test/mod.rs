// Licensed to the Apache Software Foundation (ASF) under one
// or more contributor license agreements.  See the NOTICE file
// distributed with this work for additional information
// regarding copyright ownership.  The ASF licenses this file
// to you under the Apache License, Version 2.0 (the
// "License"); you may not use this file except in compliance
// with the License.  You may obtain a copy of the License at
//
//   http://www.apache.org/licenses/LICENSE-2.0
//
// Unless required by applicable law or agreed to in writing,
// software distributed under the License is distributed on an
// "AS IS" BASIS, WITHOUT WARRANTIES OR CONDITIONS OF ANY
// KIND, either express or implied.  See the License for the
// specific language governing permissions and limitations
// under the License.

//! Common unit test utility methods

<<<<<<< HEAD
=======
use crate::datasource::object_store::local::local_unpartitioned_file;
use crate::datasource::{MemTable, PartitionedFile, TableProvider};
use crate::error::Result;
use crate::logical_plan::{LogicalPlan, LogicalPlanBuilder};
use array::{
    Array, ArrayRef, StringArray, TimestampMicrosecondArray, TimestampMillisecondArray,
    TimestampNanosecondArray, TimestampSecondArray,
};
use arrow::array::{self, DecimalBuilder, Int32Array};
use arrow::datatypes::{DataType, Field, Schema};
use arrow::record_batch::RecordBatch;
use futures::{Future, FutureExt};
>>>>>>> e1cfa418
use std::fs::File;
use std::io::prelude::*;
use std::io::{BufReader, BufWriter};
use std::pin::Pin;
use std::sync::Arc;

use tempfile::TempDir;

use arrow::array::*;
use arrow::datatypes::*;
use arrow::record_batch::RecordBatch;

use crate::datasource::{MemTable, TableProvider};
use crate::error::Result;
use crate::logical_plan::{LogicalPlan, LogicalPlanBuilder};

pub fn create_table_dual() -> Arc<dyn TableProvider> {
    let dual_schema = Arc::new(Schema::new(vec![
        Field::new("id", DataType::Int32, false),
        Field::new("name", DataType::Utf8, false),
    ]));
    let batch = RecordBatch::try_new(
        dual_schema.clone(),
        vec![
            Arc::new(Int32Array::from_slice(&[1])),
            Arc::new(Utf8Array::<i32>::from_slice(&["a"])),
        ],
    )
    .unwrap();
    let provider = MemTable::try_new(dual_schema, vec![vec![batch]]).unwrap();
    Arc::new(provider)
}

/// Generated partitioned copy of a CSV file
pub fn create_partitioned_csv(
    filename: &str,
    partitions: usize,
) -> Result<(String, Vec<Vec<PartitionedFile>>)> {
    let testdata = crate::test_util::arrow_test_data();
    let path = format!("{}/csv/{}", testdata, filename);

    let tmp_dir = TempDir::new()?;

    let mut writers = vec![];
    let mut files = vec![];
    for i in 0..partitions {
        let filename = format!("partition-{}.csv", i);
        let filename = tmp_dir.path().join(&filename);

        let writer = BufWriter::new(File::create(&filename).unwrap());
        writers.push(writer);
        files.push(filename);
    }

    let f = File::open(&path)?;
    let f = BufReader::new(f);
    for (i, line) in f.lines().enumerate() {
        let line = line.unwrap();

        if i == 0 {
            // write header to all partitions
            for w in writers.iter_mut() {
                w.write_all(line.as_bytes()).unwrap();
                w.write_all(b"\n").unwrap();
            }
        } else {
            // write data line to single partition
            let partition = i % partitions;
            writers[partition].write_all(line.as_bytes()).unwrap();
            writers[partition].write_all(b"\n").unwrap();
        }
    }
    for w in writers.iter_mut() {
        w.flush().unwrap();
    }

    let groups = files
        .into_iter()
        .map(|f| vec![local_unpartitioned_file(f.to_str().unwrap().to_owned())])
        .collect::<Vec<_>>();

<<<<<<< HEAD
/// Get the schema for the aggregate_test_* csv files
pub fn aggr_test_schema() -> Arc<Schema> {
    Arc::new(Schema::new(vec![
        Field::new("c1", DataType::Utf8, false),
        Field::new("c2", DataType::UInt32, false),
        Field::new("c3", DataType::Int8, false),
        Field::new("c4", DataType::Int16, false),
        Field::new("c5", DataType::Int32, false),
        Field::new("c6", DataType::Int64, false),
        Field::new("c7", DataType::UInt8, false),
        Field::new("c8", DataType::UInt16, false),
        Field::new("c9", DataType::UInt32, false),
        Field::new("c10", DataType::UInt64, false),
        Field::new("c11", DataType::Float32, false),
        Field::new("c12", DataType::Float64, false),
        Field::new("c13", DataType::Utf8, false),
    ]))
=======
    Ok((tmp_dir.into_path().to_str().unwrap().to_string(), groups))
>>>>>>> e1cfa418
}

/// some tests share a common table with different names
pub fn test_table_scan_with_name(name: &str) -> Result<LogicalPlan> {
    let schema = Schema::new(vec![
        Field::new("a", DataType::UInt32, false),
        Field::new("b", DataType::UInt32, false),
        Field::new("c", DataType::UInt32, false),
    ]);
    LogicalPlanBuilder::scan_empty(Some(name), &schema, None)?.build()
}

/// some tests share a common table
pub fn test_table_scan() -> Result<LogicalPlan> {
    test_table_scan_with_name("test")
}

pub fn assert_fields_eq(plan: &LogicalPlan, expected: Vec<&str>) {
    let actual: Vec<String> = plan
        .schema()
        .fields()
        .iter()
        .map(|f| f.name().clone())
        .collect();
    assert_eq!(actual, expected);
}

/// returns a table with 3 columns of i32 in memory
pub fn build_table_i32(
    a: (&str, &Vec<i32>),
    b: (&str, &Vec<i32>),
    c: (&str, &Vec<i32>),
) -> RecordBatch {
    let schema = Schema::new(vec![
        Field::new(a.0, DataType::Int32, false),
        Field::new(b.0, DataType::Int32, false),
        Field::new(c.0, DataType::Int32, false),
    ]);

    RecordBatch::try_new(
        Arc::new(schema),
        vec![
            Arc::new(Int32Array::from_slice(a.1)),
            Arc::new(Int32Array::from_slice(b.1)),
            Arc::new(Int32Array::from_slice(c.1)),
        ],
    )
    .unwrap()
}

/// Returns the column names on the schema
pub fn columns(schema: &Schema) -> Vec<String> {
    schema.fields().iter().map(|f| f.name().clone()).collect()
}

/// Return a new table provider that has a single Int32 column with
/// values between `seq_start` and `seq_end`
pub fn table_with_sequence(
    seq_start: i32,
    seq_end: i32,
) -> Result<Arc<dyn TableProvider>> {
    let schema = Arc::new(Schema::new(vec![Field::new("i", DataType::Int32, true)]));
    let arr = Arc::new(Int32Array::from_slice(
        &(seq_start..=seq_end).collect::<Vec<_>>(),
    ));
    let partitions = vec![vec![RecordBatch::try_new(schema.clone(), vec![arr])?]];
    Ok(Arc::new(MemTable::try_new(schema, partitions)?))
}

/// Return a RecordBatch with a single Int32 array with values (0..sz)
pub fn make_partition(sz: i32) -> RecordBatch {
    let seq_start = 0;
    let seq_end = sz;
    let values = (seq_start..seq_end).collect::<Vec<_>>();
    let schema = Arc::new(Schema::new(vec![Field::new("i", DataType::Int32, true)]));
    let arr = Arc::new(Int32Array::from_slice(&values));

    RecordBatch::try_new(schema, vec![arr]).unwrap()
}

/// Return a new table provider containing all of the supported timestamp types
pub fn table_with_timestamps() -> Arc<dyn TableProvider> {
    let batch = make_timestamps();
    let schema = batch.schema().clone();
    let partitions = vec![vec![batch]];
    Arc::new(MemTable::try_new(schema, partitions).unwrap())
}

/// Return a new table which provide this decimal column
pub fn table_with_decimal() -> Arc<dyn TableProvider> {
    let batch_decimal = make_decimal();
    let schema = batch_decimal.schema();
    let partitions = vec![vec![batch_decimal]];
    Arc::new(MemTable::try_new(schema, partitions).unwrap())
}

fn make_decimal() -> RecordBatch {
    let mut decimal_builder = DecimalBuilder::new(20, 10, 3);
    for i in 110000..110010 {
        decimal_builder.append_value(i as i128).unwrap();
    }
    for i in 100000..100010 {
        decimal_builder.append_value(-i as i128).unwrap();
    }
    let array = decimal_builder.finish();
    let schema = Schema::new(vec![Field::new("c1", array.data_type().clone(), true)]);
    RecordBatch::try_new(Arc::new(schema), vec![Arc::new(array)]).unwrap()
}

/// Return  record batch with all of the supported timestamp types
/// values
///
/// Columns are named:
/// "nanos" --> TimestampNanosecondArray
/// "micros" --> TimestampMicrosecondArray
/// "millis" --> TimestampMillisecondArray
/// "secs" --> TimestampSecondArray
/// "names" --> StringArray
pub fn make_timestamps() -> RecordBatch {
    let ts_strings = vec![
        Some("2018-11-13T17:11:10.011375885995"),
        Some("2011-12-13T11:13:10.12345"),
        None,
        Some("2021-1-1T05:11:10.432"),
    ];

    let ts_nanos = ts_strings
        .into_iter()
        .map(|t| {
            t.map(|t| {
                t.parse::<chrono::NaiveDateTime>()
                    .unwrap()
                    .timestamp_nanos()
            })
        })
        .collect::<Vec<_>>();

    let ts_micros = ts_nanos
        .iter()
        .map(|t| t.as_ref().map(|ts_nanos| ts_nanos / 1000))
        .collect::<Vec<_>>();

    let ts_millis = ts_nanos
        .iter()
        .map(|t| t.as_ref().map(|ts_nanos| ts_nanos / 1000000))
        .collect::<Vec<_>>();

    let ts_secs = ts_nanos
        .iter()
        .map(|t| t.as_ref().map(|ts_nanos| ts_nanos / 1000000000))
        .collect::<Vec<_>>();

    let names = ts_nanos
        .iter()
        .enumerate()
        .map(|(i, _)| format!("Row {}", i));

    let arr_names = Utf8Array::<i32>::from_trusted_len_values_iter(names);

    let arr_nanos =
        Int64Array::from(ts_nanos).to(DataType::Timestamp(TimeUnit::Nanosecond, None));
    let arr_micros =
        Int64Array::from(ts_micros).to(DataType::Timestamp(TimeUnit::Microsecond, None));
    let arr_millis =
        Int64Array::from(ts_millis).to(DataType::Timestamp(TimeUnit::Millisecond, None));
    let arr_secs =
        Int64Array::from(ts_secs).to(DataType::Timestamp(TimeUnit::Second, None));

    let schema = Schema::new(vec![
        Field::new("nanos", arr_nanos.data_type().clone(), true),
        Field::new("micros", arr_micros.data_type().clone(), true),
        Field::new("millis", arr_millis.data_type().clone(), true),
        Field::new("secs", arr_secs.data_type().clone(), true),
        Field::new("name", arr_names.data_type().clone(), true),
    ]);
    let schema = Arc::new(schema);

    RecordBatch::try_new(
        schema,
        vec![
            Arc::new(arr_nanos),
            Arc::new(arr_micros),
            Arc::new(arr_millis),
            Arc::new(arr_secs),
            Arc::new(arr_names),
        ],
    )
    .unwrap()
}

/// Asserts that given future is pending.
pub fn assert_is_pending<'a, T>(fut: &mut Pin<Box<dyn Future<Output = T> + Send + 'a>>) {
    let waker = futures::task::noop_waker();
    let mut cx = futures::task::Context::from_waker(&waker);
    let poll = fut.poll_unpin(&mut cx);

    assert!(poll.is_pending());
}

pub mod exec;
pub mod object_store;
pub mod user_defined;
pub mod variable;<|MERGE_RESOLUTION|>--- conflicted
+++ resolved
@@ -17,21 +17,6 @@
 
 //! Common unit test utility methods
 
-<<<<<<< HEAD
-=======
-use crate::datasource::object_store::local::local_unpartitioned_file;
-use crate::datasource::{MemTable, PartitionedFile, TableProvider};
-use crate::error::Result;
-use crate::logical_plan::{LogicalPlan, LogicalPlanBuilder};
-use array::{
-    Array, ArrayRef, StringArray, TimestampMicrosecondArray, TimestampMillisecondArray,
-    TimestampNanosecondArray, TimestampSecondArray,
-};
-use arrow::array::{self, DecimalBuilder, Int32Array};
-use arrow::datatypes::{DataType, Field, Schema};
-use arrow::record_batch::RecordBatch;
-use futures::{Future, FutureExt};
->>>>>>> e1cfa418
 use std::fs::File;
 use std::io::prelude::*;
 use std::io::{BufReader, BufWriter};
@@ -113,27 +98,7 @@
         .map(|f| vec![local_unpartitioned_file(f.to_str().unwrap().to_owned())])
         .collect::<Vec<_>>();
 
-<<<<<<< HEAD
-/// Get the schema for the aggregate_test_* csv files
-pub fn aggr_test_schema() -> Arc<Schema> {
-    Arc::new(Schema::new(vec![
-        Field::new("c1", DataType::Utf8, false),
-        Field::new("c2", DataType::UInt32, false),
-        Field::new("c3", DataType::Int8, false),
-        Field::new("c4", DataType::Int16, false),
-        Field::new("c5", DataType::Int32, false),
-        Field::new("c6", DataType::Int64, false),
-        Field::new("c7", DataType::UInt8, false),
-        Field::new("c8", DataType::UInt16, false),
-        Field::new("c9", DataType::UInt32, false),
-        Field::new("c10", DataType::UInt64, false),
-        Field::new("c11", DataType::Float32, false),
-        Field::new("c12", DataType::Float64, false),
-        Field::new("c13", DataType::Utf8, false),
-    ]))
-=======
     Ok((tmp_dir.into_path().to_str().unwrap().to_string(), groups))
->>>>>>> e1cfa418
 }
 
 /// some tests share a common table with different names
