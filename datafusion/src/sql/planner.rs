// Licensed to the Apache Software Foundation (ASF) under one
// or more contributor license agreements.  See the NOTICE file
// distributed with this work for additional information
// regarding copyright ownership.  The ASF licenses this file
// to you under the Apache License, Version 2.0 (the
// "License"); you may not use this file except in compliance
// with the License.  You may obtain a copy of the License at
//
//   http://www.apache.org/licenses/LICENSE-2.0
//
// Unless required by applicable law or agreed to in writing,
// software distributed under the License is distributed on an
// "AS IS" BASIS, WITHOUT WARRANTIES OR CONDITIONS OF ANY
// KIND, either express or implied.  See the License for the
// specific language governing permissions and limitations
// under the License.

//! SQL Query Planner (produces logical plan from SQL AST)

use std::collections::HashSet;
use std::str::FromStr;
use std::sync::Arc;
use std::{convert::TryInto, vec};

use crate::catalog::TableReference;
use crate::datasource::TableProvider;
use crate::logical_plan::window_frames::{WindowFrame, WindowFrameUnits};
use crate::logical_plan::Expr::Alias;
use crate::logical_plan::{
    and, builder::expand_wildcard, col, lit, normalize_col, union_with_alias, Column,
    DFSchema, Expr, LogicalPlan, LogicalPlanBuilder, Operator, PlanType, ToDFSchema,
    ToStringifiedPlan,
};
use crate::prelude::JoinType;
use crate::scalar::ScalarValue;
use crate::{
    error::{DataFusionError, Result},
    physical_plan::udaf::AggregateUDF,
};
use crate::{
    physical_plan::udf::ScalarUDF,
    physical_plan::{aggregates, functions, window_functions},
    sql::parser::{CreateExternalTable, FileType, Statement as DFStatement},
};
use arrow::datatypes::*;
use hashbrown::HashMap;
use sqlparser::ast::{
    BinaryOperator, DataType as SQLDataType, DateTimeField, Expr as SQLExpr, FunctionArg,
    Ident, Join, JoinConstraint, JoinOperator, ObjectName, Query, Select, SelectItem,
    SetExpr, SetOperator, ShowStatementFilter, TableFactor, TableWithJoins,
    UnaryOperator, Value,
};
use sqlparser::ast::{ColumnDef as SQLColumnDef, ColumnOption};
use sqlparser::ast::{OrderByExpr, Statement};
use sqlparser::parser::ParserError::ParserError;

use super::{
    parser::DFParser,
    utils::{
        can_columns_satisfy_exprs, expr_as_column_expr, extract_aliases,
        find_aggregate_exprs, find_column_exprs, find_window_exprs,
        group_window_expr_by_sort_keys, rebase_expr, resolve_aliases_to_exprs,
        resolve_positions_to_exprs,
    },
};

/// The ContextProvider trait allows the query planner to obtain meta-data about tables and
/// functions referenced in SQL statements
pub trait ContextProvider {
    /// Getter for a datasource
    fn get_table_provider(&self, name: TableReference) -> Option<Arc<dyn TableProvider>>;
    /// Getter for a UDF description
    fn get_function_meta(&self, name: &str) -> Option<Arc<ScalarUDF>>;
    /// Getter for a UDAF description
    fn get_aggregate_meta(&self, name: &str) -> Option<Arc<AggregateUDF>>;
}

/// SQL query planner
pub struct SqlToRel<'a, S: ContextProvider> {
    schema_provider: &'a S,
}

impl<'a, S: ContextProvider> SqlToRel<'a, S> {
    /// Create a new query planner
    pub fn new(schema_provider: &'a S) -> Self {
        SqlToRel { schema_provider }
    }

    /// Generate a logical plan from an DataFusion SQL statement
    pub fn statement_to_plan(&self, statement: &DFStatement) -> Result<LogicalPlan> {
        match statement {
            DFStatement::CreateExternalTable(s) => self.external_table_to_plan(s),
            DFStatement::Statement(s) => self.sql_statement_to_plan(s),
        }
    }

    /// Generate a logical plan from an SQL statement
    pub fn sql_statement_to_plan(&self, sql: &Statement) -> Result<LogicalPlan> {
        match sql {
            Statement::Explain {
                verbose,
                statement,
                analyze: _,
            } => self.explain_statement_to_plan(*verbose, statement),
            Statement::Query(query) => self.query_to_plan(query),
            Statement::ShowVariable { variable } => self.show_variable_to_plan(variable),
            Statement::ShowColumns {
                extended,
                full,
                table_name,
                filter,
            } => self.show_columns_to_plan(*extended, *full, table_name, filter.as_ref()),
            _ => Err(DataFusionError::NotImplemented(
                "Only SELECT statements are implemented".to_string(),
            )),
        }
    }

    /// Generate a logic plan from an SQL query
    pub fn query_to_plan(&self, query: &Query) -> Result<LogicalPlan> {
        self.query_to_plan_with_alias(query, None, &mut HashMap::new())
    }

    /// Generate a logic plan from an SQL query with optional alias
    pub fn query_to_plan_with_alias(
        &self,
        query: &Query,
        alias: Option<String>,
        ctes: &mut HashMap<String, LogicalPlan>,
    ) -> Result<LogicalPlan> {
        let set_expr = &query.body;
        if let Some(with) = &query.with {
            // Process CTEs from top to bottom
            // do not allow self-references
            for cte in &with.cte_tables {
                // create logical plan & pass backreferencing CTEs
                let logical_plan = self.query_to_plan_with_alias(
                    &cte.query,
                    Some(cte.alias.name.value.clone()),
                    &mut ctes.clone(),
                )?;
                ctes.insert(cte.alias.name.value.clone(), logical_plan);
            }
        }
        let plan = self.set_expr_to_plan(set_expr, alias, ctes)?;

        let plan = self.order_by(plan, &query.order_by)?;

        self.limit(plan, &query.limit)
    }

    fn set_expr_to_plan(
        &self,
        set_expr: &SetExpr,
        alias: Option<String>,
        ctes: &mut HashMap<String, LogicalPlan>,
    ) -> Result<LogicalPlan> {
        match set_expr {
            SetExpr::Select(s) => self.select_to_plan(s.as_ref(), ctes),
            SetExpr::SetOperation {
                op,
                left,
                right,
                all,
            } => match (op, all) {
                (SetOperator::Union, true) => {
                    let left_plan = self.set_expr_to_plan(left.as_ref(), None, ctes)?;
                    let right_plan = self.set_expr_to_plan(right.as_ref(), None, ctes)?;
                    union_with_alias(left_plan, right_plan, alias)
                }
                _ => Err(DataFusionError::NotImplemented(format!(
                    "Only UNION ALL is supported, found {}",
                    op
                ))),
            },
            _ => Err(DataFusionError::NotImplemented(format!(
                "Query {} not implemented yet",
                set_expr
            ))),
        }
    }

    /// Generate a logical plan from a CREATE EXTERNAL TABLE statement
    pub fn external_table_to_plan(
        &self,
        statement: &CreateExternalTable,
    ) -> Result<LogicalPlan> {
        let CreateExternalTable {
            name,
            columns,
            file_type,
            has_header,
            location,
        } = statement;

        // semantic checks
        match *file_type {
            FileType::CSV => {
                if columns.is_empty() {
                    return Err(DataFusionError::Plan(
                        "Column definitions required for CSV files. None found".into(),
                    ));
                }
            }
            FileType::Parquet => {
                if !columns.is_empty() {
                    return Err(DataFusionError::Plan(
                        "Column definitions can not be specified for PARQUET files."
                            .into(),
                    ));
                }
            }
            FileType::NdJson => {}
        };

        let schema = self.build_schema(columns)?;

        Ok(LogicalPlan::CreateExternalTable {
            schema: schema.to_dfschema_ref()?,
            name: name.clone(),
            location: location.clone(),
            file_type: *file_type,
            has_header: *has_header,
        })
    }

    /// Generate a plan for EXPLAIN ... that will print out a plan
    ///
    pub fn explain_statement_to_plan(
        &self,
        verbose: bool,
        statement: &Statement,
    ) -> Result<LogicalPlan> {
        let plan = self.sql_statement_to_plan(statement)?;

        let stringified_plans = vec![plan.to_stringified(PlanType::InitialLogicalPlan)];

        let schema = LogicalPlan::explain_schema();
        let plan = Arc::new(plan);

        Ok(LogicalPlan::Explain {
            verbose,
            plan,
            stringified_plans,
            schema: schema.to_dfschema_ref()?,
        })
    }

    fn build_schema(&self, columns: &[SQLColumnDef]) -> Result<Schema> {
        let mut fields = Vec::new();

        for column in columns {
            let data_type = self.make_data_type(&column.data_type)?;
            let allow_null = column
                .options
                .iter()
                .any(|x| x.option == ColumnOption::Null);
            fields.push(Field::new(&column.name.value, data_type, allow_null));
        }

        Ok(Schema::new(fields))
    }

    /// Maps the SQL type to the corresponding Arrow `DataType`
    fn make_data_type(&self, sql_type: &SQLDataType) -> Result<DataType> {
        match sql_type {
            SQLDataType::BigInt => Ok(DataType::Int64),
            SQLDataType::Int => Ok(DataType::Int32),
            SQLDataType::SmallInt => Ok(DataType::Int16),
            SQLDataType::Char(_) | SQLDataType::Varchar(_) | SQLDataType::Text => {
                Ok(DataType::Utf8)
            }
            SQLDataType::Decimal(_, _) => Ok(DataType::Float64),
            SQLDataType::Float(_) => Ok(DataType::Float32),
            SQLDataType::Real | SQLDataType::Double => Ok(DataType::Float64),
            SQLDataType::Boolean => Ok(DataType::Boolean),
            SQLDataType::Date => Ok(DataType::Date32),
            SQLDataType::Time => Ok(DataType::Time64(TimeUnit::Millisecond)),
            SQLDataType::Timestamp => Ok(DataType::Timestamp(TimeUnit::Nanosecond, None)),
            _ => Err(DataFusionError::NotImplemented(format!(
                "The SQL data type {:?} is not implemented",
                sql_type
            ))),
        }
    }

    fn plan_from_tables(
        &self,
        from: &[TableWithJoins],
        ctes: &mut HashMap<String, LogicalPlan>,
    ) -> Result<Vec<LogicalPlan>> {
        match from.len() {
            0 => Ok(vec![LogicalPlanBuilder::empty(true).build()?]),
            _ => from
                .iter()
                .map(|t| self.plan_table_with_joins(t, ctes))
                .collect::<Result<Vec<_>>>(),
        }
    }

    fn plan_table_with_joins(
        &self,
        t: &TableWithJoins,
        ctes: &mut HashMap<String, LogicalPlan>,
    ) -> Result<LogicalPlan> {
        let left = self.create_relation(&t.relation, ctes)?;
        match t.joins.len() {
            0 => Ok(left),
            n => {
                let mut left = self.parse_relation_join(left, &t.joins[0], ctes)?;
                for i in 1..n {
                    left = self.parse_relation_join(left, &t.joins[i], ctes)?;
                }
                Ok(left)
            }
        }
    }

    fn parse_relation_join(
        &self,
        left: LogicalPlan,
        join: &Join,
        ctes: &mut HashMap<String, LogicalPlan>,
    ) -> Result<LogicalPlan> {
        let right = self.create_relation(&join.relation, ctes)?;
        match &join.join_operator {
            JoinOperator::LeftOuter(constraint) => {
                self.parse_join(left, right, constraint, JoinType::Left)
            }
            JoinOperator::RightOuter(constraint) => {
                self.parse_join(left, right, constraint, JoinType::Right)
            }
            JoinOperator::Inner(constraint) => {
                self.parse_join(left, right, constraint, JoinType::Inner)
            }
            JoinOperator::FullOuter(constraint) => {
                self.parse_join(left, right, constraint, JoinType::Full)
            }
            JoinOperator::CrossJoin => self.parse_cross_join(left, &right),
            other => Err(DataFusionError::NotImplemented(format!(
                "Unsupported JOIN operator {:?}",
                other
            ))),
        }
    }
    fn parse_cross_join(
        &self,
        left: LogicalPlan,
        right: &LogicalPlan,
    ) -> Result<LogicalPlan> {
        LogicalPlanBuilder::from(left).cross_join(right)?.build()
    }

    fn parse_join(
        &self,
        left: LogicalPlan,
        right: LogicalPlan,
        constraint: &JoinConstraint,
        join_type: JoinType,
    ) -> Result<LogicalPlan> {
        match constraint {
            JoinConstraint::On(sql_expr) => {
                let mut keys: Vec<(Column, Column)> = vec![];
                let join_schema = left.schema().join(right.schema())?;

                // parse ON expression
                let expr = self.sql_to_rex(sql_expr, &join_schema)?;

                // expression that didn't match equi-join pattern
                let mut filter = vec![];

                // extract join keys
                extract_join_keys(&expr, &mut keys, &mut filter);

                let (left_keys, right_keys): (Vec<Column>, Vec<Column>) =
                    keys.into_iter().unzip();
<<<<<<< HEAD
=======
                // return the logical plan representing the join
                let join = LogicalPlanBuilder::from(left).join(
                    right,
                    join_type,
                    (left_keys, right_keys),
                )?;
>>>>>>> a4941ee3

                // return the logical plan representing the join
                if filter.is_empty() {
                    let join = LogicalPlanBuilder::from(left)
                        .join(&right, join_type, left_keys, right_keys)?;
                    join.build()
                } else if join_type == JoinType::Inner {
                    let join = LogicalPlanBuilder::from(left)
                        .join(&right, join_type, left_keys, right_keys)?;
                    join.filter(
                        filter
                            .iter()
                            .skip(1)
                            .fold(filter[0].clone(), |acc, e| acc.and(e.clone())),
                    )?
                    .build()
                }
                // t left join u
                // on u... like xx
                else if join_type == JoinType::Left
                    && filter.iter().all(|x| match x {
                        Expr::BinaryExpr {
                            left: l, right: r, ..
                        } => match (l.as_ref(), r.as_ref()) {
                            (
                                Expr::Column(Column {
                                    relation: qualifier,
                                    name,
                                }),
                                _,
                            ) => right
                                .schema()
                                .field_with_name(qualifier.as_deref(), &name)
                                .is_ok(),
                            (
                                _,
                                Expr::Column(Column {
                                    relation: qualifier,
                                    name,
                                }),
                            ) => right
                                .schema()
                                .field_with_name(qualifier.as_deref(), &name)
                                .is_ok(),
                            _ => false,
                        },
                        _ => false,
                    })
                {
                    LogicalPlanBuilder::from(left)
                        .join(
                            &LogicalPlanBuilder::from(right)
                                .filter(
                                    filter
                                        .iter()
                                        .skip(1)
                                        .fold(filter[0].clone(), |acc, e| {
                                            acc.and(e.clone())
                                        }),
                                )?
                                .build()?,
                            join_type,
                            left_keys.clone(),
                            right_keys.clone(),
                        )?
                        .build()
                } else {
                    Err(DataFusionError::NotImplemented(format!(
                        "Unsupported expressions in {:?} JOIN: {:?}",
                        join_type, filter
                    )))
                }
            }
            JoinConstraint::Using(idents) => {
                let keys: Vec<Column> = idents
                    .iter()
                    .map(|x| Column::from_name(x.value.clone()))
                    .collect();
                LogicalPlanBuilder::from(left)
                    .join_using(&right, join_type, keys)?
                    .build()
            }
            JoinConstraint::Natural => {
                // https://issues.apache.org/jira/browse/ARROW-10727
                Err(DataFusionError::NotImplemented(
                    "NATURAL JOIN is not supported (https://issues.apache.org/jira/browse/ARROW-10727)".to_string(),
                ))
            }
            JoinConstraint::None => Err(DataFusionError::NotImplemented(
                "NONE constraint is not supported".to_string(),
            )),
        }
    }

    fn create_relation(
        &self,
        relation: &TableFactor,
        ctes: &mut HashMap<String, LogicalPlan>,
    ) -> Result<LogicalPlan> {
        let (plan, columns_alias) = match relation {
            TableFactor::Table { name, alias, .. } => {
                let table_name = name.to_string();
                let cte = ctes.get(&table_name);
                let columns_alias = alias.clone().map(|x| x.columns);
                (
                    match (
                        cte,
                        self.schema_provider.get_table_provider(name.try_into()?),
                    ) {
                        (Some(cte_plan), _) => Ok(cte_plan.clone()),
                        (_, Some(provider)) => LogicalPlanBuilder::scan(
                            // take alias into account to support `JOIN table1 as table2`
                            alias
                                .as_ref()
                                .map(|a| a.name.value.as_str())
                                .unwrap_or(&table_name),
                            provider,
                            None,
                        )?
                        .build(),
                        (None, None) => Err(DataFusionError::Plan(format!(
                            "Table or CTE with name '{}' not found",
                            name
                        ))),
                    }?,
                    columns_alias,
                )
            }
            TableFactor::Derived {
                subquery, alias, ..
            } => (
                self.query_to_plan_with_alias(
                    subquery,
                    alias.as_ref().map(|a| a.name.value.to_string()),
                    ctes,
                )?,
                alias.clone().map(|x| x.columns),
            ),
            TableFactor::NestedJoin(table_with_joins) => {
                (self.plan_table_with_joins(table_with_joins, ctes)?, None)
            }
            // @todo Support TableFactory::TableFunction?
            _ => {
                return Err(DataFusionError::NotImplemented(format!(
                    "Unsupported ast node {:?} in create_relation",
                    relation
                )))
            }
        };

        if let Some(columns_alias) = columns_alias {
            if columns_alias.is_empty() {
                // sqlparser-rs encodes AS t as an empty list of column alias
                Ok(plan)
            } else if columns_alias.len() != plan.schema().fields().len() {
                return Err(DataFusionError::Plan(format!(
                    "Source table contains {} columns but only {} names given as column alias",
                    plan.schema().fields().len(),
                    columns_alias.len(),
                )));
            } else {
                let fields = plan.schema().fields().clone();
                LogicalPlanBuilder::from(plan)
                    .project(
                        fields
                            .iter()
                            .zip(columns_alias.iter())
                            .map(|(field, ident)| col(field.name()).alias(&ident.value)),
                    )?
                    .build()
            }
        } else {
            Ok(plan)
        }
    }

    /// Generate a logic plan from an SQL select
    fn select_to_plan(
        &self,
        select: &Select,
        ctes: &mut HashMap<String, LogicalPlan>,
    ) -> Result<LogicalPlan> {
        let plans = self.plan_from_tables(&select.from, ctes)?;

        let plan = match &select.selection {
            Some(predicate_expr) => {
                // build join schema
                let mut fields = vec![];
                for plan in &plans {
                    fields.extend_from_slice(plan.schema().fields());
                }
                let join_schema = DFSchema::new(fields)?;

                let filter_expr = self.sql_to_rex(predicate_expr, &join_schema)?;

                // look for expressions of the form `<column> = <column>`
                let mut possible_join_keys = vec![];
                extract_possible_join_keys(&filter_expr, &mut possible_join_keys)?;

                let mut all_join_keys = HashSet::new();
                let mut left = plans[0].clone();
                for right in plans.iter().skip(1) {
                    let left_schema = left.schema();
                    let right_schema = right.schema();
                    let mut join_keys = vec![];
                    for (l, r) in &possible_join_keys {
                        if left_schema.field_from_column(l).is_ok()
                            && right_schema.field_from_column(r).is_ok()
                        {
                            join_keys.push((l.clone(), r.clone()));
                        } else if left_schema.field_from_column(r).is_ok()
                            && right_schema.field_from_column(l).is_ok()
                        {
                            join_keys.push((r.clone(), l.clone()));
                        }
                    }
                    if join_keys.is_empty() {
                        left =
                            LogicalPlanBuilder::from(left).cross_join(right)?.build()?;
                    } else {
                        let left_keys: Vec<Column> =
                            join_keys.iter().map(|(l, _)| l.clone()).collect();
                        let right_keys: Vec<Column> =
                            join_keys.iter().map(|(_, r)| r.clone()).collect();
                        let builder = LogicalPlanBuilder::from(left);
                        left = builder
                            .join(right, JoinType::Inner, (left_keys, right_keys))?
                            .build()?;
                    }

                    all_join_keys.extend(join_keys);
                }

                // remove join expressions from filter
                match remove_join_expressions(&filter_expr, &all_join_keys)? {
                    Some(filter_expr) => {
                        LogicalPlanBuilder::from(left).filter(filter_expr)?.build()
                    }
                    _ => Ok(left),
                }
            }
            None => {
                if plans.len() == 1 {
                    Ok(plans[0].clone())
                } else {
                    let mut left = plans[0].clone();
                    for right in plans.iter().skip(1) {
                        left =
                            LogicalPlanBuilder::from(left).cross_join(right)?.build()?;
                    }
                    Ok(left)
                }
            }
        };
        let plan = plan?;

        // The SELECT expressions, with wildcards expanded.
        let select_exprs = self.prepare_select_exprs(&plan, &select.projection)?;

        // having and group by clause may reference aliases defined in select projection
        let projected_plan = self.project(plan.clone(), select_exprs.clone())?;
        let mut combined_schema = (**projected_plan.schema()).clone();
        combined_schema.merge(plan.schema());

        // this alias map is resolved and looked up in both having exprs and group by exprs
        let alias_map = extract_aliases(&select_exprs);

        // Optionally the HAVING expression.
        let having_expr_opt = select
            .having
            .as_ref()
            .map::<Result<Expr>, _>(|having_expr| {
                let having_expr =
                    self.sql_expr_to_logical_expr(having_expr, &combined_schema)?;
                // This step "dereferences" any aliases in the HAVING clause.
                //
                // This is how we support queries with HAVING expressions that
                // refer to aliased columns.
                //
                // For example:
                //
                //   SELECT c1 AS m FROM t HAVING m > 10;
                //   SELECT c1, MAX(c2) AS m FROM t GROUP BY c1 HAVING m > 10;
                //
                // are rewritten as, respectively:
                //
                //   SELECT c1 AS m FROM t HAVING c1 > 10;
                //   SELECT c1, MAX(c2) AS m FROM t GROUP BY c1 HAVING MAX(c2) > 10;
                //
                let having_expr = resolve_aliases_to_exprs(&having_expr, &alias_map)?;
                normalize_col(having_expr, &projected_plan)
            })
            .transpose()?;

        // The outer expressions we will search through for
        // aggregates. Aggregates may be sourced from the SELECT...
        let mut aggr_expr_haystack = select_exprs.clone();
        // ... or from the HAVING.
        if let Some(having_expr) = &having_expr_opt {
            aggr_expr_haystack.push(having_expr.clone());
        }

        // All of the aggregate expressions (deduplicated).
        let aggr_exprs = find_aggregate_exprs(&aggr_expr_haystack);

        let group_by_exprs = select
            .group_by
            .iter()
            .map(|e| {
                let group_by_expr = self.sql_expr_to_logical_expr(e, &combined_schema)?;
                let group_by_expr = resolve_aliases_to_exprs(&group_by_expr, &alias_map)?;
                let group_by_expr =
                    resolve_positions_to_exprs(&group_by_expr, &select_exprs)
                        .unwrap_or(group_by_expr);
                let group_by_expr = normalize_col(group_by_expr, &projected_plan)?;
                self.validate_schema_satisfies_exprs(
                    plan.schema(),
                    &[group_by_expr.clone()],
                )?;
                Ok(group_by_expr)
            })
            .collect::<Result<Vec<Expr>>>()?;

        let (plan, select_exprs_post_aggr, having_expr_post_aggr_opt) = if !group_by_exprs
            .is_empty()
            || !aggr_exprs.is_empty()
        {
            self.aggregate(
                plan,
                &select_exprs,
                &having_expr_opt,
                group_by_exprs,
                aggr_exprs,
            )?
        } else {
            if let Some(having_expr) = &having_expr_opt {
                let available_columns = select_exprs
                    .iter()
                    .map(|expr| expr_as_column_expr(expr, &plan))
                    .collect::<Result<Vec<Expr>>>()?;

                // Ensure the HAVING expression is using only columns
                // provided by the SELECT.
                if !can_columns_satisfy_exprs(&available_columns, &[having_expr.clone()])?
                {
                    return Err(DataFusionError::Plan(
                        "Having references column(s) not provided by the select"
                            .to_owned(),
                    ));
                }
            }

            (plan, select_exprs, having_expr_opt)
        };

        let plan = if let Some(having_expr_post_aggr) = having_expr_post_aggr_opt {
            LogicalPlanBuilder::from(plan)
                .filter(having_expr_post_aggr)?
                .build()?
        } else {
            plan
        };

        // window function
        let window_func_exprs = find_window_exprs(&select_exprs_post_aggr);

        let plan = if window_func_exprs.is_empty() {
            plan
        } else {
            self.window(plan, window_func_exprs)?
        };

        let plan = if select.distinct {
            return LogicalPlanBuilder::from(plan)
                .aggregate(select_exprs_post_aggr, vec![])?
                .build();
        } else {
            plan
        };

        self.project(plan, select_exprs_post_aggr)
    }

    /// Returns the `Expr`'s corresponding to a SQL query's SELECT expressions.
    ///
    /// Wildcards are expanded into the concrete list of columns.
    fn prepare_select_exprs(
        &self,
        plan: &LogicalPlan,
        projection: &[SelectItem],
    ) -> Result<Vec<Expr>> {
        let input_schema = plan.schema();

        projection
            .iter()
            .map(|expr| self.sql_select_to_rex(expr, input_schema))
            .collect::<Result<Vec<Expr>>>()?
            .into_iter()
            .map(|expr| {
                Ok(match expr {
                    Expr::Wildcard => expand_wildcard(input_schema, plan)?,
                    _ => vec![normalize_col(expr, plan)?],
                })
            })
            .flat_map(|res| match res {
                Ok(v) => v.into_iter().map(Ok).collect(),
                Err(e) => vec![Err(e)],
            })
            .collect::<Result<Vec<Expr>>>()
    }

    /// Wrap a plan in a projection
    fn project(&self, input: LogicalPlan, expr: Vec<Expr>) -> Result<LogicalPlan> {
        self.validate_schema_satisfies_exprs(input.schema(), &expr)?;
        LogicalPlanBuilder::from(input).project(expr)?.build()
    }

    /// Wrap a plan in a window
    fn window(&self, input: LogicalPlan, window_exprs: Vec<Expr>) -> Result<LogicalPlan> {
        let mut plan = input;
        let mut groups = group_window_expr_by_sort_keys(&window_exprs)?;
        // sort by sort_key len descending, so that more deeply sorted plans gets nested further
        // down as children; to further mimic the behavior of PostgreSQL, we want stable sort
        // and a reverse so that tieing sort keys are reversed in order; note that by this rule
        // if there's an empty over, it'll be at the top level
        groups.sort_by(|(key_a, _), (key_b, _)| key_a.len().cmp(&key_b.len()));
        groups.reverse();
        for (_, exprs) in groups {
            let window_exprs = exprs.into_iter().cloned().collect::<Vec<_>>();
            // the partition and sort itself is done at physical level, see physical_planner's
            // fn create_initial_plan
            plan = LogicalPlanBuilder::from(plan)
                .window(window_exprs)?
                .build()?;
        }

        Ok(plan)
    }

    /// Wrap a plan in an aggregate
    fn aggregate(
        &self,
        input: LogicalPlan,
        select_exprs: &[Expr],
        having_expr_opt: &Option<Expr>,
        group_by_exprs: Vec<Expr>,
        aggr_exprs: Vec<Expr>,
    ) -> Result<(LogicalPlan, Vec<Expr>, Option<Expr>)> {
        let aggr_projection_exprs = group_by_exprs
            .iter()
            .chain(aggr_exprs.iter())
            .cloned()
            .collect::<Vec<Expr>>();

        let plan = LogicalPlanBuilder::from(input.clone())
            .aggregate(group_by_exprs, aggr_exprs)?
            .build()?;

        // After aggregation, these are all of the columns that will be
        // available to next phases of planning.
        let column_exprs_post_aggr = aggr_projection_exprs
            .iter()
            .map(|expr| expr_as_column_expr(expr, &input))
            .collect::<Result<Vec<Expr>>>()?;

        // Rewrite the SELECT expression to use the columns produced by the
        // aggregation.
        let select_exprs_post_aggr = select_exprs
            .iter()
            .map(|expr| rebase_expr(expr, &aggr_projection_exprs, &input))
            .collect::<Result<Vec<Expr>>>()?;

        if !can_columns_satisfy_exprs(&column_exprs_post_aggr, &select_exprs_post_aggr)? {
            return Err(DataFusionError::Plan(
                "Projection references non-aggregate values".to_owned(),
            ));
        }

        // Rewrite the HAVING expression to use the columns produced by the
        // aggregation.
        let having_expr_post_aggr_opt = if let Some(having_expr) = having_expr_opt {
            let having_expr_post_aggr =
                rebase_expr(having_expr, &aggr_projection_exprs, &input)?;

            if !can_columns_satisfy_exprs(
                &column_exprs_post_aggr,
                &[having_expr_post_aggr.clone()],
            )? {
                return Err(DataFusionError::Plan(
                    "Having references non-aggregate values".to_owned(),
                ));
            }

            Some(having_expr_post_aggr)
        } else {
            None
        };

        Ok((plan, select_exprs_post_aggr, having_expr_post_aggr_opt))
    }

    /// Wrap a plan in a limit
    fn limit(&self, input: LogicalPlan, limit: &Option<SQLExpr>) -> Result<LogicalPlan> {
        match *limit {
            Some(ref limit_expr) => {
                let n = match self.sql_to_rex(limit_expr, input.schema())? {
                    Expr::Literal(ScalarValue::Int64(Some(n))) => Ok(n as usize),
                    _ => Err(DataFusionError::Plan(
                        "Unexpected expression for LIMIT clause".to_string(),
                    )),
                }?;

                LogicalPlanBuilder::from(input).limit(n)?.build()
            }
            _ => Ok(input),
        }
    }

    /// Wrap the logical in a sort
    fn order_by(
        &self,
        plan: LogicalPlan,
        order_by: &[OrderByExpr],
    ) -> Result<LogicalPlan> {
        if order_by.is_empty() {
            return Ok(plan);
        }

        let order_by_rex = order_by
            .iter()
            .map(|e| self.order_by_to_sort_expr(e, plan.schema()))
            .collect::<Result<Vec<_>>>()?;

        LogicalPlanBuilder::from(plan).sort(order_by_rex)?.build()
    }

    /// convert sql OrderByExpr to Expr::Sort
    fn order_by_to_sort_expr(&self, e: &OrderByExpr, schema: &DFSchema) -> Result<Expr> {
        Ok(Expr::Sort {
            expr: Box::new(self.sql_expr_to_logical_expr(&e.expr, schema)?),
            // by default asc
            asc: e.asc.unwrap_or(true),
            // by default nulls first to be consistent with spark
            nulls_first: e.nulls_first.unwrap_or(true),
        })
    }

    /// Validate the schema provides all of the columns referenced in the expressions.
    fn validate_schema_satisfies_exprs(
        &self,
        schema: &DFSchema,
        exprs: &[Expr],
    ) -> Result<()> {
        find_column_exprs(exprs)
            .iter()
            .try_for_each(|col| match col {
                Expr::Column(col) => match &col.relation {
                    Some(r) => {
                        schema.field_with_qualified_name(r, &col.name)?;
                        Ok(())
                    }
                    None => {
                        if !schema.fields_with_unqualified_name(&col.name).is_empty() {
                            Ok(())
                        } else {
                            Err(DataFusionError::Plan(format!(
                                "No field with unqualified name '{}'",
                                &col.name
                            )))
                        }
                    }
                }
                .map_err(|_: DataFusionError| {
                    DataFusionError::Plan(format!(
                        "Invalid identifier '{}' for schema {}",
                        col,
                        schema.to_string()
                    ))
                }),
                _ => Err(DataFusionError::Internal("Not a column".to_string())),
            })
    }

    /// Generate a relational expression from a select SQL expression
    fn sql_select_to_rex(&self, sql: &SelectItem, schema: &DFSchema) -> Result<Expr> {
        match sql {
            SelectItem::UnnamedExpr(expr) => self.sql_to_rex(expr, schema),
            SelectItem::ExprWithAlias { expr, alias } => Ok(Alias(
                Box::new(self.sql_to_rex(expr, schema)?),
                alias.value.clone(),
            )),
            SelectItem::Wildcard => Ok(Expr::Wildcard),
            SelectItem::QualifiedWildcard(_) => Err(DataFusionError::NotImplemented(
                "Qualified wildcards are not supported".to_string(),
            )),
        }
    }

    /// Generate a relational expression from a SQL expression
    pub fn sql_to_rex(&self, sql: &SQLExpr, schema: &DFSchema) -> Result<Expr> {
        let expr = self.sql_expr_to_logical_expr(sql, schema)?;
        self.validate_schema_satisfies_exprs(schema, &[expr.clone()])?;
        Ok(expr)
    }

    fn sql_fn_arg_to_logical_expr(
        &self,
        sql: &FunctionArg,
        schema: &DFSchema,
    ) -> Result<Expr> {
        match sql {
            FunctionArg::Named { name: _, arg } => {
                self.sql_expr_to_logical_expr(arg, schema)
            }
            FunctionArg::Unnamed(value) => self.sql_expr_to_logical_expr(value, schema),
        }
    }

    fn sql_expr_to_logical_expr(&self, sql: &SQLExpr, schema: &DFSchema) -> Result<Expr> {
        match sql {
            SQLExpr::Value(Value::Number(n, _)) => match n.parse::<i64>() {
                Ok(n) => Ok(lit(n)),
                Err(_) => Ok(lit(n.parse::<f64>().unwrap())),
            },
            SQLExpr::Value(Value::SingleQuotedString(ref s)) => Ok(lit(s.clone())),

            SQLExpr::Value(Value::Boolean(n)) => Ok(lit(*n)),

            SQLExpr::Value(Value::Null) => Ok(Expr::Literal(ScalarValue::Utf8(None))),
            SQLExpr::Extract { field, expr } => Ok(Expr::ScalarFunction {
                fun: functions::BuiltinScalarFunction::DatePart,
                args: vec![
                    Expr::Literal(ScalarValue::Utf8(Some(format!("{}", field)))),
                    self.sql_expr_to_logical_expr(expr, schema)?,
                ],
            }),

            SQLExpr::Value(Value::Interval {
                value,
                leading_field,
                leading_precision,
                last_field,
                fractional_seconds_precision,
            }) => self.sql_interval_to_literal(
                value,
                leading_field,
                leading_precision,
                last_field,
                fractional_seconds_precision,
            ),

            SQLExpr::Identifier(ref id) => {
                if id.value.starts_with('@') {
                    let var_names = vec![id.value.clone()];
                    Ok(Expr::ScalarVariable(var_names))
                } else {
                    // create a column expression based on raw user input, this column will be
                    // normalized with qualifer later by the SQL planner.
                    Ok(col(&id.value))
                }
            }

            SQLExpr::CompoundIdentifier(ids) => {
                let mut var_names = vec![];
                for id in ids {
                    var_names.push(id.value.clone());
                }
                if &var_names[0][0..1] == "@" {
                    Ok(Expr::ScalarVariable(var_names))
                } else if var_names.len() == 2 {
                    // table.column identifier
                    let name = var_names.pop().unwrap();
                    let relation = Some(var_names.pop().unwrap());
                    Ok(Expr::Column(Column { relation, name }))
                } else {
                    Err(DataFusionError::NotImplemented(format!(
                        "Unsupported compound identifier '{:?}'",
                        var_names,
                    )))
                }
            }

            SQLExpr::Wildcard => Ok(Expr::Wildcard),

            SQLExpr::Case {
                operand,
                conditions,
                results,
                else_result,
            } => {
                let expr = if let Some(e) = operand {
                    Some(Box::new(self.sql_expr_to_logical_expr(e, schema)?))
                } else {
                    None
                };
                let when_expr = conditions
                    .iter()
                    .map(|e| self.sql_expr_to_logical_expr(e, schema))
                    .collect::<Result<Vec<_>>>()?;
                let then_expr = results
                    .iter()
                    .map(|e| self.sql_expr_to_logical_expr(e, schema))
                    .collect::<Result<Vec<_>>>()?;
                let else_expr = if let Some(e) = else_result {
                    Some(Box::new(self.sql_expr_to_logical_expr(e, schema)?))
                } else {
                    None
                };

                Ok(Expr::Case {
                    expr,
                    when_then_expr: when_expr
                        .iter()
                        .zip(then_expr.iter())
                        .map(|(w, t)| (Box::new(w.to_owned()), Box::new(t.to_owned())))
                        .collect(),
                    else_expr,
                })
            }

            SQLExpr::Cast {
                ref expr,
                ref data_type,
            } => Ok(Expr::Cast {
                expr: Box::new(self.sql_expr_to_logical_expr(expr, schema)?),
                data_type: convert_data_type(data_type)?,
            }),

            SQLExpr::TryCast {
                ref expr,
                ref data_type,
            } => Ok(Expr::TryCast {
                expr: Box::new(self.sql_expr_to_logical_expr(expr, schema)?),
                data_type: convert_data_type(data_type)?,
            }),

            SQLExpr::TypedString {
                ref data_type,
                ref value,
            } => Ok(Expr::Cast {
                expr: Box::new(lit(&**value)),
                data_type: convert_data_type(data_type)?,
            }),

            SQLExpr::IsNull(ref expr) => Ok(Expr::IsNull(Box::new(
                self.sql_expr_to_logical_expr(expr, schema)?,
            ))),

            SQLExpr::IsNotNull(ref expr) => Ok(Expr::IsNotNull(Box::new(
                self.sql_expr_to_logical_expr(expr, schema)?,
            ))),

            SQLExpr::UnaryOp { ref op, ref expr } => match op {
                UnaryOperator::Not => Ok(Expr::Not(Box::new(
                    self.sql_expr_to_logical_expr(expr, schema)?,
                ))),
                UnaryOperator::Plus => Ok(self.sql_expr_to_logical_expr(expr, schema)?),
                UnaryOperator::Minus => {
                    match expr.as_ref() {
                        // optimization: if it's a number literal, we apply the negative operator
                        // here directly to calculate the new literal.
                        SQLExpr::Value(Value::Number(n,_)) => match n.parse::<i64>() {
                            Ok(n) => Ok(lit(-n)),
                            Err(_) => Ok(lit(-n
                                .parse::<f64>()
                                .map_err(|_e| {
                                    DataFusionError::Internal(format!(
                                        "negative operator can be only applied to integer and float operands, got: {}",
                                    n))
                                })?)),
                        },
                        // not a literal, apply negative operator on expression
                        _ => Ok(Expr::Negative(Box::new(self.sql_expr_to_logical_expr(expr, schema)?))),
                    }
                }
                _ => Err(DataFusionError::NotImplemented(format!(
                    "Unsupported SQL unary operator {:?}",
                    op
                ))),
            },

            SQLExpr::Between {
                ref expr,
                ref negated,
                ref low,
                ref high,
            } => Ok(Expr::Between {
                expr: Box::new(self.sql_expr_to_logical_expr(expr, schema)?),
                negated: *negated,
                low: Box::new(self.sql_expr_to_logical_expr(low, schema)?),
                high: Box::new(self.sql_expr_to_logical_expr(high, schema)?),
            }),

            SQLExpr::InList {
                ref expr,
                ref list,
                ref negated,
            } => {
                let list_expr = list
                    .iter()
                    .map(|e| self.sql_expr_to_logical_expr(e, schema))
                    .collect::<Result<Vec<_>>>()?;

                Ok(Expr::InList {
                    expr: Box::new(self.sql_expr_to_logical_expr(expr, schema)?),
                    list: list_expr,
                    negated: *negated,
                })
            }

            SQLExpr::BinaryOp {
                ref left,
                ref op,
                ref right,
            } => {
                let operator = match *op {
                    BinaryOperator::Gt => Ok(Operator::Gt),
                    BinaryOperator::GtEq => Ok(Operator::GtEq),
                    BinaryOperator::Lt => Ok(Operator::Lt),
                    BinaryOperator::LtEq => Ok(Operator::LtEq),
                    BinaryOperator::Eq => Ok(Operator::Eq),
                    BinaryOperator::NotEq => Ok(Operator::NotEq),
                    BinaryOperator::Plus => Ok(Operator::Plus),
                    BinaryOperator::Minus => Ok(Operator::Minus),
                    BinaryOperator::Multiply => Ok(Operator::Multiply),
                    BinaryOperator::Divide => Ok(Operator::Divide),
                    BinaryOperator::Modulus => Ok(Operator::Modulus),
                    BinaryOperator::And => Ok(Operator::And),
                    BinaryOperator::Or => Ok(Operator::Or),
                    BinaryOperator::Like => Ok(Operator::Like),
                    BinaryOperator::NotLike => Ok(Operator::NotLike),
                    _ => Err(DataFusionError::NotImplemented(format!(
                        "Unsupported SQL binary operator {:?}",
                        op
                    ))),
                }?;

                Ok(Expr::BinaryExpr {
                    left: Box::new(self.sql_expr_to_logical_expr(left, schema)?),
                    op: operator,
                    right: Box::new(self.sql_expr_to_logical_expr(right, schema)?),
                })
            }

            SQLExpr::Function(function) => {
                let name = if function.name.0.len() > 1 {
                    // DF doesn't handle compound identifiers
                    // (e.g. "foo.bar") for function names yet
                    function.name.to_string()
                } else {
                    // if there is a quote style, then don't normalize
                    // the name, otherwise normalize to lowercase
                    let ident = &function.name.0[0];
                    match ident.quote_style {
                        Some(_) => ident.value.clone(),
                        None => ident.value.to_ascii_lowercase(),
                    }
                };

                // first, scalar built-in
                if let Ok(fun) = functions::BuiltinScalarFunction::from_str(&name) {
                    let args = self.function_args_to_expr(function, schema)?;

                    return Ok(Expr::ScalarFunction { fun, args });
                };

                // then, window function
                if let Some(window) = &function.over {
                    let partition_by = window
                        .partition_by
                        .iter()
                        .map(|e| self.sql_expr_to_logical_expr(e, schema))
                        .collect::<Result<Vec<_>>>()?;
                    let order_by = window
                        .order_by
                        .iter()
                        .map(|e| self.order_by_to_sort_expr(e, schema))
                        .collect::<Result<Vec<_>>>()?;
                    let window_frame = window
                        .window_frame
                        .as_ref()
                        .map(|window_frame| {
                            let window_frame: WindowFrame = window_frame.clone().try_into()?;
                            if WindowFrameUnits::Range == window_frame.units
                                && order_by.len() != 1
                            {
                                Err(DataFusionError::Plan(format!(
                                    "With window frame of type RANGE, the order by expression must be of length 1, got {}", order_by.len())))
                            } else {
                                Ok(window_frame)
                            }

                        })
                        .transpose()?;
                    let fun = window_functions::WindowFunction::from_str(&name)?;
                    match fun {
                        window_functions::WindowFunction::AggregateFunction(
                            aggregate_fun,
                        ) => {
                            return Ok(Expr::WindowFunction {
                                fun: window_functions::WindowFunction::AggregateFunction(
                                    aggregate_fun.clone(),
                                ),
                                args: self.aggregate_fn_to_expr(
                                    &aggregate_fun,
                                    function,
                                    schema,
                                )?,
                                partition_by,
                                order_by,
                                window_frame,
                            });
                        }
                        window_functions::WindowFunction::BuiltInWindowFunction(
                            window_fun,
                        ) => {
                            return Ok(Expr::WindowFunction {
                                fun: window_functions::WindowFunction::BuiltInWindowFunction(
                                    window_fun,
                                ),
                                args:self.function_args_to_expr(function, schema)?,
                                partition_by,
                                order_by,
                                window_frame,
                            });
                        }
                    }
                }

                // next, aggregate built-ins
                if let Ok(fun) = aggregates::AggregateFunction::from_str(&name) {
                    let args = self.aggregate_fn_to_expr(&fun, function, schema)?;
                    return Ok(Expr::AggregateFunction {
                        fun,
                        distinct: function.distinct,
                        args,
                    });
                };

                // finally, user-defined functions (UDF) and UDAF
                match self.schema_provider.get_function_meta(&name) {
                    Some(fm) => {
                        let args = self.function_args_to_expr(function, schema)?;

                        Ok(Expr::ScalarUDF { fun: fm, args })
                    }
                    None => match self.schema_provider.get_aggregate_meta(&name) {
                        Some(fm) => {
                            let args = self.function_args_to_expr(function, schema)?;
                            Ok(Expr::AggregateUDF { fun: fm, args })
                        }
                        _ => Err(DataFusionError::Plan(format!(
                            "Invalid function '{}'",
                            name
                        ))),
                    },
                }
            }

            SQLExpr::Nested(e) => self.sql_expr_to_logical_expr(e, schema),

            _ => Err(DataFusionError::NotImplemented(format!(
                "Unsupported ast node {:?} in sqltorel",
                sql
            ))),
        }
    }

    fn function_args_to_expr(
        &self,
        function: &sqlparser::ast::Function,
        schema: &DFSchema,
    ) -> Result<Vec<Expr>> {
        function
            .args
            .iter()
            .map(|a| self.sql_fn_arg_to_logical_expr(a, schema))
            .collect::<Result<Vec<Expr>>>()
    }

    fn aggregate_fn_to_expr(
        &self,
        fun: &aggregates::AggregateFunction,
        function: &sqlparser::ast::Function,
        schema: &DFSchema,
    ) -> Result<Vec<Expr>> {
        if *fun == aggregates::AggregateFunction::Count {
            function
                .args
                .iter()
                .map(|a| match a {
                    FunctionArg::Unnamed(SQLExpr::Value(Value::Number(_, _))) => {
                        Ok(lit(1_u8))
                    }
                    FunctionArg::Unnamed(SQLExpr::Wildcard) => Ok(lit(1_u8)),
                    _ => self.sql_fn_arg_to_logical_expr(a, schema),
                })
                .collect::<Result<Vec<Expr>>>()
        } else {
            self.function_args_to_expr(function, schema)
        }
    }

    fn sql_interval_to_literal(
        &self,
        value: &str,
        leading_field: &Option<DateTimeField>,
        leading_precision: &Option<u64>,
        last_field: &Option<DateTimeField>,
        fractional_seconds_precision: &Option<u64>,
    ) -> Result<Expr> {
        if leading_precision.is_some() {
            return Err(DataFusionError::NotImplemented(format!(
                "Unsupported Interval Expression with leading_precision {:?}",
                leading_precision
            )));
        }

        if last_field.is_some() {
            return Err(DataFusionError::NotImplemented(format!(
                "Unsupported Interval Expression with last_field {:?}",
                last_field
            )));
        }

        if fractional_seconds_precision.is_some() {
            return Err(DataFusionError::NotImplemented(format!(
                "Unsupported Interval Expression with fractional_seconds_precision {:?}",
                fractional_seconds_precision
            )));
        }

        const SECONDS_PER_HOUR: f32 = 3_600_f32;
        const MILLIS_PER_SECOND: f32 = 1_000_f32;

        // We are storing parts as integers, it's why we need to align parts fractional
        // INTERVAL '0.5 MONTH' = 15 days, INTERVAL '1.5 MONTH' = 1 month 15 days
        // INTERVAL '0.5 DAY' = 12 hours, INTERVAL '1.5 DAY' = 1 day 12 hours
        let align_interval_parts = |month_part: f32,
                                    mut day_part: f32,
                                    mut milles_part: f32|
         -> (i32, i32, f32) {
            // Convert fractional month to days, It's not supported by Arrow types, but anyway
            day_part += (month_part - (month_part as i32) as f32) * 30_f32;

            // Convert fractional days to hours
            milles_part += (day_part - ((day_part as i32) as f32))
                * 24_f32
                * SECONDS_PER_HOUR
                * MILLIS_PER_SECOND;

            (month_part as i32, day_part as i32, milles_part)
        };

        let calculate_from_part = |interval_period_str: &str,
                                   interval_type: &str|
         -> Result<(i32, i32, f32)> {
            // @todo It's better to use Decimal in order to protect rounding errors
            // Wait https://github.com/apache/arrow/pull/9232
            let interval_period = match f32::from_str(interval_period_str) {
                Ok(n) => n,
                Err(_) => {
                    return Err(DataFusionError::SQL(ParserError(format!(
                        "Unsupported Interval Expression with value {:?}",
                        value
                    ))))
                }
            };

            if interval_period > (i32::MAX as f32) {
                return Err(DataFusionError::NotImplemented(format!(
                    "Interval field value out of range: {:?}",
                    value
                )));
            }

            match interval_type.to_lowercase().as_str() {
                "year" => Ok(align_interval_parts(interval_period * 12_f32, 0.0, 0.0)),
                "month" => Ok(align_interval_parts(interval_period, 0.0, 0.0)),
                "day" | "days" => Ok(align_interval_parts(0.0, interval_period, 0.0)),
                "hour" | "hours" => {
                    Ok((0, 0, interval_period * SECONDS_PER_HOUR * MILLIS_PER_SECOND))
                }
                "minutes" | "minute" => {
                    Ok((0, 0, interval_period * 60_f32 * MILLIS_PER_SECOND))
                }
                "seconds" | "second" => Ok((0, 0, interval_period * MILLIS_PER_SECOND)),
                "milliseconds" | "millisecond" => Ok((0, 0, interval_period)),
                _ => Err(DataFusionError::NotImplemented(format!(
                    "Invalid input syntax for type interval: {:?}",
                    value
                ))),
            }
        };

        let mut result_month: i64 = 0;
        let mut result_days: i64 = 0;
        let mut result_millis: i64 = 0;

        let mut parts = value.split_whitespace();

        loop {
            let interval_period_str = parts.next();
            if interval_period_str.is_none() {
                break;
            }

            let leading_field = leading_field
                .as_ref()
                .map(|dt| dt.to_string())
                .unwrap_or_else(|| "second".to_string());

            let unit = parts
                .next()
                .map(|part| part.to_string())
                .unwrap_or(leading_field);

            let (diff_month, diff_days, diff_millis) =
                calculate_from_part(interval_period_str.unwrap(), &unit)?;

            result_month += diff_month as i64;

            if result_month > (i32::MAX as i64) {
                return Err(DataFusionError::NotImplemented(format!(
                    "Interval field value out of range: {:?}",
                    value
                )));
            }

            result_days += diff_days as i64;

            if result_days > (i32::MAX as i64) {
                return Err(DataFusionError::NotImplemented(format!(
                    "Interval field value out of range: {:?}",
                    value
                )));
            }

            result_millis += diff_millis as i64;

            if result_millis > (i32::MAX as i64) {
                return Err(DataFusionError::NotImplemented(format!(
                    "Interval field value out of range: {:?}",
                    value
                )));
            }
        }

        // Interval is tricky thing
        // 1 day is not 24 hours because timezones, 1 year != 365/364! 30 days != 1 month
        // The true way to store and calculate intervals is to store it as it defined
        // Due the fact that Arrow supports only two types YearMonth (month) and DayTime (day, time)
        // It's not possible to store complex intervals
        // It's possible to do select (NOW() + INTERVAL '1 year') + INTERVAL '1 day'; as workaround
        if result_month != 0 && (result_days != 0 || result_millis != 0) {
            return Err(DataFusionError::NotImplemented(format!(
                "DF does not support intervals that have both a Year/Month part as well as Days/Hours/Mins/Seconds: {:?}. Hint: try breaking the interval into two parts, one with Year/Month and the other with Days/Hours/Mins/Seconds - e.g. (NOW() + INTERVAL '1 year') + INTERVAL '1 day'",
                value
            )));
        }

        if result_month != 0 {
            return Ok(Expr::Literal(ScalarValue::IntervalYearMonth(Some(
                result_month as i32,
            ))));
        }

        let result: i64 = (result_days << 32) | result_millis;
        Ok(Expr::Literal(ScalarValue::IntervalDayTime(Some(result))))
    }

    fn show_variable_to_plan(&self, variable: &[Ident]) -> Result<LogicalPlan> {
        // Special case SHOW TABLES
        let variable = ObjectName(variable.to_vec()).to_string();
        if variable.as_str().eq_ignore_ascii_case("tables") {
            if self.has_table("information_schema", "tables") {
                let rewrite =
                    DFParser::parse_sql("SELECT * FROM information_schema.tables;")?;
                self.statement_to_plan(&rewrite[0])
            } else {
                Err(DataFusionError::Plan(
                    "SHOW TABLES is not supported unless information_schema is enabled"
                        .to_string(),
                ))
            }
        } else {
            Err(DataFusionError::NotImplemented(format!(
                "SHOW {} not implemented. Supported syntax: SHOW <TABLES>",
                variable
            )))
        }
    }

    fn show_columns_to_plan(
        &self,
        extended: bool,
        full: bool,
        table_name: &ObjectName,
        filter: Option<&ShowStatementFilter>,
    ) -> Result<LogicalPlan> {
        if filter.is_some() {
            return Err(DataFusionError::Plan(
                "SHOW COLUMNS with WHERE or LIKE is not supported".to_string(),
            ));
        }

        if !self.has_table("information_schema", "columns") {
            return Err(DataFusionError::Plan(
                "SHOW COLUMNS is not supported unless information_schema is enabled"
                    .to_string(),
            ));
        }

        if self
            .schema_provider
            .get_table_provider(table_name.try_into()?)
            .is_none()
        {
            return Err(DataFusionError::Plan(format!(
                "Unknown relation for SHOW COLUMNS: {}",
                table_name
            )));
        }

        // Figure out the where clause
        let columns = vec!["table_name", "table_schema", "table_catalog"].into_iter();
        let where_clause = table_name
            .0
            .iter()
            .rev()
            .zip(columns)
            .map(|(ident, column_name)| {
                format!(r#"{} = '{}'"#, column_name, ident.to_string())
            })
            .collect::<Vec<_>>()
            .join(" AND ");

        // treat both FULL and EXTENDED as the same
        let select_list = if full || extended {
            "*"
        } else {
            "table_catalog, table_schema, table_name, column_name, data_type, is_nullable"
        };

        let query = format!(
            "SELECT {} FROM information_schema.columns WHERE {}",
            select_list, where_clause
        );

        let rewrite = DFParser::parse_sql(&query)?;
        self.statement_to_plan(&rewrite[0])
    }

    /// Return true if there is a table provider available for "schema.table"
    fn has_table(&self, schema: &str, table: &str) -> bool {
        let tables_reference = TableReference::Partial { schema, table };
        self.schema_provider
            .get_table_provider(tables_reference)
            .is_some()
    }
}

/// Remove join expressions from a filter expression
fn remove_join_expressions(
    expr: &Expr,
    join_columns: &HashSet<(Column, Column)>,
) -> Result<Option<Expr>> {
    match expr {
        Expr::BinaryExpr { left, op, right } => match op {
            Operator::Eq => match (left.as_ref(), right.as_ref()) {
                (Expr::Column(l), Expr::Column(r)) => {
                    if join_columns.contains(&(l.clone(), r.clone()))
                        || join_columns.contains(&(r.clone(), l.clone()))
                    {
                        Ok(None)
                    } else {
                        Ok(Some(expr.clone()))
                    }
                }
                _ => Ok(Some(expr.clone())),
            },
            Operator::And => {
                let l = remove_join_expressions(left, join_columns)?;
                let r = remove_join_expressions(right, join_columns)?;
                match (l, r) {
                    (Some(ll), Some(rr)) => Ok(Some(and(ll, rr))),
                    (Some(ll), _) => Ok(Some(ll)),
                    (_, Some(rr)) => Ok(Some(rr)),
                    _ => Ok(None),
                }
            }
            _ => Ok(Some(expr.clone())),
        },
        _ => Ok(Some(expr.clone())),
    }
}

/// Extracts equijoin ON condition be a single Eq or multiple conjunctive Eqs
/// Filters matching this pattern are added to `accum`
/// Filters that don't match this pattern are added to `accum_filter`
/// Examples:
///
/// foo = bar => accum=[(foo, bar)] accum_filter=[]
/// foo = bar AND bar = baz => accum=[(foo, bar), (bar, baz)] accum_filter=[]
/// foo = bar AND baz > 1 => accum=[(foo, bar)] accum_filter=[baz > 1]
///
fn extract_join_keys(
    expr: &Expr,
    accum: &mut Vec<(Column, Column)>,
    accum_filter: &mut Vec<Expr>,
) {
    match expr {
        Expr::BinaryExpr { left, op, right } => match op {
            Operator::Eq => match (left.as_ref(), right.as_ref()) {
                (Expr::Column(l), Expr::Column(r)) => {
                    accum.push((l.clone(), r.clone()));
                }
                _other => {
                    accum_filter.push(expr.clone());
                }
            },
            Operator::And => {
                extract_join_keys(left, accum, accum_filter);
                extract_join_keys(right, accum, accum_filter);
            }
            _other
                if matches!(**left, Expr::Column(_))
                    || matches!(**right, Expr::Column(_)) =>
            {
                accum_filter.push(expr.clone());
            }
            _other => {
                extract_join_keys(left, accum, accum_filter);
                extract_join_keys(right, accum, accum_filter);
            }
        },
        _other => {
            accum_filter.push(expr.clone());
        }
    }
}

/// Extract join keys from a WHERE clause
fn extract_possible_join_keys(
    expr: &Expr,
    accum: &mut Vec<(Column, Column)>,
) -> Result<()> {
    match expr {
        Expr::BinaryExpr { left, op, right } => match op {
            Operator::Eq => match (left.as_ref(), right.as_ref()) {
                (Expr::Column(l), Expr::Column(r)) => {
                    accum.push((l.clone(), r.clone()));
                    Ok(())
                }
                _ => Ok(()),
            },
            Operator::And => {
                extract_possible_join_keys(left, accum)?;
                extract_possible_join_keys(right, accum)
            }
            _ => Ok(()),
        },
        _ => Ok(()),
    }
}

/// Convert SQL data type to relational representation of data type
pub fn convert_data_type(sql: &SQLDataType) -> Result<DataType> {
    match sql {
        SQLDataType::Boolean => Ok(DataType::Boolean),
        SQLDataType::SmallInt => Ok(DataType::Int16),
        SQLDataType::Int => Ok(DataType::Int32),
        SQLDataType::BigInt => Ok(DataType::Int64),
        SQLDataType::Float(_) | SQLDataType::Real => Ok(DataType::Float64),
        SQLDataType::Double => Ok(DataType::Float64),
        SQLDataType::Char(_) | SQLDataType::Varchar(_) => Ok(DataType::Utf8),
        SQLDataType::Timestamp => Ok(DataType::Timestamp(TimeUnit::Nanosecond, None)),
        SQLDataType::Date => Ok(DataType::Date32),
        other => Err(DataFusionError::NotImplemented(format!(
            "Unsupported SQL type {:?}",
            other
        ))),
    }
}

#[cfg(test)]
mod tests {
    use super::*;
    use crate::datasource::empty::EmptyTable;
    use crate::{logical_plan::create_udf, sql::parser::DFParser};
    use functions::ScalarFunctionImplementation;

    #[test]
    fn select_no_relation() {
        quick_test(
            "SELECT 1",
            "Projection: Int64(1)\
             \n  EmptyRelation",
        );
    }

    #[test]
    fn select_column_does_not_exist() {
        let sql = "SELECT doesnotexist FROM person";
        let err = logical_plan(sql).expect_err("query should have failed");
        assert!(matches!(
            err,
            DataFusionError::Plan(msg) if msg.contains("Invalid identifier '#doesnotexist' for schema "),
        ));
    }

    #[test]
    fn select_repeated_column() {
        let sql = "SELECT age, age FROM person";
        let err = logical_plan(sql).expect_err("query should have failed");
        assert_eq!(
            r##"Plan("Projections require unique expression names but the expression \"#person.age\" at position 0 and \"#person.age\" at position 1 have the same name. Consider aliasing (\"AS\") one of them.")"##,
            format!("{:?}", err)
        );
    }

    #[test]
    fn select_wildcard_with_repeated_column() {
        let sql = "SELECT *, age FROM person";
        let err = logical_plan(sql).expect_err("query should have failed");
        assert_eq!(
            r##"Plan("Projections require unique expression names but the expression \"#person.age\" at position 3 and \"#person.age\" at position 8 have the same name. Consider aliasing (\"AS\") one of them.")"##,
            format!("{:?}", err)
        );
    }

    #[test]
    fn select_wildcard_with_repeated_column_but_is_aliased() {
        quick_test(
            "SELECT *, first_name AS fn from person",
            "Projection: #person.id, #person.first_name, #person.last_name, #person.age, #person.state, #person.salary, #person.birth_date, #person.😀, #person.first_name AS fn\
            \n  TableScan: person projection=None",
        );
    }

    #[test]
    fn select_scalar_func_with_literal_no_relation() {
        quick_test(
            "SELECT sqrt(9)",
            "Projection: sqrt(Int64(9))\
             \n  EmptyRelation",
        );
    }

    #[test]
    fn select_simple_filter() {
        let sql = "SELECT id, first_name, last_name \
                   FROM person WHERE state = 'CO'";
        let expected = "Projection: #person.id, #person.first_name, #person.last_name\
                        \n  Filter: #person.state Eq Utf8(\"CO\")\
                        \n    TableScan: person projection=None";
        quick_test(sql, expected);
    }

    #[test]
    fn select_filter_column_does_not_exist() {
        let sql = "SELECT first_name FROM person WHERE doesnotexist = 'A'";
        let err = logical_plan(sql).expect_err("query should have failed");
        assert!(matches!(
            err,
            DataFusionError::Plan(msg) if msg.contains("Invalid identifier '#doesnotexist' for schema "),
        ));
    }

    #[test]
    fn select_filter_cannot_use_alias() {
        let sql = "SELECT first_name AS x FROM person WHERE x = 'A'";
        let err = logical_plan(sql).expect_err("query should have failed");
        assert!(matches!(
            err,
            DataFusionError::Plan(msg) if msg.contains("Invalid identifier '#x' for schema "),
        ));
    }

    #[test]
    fn select_neg_filter() {
        let sql = "SELECT id, first_name, last_name \
                   FROM person WHERE NOT state";
        let expected = "Projection: #person.id, #person.first_name, #person.last_name\
                        \n  Filter: NOT #person.state\
                        \n    TableScan: person projection=None";
        quick_test(sql, expected);
    }

    #[test]
    fn select_compound_filter() {
        let sql = "SELECT id, first_name, last_name \
                   FROM person WHERE state = 'CO' AND age >= 21 AND age <= 65";
        let expected = "Projection: #person.id, #person.first_name, #person.last_name\
            \n  Filter: #person.state Eq Utf8(\"CO\") And #person.age GtEq Int64(21) And #person.age LtEq Int64(65)\
            \n    TableScan: person projection=None";
        quick_test(sql, expected);
    }

    #[test]
    fn test_timestamp_filter() {
        let sql =
            "SELECT state FROM person WHERE birth_date < CAST (158412331400600000 as timestamp)";

        let expected = "Projection: #person.state\
            \n  Filter: #person.birth_date Lt CAST(Int64(158412331400600000) AS Timestamp(Nanosecond, None))\
            \n    TableScan: person projection=None";

        quick_test(sql, expected);
    }

    #[test]
    fn test_date_filter() {
        let sql =
            "SELECT state FROM person WHERE birth_date < CAST ('2020-01-01' as date)";

        let expected = "Projection: #person.state\
            \n  Filter: #person.birth_date Lt CAST(Utf8(\"2020-01-01\") AS Date32)\
            \n    TableScan: person projection=None";

        quick_test(sql, expected);
    }

    #[test]
    fn select_all_boolean_operators() {
        let sql = "SELECT age, first_name, last_name \
                   FROM person \
                   WHERE age = 21 \
                   AND age != 21 \
                   AND age > 21 \
                   AND age >= 21 \
                   AND age < 65 \
                   AND age <= 65";
        let expected = "Projection: #person.age, #person.first_name, #person.last_name\
                        \n  Filter: #person.age Eq Int64(21) \
                        And #person.age NotEq Int64(21) \
                        And #person.age Gt Int64(21) \
                        And #person.age GtEq Int64(21) \
                        And #person.age Lt Int64(65) \
                        And #person.age LtEq Int64(65)\
                        \n    TableScan: person projection=None";
        quick_test(sql, expected);
    }

    #[test]
    fn select_between() {
        let sql = "SELECT state FROM person WHERE age BETWEEN 21 AND 65";
        let expected = "Projection: #person.state\
            \n  Filter: #person.age BETWEEN Int64(21) AND Int64(65)\
            \n    TableScan: person projection=None";

        quick_test(sql, expected);
    }

    #[test]
    fn select_between_negated() {
        let sql = "SELECT state FROM person WHERE age NOT BETWEEN 21 AND 65";
        let expected = "Projection: #person.state\
            \n  Filter: #person.age NOT BETWEEN Int64(21) AND Int64(65)\
            \n    TableScan: person projection=None";

        quick_test(sql, expected);
    }

    #[test]
    fn select_nested() {
        let sql = "SELECT fn2, last_name
                   FROM (
                     SELECT fn1 as fn2, last_name, birth_date
                     FROM (
                       SELECT first_name AS fn1, last_name, birth_date, age
                       FROM person
                     )
                   )";
        let expected = "Projection: #fn2, #person.last_name\
                        \n  Projection: #fn1 AS fn2, #person.last_name, #person.birth_date\
                        \n    Projection: #person.first_name AS fn1, #person.last_name, #person.birth_date, #person.age\
                        \n      TableScan: person projection=None";
        quick_test(sql, expected);
    }

    #[test]
    fn select_nested_with_filters() {
        let sql = "SELECT fn1, age
                   FROM (
                     SELECT first_name AS fn1, age
                     FROM person
                     WHERE age > 20
                   )
                   WHERE fn1 = 'X' AND age < 30";

        let expected = "Projection: #fn1, #person.age\
                        \n  Filter: #fn1 Eq Utf8(\"X\") And #person.age Lt Int64(30)\
                        \n    Projection: #person.first_name AS fn1, #person.age\
                        \n      Filter: #person.age Gt Int64(20)\
                        \n        TableScan: person projection=None";

        quick_test(sql, expected);
    }

    #[test]
    fn table_with_column_alias() {
        let sql = "SELECT a, b, c
                   FROM lineitem l (a, b, c)";
        let expected = "Projection: #a, #b, #c\
                        \n  Projection: #l.l_item_id AS a, #l.l_description AS b, #l.price AS c\
                        \n    TableScan: l projection=None";
        quick_test(sql, expected);
    }

    #[test]
    fn table_with_column_alias_number_cols() {
        let sql = "SELECT a, b, c
                   FROM lineitem l (a, b)";
        let err = logical_plan(sql).expect_err("query should have failed");
        assert_eq!(
            "Plan(\"Source table contains 3 columns but only 2 names given as column alias\")",
            format!("{:?}", err)
        );
    }

    #[test]
    fn select_with_having() {
        let sql = "SELECT id, age
                   FROM person
                   HAVING age > 100 AND age < 200";
        let expected = "Projection: #person.id, #person.age\
                        \n  Filter: #person.age Gt Int64(100) And #person.age Lt Int64(200)\
                        \n    TableScan: person projection=None";
        quick_test(sql, expected);
    }

    #[test]
    fn select_with_having_referencing_column_not_in_select() {
        let sql = "SELECT id, age
                   FROM person
                   HAVING first_name = 'M'";
        let err = logical_plan(sql).expect_err("query should have failed");
        assert_eq!(
            "Plan(\"Having references column(s) not provided by the select\")",
            format!("{:?}", err)
        );
    }

    #[test]
    fn select_with_having_referencing_column_nested_in_select_expression() {
        let sql = "SELECT id, age + 1
                   FROM person
                   HAVING age > 100";
        let err = logical_plan(sql).expect_err("query should have failed");
        assert_eq!(
            "Plan(\"Having references column(s) not provided by the select\")",
            format!("{:?}", err)
        );
    }

    #[test]
    fn select_with_having_with_aggregate_not_in_select() {
        let sql = "SELECT first_name
                   FROM person
                   HAVING MAX(age) > 100";
        let err = logical_plan(sql).expect_err("query should have failed");
        assert_eq!(
            "Plan(\"Projection references non-aggregate values\")",
            format!("{:?}", err)
        );
    }

    #[test]
    fn select_aggregate_with_having_that_reuses_aggregate() {
        let sql = "SELECT MAX(age)
                   FROM person
                   HAVING MAX(age) < 30";
        let expected = "Projection: #MAX(person.age)\
                        \n  Filter: #MAX(person.age) Lt Int64(30)\
                        \n    Aggregate: groupBy=[[]], aggr=[[MAX(#person.age)]]\
                        \n      TableScan: person projection=None";
        quick_test(sql, expected);
    }

    #[test]
    fn select_aggregate_with_having_with_aggregate_not_in_select() {
        let sql = "SELECT MAX(age)
                   FROM person
                   HAVING MAX(first_name) > 'M'";
        let expected = "Projection: #MAX(person.age)\
                        \n  Filter: #MAX(person.first_name) Gt Utf8(\"M\")\
                        \n    Aggregate: groupBy=[[]], aggr=[[MAX(#person.age), MAX(#person.first_name)]]\
                        \n      TableScan: person projection=None";
        quick_test(sql, expected);
    }

    #[test]
    fn select_aggregate_with_having_referencing_column_not_in_select() {
        let sql = "SELECT COUNT(*)
                   FROM person
                   HAVING first_name = 'M'";
        let err = logical_plan(sql).expect_err("query should have failed");
        assert_eq!(
            "Plan(\"Having references non-aggregate values\")",
            format!("{:?}", err)
        );
    }

    #[test]
    fn select_aggregate_aliased_with_having_referencing_aggregate_by_its_alias() {
        let sql = "SELECT MAX(age) as max_age
                   FROM person
                   HAVING max_age < 30";
        // FIXME: add test for having in execution
        let expected = "Projection: #MAX(person.age) AS max_age\
                        \n  Filter: #MAX(person.age) Lt Int64(30)\
                        \n    Aggregate: groupBy=[[]], aggr=[[MAX(#person.age)]]\
                        \n      TableScan: person projection=None";
        quick_test(sql, expected);
    }

    #[test]
    fn select_aggregate_aliased_with_having_that_reuses_aggregate_but_not_by_its_alias() {
        let sql = "SELECT MAX(age) as max_age
                   FROM person
                   HAVING MAX(age) < 30";
        let expected = "Projection: #MAX(person.age) AS max_age\
                        \n  Filter: #MAX(person.age) Lt Int64(30)\
                        \n    Aggregate: groupBy=[[]], aggr=[[MAX(#person.age)]]\
                        \n      TableScan: person projection=None";
        quick_test(sql, expected);
    }

    #[test]
    fn select_aggregate_with_group_by_with_having() {
        let sql = "SELECT first_name, MAX(age)
                   FROM person
                   GROUP BY first_name
                   HAVING first_name = 'M'";
        let expected = "Projection: #person.first_name, #MAX(person.age)\
                        \n  Filter: #person.first_name Eq Utf8(\"M\")\
                        \n    Aggregate: groupBy=[[#person.first_name]], aggr=[[MAX(#person.age)]]\
                        \n      TableScan: person projection=None";
        quick_test(sql, expected);
    }

    #[test]
    fn select_aggregate_with_group_by_with_having_and_where() {
        let sql = "SELECT first_name, MAX(age)
                   FROM person
                   WHERE id > 5
                   GROUP BY first_name
                   HAVING MAX(age) < 100";
        let expected = "Projection: #person.first_name, #MAX(person.age)\
                        \n  Filter: #MAX(person.age) Lt Int64(100)\
                        \n    Aggregate: groupBy=[[#person.first_name]], aggr=[[MAX(#person.age)]]\
                        \n      Filter: #person.id Gt Int64(5)\
                        \n        TableScan: person projection=None";
        quick_test(sql, expected);
    }

    #[test]
    fn select_aggregate_with_group_by_with_having_and_where_filtering_on_aggregate_column(
    ) {
        let sql = "SELECT first_name, MAX(age)
                   FROM person
                   WHERE id > 5 AND age > 18
                   GROUP BY first_name
                   HAVING MAX(age) < 100";
        let expected = "Projection: #person.first_name, #MAX(person.age)\
                        \n  Filter: #MAX(person.age) Lt Int64(100)\
                        \n    Aggregate: groupBy=[[#person.first_name]], aggr=[[MAX(#person.age)]]\
                        \n      Filter: #person.id Gt Int64(5) And #person.age Gt Int64(18)\
                        \n        TableScan: person projection=None";
        quick_test(sql, expected);
    }

    #[test]
    fn select_aggregate_with_group_by_with_having_using_column_by_alias() {
        let sql = "SELECT first_name AS fn, MAX(age)
                   FROM person
                   GROUP BY first_name
                   HAVING MAX(age) > 2 AND fn = 'M'";
        let expected = "Projection: #person.first_name AS fn, #MAX(person.age)\
                        \n  Filter: #MAX(person.age) Gt Int64(2) And #person.first_name Eq Utf8(\"M\")\
                        \n    Aggregate: groupBy=[[#person.first_name]], aggr=[[MAX(#person.age)]]\
                        \n      TableScan: person projection=None";
        quick_test(sql, expected);
    }

    #[test]
    fn select_aggregate_with_group_by_with_having_using_columns_with_and_without_their_aliases(
    ) {
        let sql = "SELECT first_name AS fn, MAX(age) AS max_age
                   FROM person
                   GROUP BY first_name
                   HAVING MAX(age) > 2 AND max_age < 5 AND first_name = 'M' AND fn = 'N'";
        let expected = "Projection: #person.first_name AS fn, #MAX(person.age) AS max_age\
                        \n  Filter: #MAX(person.age) Gt Int64(2) And #MAX(person.age) Lt Int64(5) And #person.first_name Eq Utf8(\"M\") And #person.first_name Eq Utf8(\"N\")\
                        \n    Aggregate: groupBy=[[#person.first_name]], aggr=[[MAX(#person.age)]]\
                        \n      TableScan: person projection=None";
        quick_test(sql, expected);
    }

    #[test]
    fn select_aggregate_with_group_by_with_having_that_reuses_aggregate() {
        let sql = "SELECT first_name, MAX(age)
                   FROM person
                   GROUP BY first_name
                   HAVING MAX(age) > 100";
        let expected = "Projection: #person.first_name, #MAX(person.age)\
                        \n  Filter: #MAX(person.age) Gt Int64(100)\
                        \n    Aggregate: groupBy=[[#person.first_name]], aggr=[[MAX(#person.age)]]\
                        \n      TableScan: person projection=None";
        quick_test(sql, expected);
    }

    #[test]
    fn select_aggregate_with_group_by_with_having_referencing_column_not_in_group_by() {
        let sql = "SELECT first_name, MAX(age)
                   FROM person
                   GROUP BY first_name
                   HAVING MAX(age) > 10 AND last_name = 'M'";
        let err = logical_plan(sql).expect_err("query should have failed");
        assert_eq!(
            "Plan(\"Having references non-aggregate values\")",
            format!("{:?}", err)
        );
    }

    #[test]
    fn select_aggregate_with_group_by_with_having_that_reuses_aggregate_multiple_times() {
        let sql = "SELECT first_name, MAX(age)
                   FROM person
                   GROUP BY first_name
                   HAVING MAX(age) > 100 AND MAX(age) < 200";
        let expected = "Projection: #person.first_name, #MAX(person.age)\
                        \n  Filter: #MAX(person.age) Gt Int64(100) And #MAX(person.age) Lt Int64(200)\
                        \n    Aggregate: groupBy=[[#person.first_name]], aggr=[[MAX(#person.age)]]\
                        \n      TableScan: person projection=None";
        quick_test(sql, expected);
    }

    #[test]
    fn select_aggregate_with_group_by_with_having_using_aggreagate_not_in_select() {
        let sql = "SELECT first_name, MAX(age)
                   FROM person
                   GROUP BY first_name
                   HAVING MAX(age) > 100 AND MIN(id) < 50";
        let expected = "Projection: #person.first_name, #MAX(person.age)\
                        \n  Filter: #MAX(person.age) Gt Int64(100) And #MIN(person.id) Lt Int64(50)\
                        \n    Aggregate: groupBy=[[#person.first_name]], aggr=[[MAX(#person.age), MIN(#person.id)]]\
                        \n      TableScan: person projection=None";
        quick_test(sql, expected);
    }

    #[test]
    fn select_aggregate_aliased_with_group_by_with_having_referencing_aggregate_by_its_alias(
    ) {
        let sql = "SELECT first_name, MAX(age) AS max_age
                   FROM person
                   GROUP BY first_name
                   HAVING max_age > 100";
        let expected = "Projection: #person.first_name, #MAX(person.age) AS max_age\
                        \n  Filter: #MAX(person.age) Gt Int64(100)\
                        \n    Aggregate: groupBy=[[#person.first_name]], aggr=[[MAX(#person.age)]]\
                        \n      TableScan: person projection=None";
        quick_test(sql, expected);
    }

    #[test]
    fn select_aggregate_compound_aliased_with_group_by_with_having_referencing_compound_aggregate_by_its_alias(
    ) {
        let sql = "SELECT first_name, MAX(age) + 1 AS max_age_plus_one
                   FROM person
                   GROUP BY first_name
                   HAVING max_age_plus_one > 100";
        let expected =
            "Projection: #person.first_name, #MAX(person.age) Plus Int64(1) AS max_age_plus_one\
                        \n  Filter: #MAX(person.age) Plus Int64(1) Gt Int64(100)\
                        \n    Aggregate: groupBy=[[#person.first_name]], aggr=[[MAX(#person.age)]]\
                        \n      TableScan: person projection=None";
        quick_test(sql, expected);
    }

    #[test]
    fn select_aggregate_with_group_by_with_having_using_derived_column_aggreagate_not_in_select(
    ) {
        let sql = "SELECT first_name, MAX(age)
                   FROM person
                   GROUP BY first_name
                   HAVING MAX(age) > 100 AND MIN(id - 2) < 50";
        let expected = "Projection: #person.first_name, #MAX(person.age)\
                        \n  Filter: #MAX(person.age) Gt Int64(100) And #MIN(person.id Minus Int64(2)) Lt Int64(50)\
                        \n    Aggregate: groupBy=[[#person.first_name]], aggr=[[MAX(#person.age), MIN(#person.id Minus Int64(2))]]\
                        \n      TableScan: person projection=None";
        quick_test(sql, expected);
    }

    #[test]
    fn select_aggregate_with_group_by_with_having_using_count_star_not_in_select() {
        let sql = "SELECT first_name, MAX(age)
                   FROM person
                   GROUP BY first_name
                   HAVING MAX(age) > 100 AND COUNT(*) < 50";
        let expected = "Projection: #person.first_name, #MAX(person.age)\
                        \n  Filter: #MAX(person.age) Gt Int64(100) And #COUNT(UInt8(1)) Lt Int64(50)\
                        \n    Aggregate: groupBy=[[#person.first_name]], aggr=[[MAX(#person.age), COUNT(UInt8(1))]]\
                        \n      TableScan: person projection=None";
        quick_test(sql, expected);
    }

    #[test]
    fn select_binary_expr() {
        let sql = "SELECT age + salary from person";
        let expected = "Projection: #person.age Plus #person.salary\
                        \n  TableScan: person projection=None";
        quick_test(sql, expected);
    }

    #[test]
    fn select_binary_expr_nested() {
        let sql = "SELECT (age + salary)/2 from person";
        let expected = "Projection: #person.age Plus #person.salary Divide Int64(2)\
                        \n  TableScan: person projection=None";
        quick_test(sql, expected);
    }

    #[test]
    fn select_wildcard_with_groupby() {
        quick_test(
            r#"SELECT * FROM person GROUP BY id, first_name, last_name, age, state, salary, birth_date, "😀""#,
            "Projection: #person.id, #person.first_name, #person.last_name, #person.age, #person.state, #person.salary, #person.birth_date, #person.😀\
             \n  Aggregate: groupBy=[[#person.id, #person.first_name, #person.last_name, #person.age, #person.state, #person.salary, #person.birth_date, #person.😀]], aggr=[[]]\
             \n    TableScan: person projection=None",
        );
        quick_test(
            "SELECT * FROM (SELECT first_name, last_name FROM person) GROUP BY first_name, last_name",
            "Projection: #person.first_name, #person.last_name\
             \n  Aggregate: groupBy=[[#person.first_name, #person.last_name]], aggr=[[]]\
             \n    Projection: #person.first_name, #person.last_name\
             \n      TableScan: person projection=None",
        );
    }

    #[test]
    fn select_simple_aggregate() {
        quick_test(
            "SELECT MIN(age) FROM person",
            "Projection: #MIN(person.age)\
            \n  Aggregate: groupBy=[[]], aggr=[[MIN(#person.age)]]\
            \n    TableScan: person projection=None",
        );
    }

    #[test]
    fn test_sum_aggregate() {
        quick_test(
            "SELECT SUM(age) from person",
            "Projection: #SUM(person.age)\
            \n  Aggregate: groupBy=[[]], aggr=[[SUM(#person.age)]]\
            \n    TableScan: person projection=None",
        );
    }

    #[test]
    fn select_simple_aggregate_column_does_not_exist() {
        let sql = "SELECT MIN(doesnotexist) FROM person";
        let err = logical_plan(sql).expect_err("query should have failed");
        assert!(matches!(
            err,
            DataFusionError::Plan(msg) if msg.contains("Invalid identifier '#doesnotexist' for schema "),
        ));
    }

    #[test]
    fn select_simple_aggregate_repeated_aggregate() {
        let sql = "SELECT MIN(age), MIN(age) FROM person";
        let err = logical_plan(sql).expect_err("query should have failed");
        assert_eq!(
            r##"Plan("Projections require unique expression names but the expression \"MIN(#person.age)\" at position 0 and \"MIN(#person.age)\" at position 1 have the same name. Consider aliasing (\"AS\") one of them.")"##,
            format!("{:?}", err)
        );
    }

    #[test]
    fn select_simple_aggregate_repeated_aggregate_with_single_alias() {
        quick_test(
            "SELECT MIN(age), MIN(age) AS a FROM person",
            "Projection: #MIN(person.age), #MIN(person.age) AS a\
             \n  Aggregate: groupBy=[[]], aggr=[[MIN(#person.age)]]\
             \n    TableScan: person projection=None",
        );
    }

    #[test]
    fn select_simple_aggregate_repeated_aggregate_with_unique_aliases() {
        quick_test(
            "SELECT MIN(age) AS a, MIN(age) AS b FROM person",
            "Projection: #MIN(person.age) AS a, #MIN(person.age) AS b\
             \n  Aggregate: groupBy=[[]], aggr=[[MIN(#person.age)]]\
             \n    TableScan: person projection=None",
        );
    }

    #[test]
    fn select_simple_aggregate_repeated_aggregate_with_repeated_aliases() {
        let sql = "SELECT MIN(age) AS a, MIN(age) AS a FROM person";
        let err = logical_plan(sql).expect_err("query should have failed");
        assert_eq!(
            r##"Plan("Projections require unique expression names but the expression \"MIN(#person.age) AS a\" at position 0 and \"MIN(#person.age) AS a\" at position 1 have the same name. Consider aliasing (\"AS\") one of them.")"##,
            format!("{:?}", err)
        );
    }

    #[test]
    fn select_simple_aggregate_with_groupby() {
        quick_test(
            "SELECT state, MIN(age), MAX(age) FROM person GROUP BY state",
            "Projection: #person.state, #MIN(person.age), #MAX(person.age)\
            \n  Aggregate: groupBy=[[#person.state]], aggr=[[MIN(#person.age), MAX(#person.age)]]\
            \n    TableScan: person projection=None",
        );
    }

    #[test]
    fn select_simple_aggregate_with_groupby_with_aliases() {
        quick_test(
            "SELECT state AS a, MIN(age) AS b FROM person GROUP BY state",
            "Projection: #person.state AS a, #MIN(person.age) AS b\
             \n  Aggregate: groupBy=[[#person.state]], aggr=[[MIN(#person.age)]]\
             \n    TableScan: person projection=None",
        );
    }

    #[test]
    fn select_simple_aggregate_with_groupby_with_aliases_repeated() {
        let sql = "SELECT state AS a, MIN(age) AS a FROM person GROUP BY state";
        let err = logical_plan(sql).expect_err("query should have failed");
        assert_eq!(
            r##"Plan("Projections require unique expression names but the expression \"#person.state AS a\" at position 0 and \"MIN(#person.age) AS a\" at position 1 have the same name. Consider aliasing (\"AS\") one of them.")"##,
            format!("{:?}", err)
        );
    }

    #[test]
    fn select_simple_aggregate_with_groupby_column_unselected() {
        quick_test(
            "SELECT MIN(age), MAX(age) FROM person GROUP BY state",
            "Projection: #MIN(person.age), #MAX(person.age)\
             \n  Aggregate: groupBy=[[#person.state]], aggr=[[MIN(#person.age), MAX(#person.age)]]\
             \n    TableScan: person projection=None",
        );
    }

    #[test]
    fn select_simple_aggregate_with_groupby_and_column_in_group_by_does_not_exist() {
        let sql = "SELECT SUM(age) FROM person GROUP BY doesnotexist";
        let err = logical_plan(sql).expect_err("query should have failed");
        assert!(matches!(
            err,
            DataFusionError::Plan(msg) if msg.contains("Column #doesnotexist not found in provided schemas"),
        ));
    }

    #[test]
    fn select_simple_aggregate_with_groupby_and_column_in_aggregate_does_not_exist() {
        let sql = "SELECT SUM(doesnotexist) FROM person GROUP BY first_name";
        let err = logical_plan(sql).expect_err("query should have failed");
        assert!(matches!(
            err,
            DataFusionError::Plan(msg) if msg.contains("Invalid identifier '#doesnotexist' for schema "),
        ));
    }

    #[test]
    fn select_interval_out_of_range() {
        let sql = "SELECT INTERVAL '100000000000000000 day'";
        let err = logical_plan(sql).expect_err("query should have failed");
        assert_eq!(
            r#"NotImplemented("Interval field value out of range: \"100000000000000000 day\"")"#,
            format!("{:?}", err)
        );
    }

    #[test]
    fn select_unsupported_complex_interval() {
        let sql = "SELECT INTERVAL '1 year 1 day'";
        let err = logical_plan(sql).expect_err("query should have failed");
        assert!(matches!(
            err,
            DataFusionError::NotImplemented(msg) if msg == "DF does not support intervals that have both a Year/Month part as well as Days/Hours/Mins/Seconds: \"1 year 1 day\". Hint: try breaking the interval into two parts, one with Year/Month and the other with Days/Hours/Mins/Seconds - e.g. (NOW() + INTERVAL '1 year') + INTERVAL '1 day'",
        ));
    }

    #[test]
    fn select_simple_aggregate_with_groupby_and_column_is_in_aggregate_and_groupby() {
        quick_test(
            "SELECT MAX(first_name) FROM person GROUP BY first_name",
            "Projection: #MAX(person.first_name)\
             \n  Aggregate: groupBy=[[#person.first_name]], aggr=[[MAX(#person.first_name)]]\
             \n    TableScan: person projection=None",
        );
    }

    #[test]
    fn select_simple_aggregate_with_groupby_can_use_positions() {
        quick_test(
            "SELECT state, age AS b, COUNT(1) FROM person GROUP BY 1, 2",
            "Projection: #person.state, #person.age AS b, #COUNT(UInt8(1))\
             \n  Aggregate: groupBy=[[#person.state, #person.age]], aggr=[[COUNT(UInt8(1))]]\
             \n    TableScan: person projection=None",
        );
        quick_test(
            "SELECT state, age AS b, COUNT(1) FROM person GROUP BY 2, 1",
            "Projection: #person.state, #person.age AS b, #COUNT(UInt8(1))\
             \n  Aggregate: groupBy=[[#person.age, #person.state]], aggr=[[COUNT(UInt8(1))]]\
             \n    TableScan: person projection=None",
        );
    }

    #[test]
    fn select_simple_aggregate_with_groupby_position_out_of_range() {
        let sql = "SELECT state, MIN(age) FROM person GROUP BY 0";
        let err = logical_plan(sql).expect_err("query should have failed");
        assert_eq!(
            "Plan(\"Projection references non-aggregate values\")",
            format!("{:?}", err)
        );

        let sql2 = "SELECT state, MIN(age) FROM person GROUP BY 5";
        let err2 = logical_plan(sql2).expect_err("query should have failed");
        assert_eq!(
            "Plan(\"Projection references non-aggregate values\")",
            format!("{:?}", err2)
        );
    }

    #[test]
    fn select_simple_aggregate_with_groupby_can_use_alias() {
        quick_test(
            "SELECT state AS a, MIN(age) AS b FROM person GROUP BY a",
            "Projection: #person.state AS a, #MIN(person.age) AS b\
             \n  Aggregate: groupBy=[[#person.state]], aggr=[[MIN(#person.age)]]\
             \n    TableScan: person projection=None",
        );
    }

    #[test]
    fn select_simple_aggregate_with_groupby_aggregate_repeated() {
        let sql = "SELECT state, MIN(age), MIN(age) FROM person GROUP BY state";
        let err = logical_plan(sql).expect_err("query should have failed");
        assert_eq!(
            r##"Plan("Projections require unique expression names but the expression \"MIN(#person.age)\" at position 1 and \"MIN(#person.age)\" at position 2 have the same name. Consider aliasing (\"AS\") one of them.")"##,
            format!("{:?}", err)
        );
    }

    #[test]
    fn select_simple_aggregate_with_groupby_aggregate_repeated_and_one_has_alias() {
        quick_test(
            "SELECT state, MIN(age), MIN(age) AS ma FROM person GROUP BY state",
            "Projection: #person.state, #MIN(person.age), #MIN(person.age) AS ma\
             \n  Aggregate: groupBy=[[#person.state]], aggr=[[MIN(#person.age)]]\
             \n    TableScan: person projection=None",
        )
    }
    #[test]
    fn select_simple_aggregate_with_groupby_non_column_expression_unselected() {
        quick_test(
            "SELECT MIN(first_name) FROM person GROUP BY age + 1",
            "Projection: #MIN(person.first_name)\
             \n  Aggregate: groupBy=[[#person.age Plus Int64(1)]], aggr=[[MIN(#person.first_name)]]\
             \n    TableScan: person projection=None",
        );
    }

    #[test]
    fn select_simple_aggregate_with_groupby_non_column_expression_selected_and_resolvable(
    ) {
        quick_test(
            "SELECT age + 1, MIN(first_name) FROM person GROUP BY age + 1",
            "Projection: #person.age Plus Int64(1), #MIN(person.first_name)\
             \n  Aggregate: groupBy=[[#person.age Plus Int64(1)]], aggr=[[MIN(#person.first_name)]]\
             \n    TableScan: person projection=None",
        );
        quick_test(
            "SELECT MIN(first_name), age + 1 FROM person GROUP BY age + 1",
            "Projection: #MIN(person.first_name), #person.age Plus Int64(1)\
             \n  Aggregate: groupBy=[[#person.age Plus Int64(1)]], aggr=[[MIN(#person.first_name)]]\
             \n    TableScan: person projection=None",
        );
    }

    #[test]
    fn select_simple_aggregate_with_groupby_non_column_expression_nested_and_resolvable()
    {
        quick_test(
            "SELECT ((age + 1) / 2) * (age + 1), MIN(first_name) FROM person GROUP BY age + 1",
            "Projection: #person.age Plus Int64(1) Divide Int64(2) Multiply #person.age Plus Int64(1), #MIN(person.first_name)\
             \n  Aggregate: groupBy=[[#person.age Plus Int64(1)]], aggr=[[MIN(#person.first_name)]]\
             \n    TableScan: person projection=None",
        );
    }

    #[test]
    fn select_simple_aggregate_with_groupby_non_column_expression_nested_and_not_resolvable(
    ) {
        // The query should fail, because age + 9 is not in the group by.
        let sql =
            "SELECT ((age + 1) / 2) * (age + 9), MIN(first_name) FROM person GROUP BY age + 1";
        let err = logical_plan(sql).expect_err("query should have failed");
        assert_eq!(
            r#"Plan("Projection references non-aggregate values")"#,
            format!("{:?}", err)
        );
    }

    #[test]
    fn select_simple_aggregate_with_groupby_non_column_expression_and_its_column_selected(
    ) {
        let sql = "SELECT age, MIN(first_name) FROM person GROUP BY age + 1";
        let err = logical_plan(sql).expect_err("query should have failed");
        assert_eq!(
            r#"Plan("Projection references non-aggregate values")"#,
            format!("{:?}", err)
        );
    }

    #[test]
    fn select_simple_aggregate_nested_in_binary_expr_with_groupby() {
        quick_test(
            "SELECT state, MIN(age) < 10 FROM person GROUP BY state",
            "Projection: #person.state, #MIN(person.age) Lt Int64(10)\
             \n  Aggregate: groupBy=[[#person.state]], aggr=[[MIN(#person.age)]]\
             \n    TableScan: person projection=None",
        );
    }

    #[test]
    fn select_simple_aggregate_and_nested_groupby_column() {
        quick_test(
            "SELECT age + 1, MAX(first_name) FROM person GROUP BY age",
            "Projection: #person.age Plus Int64(1), #MAX(person.first_name)\
             \n  Aggregate: groupBy=[[#person.age]], aggr=[[MAX(#person.first_name)]]\
             \n    TableScan: person projection=None",
        );
    }

    #[test]
    fn select_aggregate_compounded_with_groupby_column() {
        quick_test(
            "SELECT age + MIN(salary) FROM person GROUP BY age",
            "Projection: #person.age Plus #MIN(person.salary)\
             \n  Aggregate: groupBy=[[#person.age]], aggr=[[MIN(#person.salary)]]\
             \n    TableScan: person projection=None",
        );
    }

    #[test]
    fn select_aggregate_with_non_column_inner_expression_with_groupby() {
        quick_test(
            "SELECT state, MIN(age + 1) FROM person GROUP BY state",
            "Projection: #person.state, #MIN(person.age Plus Int64(1))\
            \n  Aggregate: groupBy=[[#person.state]], aggr=[[MIN(#person.age Plus Int64(1))]]\
            \n    TableScan: person projection=None",
        );
    }

    #[test]
    fn test_wildcard() {
        quick_test(
            "SELECT * from person",
            "Projection: #person.id, #person.first_name, #person.last_name, #person.age, #person.state, #person.salary, #person.birth_date, #person.😀\
            \n  TableScan: person projection=None",
        );
    }

    #[test]
    fn select_count_one() {
        let sql = "SELECT COUNT(1) FROM person";
        let expected = "Projection: #COUNT(UInt8(1))\
                        \n  Aggregate: groupBy=[[]], aggr=[[COUNT(UInt8(1))]]\
                        \n    TableScan: person projection=None";
        quick_test(sql, expected);
    }

    #[test]
    fn select_count_column() {
        let sql = "SELECT COUNT(id) FROM person";
        let expected = "Projection: #COUNT(person.id)\
                        \n  Aggregate: groupBy=[[]], aggr=[[COUNT(#person.id)]]\
                        \n    TableScan: person projection=None";
        quick_test(sql, expected);
    }

    #[test]
    fn select_scalar_func() {
        let sql = "SELECT sqrt(age) FROM person";
        let expected = "Projection: sqrt(#person.age)\
                        \n  TableScan: person projection=None";
        quick_test(sql, expected);
    }

    #[test]
    fn select_aliased_scalar_func() {
        let sql = "SELECT sqrt(person.age) AS square_people FROM person";
        let expected = "Projection: sqrt(#person.age) AS square_people\
                        \n  TableScan: person projection=None";
        quick_test(sql, expected);
    }

    #[test]
    fn select_where_nullif_division() {
        let sql = "SELECT c3/(c4+c5) \
                   FROM aggregate_test_100 WHERE c3/nullif(c4+c5, 0) > 0.1";
        let expected = "Projection: #aggregate_test_100.c3 Divide #aggregate_test_100.c4 Plus #aggregate_test_100.c5\
            \n  Filter: #aggregate_test_100.c3 Divide nullif(#aggregate_test_100.c4 Plus #aggregate_test_100.c5, Int64(0)) Gt Float64(0.1)\
            \n    TableScan: aggregate_test_100 projection=None";
        quick_test(sql, expected);
    }

    #[test]
    fn select_where_with_negative_operator() {
        let sql = "SELECT c3 FROM aggregate_test_100 WHERE c3 > -0.1 AND -c4 > 0";
        let expected = "Projection: #aggregate_test_100.c3\
            \n  Filter: #aggregate_test_100.c3 Gt Float64(-0.1) And (- #aggregate_test_100.c4) Gt Int64(0)\
            \n    TableScan: aggregate_test_100 projection=None";
        quick_test(sql, expected);
    }

    #[test]
    fn select_where_with_positive_operator() {
        let sql = "SELECT c3 FROM aggregate_test_100 WHERE c3 > +0.1 AND +c4 > 0";
        let expected = "Projection: #aggregate_test_100.c3\
            \n  Filter: #aggregate_test_100.c3 Gt Float64(0.1) And #aggregate_test_100.c4 Gt Int64(0)\
            \n    TableScan: aggregate_test_100 projection=None";
        quick_test(sql, expected);
    }

    #[test]
    fn select_order_by() {
        let sql = "SELECT id FROM person ORDER BY id";
        let expected = "Sort: #person.id ASC NULLS FIRST\
                        \n  Projection: #person.id\
                        \n    TableScan: person projection=None";
        quick_test(sql, expected);
    }

    #[test]
    fn select_order_by_desc() {
        let sql = "SELECT id FROM person ORDER BY id DESC";
        let expected = "Sort: #person.id DESC NULLS FIRST\
                        \n  Projection: #person.id\
                        \n    TableScan: person projection=None";
        quick_test(sql, expected);
    }

    #[test]
    fn select_order_by_nulls_last() {
        quick_test(
            "SELECT id FROM person ORDER BY id DESC NULLS LAST",
            "Sort: #person.id DESC NULLS LAST\
            \n  Projection: #person.id\
            \n    TableScan: person projection=None",
        );

        quick_test(
            "SELECT id FROM person ORDER BY id NULLS LAST",
            "Sort: #person.id ASC NULLS LAST\
            \n  Projection: #person.id\
            \n    TableScan: person projection=None",
        );
    }

    #[test]
    fn select_group_by() {
        let sql = "SELECT state FROM person GROUP BY state";
        let expected = "Projection: #person.state\
                        \n  Aggregate: groupBy=[[#person.state]], aggr=[[]]\
                        \n    TableScan: person projection=None";

        quick_test(sql, expected);
    }

    #[test]
    fn select_group_by_columns_not_in_select() {
        let sql = "SELECT MAX(age) FROM person GROUP BY state";
        let expected = "Projection: #MAX(person.age)\
                        \n  Aggregate: groupBy=[[#person.state]], aggr=[[MAX(#person.age)]]\
                        \n    TableScan: person projection=None";

        quick_test(sql, expected);
    }

    #[test]
    fn select_group_by_count_star() {
        let sql = "SELECT state, COUNT(*) FROM person GROUP BY state";
        let expected = "Projection: #person.state, #COUNT(UInt8(1))\
                        \n  Aggregate: groupBy=[[#person.state]], aggr=[[COUNT(UInt8(1))]]\
                        \n    TableScan: person projection=None";

        quick_test(sql, expected);
    }

    #[test]
    fn select_group_by_needs_projection() {
        let sql = "SELECT COUNT(state), state FROM person GROUP BY state";
        let expected = "\
        Projection: #COUNT(person.state), #person.state\
        \n  Aggregate: groupBy=[[#person.state]], aggr=[[COUNT(#person.state)]]\
        \n    TableScan: person projection=None";

        quick_test(sql, expected);
    }

    #[test]
    fn select_7480_1() {
        let sql = "SELECT c1, MIN(c12) FROM aggregate_test_100 GROUP BY c1, c13";
        let expected = "Projection: #aggregate_test_100.c1, #MIN(aggregate_test_100.c12)\
                       \n  Aggregate: groupBy=[[#aggregate_test_100.c1, #aggregate_test_100.c13]], aggr=[[MIN(#aggregate_test_100.c12)]]\
                       \n    TableScan: aggregate_test_100 projection=None";
        quick_test(sql, expected);
    }

    #[test]
    fn select_7480_2() {
        let sql = "SELECT c1, c13, MIN(c12) FROM aggregate_test_100 GROUP BY c1";
        let err = logical_plan(sql).expect_err("query should have failed");
        assert_eq!(
            "Plan(\"Projection references non-aggregate values\")",
            format!("{:?}", err)
        );
    }

    #[test]
    fn create_external_table_csv() {
        let sql = "CREATE EXTERNAL TABLE t(c1 int) STORED AS CSV LOCATION 'foo.csv'";
        let expected = "CreateExternalTable: \"t\"";
        quick_test(sql, expected);
    }

    #[test]
    fn create_external_table_csv_no_schema() {
        let sql = "CREATE EXTERNAL TABLE t STORED AS CSV LOCATION 'foo.csv'";
        let err = logical_plan(sql).expect_err("query should have failed");
        assert_eq!(
            "Plan(\"Column definitions required for CSV files. None found\")",
            format!("{:?}", err)
        );
    }

    #[test]
    fn create_external_table_parquet() {
        let sql =
            "CREATE EXTERNAL TABLE t(c1 int) STORED AS PARQUET LOCATION 'foo.parquet'";
        let err = logical_plan(sql).expect_err("query should have failed");
        assert_eq!(
            "Plan(\"Column definitions can not be specified for PARQUET files.\")",
            format!("{:?}", err)
        );
    }

    #[test]
    fn create_external_table_parquet_no_schema() {
        let sql = "CREATE EXTERNAL TABLE t STORED AS PARQUET LOCATION 'foo.parquet'";
        let expected = "CreateExternalTable: \"t\"";
        quick_test(sql, expected);
    }

    #[test]
    fn equijoin_explicit_syntax() {
        let sql = "SELECT id, order_id \
            FROM person \
            JOIN orders \
            ON id = customer_id";
        let expected = "Projection: #person.id, #orders.order_id\
        \n  Join: #person.id = #orders.customer_id\
        \n    TableScan: person projection=None\
        \n    TableScan: orders projection=None";
        quick_test(sql, expected);
    }

    #[test]
    fn equijoin_unsupported_expression() {
        let sql = "SELECT id, order_id \
            FROM person \
            JOIN orders \
            ON id = customer_id AND order_id > 1 ";
        let expected = "Projection: #person.id, #orders.order_id\
        \n  Filter: #orders.order_id Gt Int64(1)\
        \n    Join: #person.id = #orders.customer_id\
        \n      TableScan: person projection=None\
        \n      TableScan: orders projection=None";
        quick_test(sql, expected);
    }

    #[test]
    fn join_with_table_name() {
        let sql = "SELECT id, order_id \
            FROM person \
            JOIN orders \
            ON person.id = orders.customer_id";
        let expected = "Projection: #person.id, #orders.order_id\
        \n  Join: #person.id = #orders.customer_id\
        \n    TableScan: person projection=None\
        \n    TableScan: orders projection=None";
        quick_test(sql, expected);
    }

    #[test]
    fn join_with_using() {
        let sql = "SELECT person.first_name, id \
            FROM person \
            JOIN person as person2 \
            USING (id)";
        let expected = "Projection: #person.first_name, #person.id\
        \n  Join: Using #person.id = #person2.id\
        \n    TableScan: person projection=None\
        \n    TableScan: person2 projection=None";
        quick_test(sql, expected);
    }

    #[test]
    fn project_wildcard_on_join_with_using() {
        let sql = "SELECT * \
            FROM lineitem \
            JOIN lineitem as lineitem2 \
            USING (l_item_id)";
        let expected = "Projection: #lineitem.l_item_id, #lineitem.l_description, #lineitem.price, #lineitem2.l_description, #lineitem2.price\
        \n  Join: Using #lineitem.l_item_id = #lineitem2.l_item_id\
        \n    TableScan: lineitem projection=None\
        \n    TableScan: lineitem2 projection=None";
        quick_test(sql, expected);
    }

    #[test]
    fn equijoin_explicit_syntax_3_tables() {
        let sql = "SELECT id, order_id, l_description \
            FROM person \
            JOIN orders ON id = customer_id \
            JOIN lineitem ON o_item_id = l_item_id";
        let expected =
            "Projection: #person.id, #orders.order_id, #lineitem.l_description\
            \n  Join: #orders.o_item_id = #lineitem.l_item_id\
            \n    Join: #person.id = #orders.customer_id\
            \n      TableScan: person projection=None\
            \n      TableScan: orders projection=None\
            \n    TableScan: lineitem projection=None";
        quick_test(sql, expected);
    }

    #[test]
    fn boolean_literal_in_condition_expression() {
        let sql = "SELECT order_id \
        FROM orders \
        WHERE delivered = false OR delivered = true";
        let expected = "Projection: #orders.order_id\
            \n  Filter: #orders.delivered Eq Boolean(false) Or #orders.delivered Eq Boolean(true)\
            \n    TableScan: orders projection=None";
        quick_test(sql, expected);
    }

    #[test]
    fn union() {
        let sql = "SELECT order_id from orders UNION ALL SELECT order_id FROM orders";
        let expected = "Union\
            \n  Projection: #orders.order_id\
            \n    TableScan: orders projection=None\
            \n  Projection: #orders.order_id\
            \n    TableScan: orders projection=None";
        quick_test(sql, expected);
    }

    #[test]
    fn union_4_combined_in_one() {
        let sql = "SELECT order_id from orders
                    UNION ALL SELECT order_id FROM orders
                    UNION ALL SELECT order_id FROM orders
                    UNION ALL SELECT order_id FROM orders";
        let expected = "Union\
            \n  Projection: #orders.order_id\
            \n    TableScan: orders projection=None\
            \n  Projection: #orders.order_id\
            \n    TableScan: orders projection=None\
            \n  Projection: #orders.order_id\
            \n    TableScan: orders projection=None\
            \n  Projection: #orders.order_id\
            \n    TableScan: orders projection=None";
        quick_test(sql, expected);
    }

    #[test]
    fn union_schemas_should_be_same() {
        let sql = "SELECT order_id from orders UNION ALL SELECT customer_id FROM orders";
        let err = logical_plan(sql).expect_err("query should have failed");
        assert_eq!(
            "Plan(\"UNION ALL schemas are expected to be the same\")",
            format!("{:?}", err)
        );
    }

    #[test]
    fn empty_over() {
        let sql = "SELECT order_id, MAX(order_id) OVER () from orders";
        let expected = "\
        Projection: #orders.order_id, #MAX(orders.order_id)\
        \n  WindowAggr: windowExpr=[[MAX(#orders.order_id)]]\
        \n    TableScan: orders projection=None";
        quick_test(sql, expected);
    }

    #[test]
    fn empty_over_with_alias() {
        let sql = "SELECT order_id oid, MAX(order_id) OVER () max_oid from orders";
        let expected = "\
        Projection: #orders.order_id AS oid, #MAX(orders.order_id) AS max_oid\
        \n  WindowAggr: windowExpr=[[MAX(#orders.order_id)]]\
        \n    TableScan: orders projection=None";
        quick_test(sql, expected);
    }

    #[test]
    fn empty_over_dup_with_alias() {
        let sql = "SELECT order_id oid, MAX(order_id) OVER () max_oid, MAX(order_id) OVER () max_oid_dup from orders";
        let expected = "\
        Projection: #orders.order_id AS oid, #MAX(orders.order_id) AS max_oid, #MAX(orders.order_id) AS max_oid_dup\
        \n  WindowAggr: windowExpr=[[MAX(#orders.order_id)]]\
        \n    TableScan: orders projection=None";
        quick_test(sql, expected);
    }

    #[test]
    fn empty_over_dup_with_different_sort() {
        let sql = "SELECT order_id oid, MAX(order_id) OVER (), MAX(order_id) OVER (ORDER BY order_id) from orders";
        let expected = "\
        Projection: #orders.order_id AS oid, #MAX(orders.order_id), #MAX(orders.order_id) ORDER BY [#orders.order_id ASC NULLS FIRST]\
        \n  WindowAggr: windowExpr=[[MAX(#orders.order_id)]]\
        \n    WindowAggr: windowExpr=[[MAX(#orders.order_id) ORDER BY [#orders.order_id ASC NULLS FIRST]]]\
        \n      TableScan: orders projection=None";
        quick_test(sql, expected);
    }

    #[test]
    fn empty_over_plus() {
        let sql = "SELECT order_id, MAX(qty * 1.1) OVER () from orders";
        let expected = "\
        Projection: #orders.order_id, #MAX(orders.qty Multiply Float64(1.1))\
        \n  WindowAggr: windowExpr=[[MAX(#orders.qty Multiply Float64(1.1))]]\
        \n    TableScan: orders projection=None";
        quick_test(sql, expected);
    }

    #[test]
    fn empty_over_multiple() {
        let sql =
            "SELECT order_id, MAX(qty) OVER (), min(qty) over (), aVg(qty) OVER () from orders";
        let expected = "\
        Projection: #orders.order_id, #MAX(orders.qty), #MIN(orders.qty), #AVG(orders.qty)\
        \n  WindowAggr: windowExpr=[[MAX(#orders.qty), MIN(#orders.qty), AVG(#orders.qty)]]\
        \n    TableScan: orders projection=None";
        quick_test(sql, expected);
    }

    /// psql result
    /// ```
    ///                               QUERY PLAN
    /// ----------------------------------------------------------------------
    /// WindowAgg  (cost=69.83..87.33 rows=1000 width=8)
    ///   ->  Sort  (cost=69.83..72.33 rows=1000 width=8)
    ///         Sort Key: order_id
    ///         ->  Seq Scan on orders  (cost=0.00..20.00 rows=1000 width=8)
    /// ```
    #[test]
    fn over_partition_by() {
        let sql = "SELECT order_id, MAX(qty) OVER (PARTITION BY order_id) from orders";
        let expected = "\
        Projection: #orders.order_id, #MAX(orders.qty) PARTITION BY [#orders.order_id]\
        \n  WindowAggr: windowExpr=[[MAX(#orders.qty) PARTITION BY [#orders.order_id]]]\
        \n    TableScan: orders projection=None";
        quick_test(sql, expected);
    }

    /// psql result
    /// ```
    ///                                     QUERY PLAN
    /// ----------------------------------------------------------------------------------
    /// WindowAgg  (cost=137.16..154.66 rows=1000 width=12)
    /// ->  Sort  (cost=137.16..139.66 rows=1000 width=12)
    ///         Sort Key: order_id
    ///         ->  WindowAgg  (cost=69.83..87.33 rows=1000 width=12)
    ///             ->  Sort  (cost=69.83..72.33 rows=1000 width=8)
    ///                     Sort Key: order_id DESC
    ///                     ->  Seq Scan on orders  (cost=0.00..20.00 rows=1000 width=8)
    /// ```
    #[test]
    fn over_order_by() {
        let sql = "SELECT order_id, MAX(qty) OVER (ORDER BY order_id), MIN(qty) OVER (ORDER BY order_id DESC) from orders";
        let expected = "\
        Projection: #orders.order_id, #MAX(orders.qty) ORDER BY [#orders.order_id ASC NULLS FIRST], #MIN(orders.qty) ORDER BY [#orders.order_id DESC NULLS FIRST]\
        \n  WindowAggr: windowExpr=[[MAX(#orders.qty) ORDER BY [#orders.order_id ASC NULLS FIRST]]]\
        \n    WindowAggr: windowExpr=[[MIN(#orders.qty) ORDER BY [#orders.order_id DESC NULLS FIRST]]]\
        \n      TableScan: orders projection=None";
        quick_test(sql, expected);
    }

    #[test]
    fn over_order_by_with_window_frame_double_end() {
        let sql = "SELECT order_id, MAX(qty) OVER (ORDER BY order_id ROWS BETWEEN 3 PRECEDING and 3 FOLLOWING), MIN(qty) OVER (ORDER BY order_id DESC) from orders";
        let expected = "\
        Projection: #orders.order_id, #MAX(orders.qty) ORDER BY [#orders.order_id ASC NULLS FIRST] ROWS BETWEEN 3 PRECEDING AND 3 FOLLOWING, #MIN(orders.qty) ORDER BY [#orders.order_id DESC NULLS FIRST]\
        \n  WindowAggr: windowExpr=[[MAX(#orders.qty) ORDER BY [#orders.order_id ASC NULLS FIRST] ROWS BETWEEN 3 PRECEDING AND 3 FOLLOWING]]\
        \n    WindowAggr: windowExpr=[[MIN(#orders.qty) ORDER BY [#orders.order_id DESC NULLS FIRST]]]\
        \n      TableScan: orders projection=None";
        quick_test(sql, expected);
    }

    #[test]
    fn over_order_by_with_window_frame_single_end() {
        let sql = "SELECT order_id, MAX(qty) OVER (ORDER BY order_id ROWS 3 PRECEDING), MIN(qty) OVER (ORDER BY order_id DESC) from orders";
        let expected = "\
        Projection: #orders.order_id, #MAX(orders.qty) ORDER BY [#orders.order_id ASC NULLS FIRST] ROWS BETWEEN 3 PRECEDING AND CURRENT ROW, #MIN(orders.qty) ORDER BY [#orders.order_id DESC NULLS FIRST]\
        \n  WindowAggr: windowExpr=[[MAX(#orders.qty) ORDER BY [#orders.order_id ASC NULLS FIRST] ROWS BETWEEN 3 PRECEDING AND CURRENT ROW]]\
        \n    WindowAggr: windowExpr=[[MIN(#orders.qty) ORDER BY [#orders.order_id DESC NULLS FIRST]]]\
        \n      TableScan: orders projection=None";
        quick_test(sql, expected);
    }

    #[test]
    fn over_order_by_with_window_frame_range_value_check() {
        let sql = "SELECT order_id, MAX(qty) OVER (ORDER BY order_id RANGE 3 PRECEDING) from orders";
        let err = logical_plan(sql).expect_err("query should have failed");
        assert_eq!(
            "NotImplemented(\"With WindowFrameUnits=RANGE, the bound cannot be 3 PRECEDING or FOLLOWING at the moment\")",
            format!("{:?}", err)
        );
    }

    #[test]
    fn over_order_by_with_window_frame_range_order_by_check() {
        let sql =
            "SELECT order_id, MAX(qty) OVER (RANGE UNBOUNDED PRECEDING) from orders";
        let err = logical_plan(sql).expect_err("query should have failed");
        assert_eq!(
            "Plan(\"With window frame of type RANGE, the order by expression must be of length 1, got 0\")",
            format!("{:?}", err)
        );
    }

    #[test]
    fn over_order_by_with_window_frame_range_order_by_check_2() {
        let sql =
            "SELECT order_id, MAX(qty) OVER (ORDER BY order_id, qty RANGE UNBOUNDED PRECEDING) from orders";
        let err = logical_plan(sql).expect_err("query should have failed");
        assert_eq!(
            "Plan(\"With window frame of type RANGE, the order by expression must be of length 1, got 2\")",
            format!("{:?}", err)
        );
    }

    #[test]
    fn over_order_by_with_window_frame_single_end_groups() {
        let sql = "SELECT order_id, MAX(qty) OVER (ORDER BY order_id GROUPS 3 PRECEDING), MIN(qty) OVER (ORDER BY order_id DESC) from orders";
        let expected = "\
        Projection: #orders.order_id, #MAX(orders.qty) ORDER BY [#orders.order_id ASC NULLS FIRST] GROUPS BETWEEN 3 PRECEDING AND CURRENT ROW, #MIN(orders.qty) ORDER BY [#orders.order_id DESC NULLS FIRST]\
        \n  WindowAggr: windowExpr=[[MAX(#orders.qty) ORDER BY [#orders.order_id ASC NULLS FIRST] GROUPS BETWEEN 3 PRECEDING AND CURRENT ROW]]\
        \n    WindowAggr: windowExpr=[[MIN(#orders.qty) ORDER BY [#orders.order_id DESC NULLS FIRST]]]\
        \n      TableScan: orders projection=None";
        quick_test(sql, expected);
    }

    /// psql result
    /// ```
    ///                                     QUERY PLAN
    /// -----------------------------------------------------------------------------------
    /// WindowAgg  (cost=142.16..162.16 rows=1000 width=16)
    ///   ->  Sort  (cost=142.16..144.66 rows=1000 width=16)
    ///         Sort Key: order_id
    ///         ->  WindowAgg  (cost=72.33..92.33 rows=1000 width=16)
    ///               ->  Sort  (cost=72.33..74.83 rows=1000 width=12)
    ///                     Sort Key: ((order_id + 1))
    ///                     ->  Seq Scan on orders  (cost=0.00..22.50 rows=1000 width=12)
    /// ```
    #[test]
    fn over_order_by_two_sort_keys() {
        let sql = "SELECT order_id, MAX(qty) OVER (ORDER BY order_id), MIN(qty) OVER (ORDER BY (order_id + 1)) from orders";
        let expected = "\
        Projection: #orders.order_id, #MAX(orders.qty) ORDER BY [#orders.order_id ASC NULLS FIRST], #MIN(orders.qty) ORDER BY [#orders.order_id Plus Int64(1) ASC NULLS FIRST]\
        \n  WindowAggr: windowExpr=[[MAX(#orders.qty) ORDER BY [#orders.order_id ASC NULLS FIRST]]]\
        \n    WindowAggr: windowExpr=[[MIN(#orders.qty) ORDER BY [#orders.order_id Plus Int64(1) ASC NULLS FIRST]]]\
        \n      TableScan: orders projection=None";
        quick_test(sql, expected);
    }

    /// psql result
    /// ```
    ///                                        QUERY PLAN
    /// ----------------------------------------------------------------------------------------
    /// WindowAgg  (cost=139.66..172.16 rows=1000 width=24)
    ///   ->  WindowAgg  (cost=139.66..159.66 rows=1000 width=16)
    ///         ->  Sort  (cost=139.66..142.16 rows=1000 width=12)
    ///               Sort Key: qty, order_id
    ///               ->  WindowAgg  (cost=69.83..89.83 rows=1000 width=12)
    ///                     ->  Sort  (cost=69.83..72.33 rows=1000 width=8)
    ///                           Sort Key: order_id, qty
    ///                           ->  Seq Scan on orders  (cost=0.00..20.00 rows=1000 width=8)
    /// ```
    #[test]
    fn over_order_by_sort_keys_sorting() {
        let sql = "SELECT order_id, MAX(qty) OVER (ORDER BY qty, order_id), SUM(qty) OVER (), MIN(qty) OVER (ORDER BY order_id, qty) from orders";
        let expected = "\
        Projection: #orders.order_id, #MAX(orders.qty) ORDER BY [#orders.qty ASC NULLS FIRST, #orders.order_id ASC NULLS FIRST], #SUM(orders.qty), #MIN(orders.qty) ORDER BY [#orders.order_id ASC NULLS FIRST, #orders.qty ASC NULLS FIRST]\
        \n  WindowAggr: windowExpr=[[SUM(#orders.qty)]]\
        \n    WindowAggr: windowExpr=[[MAX(#orders.qty) ORDER BY [#orders.qty ASC NULLS FIRST, #orders.order_id ASC NULLS FIRST]]]\
        \n      WindowAggr: windowExpr=[[MIN(#orders.qty) ORDER BY [#orders.order_id ASC NULLS FIRST, #orders.qty ASC NULLS FIRST]]]\
        \n        TableScan: orders projection=None";
        quick_test(sql, expected);
    }

    /// psql result
    /// ```
    ///                                     QUERY PLAN
    /// ----------------------------------------------------------------------------------
    /// WindowAgg  (cost=69.83..117.33 rows=1000 width=24)
    ///   ->  WindowAgg  (cost=69.83..104.83 rows=1000 width=16)
    ///         ->  WindowAgg  (cost=69.83..89.83 rows=1000 width=12)
    ///               ->  Sort  (cost=69.83..72.33 rows=1000 width=8)
    ///                     Sort Key: order_id, qty
    ///                     ->  Seq Scan on orders  (cost=0.00..20.00 rows=1000 width=8)
    /// ```
    ///
    /// FIXME: for now we are not detecting prefix of sorting keys in order to save one sort exec phase
    #[test]
    fn over_order_by_sort_keys_sorting_prefix_compacting() {
        let sql = "SELECT order_id, MAX(qty) OVER (ORDER BY order_id), SUM(qty) OVER (), MIN(qty) OVER (ORDER BY order_id, qty) from orders";
        let expected = "\
        Projection: #orders.order_id, #MAX(orders.qty) ORDER BY [#orders.order_id ASC NULLS FIRST], #SUM(orders.qty), #MIN(orders.qty) ORDER BY [#orders.order_id ASC NULLS FIRST, #orders.qty ASC NULLS FIRST]\
        \n  WindowAggr: windowExpr=[[SUM(#orders.qty)]]\
        \n    WindowAggr: windowExpr=[[MAX(#orders.qty) ORDER BY [#orders.order_id ASC NULLS FIRST]]]\
        \n      WindowAggr: windowExpr=[[MIN(#orders.qty) ORDER BY [#orders.order_id ASC NULLS FIRST, #orders.qty ASC NULLS FIRST]]]\
        \n        TableScan: orders projection=None";
        quick_test(sql, expected);
    }

    /// psql result
    /// ```
    ///                                        QUERY PLAN
    /// ----------------------------------------------------------------------------------------
    /// WindowAgg  (cost=139.66..172.16 rows=1000 width=24)
    ///   ->  WindowAgg  (cost=139.66..159.66 rows=1000 width=16)
    ///         ->  Sort  (cost=139.66..142.16 rows=1000 width=12)
    ///               Sort Key: order_id, qty
    ///               ->  WindowAgg  (cost=69.83..89.83 rows=1000 width=12)
    ///                     ->  Sort  (cost=69.83..72.33 rows=1000 width=8)
    ///                           Sort Key: qty, order_id
    ///                           ->  Seq Scan on orders  (cost=0.00..20.00 rows=1000 width=8)
    /// ```
    ///
    /// FIXME: for now we are not detecting prefix of sorting keys in order to re-arrange with global
    /// sort
    #[test]
    fn over_order_by_sort_keys_sorting_global_order_compacting() {
        let sql = "SELECT order_id, MAX(qty) OVER (ORDER BY qty, order_id), SUM(qty) OVER (), MIN(qty) OVER (ORDER BY order_id, qty) from orders ORDER BY order_id";
        let expected = "\
        Sort: #orders.order_id ASC NULLS FIRST\
        \n  Projection: #orders.order_id, #MAX(orders.qty) ORDER BY [#orders.qty ASC NULLS FIRST, #orders.order_id ASC NULLS FIRST], #SUM(orders.qty), #MIN(orders.qty) ORDER BY [#orders.order_id ASC NULLS FIRST, #orders.qty ASC NULLS FIRST]\
        \n    WindowAggr: windowExpr=[[SUM(#orders.qty)]]\
        \n      WindowAggr: windowExpr=[[MAX(#orders.qty) ORDER BY [#orders.qty ASC NULLS FIRST, #orders.order_id ASC NULLS FIRST]]]\
        \n        WindowAggr: windowExpr=[[MIN(#orders.qty) ORDER BY [#orders.order_id ASC NULLS FIRST, #orders.qty ASC NULLS FIRST]]]\
        \n          TableScan: orders projection=None";
        quick_test(sql, expected);
    }

    /// psql result
    /// ```
    ///                               QUERY PLAN
    /// ----------------------------------------------------------------------
    /// WindowAgg  (cost=69.83..89.83 rows=1000 width=12)
    ///   ->  Sort  (cost=69.83..72.33 rows=1000 width=8)
    ///         Sort Key: order_id, qty
    ///         ->  Seq Scan on orders  (cost=0.00..20.00 rows=1000 width=8)
    /// ```
    #[test]
    fn over_partition_by_order_by() {
        let sql =
            "SELECT order_id, MAX(qty) OVER (PARTITION BY order_id ORDER BY qty) from orders";
        let expected = "\
        Projection: #orders.order_id, #MAX(orders.qty) PARTITION BY [#orders.order_id] ORDER BY [#orders.qty ASC NULLS FIRST]\
        \n  WindowAggr: windowExpr=[[MAX(#orders.qty) PARTITION BY [#orders.order_id] ORDER BY [#orders.qty ASC NULLS FIRST]]]\
        \n    TableScan: orders projection=None";
        quick_test(sql, expected);
    }

    /// psql result
    /// ```
    ///                               QUERY PLAN
    /// ----------------------------------------------------------------------
    /// WindowAgg  (cost=69.83..89.83 rows=1000 width=12)
    ///   ->  Sort  (cost=69.83..72.33 rows=1000 width=8)
    ///         Sort Key: order_id, qty
    ///         ->  Seq Scan on orders  (cost=0.00..20.00 rows=1000 width=8)
    /// ```
    #[test]
    fn over_partition_by_order_by_no_dup() {
        let sql =
            "SELECT order_id, MAX(qty) OVER (PARTITION BY order_id, qty ORDER BY qty) from orders";
        let expected = "\
        Projection: #orders.order_id, #MAX(orders.qty) PARTITION BY [#orders.order_id, #orders.qty] ORDER BY [#orders.qty ASC NULLS FIRST]\
        \n  WindowAggr: windowExpr=[[MAX(#orders.qty) PARTITION BY [#orders.order_id, #orders.qty] ORDER BY [#orders.qty ASC NULLS FIRST]]]\
        \n    TableScan: orders projection=None";
        quick_test(sql, expected);
    }

    /// psql result
    /// ```
    ///                                     QUERY PLAN
    /// ----------------------------------------------------------------------------------
    /// WindowAgg  (cost=142.16..162.16 rows=1000 width=16)
    ///   ->  Sort  (cost=142.16..144.66 rows=1000 width=12)
    ///         Sort Key: qty, order_id
    ///         ->  WindowAgg  (cost=69.83..92.33 rows=1000 width=12)
    ///               ->  Sort  (cost=69.83..72.33 rows=1000 width=8)
    ///                     Sort Key: order_id, qty
    ///                     ->  Seq Scan on orders  (cost=0.00..20.00 rows=1000 width=8)
    /// ```
    #[test]
    fn over_partition_by_order_by_mix_up() {
        let sql =
            "SELECT order_id, MAX(qty) OVER (PARTITION BY order_id, qty ORDER BY qty), MIN(qty) OVER (PARTITION BY qty ORDER BY order_id) from orders";
        let expected = "\
        Projection: #orders.order_id, #MAX(orders.qty) PARTITION BY [#orders.order_id, #orders.qty] ORDER BY [#orders.qty ASC NULLS FIRST], #MIN(orders.qty) PARTITION BY [#orders.qty] ORDER BY [#orders.order_id ASC NULLS FIRST]\
        \n  WindowAggr: windowExpr=[[MAX(#orders.qty) PARTITION BY [#orders.order_id, #orders.qty] ORDER BY [#orders.qty ASC NULLS FIRST]]]\
        \n    WindowAggr: windowExpr=[[MIN(#orders.qty) PARTITION BY [#orders.qty] ORDER BY [#orders.order_id ASC NULLS FIRST]]]\
        \n      TableScan: orders projection=None";
        quick_test(sql, expected);
    }

    /// psql result
    /// ```
    ///                                  QUERY PLAN
    /// -----------------------------------------------------------------------------
    /// WindowAgg  (cost=69.83..109.83 rows=1000 width=24)
    ///   ->  WindowAgg  (cost=69.83..92.33 rows=1000 width=20)
    ///         ->  Sort  (cost=69.83..72.33 rows=1000 width=16)
    ///               Sort Key: order_id, qty, price
    ///               ->  Seq Scan on orders  (cost=0.00..20.00 rows=1000 width=16)
    /// ```
    /// FIXME: for now we are not detecting prefix of sorting keys in order to save one sort exec phase
    #[test]
    fn over_partition_by_order_by_mix_up_prefix() {
        let sql =
            "SELECT order_id, MAX(qty) OVER (PARTITION BY order_id ORDER BY qty), MIN(qty) OVER (PARTITION BY order_id, qty ORDER BY price) from orders";
        let expected = "\
        Projection: #orders.order_id, #MAX(orders.qty) PARTITION BY [#orders.order_id] ORDER BY [#orders.qty ASC NULLS FIRST], #MIN(orders.qty) PARTITION BY [#orders.order_id, #orders.qty] ORDER BY [#orders.price ASC NULLS FIRST]\
        \n  WindowAggr: windowExpr=[[MAX(#orders.qty) PARTITION BY [#orders.order_id] ORDER BY [#orders.qty ASC NULLS FIRST]]]\
        \n    WindowAggr: windowExpr=[[MIN(#orders.qty) PARTITION BY [#orders.order_id, #orders.qty] ORDER BY [#orders.price ASC NULLS FIRST]]]\
        \n      TableScan: orders projection=None";
        quick_test(sql, expected);
    }

    #[test]
    fn only_union_all_supported() {
        let sql = "SELECT order_id from orders EXCEPT SELECT order_id FROM orders";
        let err = logical_plan(sql).expect_err("query should have failed");
        assert_eq!(
            "NotImplemented(\"Only UNION ALL is supported, found EXCEPT\")",
            format!("{:?}", err)
        );
    }

    #[test]
    fn select_typedstring() {
        let sql = "SELECT date '2020-12-10' AS date FROM person";
        let expected = "Projection: CAST(Utf8(\"2020-12-10\") AS Date32) AS date\
            \n  TableScan: person projection=None";
        quick_test(sql, expected);
    }

    #[test]
    fn select_multibyte_column() {
        let sql = r#"SELECT "😀" FROM person"#;
        let expected = "Projection: #person.😀\
            \n  TableScan: person projection=None";
        quick_test(sql, expected);
    }

    fn logical_plan(sql: &str) -> Result<LogicalPlan> {
        let planner = SqlToRel::new(&MockContextProvider {});
        let result = DFParser::parse_sql(sql);
        let ast = result.unwrap();
        planner.statement_to_plan(&ast[0])
    }

    /// Create logical plan, write with formatter, compare to expected output
    fn quick_test(sql: &str, expected: &str) {
        let plan = logical_plan(sql).unwrap();
        assert_eq!(format!("{:?}", plan), expected);
    }

    struct MockContextProvider {}

    impl ContextProvider for MockContextProvider {
        fn get_table_provider(
            &self,
            name: TableReference,
        ) -> Option<Arc<dyn TableProvider>> {
            let schema = match name.table() {
                "person" => Some(Schema::new(vec![
                    Field::new("id", DataType::UInt32, false),
                    Field::new("first_name", DataType::Utf8, false),
                    Field::new("last_name", DataType::Utf8, false),
                    Field::new("age", DataType::Int32, false),
                    Field::new("state", DataType::Utf8, false),
                    Field::new("salary", DataType::Float64, false),
                    Field::new(
                        "birth_date",
                        DataType::Timestamp(TimeUnit::Nanosecond, None),
                        false,
                    ),
                    Field::new("😀", DataType::Int32, false),
                ])),
                "orders" => Some(Schema::new(vec![
                    Field::new("order_id", DataType::UInt32, false),
                    Field::new("customer_id", DataType::UInt32, false),
                    Field::new("o_item_id", DataType::Utf8, false),
                    Field::new("qty", DataType::Int32, false),
                    Field::new("price", DataType::Float64, false),
                    Field::new("delivered", DataType::Boolean, false),
                ])),
                "lineitem" => Some(Schema::new(vec![
                    Field::new("l_item_id", DataType::UInt32, false),
                    Field::new("l_description", DataType::Utf8, false),
                    Field::new("price", DataType::Float64, false),
                ])),
                "aggregate_test_100" => Some(Schema::new(vec![
                    Field::new("c1", DataType::Utf8, false),
                    Field::new("c2", DataType::UInt32, false),
                    Field::new("c3", DataType::Int8, false),
                    Field::new("c4", DataType::Int16, false),
                    Field::new("c5", DataType::Int32, false),
                    Field::new("c6", DataType::Int64, false),
                    Field::new("c7", DataType::UInt8, false),
                    Field::new("c8", DataType::UInt16, false),
                    Field::new("c9", DataType::UInt32, false),
                    Field::new("c10", DataType::UInt64, false),
                    Field::new("c11", DataType::Float32, false),
                    Field::new("c12", DataType::Float64, false),
                    Field::new("c13", DataType::Utf8, false),
                ])),
                _ => None,
            };
            schema.map(|s| -> Arc<dyn TableProvider> {
                Arc::new(EmptyTable::new(Arc::new(s)))
            })
        }

        fn get_function_meta(&self, name: &str) -> Option<Arc<ScalarUDF>> {
            let f: ScalarFunctionImplementation =
                Arc::new(|_| Err(DataFusionError::NotImplemented("".to_string())));
            match name {
                "my_sqrt" => Some(Arc::new(create_udf(
                    "my_sqrt",
                    vec![DataType::Float64],
                    Arc::new(DataType::Float64),
                    f,
                ))),
                _ => None,
            }
        }

        fn get_aggregate_meta(&self, _name: &str) -> Option<Arc<AggregateUDF>> {
            unimplemented!()
        }
    }
}<|MERGE_RESOLUTION|>--- conflicted
+++ resolved
@@ -374,24 +374,15 @@
 
                 let (left_keys, right_keys): (Vec<Column>, Vec<Column>) =
                     keys.into_iter().unzip();
-<<<<<<< HEAD
-=======
-                // return the logical plan representing the join
-                let join = LogicalPlanBuilder::from(left).join(
-                    right,
-                    join_type,
-                    (left_keys, right_keys),
-                )?;
->>>>>>> a4941ee3
 
                 // return the logical plan representing the join
                 if filter.is_empty() {
                     let join = LogicalPlanBuilder::from(left)
-                        .join(&right, join_type, left_keys, right_keys)?;
+                        .join(&right, join_type, (left_keys, right_keys))?;
                     join.build()
                 } else if join_type == JoinType::Inner {
                     let join = LogicalPlanBuilder::from(left)
-                        .join(&right, join_type, left_keys, right_keys)?;
+                        .join(&right, join_type, (left_keys, right_keys))?;
                     join.filter(
                         filter
                             .iter()
@@ -445,8 +436,7 @@
                                 )?
                                 .build()?,
                             join_type,
-                            left_keys.clone(),
-                            right_keys.clone(),
+                            (left_keys.clone(), right_keys.clone()),
                         )?
                         .build()
                 } else {
