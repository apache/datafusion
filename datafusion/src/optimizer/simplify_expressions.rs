--- conflicted
+++ resolved
@@ -689,7 +689,7 @@
                 else_expr,
             } if !when_then_expr.is_empty()
                 && when_then_expr.len() < 3 // The rewrite is O(n!) so limit to small number
-                && self.is_boolean_type(&when_then_expr[0].1) =>
+                && info.is_boolean_type(&when_then_expr[0].1)? =>
             {
                 // The disjunction of all the when predicates encountered so far
                 let mut filter_expr = lit(false);
@@ -1222,19 +1222,8 @@
     fn simplify(expr: Expr) -> Expr {
         let schema = expr_test_schema();
         let execution_props = ExecutionProps::new();
-<<<<<<< HEAD
         let info = SimplifyContext::new(vec![&schema], &execution_props);
         expr.simplify(&info).unwrap()
-=======
-        let mut const_evaluator = ConstEvaluator::new(&execution_props);
-
-        expr.rewrite(&mut rewriter)
-            .expect("expected to simplify")
-            .rewrite(&mut const_evaluator)
-            .expect("expected to const evaluate")
-            .rewrite(&mut rewriter)
-            .expect("expected to simplify")
->>>>>>> b9a8f151
     }
 
     fn expr_test_schema() -> DFSchemaRef {
@@ -1373,30 +1362,36 @@
         // CASE WHERE c2 THEN true ELSE c2
         // -->
         // c2
+        //
+        // Need to call simplify 2x due to
+        // https://github.com/apache/arrow-datafusion/issues/1160
         assert_eq!(
-            simplify(Expr::Case {
+            simplify(simplify(Expr::Case {
                 expr: None,
                 when_then_expr: vec![(
                     Box::new(col("c2").not_eq(lit(false))),
                     Box::new(lit("ok").eq(lit("ok"))),
                 )],
                 else_expr: Some(Box::new(col("c2").eq(lit(true)))),
-            }),
+            })),
             col("c2").or(col("c2").not().and(col("c2"))) // #1716
         );
 
         // CASE WHERE ISNULL(c2) THEN true ELSE c2
         // -->
         // ISNULL(c2) OR c2
+        //
+        // Need to call simplify 2x due to
+        // https://github.com/apache/arrow-datafusion/issues/1160
         assert_eq!(
-            simplify(Expr::Case {
+            simplify(simplify(Expr::Case {
                 expr: None,
                 when_then_expr: vec![(
                     Box::new(col("c2").is_null()),
                     Box::new(lit(true)),
                 )],
                 else_expr: Some(Box::new(col("c2"))),
-            }),
+            })),
             col("c2")
                 .is_null()
                 .or(col("c2").is_null().not().and(col("c2")))
@@ -1406,15 +1401,18 @@
         // --> c1 OR (NOT(c1) AND c2 AND FALSE) OR (NOT(c1 OR c2) AND TRUE)
         // --> c1 OR (NOT(c1 OR c2))
         // --> NOT(c1) AND c2
+        //
+        // Need to call simplify 2x due to
+        // https://github.com/apache/arrow-datafusion/issues/1160
         assert_eq!(
-            simplify(Expr::Case {
+            simplify(simplify(Expr::Case {
                 expr: None,
                 when_then_expr: vec![
                     (Box::new(col("c1")), Box::new(lit(true)),),
                     (Box::new(col("c2")), Box::new(lit(false)),)
                 ],
                 else_expr: Some(Box::new(lit(true))),
-            }),
+            })),
             col("c1").or(col("c1").or(col("c2")).not())
         );
 
@@ -1422,15 +1420,18 @@
         // --> c1 OR (NOT(c1) AND c2 AND TRUE) OR (NOT(c1 OR c2) AND FALSE)
         // --> c1 OR (NOT(c1) AND c2)
         // --> c1 OR c2
+        //
+        // Need to call simplify 2x due to
+        // https://github.com/apache/arrow-datafusion/issues/1160
         assert_eq!(
-            simplify(Expr::Case {
+            simplify(simplify(Expr::Case {
                 expr: None,
                 when_then_expr: vec![
                     (Box::new(col("c1")), Box::new(lit(true)),),
                     (Box::new(col("c2")), Box::new(lit(false)),)
                 ],
                 else_expr: Some(Box::new(lit(true))),
-            }),
+            })),
             col("c1").or(col("c1").or(col("c2")).not())
         );
     }
