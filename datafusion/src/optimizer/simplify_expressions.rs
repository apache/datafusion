// Licensed to the Apache Software Foundation (ASF) under one
// or more contributor license agreements.  See the NOTICE file
// distributed with this work for additional information
// regarding copyright ownership.  The ASF licenses this file
// to you under the Apache License, Version 2.0 (the
// "License"); you may not use this file except in compliance
// with the License.  You may obtain a copy of the License at
//
//   http://www.apache.org/licenses/LICENSE-2.0
//
// Unless required by applicable law or agreed to in writing,
// software distributed under the License is distributed on an
// "AS IS" BASIS, WITHOUT WARRANTIES OR CONDITIONS OF ANY
// KIND, either express or implied.  See the License for the
// specific language governing permissions and limitations
// under the License.

//! Simplify expressions optimizer rule

use crate::error::DataFusionError;
use crate::execution::context::ExecutionProps;
use crate::logical_plan::ExprSchemable;
use crate::logical_plan::{
    lit, DFSchema, DFSchemaRef, Expr, ExprRewritable, ExprRewriter, ExprSimplifiable,
    LogicalPlan, RewriteRecursion, SimplifyInfo,
};
use crate::optimizer::optimizer::OptimizerRule;
use crate::optimizer::utils;
use crate::physical_plan::functions::Volatility;
use crate::physical_plan::planner::create_physical_expr;
<<<<<<< HEAD
use crate::record_batch::RecordBatch;
=======
>>>>>>> a1a1815e
use crate::scalar::ScalarValue;
use crate::{error::Result, logical_plan::Operator};
use arrow::array::new_null_array;
use arrow::datatypes::{DataType, Field, Schema};
<<<<<<< HEAD
use datafusion_common::field_util::SchemaExt;

/// Provides simplification information based on schema and properties
struct SimplifyContext<'a, 'b> {
=======
use arrow::record_batch::RecordBatch;

/// Provides simplification information based on schema and properties
pub(crate) struct SimplifyContext<'a, 'b> {
>>>>>>> a1a1815e
    schemas: Vec<&'a DFSchemaRef>,
    props: &'b ExecutionProps,
}

impl<'a, 'b> SimplifyContext<'a, 'b> {
    /// Create a new SimplifyContext
    pub fn new(schemas: Vec<&'a DFSchemaRef>, props: &'b ExecutionProps) -> Self {
        Self { schemas, props }
    }
}
<<<<<<< HEAD

impl<'a, 'b> SimplifyInfo for SimplifyContext<'a, 'b> {
    /// returns true if this Expr has boolean type
    fn is_boolean_type(&self, expr: &Expr) -> Result<bool> {
        for schema in &self.schemas {
            if let Ok(DataType::Boolean) = expr.get_type(schema) {
                return Ok(true);
            }
        }

=======

impl<'a, 'b> SimplifyInfo for SimplifyContext<'a, 'b> {
    /// returns true if this Expr has boolean type
    fn is_boolean_type(&self, expr: &Expr) -> Result<bool> {
        for schema in &self.schemas {
            if let Ok(DataType::Boolean) = expr.get_type(schema) {
                return Ok(true);
            }
        }

>>>>>>> a1a1815e
        Ok(false)
    }
    /// Returns true if expr is nullable
    fn nullable(&self, expr: &Expr) -> Result<bool> {
        self.schemas
            .iter()
            .find_map(|schema| {
                // expr may be from another input, so ignore errors
                // by converting to None to keep trying
                expr.nullable(schema.as_ref()).ok()
            })
            .ok_or_else(|| {
                // This means we weren't able to compute `Expr::nullable` with
                // *any* input schemas, signalling a problem
                DataFusionError::Internal(format!(
                    "Could not find find columns in '{}' during simplify",
                    expr
                ))
            })
    }

    fn execution_props(&self) -> &ExecutionProps {
        self.props
    }
}

/// Optimizer Pass that simplifies [`LogicalPlan`]s by rewriting
/// [`Expr`]`s evaluating constants and applying algebraic
/// simplifications
///
/// # Introduction
/// It uses boolean algebra laws to simplify or reduce the number of terms in expressions.
///
/// # Example:
/// `Filter: b > 2 AND b > 2`
/// is optimized to
/// `Filter: b > 2`
///
#[derive(Default)]
pub(crate) struct SimplifyExpressions {}

/// returns true if `needle` is found in a chain of search_op
/// expressions. Such as: (A AND B) AND C
fn expr_contains(expr: &Expr, needle: &Expr, search_op: Operator) -> bool {
    match expr {
        Expr::BinaryExpr { left, op, right } if *op == search_op => {
            expr_contains(left, needle, search_op)
                || expr_contains(right, needle, search_op)
        }
        _ => expr == needle,
    }
}

fn is_one(s: &Expr) -> bool {
    match s {
        Expr::Literal(ScalarValue::Int8(Some(1)))
        | Expr::Literal(ScalarValue::Int16(Some(1)))
        | Expr::Literal(ScalarValue::Int32(Some(1)))
        | Expr::Literal(ScalarValue::Int64(Some(1)))
        | Expr::Literal(ScalarValue::UInt8(Some(1)))
        | Expr::Literal(ScalarValue::UInt16(Some(1)))
        | Expr::Literal(ScalarValue::UInt32(Some(1)))
        | Expr::Literal(ScalarValue::UInt64(Some(1))) => true,
        Expr::Literal(ScalarValue::Float32(Some(v))) if *v == 1. => true,
        Expr::Literal(ScalarValue::Float64(Some(v))) if *v == 1. => true,
        _ => false,
    }
}

fn is_true(expr: &Expr) -> bool {
    match expr {
        Expr::Literal(ScalarValue::Boolean(Some(v))) => *v,
        _ => false,
    }
}

/// returns true if expr is a
/// `Expr::Literal(ScalarValue::Boolean(v))` , false otherwise
fn is_bool_lit(expr: &Expr) -> bool {
    matches!(expr, Expr::Literal(ScalarValue::Boolean(_)))
}

/// Return a literal NULL value
fn lit_null() -> Expr {
    Expr::Literal(ScalarValue::Boolean(None))
}

/// returns true if expr is a `Not(_)`, false otherwise
fn is_not(expr: &Expr) -> bool {
    matches!(expr, Expr::Not(_))
}

fn is_null(expr: &Expr) -> bool {
    match expr {
        Expr::Literal(v) => v.is_null(),
        _ => false,
    }
}

fn is_false(expr: &Expr) -> bool {
    match expr {
        Expr::Literal(ScalarValue::Boolean(Some(v))) => !(*v),
        _ => false,
    }
}

/// returns true if `haystack` looks like (needle OP X) or (X OP needle)
fn is_op_with(target_op: Operator, haystack: &Expr, needle: &Expr) -> bool {
    match haystack {
        Expr::BinaryExpr { left, op, right }
            if op == &target_op
                && (needle == left.as_ref() || needle == right.as_ref()) =>
        {
            true
        }
        _ => false,
    }
}

/// returns the contained boolean value in `expr` as
/// `Expr::Literal(ScalarValue::Boolean(v))`.
///
/// panics if expr is not a literal boolean
fn as_bool_lit(expr: Expr) -> Option<bool> {
    match expr {
        Expr::Literal(ScalarValue::Boolean(v)) => v,
        _ => panic!("Expected boolean literal, got {:?}", expr),
    }
}

impl OptimizerRule for SimplifyExpressions {
    fn name(&self) -> &str {
        "simplify_expressions"
    }

    fn optimize(
        &self,
        plan: &LogicalPlan,
        execution_props: &ExecutionProps,
    ) -> Result<LogicalPlan> {
        // We need to pass down the all schemas within the plan tree to `optimize_expr` in order to
        // to evaluate expression types. For example, a projection plan's schema will only include
        // projected columns. With just the projected schema, it's not possible to infer types for
        // expressions that references non-projected columns within the same project plan or its
        // children plans.
        let info = SimplifyContext::new(plan.all_schemas(), execution_props);

        let new_inputs = plan
            .inputs()
            .iter()
            .map(|input| self.optimize(input, execution_props))
            .collect::<Result<Vec<_>>>()?;

        let expr = plan
            .expressions()
            .into_iter()
            .map(|e| {
                // We need to keep original expression name, if any.
                // Constant folding should not change expression name.
                let name = &e.name(plan.schema());

                // Apply the actual simplification logic
                let new_e = e.simplify(&info)?;

                let new_name = &new_e.name(plan.schema());

                if let (Ok(expr_name), Ok(new_expr_name)) = (name, new_name) {
                    if expr_name != new_expr_name {
                        Ok(new_e.alias(expr_name))
                    } else {
                        Ok(new_e)
                    }
                } else {
                    Ok(new_e)
                }
            })
            .collect::<Result<Vec<_>>>()?;

        utils::from_plan(plan, &expr, &new_inputs)
    }
}

impl SimplifyExpressions {
    #[allow(missing_docs)]
    pub fn new() -> Self {
        Self {}
    }
}

#[allow(rustdoc::private_intra_doc_links)]
/// Partially evaluate `Expr`s so constant subtrees are evaluated at plan time.
///
/// Note it does not handle algebraic rewrites such as `(a or false)`
/// --> `a`, which is handled by [`Simplifier`]
///
/// ```
/// # use datafusion::prelude::*;
/// # use datafusion::logical_plan::ExprRewritable;
/// # use datafusion::optimizer::simplify_expressions::ConstEvaluator;
/// # use datafusion::execution::context::ExecutionProps;
///
/// let execution_props = ExecutionProps::new();
/// let mut const_evaluator = ConstEvaluator::new(&execution_props);
///
/// // (1 + 2) + a
/// let expr = (lit(1) + lit(2)) + col("a");
///
/// // is rewritten to (3 + a);
/// let rewritten = expr.rewrite(&mut const_evaluator).unwrap();
/// assert_eq!(rewritten, lit(3) + col("a"));
/// ```
pub struct ConstEvaluator<'a> {
    /// can_evaluate is used during the depth-first-search of the
    /// Expr tree to track if any siblings (or their descendants) were
    /// non evaluatable (e.g. had a column reference or volatile
    /// function)
    ///
    /// Specifically, `can_evaluate[N]` represents the state of
    /// traversal when we are N levels deep in the tree, one entry for
    /// this Expr and each of its parents.
    ///
    /// After visiting all siblings if can_evauate.top() is true, that
    /// means there were no non evaluatable siblings (or their
    /// descendants) so this Expr can be evaluated
    can_evaluate: Vec<bool>,

    execution_props: &'a ExecutionProps,
    input_schema: DFSchema,
    input_batch: RecordBatch,
}

impl<'a> ExprRewriter for ConstEvaluator<'a> {
    fn pre_visit(&mut self, expr: &Expr) -> Result<RewriteRecursion> {
        // Default to being able to evaluate this node
        self.can_evaluate.push(true);

        // if this expr is not ok to evaluate, mark entire parent
        // stack as not ok (as all parents have at least one child or
        // descendant that is non evaluateable

        if !Self::can_evaluate(expr) {
            // walk back up stack, marking first parent that is not mutable
            let parent_iter = self.can_evaluate.iter_mut().rev();
            for p in parent_iter {
                if !*p {
                    // optimization: if we find an element on the
                    // stack already marked, know all elements above are also marked
                    break;
                }
                *p = false;
            }
        }

        // NB: do not short circuit recursion even if we find a non
        // evaluatable node (so we can fold other children, args to
        // functions, etc)
        Ok(RewriteRecursion::Continue)
    }

    fn mutate(&mut self, expr: Expr) -> Result<Expr> {
        if self.can_evaluate.pop().unwrap() {
            let scalar = self.evaluate_to_scalar(expr)?;
            Ok(Expr::Literal(scalar))
        } else {
            Ok(expr)
        }
    }
}

impl<'a> ConstEvaluator<'a> {
    /// Create a new `ConstantEvaluator`. Session constants (such as
    /// the time for `now()` are taken from the passed
    /// `execution_props`.
    pub fn new(execution_props: &'a ExecutionProps) -> Self {
        let input_schema = DFSchema::empty();

        // The dummy column name is unused and doesn't matter as only
        // expressions without column references can be evaluated
        static DUMMY_COL_NAME: &str = ".";
        let schema = Schema::new(vec![Field::new(DUMMY_COL_NAME, DataType::Null, true)]);

        // Need a single "input" row to produce a single output row
        let col = new_null_array(DataType::Null, 1).into();
        let input_batch =
            RecordBatch::try_new(std::sync::Arc::new(schema), vec![col]).unwrap();

        Self {
            can_evaluate: vec![],
            execution_props,
            input_schema,
            input_batch,
        }
    }

    /// Can a function of the specified volatility be evaluated?
    fn volatility_ok(volatility: Volatility) -> bool {
        match volatility {
            Volatility::Immutable => true,
            // Values for functions such as now() are taken from ExecutionProps
            Volatility::Stable => true,
            Volatility::Volatile => false,
        }
    }

    /// Can the expression be evaluated at plan time, (assuming all of
    /// its children can also be evaluated)?
    fn can_evaluate(expr: &Expr) -> bool {
        // check for reasons we can't evaluate this node
        //
        // NOTE all expr types are listed here so when new ones are
        // added they can be checked for their ability to be evaluated
        // at plan time
        match expr {
            // Has no runtime cost, but needed during planning
            Expr::Alias(..)
            | Expr::AggregateFunction { .. }
            | Expr::AggregateUDF { .. }
            | Expr::ScalarVariable(_)
            | Expr::Column(_)
            | Expr::WindowFunction { .. }
            | Expr::Sort { .. }
            | Expr::Wildcard => false,
            Expr::ScalarFunction { fun, .. } => Self::volatility_ok(fun.volatility()),
            Expr::ScalarUDF { fun, .. } => Self::volatility_ok(fun.signature.volatility),
            Expr::Literal(_)
            | Expr::BinaryExpr { .. }
            | Expr::Not(_)
            | Expr::IsNotNull(_)
            | Expr::IsNull(_)
            | Expr::Negative(_)
            | Expr::Between { .. }
            | Expr::Case { .. }
            | Expr::Cast { .. }
            | Expr::TryCast { .. }
            | Expr::InList { .. }
            | Expr::GetIndexedField { .. } => true,
        }
    }

    /// Internal helper to evaluates an Expr
    pub(crate) fn evaluate_to_scalar(&self, expr: Expr) -> Result<ScalarValue> {
        if let Expr::Literal(s) = expr {
            return Ok(s);
        }

        let phys_expr = create_physical_expr(
            &expr,
            &self.input_schema,
            &self.input_batch.schema(),
            self.execution_props,
        )?;
        let col_val = phys_expr.evaluate(&self.input_batch)?;
        match col_val {
            crate::physical_plan::ColumnarValue::Array(a) => {
                if a.len() != 1 {
                    Err(DataFusionError::Execution(format!(
                        "Could not evaluate the expressison, found a result of length {}",
                        a.len()
                    )))
                } else {
                    Ok(ScalarValue::try_from_array(&a, 0)?)
                }
            }
            crate::physical_plan::ColumnarValue::Scalar(s) => Ok(s),
        }
    }
}

/// Simplifies [`Expr`]s by applying algebraic transformation rules
///
/// Example transformations that are applied:
/// * `expr = true` and `expr != false` to `expr` when `expr` is of boolean type
/// * `expr = false` and `expr != true` to `!expr` when `expr` is of boolean type
/// * `true = true` and `false = false` to `true`
/// * `false = true` and `true = false` to `false`
/// * `!!expr` to `expr`
/// * `expr = null` and `expr != null` to `null`
pub(crate) struct Simplifier<'a, S> {
    info: &'a S,
}

impl<'a, S> Simplifier<'a, S> {
    pub fn new(info: &'a S) -> Self {
        Self { info }
    }
}

impl<'a, S: SimplifyInfo> ExprRewriter for Simplifier<'a, S> {
    /// rewrite the expression simplifying any constant expressions
    fn mutate(&mut self, expr: Expr) -> Result<Expr> {
        use Expr::*;
        use Operator::{And, Divide, Eq, Multiply, NotEq, Or};

        let info = self.info;
        let new_expr = match expr {
            //
            // Rules for Eq
            //

            // true = A  --> A
            // false = A --> !A
            // null = A --> null
            BinaryExpr {
                left,
                op: Eq,
                right,
            } if is_bool_lit(&left) && info.is_boolean_type(&right)? => {
                match as_bool_lit(*left) {
                    Some(true) => *right,
                    Some(false) => Not(right),
                    None => lit_null(),
                }
            }
            // A = true  --> A
            // A = false --> !A
            // A = null --> null
            BinaryExpr {
                left,
                op: Eq,
                right,
            } if is_bool_lit(&right) && info.is_boolean_type(&left)? => {
                match as_bool_lit(*right) {
                    Some(true) => *left,
                    Some(false) => Not(left),
                    None => lit_null(),
                }
            }

            //
            // Rules for NotEq
            //

            // true != A  --> !A
            // false != A --> A
            // null != A --> null
            BinaryExpr {
                left,
                op: NotEq,
                right,
            } if is_bool_lit(&left) && info.is_boolean_type(&right)? => {
                match as_bool_lit(*left) {
                    Some(true) => Not(right),
                    Some(false) => *right,
                    None => lit_null(),
                }
            }
            // A != true  --> !A
            // A != false --> A
            // A != null --> null,
            BinaryExpr {
                left,
                op: NotEq,
                right,
            } if is_bool_lit(&right) && info.is_boolean_type(&left)? => {
                match as_bool_lit(*right) {
                    Some(true) => Not(left),
                    Some(false) => *left,
                    None => lit_null(),
                }
            }

            //
            // Rules for OR
            //

            // true OR A --> true (even if A is null)
            BinaryExpr {
                left,
                op: Or,
                right: _,
            } if is_true(&left) => *left,
            // false OR A --> A
            BinaryExpr {
                left,
                op: Or,
                right,
            } if is_false(&left) => *right,
            // A OR true --> true (even if A is null)
            BinaryExpr {
                left: _,
                op: Or,
                right,
            } if is_true(&right) => *right,
            // A OR false --> A
            BinaryExpr {
                left,
                op: Or,
                right,
            } if is_false(&right) => *left,
            // (..A..) OR A --> (..A..)
            BinaryExpr {
                left,
                op: Or,
                right,
            } if expr_contains(&left, &right, Or) => *left,
            // A OR (..A..) --> (..A..)
            BinaryExpr {
                left,
                op: Or,
                right,
            } if expr_contains(&right, &left, Or) => *right,
            // A OR (A AND B) --> A (if B not null)
            BinaryExpr {
                left,
                op: Or,
                right,
            } if !info.nullable(&right)? && is_op_with(And, &right, &left) => *left,
            // (A AND B) OR A --> A (if B not null)
            BinaryExpr {
                left,
                op: Or,
                right,
            } if !info.nullable(&left)? && is_op_with(And, &left, &right) => *right,

            //
            // Rules for AND
            //

            // true AND A --> A
            BinaryExpr {
                left,
                op: And,
                right,
            } if is_true(&left) => *right,
            // false AND A --> false (even if A is null)
            BinaryExpr {
                left,
                op: And,
                right: _,
            } if is_false(&left) => *left,
            // A AND true --> A
            BinaryExpr {
                left,
                op: And,
                right,
            } if is_true(&right) => *left,
            // A AND false --> false (even if A is null)
            BinaryExpr {
                left: _,
                op: And,
                right,
            } if is_false(&right) => *right,
            // (..A..) AND A --> (..A..)
            BinaryExpr {
                left,
                op: And,
                right,
            } if expr_contains(&left, &right, And) => *left,
            // A AND (..A..) --> (..A..)
            BinaryExpr {
                left,
                op: And,
                right,
            } if expr_contains(&right, &left, And) => *right,
            // A AND (A OR B) --> A (if B not null)
            BinaryExpr {
                left,
                op: And,
                right,
            } if !info.nullable(&right)? && is_op_with(Or, &right, &left) => *left,
            // (A OR B) AND A --> A (if B not null)
            BinaryExpr {
                left,
                op: And,
                right,
            } if !info.nullable(&left)? && is_op_with(Or, &left, &right) => *right,

            //
            // Rules for Multiply
            //
            BinaryExpr {
                left,
                op: Multiply,
                right,
            } if is_one(&right) => *left,
            BinaryExpr {
                left,
                op: Multiply,
                right,
            } if is_one(&left) => *right,

            //
            // Rules for Divide
            //

            // A / 1 --> A
            BinaryExpr {
                left,
                op: Divide,
                right,
            } if is_one(&right) => *left,
            // A / null --> null
            BinaryExpr {
                left,
                op: Divide,
                right,
            } if left == right && is_null(&left) => *left,
            // A / A --> 1 (if a is not nullable)
            BinaryExpr {
                left,
                op: Divide,
                right,
            } if !info.nullable(&left)? && left == right => lit(1),

            //
            // Rules for Not
            //

            // !(!A) --> A
            Not(inner) if is_not(&inner) => match *inner {
                Not(negated_inner) => *negated_inner,
                _ => unreachable!(),
            },

            //
            // Rules for Case
            //

            // CASE
            //   WHEN X THEN A
            //   WHEN Y THEN B
            //   ...
            //   ELSE Q
            // END
            //
            // ---> (X AND A) OR (Y AND B AND NOT X) OR ... (NOT (X OR Y) AND Q)
            //
            // Note: the rationale for this rewrite is that the expr can then be further
            // simplified using the existing rules for AND/OR
            Case {
                expr: None,
                when_then_expr,
                else_expr,
            } if !when_then_expr.is_empty()
                && when_then_expr.len() < 3 // The rewrite is O(n!) so limit to small number
                && info.is_boolean_type(&when_then_expr[0].1)? =>
            {
                // The disjunction of all the when predicates encountered so far
                let mut filter_expr = lit(false);
                // The disjunction of all the cases
                let mut out_expr = lit(false);

                for (when, then) in when_then_expr {
                    let case_expr = when
                        .as_ref()
                        .clone()
                        .and(filter_expr.clone().not())
                        .and(*then);

                    out_expr = out_expr.or(case_expr);
                    filter_expr = filter_expr.or(*when);
                }

                if let Some(else_expr) = else_expr {
                    let case_expr = filter_expr.not().and(*else_expr);
                    out_expr = out_expr.or(case_expr);
                }

                // Do a first pass at simplification
                out_expr.rewrite(self)?
            }

            expr => {
                // no additional rewrites possible
                expr
            }
        };
        Ok(new_expr)
    }
}

#[cfg(test)]
mod tests {
    use std::sync::Arc;

    use arrow::array::{ArrayRef, Int32Array};
    use chrono::{DateTime, TimeZone, Utc};

    use super::*;
    use crate::assert_contains;
    use crate::logical_plan::{
        and, binary_expr, call_fn, col, create_udf, lit, lit_timestamp_nano, DFField,
        Expr, LogicalPlanBuilder,
    };
    use crate::physical_plan::functions::{make_scalar_function, BuiltinScalarFunction};
    use crate::physical_plan::udf::ScalarUDF;

    #[test]
    fn test_simplify_or_true() {
        let expr_a = col("c2").or(lit(true));
        let expr_b = lit(true).or(col("c2"));
        let expected = lit(true);

        assert_eq!(simplify(expr_a), expected);
        assert_eq!(simplify(expr_b), expected);
    }

    #[test]
    fn test_simplify_or_false() {
        let expr_a = lit(false).or(col("c2"));
        let expr_b = col("c2").or(lit(false));
        let expected = col("c2");

        assert_eq!(simplify(expr_a), expected);
        assert_eq!(simplify(expr_b), expected);
    }

    #[test]
    fn test_simplify_or_same() {
        let expr = col("c2").or(col("c2"));
        let expected = col("c2");

        assert_eq!(simplify(expr), expected);
    }

    #[test]
    fn test_simplify_and_false() {
        let expr_a = lit(false).and(col("c2"));
        let expr_b = col("c2").and(lit(false));
        let expected = lit(false);

        assert_eq!(simplify(expr_a), expected);
        assert_eq!(simplify(expr_b), expected);
    }

    #[test]
    fn test_simplify_and_same() {
        let expr = col("c2").and(col("c2"));
        let expected = col("c2");

        assert_eq!(simplify(expr), expected);
    }

    #[test]
    fn test_simplify_and_true() {
        let expr_a = lit(true).and(col("c2"));
        let expr_b = col("c2").and(lit(true));
        let expected = col("c2");

        assert_eq!(simplify(expr_a), expected);
        assert_eq!(simplify(expr_b), expected);
    }

    #[test]
    fn test_simplify_multiply_by_one() {
        let expr_a = binary_expr(col("c2"), Operator::Multiply, lit(1));
        let expr_b = binary_expr(lit(1), Operator::Multiply, col("c2"));
        let expected = col("c2");

        assert_eq!(simplify(expr_a), expected);
        assert_eq!(simplify(expr_b), expected);
    }

    #[test]
    fn test_simplify_divide_by_one() {
        let expr = binary_expr(col("c2"), Operator::Divide, lit(1));
        let expected = col("c2");

        assert_eq!(simplify(expr), expected);
    }

    #[test]
    fn test_simplify_divide_by_same() {
        let expr = binary_expr(col("c2"), Operator::Divide, col("c2"));
        // if c2 is null, c2 / c2 = null, so can't simplify
        let expected = expr.clone();

        assert_eq!(simplify(expr), expected);
    }

    #[test]
    fn test_simplify_divide_by_same_non_null() {
        let expr = binary_expr(col("c2_non_null"), Operator::Divide, col("c2_non_null"));
        let expected = lit(1);

        assert_eq!(simplify(expr), expected);
    }

    #[test]
    fn test_simplify_simple_and() {
        // (c > 5) AND (c > 5)
        let expr = (col("c2").gt(lit(5))).and(col("c2").gt(lit(5)));
        let expected = col("c2").gt(lit(5));

        assert_eq!(simplify(expr), expected);
    }

    #[test]
    fn test_simplify_composed_and() {
        // ((c > 5) AND (c1 < 6)) AND (c > 5)
        let expr = binary_expr(
            binary_expr(col("c2").gt(lit(5)), Operator::And, col("c1").lt(lit(6))),
            Operator::And,
            col("c2").gt(lit(5)),
        );
        let expected =
            binary_expr(col("c2").gt(lit(5)), Operator::And, col("c1").lt(lit(6)));

        assert_eq!(simplify(expr), expected);
    }

    #[test]
    fn test_simplify_negated_and() {
        // (c > 5) AND !(c > 5) -- can't remove
        let expr = binary_expr(
            col("c2").gt(lit(5)),
            Operator::And,
            Expr::not(col("c2").gt(lit(5))),
        );
        let expected = expr.clone();

        assert_eq!(simplify(expr), expected);
    }

    #[test]
    fn test_simplify_or_and() {
        let l = col("c2").gt(lit(5));
        let r = binary_expr(col("c1").lt(lit(6)), Operator::And, col("c2").gt(lit(5)));

        // (c2 > 5) OR ((c1 < 6) AND (c2 > 5))
        let expr = binary_expr(l.clone(), Operator::Or, r.clone());

        // no rewrites if c1 can be null
        let expected = expr.clone();
        assert_eq!(simplify(expr), expected);

        // ((c1 < 6) AND (c2 > 5)) OR (c2 > 5)
        let expr = binary_expr(l, Operator::Or, r);

        // no rewrites if c1 can be null
        let expected = expr.clone();
        assert_eq!(simplify(expr), expected);
    }

    #[test]
    fn test_simplify_or_and_non_null() {
        let l = col("c2_non_null").gt(lit(5));
        let r = binary_expr(
            col("c1_non_null").lt(lit(6)),
            Operator::And,
            col("c2_non_null").gt(lit(5)),
        );

        // (c2 > 5) OR ((c1 < 6) AND (c2 > 5)) --> c2 > 5
        let expr = binary_expr(l.clone(), Operator::Or, r.clone());

        // This is only true if `c1 < 6` is not nullable / can not be null.
        let expected = col("c2_non_null").gt(lit(5));

        assert_eq!(simplify(expr), expected);

        // ((c1 < 6) AND (c2 > 5)) OR (c2 > 5) --> c2 > 5
        let expr = binary_expr(l, Operator::Or, r);

        assert_eq!(simplify(expr), expected);
    }

    #[test]
    fn test_simplify_and_or() {
        let l = col("c2").gt(lit(5));
        let r = binary_expr(col("c1").lt(lit(6)), Operator::Or, col("c2").gt(lit(5)));

        // (c2 > 5) AND ((c1 < 6) OR (c2 > 5)) --> c2 > 5
        let expr = binary_expr(l.clone(), Operator::And, r.clone());

        // no rewrites if c1 can be null
        let expected = expr.clone();
        assert_eq!(simplify(expr), expected);

        // ((c1 < 6) OR (c2 > 5)) AND (c2 > 5) --> c2 > 5
        let expr = binary_expr(l, Operator::And, r);
        let expected = expr.clone();
        assert_eq!(simplify(expr), expected);
    }

    #[test]
    fn test_simplify_and_or_non_null() {
        let l = col("c2_non_null").gt(lit(5));
        let r = binary_expr(
            col("c1_non_null").lt(lit(6)),
            Operator::Or,
            col("c2_non_null").gt(lit(5)),
        );

        // (c2 > 5) AND ((c1 < 6) OR (c2 > 5)) --> c2 > 5
        let expr = binary_expr(l.clone(), Operator::And, r.clone());

        // This is only true if `c1 < 6` is not nullable / can not be null.
        let expected = col("c2_non_null").gt(lit(5));

        assert_eq!(simplify(expr), expected);

        // ((c1 < 6) OR (c2 > 5)) AND (c2 > 5) --> c2 > 5
        let expr = binary_expr(l, Operator::And, r);

        assert_eq!(simplify(expr), expected);
    }

    #[test]
    fn test_simplify_null_and_false() {
        let expr = binary_expr(lit_null(), Operator::And, lit(false));
        let expr_eq = lit(false);

        assert_eq!(simplify(expr), expr_eq);
    }

    #[test]
    fn test_simplify_divide_null_by_null() {
        let null = Expr::Literal(ScalarValue::Int32(None));
        let expr_plus = binary_expr(null.clone(), Operator::Divide, null.clone());
        let expr_eq = null;

        assert_eq!(simplify(expr_plus), expr_eq);
    }

    #[test]
    fn test_simplify_simplify_arithmetic_expr() {
        let expr_plus = binary_expr(lit(1), Operator::Plus, lit(1));
        let expr_eq = binary_expr(lit(1), Operator::Eq, lit(1));

        assert_eq!(simplify(expr_plus), lit(2));
        assert_eq!(simplify(expr_eq), lit(true));
    }

    // ------------------------------
    // --- ConstEvaluator tests -----
    // ------------------------------

    #[test]
    fn test_const_evaluator() {
        // true --> true
        test_evaluate(lit(true), lit(true));
        // true or true --> true
        test_evaluate(lit(true).or(lit(true)), lit(true));
        // true or false --> true
        test_evaluate(lit(true).or(lit(false)), lit(true));

        // "foo" == "foo" --> true
        test_evaluate(lit("foo").eq(lit("foo")), lit(true));
        // "foo" != "foo" --> false
        test_evaluate(lit("foo").not_eq(lit("foo")), lit(false));

        // c = 1 --> c = 1
        test_evaluate(col("c").eq(lit(1)), col("c").eq(lit(1)));
        // c = 1 + 2 --> c + 3
        test_evaluate(col("c").eq(lit(1) + lit(2)), col("c").eq(lit(3)));
        // (foo != foo) OR (c = 1) --> false OR (c = 1)
        test_evaluate(
            (lit("foo").not_eq(lit("foo"))).or(col("c").eq(lit(1))),
            lit(false).or(col("c").eq(lit(1))),
        );
    }

    #[test]
    fn test_const_evaluator_scalar_functions() {
        // concat("foo", "bar") --> "foobar"
        let expr = call_fn("concat", vec![lit("foo"), lit("bar")]).unwrap();
        test_evaluate(expr, lit("foobar"));

        // ensure arguments are also constant folded
        // concat("foo", concat("bar", "baz")) --> "foobarbaz"
        let concat1 = call_fn("concat", vec![lit("bar"), lit("baz")]).unwrap();
        let expr = call_fn("concat", vec![lit("foo"), concat1]).unwrap();
        test_evaluate(expr, lit("foobarbaz"));

        // Check non string arguments
        // to_timestamp("2020-09-08T12:00:00+00:00") --> timestamp(1599566400000000000i64)
        let expr =
            call_fn("to_timestamp", vec![lit("2020-09-08T12:00:00+00:00")]).unwrap();
        test_evaluate(expr, lit_timestamp_nano(1599566400000000000i64));

        // check that non foldable arguments are folded
        // to_timestamp(a) --> to_timestamp(a) [no rewrite possible]
        let expr = call_fn("to_timestamp", vec![col("a")]).unwrap();
        test_evaluate(expr.clone(), expr);

        // check that non foldable arguments are folded
        // to_timestamp(a) --> to_timestamp(a) [no rewrite possible]
        let expr = call_fn("to_timestamp", vec![col("a")]).unwrap();
        test_evaluate(expr.clone(), expr);

        // volatile / stable functions should not be evaluated
        // rand() + (1 + 2) --> rand() + 3
        let fun = BuiltinScalarFunction::Random;
        assert_eq!(fun.volatility(), Volatility::Volatile);
        let rand = Expr::ScalarFunction { args: vec![], fun };
        let expr = rand.clone() + (lit(1) + lit(2));
        let expected = rand + lit(3);
        test_evaluate(expr, expected);

        // parenthesization matters: can't rewrite
        // (rand() + 1) + 2 --> (rand() + 1) + 2)
        let fun = BuiltinScalarFunction::Random;
        assert_eq!(fun.volatility(), Volatility::Volatile);
        let rand = Expr::ScalarFunction { args: vec![], fun };
        let expr = (rand + lit(1)) + lit(2);
        test_evaluate(expr.clone(), expr);
    }

    #[test]
    fn test_const_evaluator_now() {
        let ts_nanos = 1599566400000000000i64;
        let time = chrono::Utc.timestamp_nanos(ts_nanos);
        let ts_string = "2020-09-08T12:05:00+00:00";

        // now() --> ts
        test_evaluate_with_start_time(now_expr(), lit_timestamp_nano(ts_nanos), &time);

        // CAST(now() as int64) + 100 --> ts + 100
        let expr = cast_to_int64_expr(now_expr()) + lit(100);
        test_evaluate_with_start_time(expr, lit(ts_nanos + 100), &time);

        //  now() < cast(to_timestamp(...) as int) + 50000 ---> true
        let expr = cast_to_int64_expr(now_expr())
            .lt(cast_to_int64_expr(to_timestamp_expr(ts_string)) + lit(50000));
        test_evaluate_with_start_time(expr, lit(true), &time);
    }

    fn now_expr() -> Expr {
        call_fn("now", vec![]).unwrap()
    }

    fn cast_to_int64_expr(expr: Expr) -> Expr {
        Expr::Cast {
            expr: expr.into(),
            data_type: DataType::Int64,
        }
    }

    fn to_timestamp_expr(arg: impl Into<String>) -> Expr {
        call_fn("to_timestamp", vec![lit(arg.into())]).unwrap()
    }

    #[test]
    fn test_evaluator_udfs() {
        let args = vec![lit(1) + lit(2), lit(30) + lit(40)];
        let folded_args = vec![lit(3), lit(70)];

        // immutable UDF should get folded
        // udf_add(1+2, 30+40) --> 73
        let expr = Expr::ScalarUDF {
            args: args.clone(),
            fun: make_udf_add(Volatility::Immutable),
        };
        test_evaluate(expr, lit(73));

        // stable UDF should be entirely folded
        // udf_add(1+2, 30+40) --> 73
        let fun = make_udf_add(Volatility::Stable);
        let expr = Expr::ScalarUDF {
            args: args.clone(),
            fun: Arc::clone(&fun),
        };
        test_evaluate(expr, lit(73));

        // volatile UDF should have args folded
        // udf_add(1+2, 30+40) --> udf_add(3, 70)
        let fun = make_udf_add(Volatility::Volatile);
        let expr = Expr::ScalarUDF {
            args,
            fun: Arc::clone(&fun),
        };
        let expected_expr = Expr::ScalarUDF {
            args: folded_args,
            fun: Arc::clone(&fun),
        };
        test_evaluate(expr, expected_expr);
    }

    // Make a UDF that adds its two values together, with the specified volatility
    fn make_udf_add(volatility: Volatility) -> Arc<ScalarUDF> {
        let input_types = vec![DataType::Int32, DataType::Int32];
        let return_type = Arc::new(DataType::Int32);

        let fun = |args: &[ArrayRef]| {
            let arg0 = &args[0]
                .as_any()
                .downcast_ref::<Int32Array>()
                .expect("cast failed");
            let arg1 = &args[1]
                .as_any()
                .downcast_ref::<Int32Array>()
                .expect("cast failed");

            // 2. perform the computation
            let array = arg0
                .iter()
                .zip(arg1.iter())
                .map(|args| {
                    if let (Some(arg0), Some(arg1)) = args {
                        Some(arg0 + arg1)
                    } else {
                        // one or both args were Null
                        None
                    }
                })
                .collect::<Int32Array>();

            Ok(Arc::new(array) as ArrayRef)
        };

        let fun = make_scalar_function(fun);
        Arc::new(create_udf(
            "udf_add",
            input_types,
            return_type,
            volatility,
            fun,
        ))
    }

    fn test_evaluate_with_start_time(
        input_expr: Expr,
        expected_expr: Expr,
        date_time: &DateTime<Utc>,
    ) {
        let execution_props = ExecutionProps {
            query_execution_start_time: *date_time,
            var_providers: None,
        };

        let mut const_evaluator = ConstEvaluator::new(&execution_props);
        let evaluated_expr = input_expr
            .clone()
            .rewrite(&mut const_evaluator)
            .expect("successfully evaluated");

        assert_eq!(
            evaluated_expr, expected_expr,
            "Mismatch evaluating {}\n  Expected:{}\n  Got:{}",
            input_expr, expected_expr, evaluated_expr
        );
    }

    fn test_evaluate(input_expr: Expr, expected_expr: Expr) {
        test_evaluate_with_start_time(input_expr, expected_expr, &Utc::now())
    }

    // ------------------------------
    // ----- Simplifier tests -------
    // ------------------------------

    fn simplify(expr: Expr) -> Expr {
        let schema = expr_test_schema();
        let execution_props = ExecutionProps::new();
        let info = SimplifyContext::new(vec![&schema], &execution_props);
        expr.simplify(&info).unwrap()
    }

    fn expr_test_schema() -> DFSchemaRef {
        Arc::new(
            DFSchema::new(vec![
                DFField::new(None, "c1", DataType::Utf8, true),
                DFField::new(None, "c2", DataType::Boolean, true),
                DFField::new(None, "c1_non_null", DataType::Utf8, false),
                DFField::new(None, "c2_non_null", DataType::Boolean, false),
            ])
            .unwrap(),
        )
    }

    #[test]
    fn simplify_expr_not_not() {
        assert_eq!(simplify(col("c2").not().not().not()), col("c2").not(),);
    }

    #[test]
    fn simplify_expr_null_comparison() {
        // x = null is always null
        assert_eq!(
            simplify(lit(true).eq(lit(ScalarValue::Boolean(None)))),
            lit(ScalarValue::Boolean(None)),
        );

        // null != null is always null
        assert_eq!(
            simplify(
                lit(ScalarValue::Boolean(None)).not_eq(lit(ScalarValue::Boolean(None)))
            ),
            lit(ScalarValue::Boolean(None)),
        );

        // x != null is always null
        assert_eq!(
            simplify(col("c2").not_eq(lit(ScalarValue::Boolean(None)))),
            lit(ScalarValue::Boolean(None)),
        );

        // null = x is always null
        assert_eq!(
            simplify(lit(ScalarValue::Boolean(None)).eq(col("c2"))),
            lit(ScalarValue::Boolean(None)),
        );
    }

    #[test]
    fn simplify_expr_eq() {
        let schema = expr_test_schema();
        assert_eq!(col("c2").get_type(&schema).unwrap(), DataType::Boolean);

        // true = ture -> true
        assert_eq!(simplify(lit(true).eq(lit(true))), lit(true));

        // true = false -> false
        assert_eq!(simplify(lit(true).eq(lit(false))), lit(false),);

        // c2 = true -> c2
        assert_eq!(simplify(col("c2").eq(lit(true))), col("c2"));

        // c2 = false => !c2
        assert_eq!(simplify(col("c2").eq(lit(false))), col("c2").not(),);
    }

    #[test]
    fn simplify_expr_eq_skip_nonboolean_type() {
        let schema = expr_test_schema();

        // When one of the operand is not of boolean type, folding the
        // other boolean constant will change return type of
        // expression to non-boolean.
        //
        // Make sure c1 column to be used in tests is not boolean type
        assert_eq!(col("c1").get_type(&schema).unwrap(), DataType::Utf8);

        // don't fold c1 = foo
        assert_eq!(simplify(col("c1").eq(lit("foo"))), col("c1").eq(lit("foo")),);
    }

    #[test]
    fn simplify_expr_not_eq() {
        let schema = expr_test_schema();

        assert_eq!(col("c2").get_type(&schema).unwrap(), DataType::Boolean);

        // c2 != true -> !c2
        assert_eq!(simplify(col("c2").not_eq(lit(true))), col("c2").not(),);

        // c2 != false -> c2
        assert_eq!(simplify(col("c2").not_eq(lit(false))), col("c2"),);

        // test constant
        assert_eq!(simplify(lit(true).not_eq(lit(true))), lit(false),);

        assert_eq!(simplify(lit(true).not_eq(lit(false))), lit(true),);
    }

    #[test]
    fn simplify_expr_not_eq_skip_nonboolean_type() {
        let schema = expr_test_schema();

        // when one of the operand is not of boolean type, folding the
        // other boolean constant will change return type of
        // expression to non-boolean.
        assert_eq!(col("c1").get_type(&schema).unwrap(), DataType::Utf8);

        assert_eq!(
            simplify(col("c1").not_eq(lit("foo"))),
            col("c1").not_eq(lit("foo")),
        );
    }

    #[test]
    fn simplify_expr_case_when_then_else() {
        // CASE WHERE c2 != false THEN "ok" == "not_ok" ELSE c2 == true
        // -->
        // CASE WHERE c2 THEN false ELSE c2
        // -->
        // false
        assert_eq!(
            simplify(Expr::Case {
                expr: None,
                when_then_expr: vec![(
                    Box::new(col("c2").not_eq(lit(false))),
                    Box::new(lit("ok").eq(lit("not_ok"))),
                )],
                else_expr: Some(Box::new(col("c2").eq(lit(true)))),
            }),
            col("c2").not().and(col("c2")) // #1716
        );

        // CASE WHERE c2 != false THEN "ok" == "ok" ELSE c2
        // -->
        // CASE WHERE c2 THEN true ELSE c2
        // -->
        // c2
        //
        // Need to call simplify 2x due to
        // https://github.com/apache/arrow-datafusion/issues/1160
        assert_eq!(
            simplify(simplify(Expr::Case {
<<<<<<< HEAD
                expr: None,
                when_then_expr: vec![(
                    Box::new(col("c2").not_eq(lit(false))),
                    Box::new(lit("ok").eq(lit("ok"))),
                )],
                else_expr: Some(Box::new(col("c2").eq(lit(true)))),
            })),
            col("c2").or(col("c2").not().and(col("c2"))) // #1716
        );

        // CASE WHERE ISNULL(c2) THEN true ELSE c2
        // -->
        // ISNULL(c2) OR c2
        //
        // Need to call simplify 2x due to
        // https://github.com/apache/arrow-datafusion/issues/1160
        assert_eq!(
            simplify(simplify(Expr::Case {
                expr: None,
                when_then_expr: vec![(
=======
                expr: None,
                when_then_expr: vec![(
                    Box::new(col("c2").not_eq(lit(false))),
                    Box::new(lit("ok").eq(lit("ok"))),
                )],
                else_expr: Some(Box::new(col("c2").eq(lit(true)))),
            })),
            col("c2").or(col("c2").not().and(col("c2"))) // #1716
        );

        // CASE WHERE ISNULL(c2) THEN true ELSE c2
        // -->
        // ISNULL(c2) OR c2
        //
        // Need to call simplify 2x due to
        // https://github.com/apache/arrow-datafusion/issues/1160
        assert_eq!(
            simplify(simplify(Expr::Case {
                expr: None,
                when_then_expr: vec![(
>>>>>>> a1a1815e
                    Box::new(col("c2").is_null()),
                    Box::new(lit(true)),
                )],
                else_expr: Some(Box::new(col("c2"))),
            })),
            col("c2")
                .is_null()
                .or(col("c2").is_null().not().and(col("c2")))
        );

        // CASE WHERE c1 then true WHERE c2 then false ELSE true
        // --> c1 OR (NOT(c1) AND c2 AND FALSE) OR (NOT(c1 OR c2) AND TRUE)
        // --> c1 OR (NOT(c1 OR c2))
        // --> NOT(c1) AND c2
        //
        // Need to call simplify 2x due to
        // https://github.com/apache/arrow-datafusion/issues/1160
        assert_eq!(
            simplify(simplify(Expr::Case {
                expr: None,
                when_then_expr: vec![
                    (Box::new(col("c1")), Box::new(lit(true)),),
                    (Box::new(col("c2")), Box::new(lit(false)),)
                ],
                else_expr: Some(Box::new(lit(true))),
            })),
            col("c1").or(col("c1").or(col("c2")).not())
        );

        // CASE WHERE c1 then true WHERE c2 then true ELSE false
        // --> c1 OR (NOT(c1) AND c2 AND TRUE) OR (NOT(c1 OR c2) AND FALSE)
        // --> c1 OR (NOT(c1) AND c2)
        // --> c1 OR c2
        //
        // Need to call simplify 2x due to
        // https://github.com/apache/arrow-datafusion/issues/1160
        assert_eq!(
            simplify(simplify(Expr::Case {
                expr: None,
                when_then_expr: vec![
                    (Box::new(col("c1")), Box::new(lit(true)),),
                    (Box::new(col("c2")), Box::new(lit(false)),)
                ],
                else_expr: Some(Box::new(lit(true))),
            })),
            col("c1").or(col("c1").or(col("c2")).not())
        );
    }

    /// Boolean null
    fn lit_null() -> Expr {
        Expr::Literal(ScalarValue::Boolean(None))
    }

    #[test]
    fn simplify_expr_bool_or() {
        // col || true is always true
        assert_eq!(simplify(col("c2").or(lit(true))), lit(true),);

        // col || false is always col
        assert_eq!(simplify(col("c2").or(lit(false))), col("c2"),);

        // true || null is always true
        assert_eq!(simplify(lit(true).or(lit_null())), lit(true),);

        // null || true is always true
        assert_eq!(simplify(lit_null().or(lit(true))), lit(true),);

        // false || null is always null
        assert_eq!(simplify(lit(false).or(lit_null())), lit_null(),);

        // null || false is always null
        assert_eq!(simplify(lit_null().or(lit(false))), lit_null(),);

        // ( c1 BETWEEN Int32(0) AND Int32(10) ) OR Boolean(NULL)
        // it can be either NULL or  TRUE depending on the value of `c1 BETWEEN Int32(0) AND Int32(10)`
        // and should not be rewritten
        let expr = Expr::Between {
            expr: Box::new(col("c1")),
            negated: false,
            low: Box::new(lit(0)),
            high: Box::new(lit(10)),
        };
        let expr = expr.or(lit_null());
        let result = simplify(expr.clone());
        assert_eq!(expr, result);
    }

    #[test]
    fn simplify_expr_bool_and() {
        // col & true is always col
        assert_eq!(simplify(col("c2").and(lit(true))), col("c2"),);
        // col & false is always false
        assert_eq!(simplify(col("c2").and(lit(false))), lit(false),);

        // true && null is always null
        assert_eq!(simplify(lit(true).and(lit_null())), lit_null(),);

        // null && true is always null
        assert_eq!(simplify(lit_null().and(lit(true))), lit_null(),);

        // false && null is always false
        assert_eq!(simplify(lit(false).and(lit_null())), lit(false),);

        // null && false is always false
        assert_eq!(simplify(lit_null().and(lit(false))), lit(false),);

        // c1 BETWEEN Int32(0) AND Int32(10) AND Boolean(NULL)
        // it can be either NULL or FALSE depending on the value of `c1 BETWEEN Int32(0) AND Int32(10`
        // and should not be rewritten
        let expr = Expr::Between {
            expr: Box::new(col("c1")),
            negated: false,
            low: Box::new(lit(0)),
            high: Box::new(lit(10)),
        };
        let expr = expr.and(lit_null());
        let result = simplify(expr.clone());
        assert_eq!(expr, result);
    }

    // ------------------------------
    // -- SimplifyExpressions tests -
    // (test plans are simplified correctly)
    // ------------------------------

    fn test_table_scan() -> LogicalPlan {
        let schema = Schema::new(vec![
            Field::new("a", DataType::Boolean, false),
            Field::new("b", DataType::Boolean, false),
            Field::new("c", DataType::Boolean, false),
            Field::new("d", DataType::UInt32, false),
        ]);
        LogicalPlanBuilder::scan_empty(Some("test"), &schema, None)
            .expect("creating scan")
            .build()
            .expect("building plan")
    }

    fn assert_optimized_plan_eq(plan: &LogicalPlan, expected: &str) {
        let rule = SimplifyExpressions::new();
        let optimized_plan = rule
            .optimize(plan, &ExecutionProps::new())
            .expect("failed to optimize plan");
        let formatted_plan = format!("{:?}", optimized_plan);
        assert_eq!(formatted_plan, expected);
    }

    #[test]
    fn test_simplify_optimized_plan() {
        let table_scan = test_table_scan();
        let plan = LogicalPlanBuilder::from(table_scan)
            .project(vec![col("a")])
            .unwrap()
            .filter(and(col("b").gt(lit(1)), col("b").gt(lit(1))))
            .unwrap()
            .build()
            .unwrap();

        assert_optimized_plan_eq(
            &plan,
            "\
	        Filter: #test.b > Int32(1) AS test.b > Int32(1) AND test.b > Int32(1)\
            \n  Projection: #test.a\
            \n    TableScan: test projection=None",
        );
    }

    #[test]
    fn test_simplify_optimized_plan_with_composed_and() {
        let table_scan = test_table_scan();
        // ((c > 5) AND (d < 6)) AND (c > 5) --> (c > 5) AND (d < 6)
        let plan = LogicalPlanBuilder::from(table_scan)
            .project(vec![col("a"), col("b")])
            .unwrap()
            .filter(and(
                and(col("a").gt(lit(5)), col("b").lt(lit(6))),
                col("a").gt(lit(5)),
            ))
            .unwrap()
            .build()
            .unwrap();

        assert_optimized_plan_eq(
            &plan,
            "\
            Filter: #test.a > Int32(5) AND #test.b < Int32(6) AS test.a > Int32(5) AND test.b < Int32(6) AND test.a > Int32(5)\
            \n  Projection: #test.a, #test.b\
	        \n    TableScan: test projection=None",
        );
    }

    #[test]
    fn test_simplity_optimized_plan_eq_expr() {
        let table_scan = test_table_scan();
        let plan = LogicalPlanBuilder::from(table_scan)
            .filter(col("b").eq(lit(true)))
            .unwrap()
            .filter(col("c").eq(lit(false)))
            .unwrap()
            .project(vec![col("a")])
            .unwrap()
            .build()
            .unwrap();

        let expected = "\
        Projection: #test.a\
        \n  Filter: NOT #test.c AS test.c = Boolean(false)\
        \n    Filter: #test.b AS test.b = Boolean(true)\
        \n      TableScan: test projection=None";

        assert_optimized_plan_eq(&plan, expected);
    }

    #[test]
    fn test_simplity_optimized_plan_not_eq_expr() {
        let table_scan = test_table_scan();
        let plan = LogicalPlanBuilder::from(table_scan)
            .filter(col("b").not_eq(lit(true)))
            .unwrap()
            .filter(col("c").not_eq(lit(false)))
            .unwrap()
            .limit(1)
            .unwrap()
            .project(vec![col("a")])
            .unwrap()
            .build()
            .unwrap();

        let expected = "\
        Projection: #test.a\
        \n  Limit: 1\
        \n    Filter: #test.c AS test.c != Boolean(false)\
        \n      Filter: NOT #test.b AS test.b != Boolean(true)\
        \n        TableScan: test projection=None";

        assert_optimized_plan_eq(&plan, expected);
    }

    #[test]
    fn test_simplity_optimized_plan_and_expr() {
        let table_scan = test_table_scan();
        let plan = LogicalPlanBuilder::from(table_scan)
            .filter(col("b").not_eq(lit(true)).and(col("c").eq(lit(true))))
            .unwrap()
            .project(vec![col("a")])
            .unwrap()
            .build()
            .unwrap();

        let expected = "\
        Projection: #test.a\
        \n  Filter: NOT #test.b AND #test.c AS test.b != Boolean(true) AND test.c = Boolean(true)\
        \n    TableScan: test projection=None";

        assert_optimized_plan_eq(&plan, expected);
    }

    #[test]
    fn test_simplity_optimized_plan_or_expr() {
        let table_scan = test_table_scan();
        let plan = LogicalPlanBuilder::from(table_scan)
            .filter(col("b").not_eq(lit(true)).or(col("c").eq(lit(false))))
            .unwrap()
            .project(vec![col("a")])
            .unwrap()
            .build()
            .unwrap();

        let expected = "\
        Projection: #test.a\
        \n  Filter: NOT #test.b OR NOT #test.c AS test.b != Boolean(true) OR test.c = Boolean(false)\
        \n    TableScan: test projection=None";

        assert_optimized_plan_eq(&plan, expected);
    }

    #[test]
    fn test_simplity_optimized_plan_not_expr() {
        let table_scan = test_table_scan();
        let plan = LogicalPlanBuilder::from(table_scan)
            .filter(col("b").eq(lit(false)).not())
            .unwrap()
            .project(vec![col("a")])
            .unwrap()
            .build()
            .unwrap();

        let expected = "\
        Projection: #test.a\
        \n  Filter: #test.b AS NOT test.b = Boolean(false)\
        \n    TableScan: test projection=None";

        assert_optimized_plan_eq(&plan, expected);
    }

    #[test]
    fn test_simplity_optimized_plan_support_projection() {
        let table_scan = test_table_scan();
        let plan = LogicalPlanBuilder::from(table_scan)
            .project(vec![col("a"), col("d"), col("b").eq(lit(false))])
            .unwrap()
            .build()
            .unwrap();

        let expected = "\
        Projection: #test.a, #test.d, NOT #test.b AS test.b = Boolean(false)\
        \n  TableScan: test projection=None";

        assert_optimized_plan_eq(&plan, expected);
    }

    #[test]
    fn test_simplity_optimized_plan_support_aggregate() {
        let table_scan = test_table_scan();
        let plan = LogicalPlanBuilder::from(table_scan)
            .project(vec![col("a"), col("c"), col("b")])
            .unwrap()
            .aggregate(
                vec![col("a"), col("c")],
                vec![
                    crate::logical_plan::max(col("b").eq(lit(true))),
                    crate::logical_plan::min(col("b")),
                ],
            )
            .unwrap()
            .build()
            .unwrap();

        let expected = "\
        Aggregate: groupBy=[[#test.a, #test.c]], aggr=[[MAX(#test.b) AS MAX(test.b = Boolean(true)), MIN(#test.b)]]\
        \n  Projection: #test.a, #test.c, #test.b\
        \n    TableScan: test projection=None";

        assert_optimized_plan_eq(&plan, expected);
    }

    #[test]
    fn test_simplity_optimized_plan_support_values() {
        let expr1 = Expr::BinaryExpr {
            left: Box::new(lit(1)),
            op: Operator::Plus,
            right: Box::new(lit(2)),
        };
        let expr2 = Expr::BinaryExpr {
            left: Box::new(lit(2)),
            op: Operator::Minus,
            right: Box::new(lit(1)),
        };
        let values = vec![vec![expr1, expr2]];
        let plan = LogicalPlanBuilder::values(values).unwrap().build().unwrap();

        let expected = "\
        Values: (Int32(3) AS Int32(1) + Int32(2), Int32(1) AS Int32(2) - Int32(1))";

        assert_optimized_plan_eq(&plan, expected);
    }

    // expect optimizing will result in an error, returning the error string
    fn get_optimized_plan_err(plan: &LogicalPlan, date_time: &DateTime<Utc>) -> String {
        let rule = SimplifyExpressions::new();
        let execution_props = ExecutionProps {
            query_execution_start_time: *date_time,
            var_providers: None,
        };

        let err = rule
            .optimize(plan, &execution_props)
            .expect_err("expected optimization to fail");

        err.to_string()
    }

    fn get_optimized_plan_formatted(
        plan: &LogicalPlan,
        date_time: &DateTime<Utc>,
    ) -> String {
        let rule = SimplifyExpressions::new();
        let execution_props = ExecutionProps {
            query_execution_start_time: *date_time,
            var_providers: None,
        };

        let optimized_plan = rule
            .optimize(plan, &execution_props)
            .expect("failed to optimize plan");
        return format!("{:?}", optimized_plan);
    }

    #[test]
    fn to_timestamp_expr_folded() {
        let table_scan = test_table_scan();
        let proj = vec![to_timestamp_expr("2020-09-08T12:00:00+00:00")];

        let plan = LogicalPlanBuilder::from(table_scan)
            .project(proj)
            .unwrap()
            .build()
            .unwrap();

        let expected = "Projection: TimestampNanosecond(1599566400000000000, None) AS totimestamp(Utf8(\"2020-09-08T12:00:00+00:00\"))\
            \n  TableScan: test projection=None"
            .to_string();
        let actual = get_optimized_plan_formatted(&plan, &Utc::now());
        assert_eq!(expected, actual);
    }

    #[test]
    fn to_timestamp_expr_wrong_arg() {
        let table_scan = test_table_scan();
        let proj = vec![to_timestamp_expr("I'M NOT A TIMESTAMP")];
        let plan = LogicalPlanBuilder::from(table_scan)
            .project(proj)
            .unwrap()
            .build()
            .unwrap();

        let expected = "Error parsing 'I'M NOT A TIMESTAMP' as timestamp";
        let actual = get_optimized_plan_err(&plan, &Utc::now());
        assert_contains!(actual, expected);
    }

    #[test]
    fn cast_expr() {
        let table_scan = test_table_scan();
        let proj = vec![Expr::Cast {
            expr: Box::new(lit("0")),
            data_type: DataType::Int32,
        }];
        let plan = LogicalPlanBuilder::from(table_scan)
            .project(proj)
            .unwrap()
            .build()
            .unwrap();

        let expected = "Projection: Int32(0) AS CAST(Utf8(\"0\") AS Int32)\
            \n  TableScan: test projection=None";
        let actual = get_optimized_plan_formatted(&plan, &Utc::now());
        assert_eq!(expected, actual);
    }

    #[test]
    fn cast_expr_wrong_arg() {
        let table_scan = test_table_scan();
        let proj = vec![Expr::Cast {
            expr: Box::new(lit("")),
            data_type: DataType::Int32,
        }];
        let plan = LogicalPlanBuilder::from(table_scan)
            .project(proj)
            .unwrap()
            .build()
            .unwrap();

        let expected = "Could not cast Utf8[] to value of type Int32";
        let actual = get_optimized_plan_err(&plan, &Utc::now());
        assert_contains!(actual, expected);
    }

    #[test]
    fn multiple_now_expr() {
        let table_scan = test_table_scan();
        let time = Utc::now();
        let proj = vec![
            now_expr(),
            Expr::Alias(Box::new(now_expr()), "t2".to_string()),
        ];
        let plan = LogicalPlanBuilder::from(table_scan)
            .project(proj)
            .unwrap()
            .build()
            .unwrap();

        // expect the same timestamp appears in both exprs
        let actual = get_optimized_plan_formatted(&plan, &time);
        let expected = format!(
            "Projection: TimestampNanosecond({}, Some(\"UTC\")) AS now(), TimestampNanosecond({}, Some(\"UTC\")) AS t2\
            \n  TableScan: test projection=None",
            time.timestamp_nanos(),
            time.timestamp_nanos()
        );

        assert_eq!(actual, expected);
    }

    #[test]
    fn simplify_and_eval() {
        // demonstrate a case where the evaluation needs to run prior
        // to the simplifier for it to work
        let table_scan = test_table_scan();
        let time = Utc::now();
        // (true or false) != col --> !col
        let proj = vec![lit(true).or(lit(false)).not_eq(col("a"))];
        let plan = LogicalPlanBuilder::from(table_scan)
            .project(proj)
            .unwrap()
            .build()
            .unwrap();

        let actual = get_optimized_plan_formatted(&plan, &time);
        let expected =
            "Projection: NOT #test.a AS Boolean(true) OR Boolean(false) != test.a\
                        \n  TableScan: test projection=None";

        assert_eq!(actual, expected);
    }

    #[test]
    fn now_less_than_timestamp() {
        let table_scan = test_table_scan();

        let ts_string = "2020-09-08T12:05:00+00:00";
        let time = chrono::Utc.timestamp_nanos(1599566400000000000i64);

        //  now() < cast(to_timestamp(...) as int) + 5000000000
        let plan = LogicalPlanBuilder::from(table_scan)
            .filter(
                cast_to_int64_expr(now_expr())
                    .lt(cast_to_int64_expr(to_timestamp_expr(ts_string)) + lit(50000)),
            )
            .unwrap()
            .build()
            .unwrap();

        // Note that constant folder runs and folds the entire
        // expression down to a single constant (true)
        let expected = "Filter: Boolean(true) AS CAST(now() AS Int64) < CAST(totimestamp(Utf8(\"2020-09-08T12:05:00+00:00\")) AS Int64) + Int32(50000)\
                        \n  TableScan: test projection=None";
        let actual = get_optimized_plan_formatted(&plan, &time);

        assert_eq!(expected, actual);
    }
}<|MERGE_RESOLUTION|>--- conflicted
+++ resolved
@@ -28,25 +28,15 @@
 use crate::optimizer::utils;
 use crate::physical_plan::functions::Volatility;
 use crate::physical_plan::planner::create_physical_expr;
-<<<<<<< HEAD
 use crate::record_batch::RecordBatch;
-=======
->>>>>>> a1a1815e
 use crate::scalar::ScalarValue;
 use crate::{error::Result, logical_plan::Operator};
 use arrow::array::new_null_array;
 use arrow::datatypes::{DataType, Field, Schema};
-<<<<<<< HEAD
 use datafusion_common::field_util::SchemaExt;
 
 /// Provides simplification information based on schema and properties
 struct SimplifyContext<'a, 'b> {
-=======
-use arrow::record_batch::RecordBatch;
-
-/// Provides simplification information based on schema and properties
-pub(crate) struct SimplifyContext<'a, 'b> {
->>>>>>> a1a1815e
     schemas: Vec<&'a DFSchemaRef>,
     props: &'b ExecutionProps,
 }
@@ -57,7 +47,6 @@
         Self { schemas, props }
     }
 }
-<<<<<<< HEAD
 
 impl<'a, 'b> SimplifyInfo for SimplifyContext<'a, 'b> {
     /// returns true if this Expr has boolean type
@@ -68,18 +57,6 @@
             }
         }
 
-=======
-
-impl<'a, 'b> SimplifyInfo for SimplifyContext<'a, 'b> {
-    /// returns true if this Expr has boolean type
-    fn is_boolean_type(&self, expr: &Expr) -> Result<bool> {
-        for schema in &self.schemas {
-            if let Ok(DataType::Boolean) = expr.get_type(schema) {
-                return Ok(true);
-            }
-        }
-
->>>>>>> a1a1815e
         Ok(false)
     }
     /// Returns true if expr is nullable
@@ -1370,7 +1347,6 @@
         // https://github.com/apache/arrow-datafusion/issues/1160
         assert_eq!(
             simplify(simplify(Expr::Case {
-<<<<<<< HEAD
                 expr: None,
                 when_then_expr: vec![(
                     Box::new(col("c2").not_eq(lit(false))),
@@ -1391,28 +1367,6 @@
             simplify(simplify(Expr::Case {
                 expr: None,
                 when_then_expr: vec![(
-=======
-                expr: None,
-                when_then_expr: vec![(
-                    Box::new(col("c2").not_eq(lit(false))),
-                    Box::new(lit("ok").eq(lit("ok"))),
-                )],
-                else_expr: Some(Box::new(col("c2").eq(lit(true)))),
-            })),
-            col("c2").or(col("c2").not().and(col("c2"))) // #1716
-        );
-
-        // CASE WHERE ISNULL(c2) THEN true ELSE c2
-        // -->
-        // ISNULL(c2) OR c2
-        //
-        // Need to call simplify 2x due to
-        // https://github.com/apache/arrow-datafusion/issues/1160
-        assert_eq!(
-            simplify(simplify(Expr::Case {
-                expr: None,
-                when_then_expr: vec![(
->>>>>>> a1a1815e
                     Box::new(col("c2").is_null()),
                     Box::new(lit(true)),
                 )],
