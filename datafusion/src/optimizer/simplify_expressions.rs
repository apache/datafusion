--- conflicted
+++ resolved
@@ -17,35 +17,23 @@
 
 //! Simplify expressions optimizer rule
 
-<<<<<<< HEAD
-use crate::record_batch::RecordBatch;
-use arrow::array::new_null_array;
-use arrow::datatypes::{DataType, Field, Schema};
-
-use crate::error::DataFusionError;
-use crate::execution::context::ExecutionProps;
-use crate::field_util::SchemaExt;
-use crate::logical_plan::{
-    lit, DFSchema, DFSchemaRef, Expr, ExprRewriter, LogicalPlan, RewriteRecursion,
-    SimplifyInfo,
-=======
 use crate::error::DataFusionError;
 use crate::execution::context::ExecutionProps;
 use crate::logical_plan::ExprSchemable;
 use crate::logical_plan::{
     lit, DFSchema, DFSchemaRef, Expr, ExprRewritable, ExprRewriter, ExprSimplifiable,
     LogicalPlan, RewriteRecursion, SimplifyInfo,
->>>>>>> 014e5e90
 };
 use crate::optimizer::optimizer::OptimizerRule;
 use crate::optimizer::utils;
 use crate::physical_plan::functions::Volatility;
 use crate::physical_plan::planner::create_physical_expr;
+use crate::record_batch::RecordBatch;
 use crate::scalar::ScalarValue;
 use crate::{error::Result, logical_plan::Operator};
 use arrow::array::new_null_array;
 use arrow::datatypes::{DataType, Field, Schema};
-use arrow::record_batch::RecordBatch;
+use datafusion_common::field_util::SchemaExt;
 
 /// Provides simplification information based on schema and properties
 struct SimplifyContext<'a, 'b> {
@@ -60,22 +48,6 @@
     }
 }
 
-<<<<<<< HEAD
-/// Provides simplification information based on schema and properties
-struct SimplifyContext<'a, 'b> {
-    schemas: Vec<&'a DFSchemaRef>,
-    props: &'b ExecutionProps,
-}
-
-impl<'a, 'b> SimplifyContext<'a, 'b> {
-    /// Create a new SimplifyContext
-    pub fn new(schemas: Vec<&'a DFSchemaRef>, props: &'b ExecutionProps) -> Self {
-        Self { schemas, props }
-    }
-}
-
-=======
->>>>>>> 014e5e90
 impl<'a, 'b> SimplifyInfo for SimplifyContext<'a, 'b> {
     /// returns true if this Expr has boolean type
     fn is_boolean_type(&self, expr: &Expr) -> Result<bool> {
@@ -432,11 +404,7 @@
         let phys_expr = create_physical_expr(
             &expr,
             &self.input_schema,
-<<<<<<< HEAD
-            self.input_batch.schema(),
-=======
             &self.input_batch.schema(),
->>>>>>> 014e5e90
             self.execution_props,
         )?;
         let col_val = phys_expr.evaluate(&self.input_batch)?;
