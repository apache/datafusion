--- conflicted
+++ resolved
@@ -16,14 +16,9 @@
 
 use crate::datasource::datasource::TableProviderFilterPushDown;
 use crate::execution::context::ExecutionProps;
-<<<<<<< HEAD
-use crate::logical_plan::plan::{FilterPlan, ProjectionPlan};
-use crate::logical_plan::{and, replace_col, Column, LogicalPlan};
-=======
 use crate::logical_plan::{
     and, replace_col, Column, CrossJoin, LogicalPlan, TableScanPlan,
 };
->>>>>>> a60cdb07
 use crate::logical_plan::{DFSchema, Expr};
 use crate::optimizer::optimizer::OptimizerRule;
 use crate::optimizer::utils;
@@ -186,10 +181,10 @@
             and(acc, (*predicate).to_owned())
         });
 
-    LogicalPlan::Filter(FilterPlan {
+    LogicalPlan::Filter {
         predicate,
         input: Arc::new(plan),
-    })
+    }
 }
 
 // remove all filters from `filters` that are in `predicate_columns`
@@ -292,7 +287,7 @@
             push_down(&state, plan)
         }
         LogicalPlan::Analyze { .. } => push_down(&state, plan),
-        LogicalPlan::Filter(FilterPlan { input, predicate }) => {
+        LogicalPlan::Filter { input, predicate } => {
             let mut predicates = vec![];
             split_members(predicate, &mut predicates);
 
@@ -321,12 +316,12 @@
                 optimize(input, state)
             }
         }
-        LogicalPlan::Projection(ProjectionPlan {
+        LogicalPlan::Projection {
             input,
             expr,
             schema,
             alias: _,
-        }) => {
+        } => {
             // A projection is filter-commutable, but re-writes all predicate expressions
             // collect projection.
             let projection = schema
