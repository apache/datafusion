// Licensed to the Apache Software Foundation (ASF) under one
// or more contributor license agreements.  See the NOTICE file
// distributed with this work for additional information
// regarding copyright ownership.  The ASF licenses this file
// to you under the Apache License, Version 2.0 (the
// "License"); you may not use this file except in compliance
// with the License.  You may obtain a copy of the License at
//
//   http://www.apache.org/licenses/LICENSE-2.0
//
// Unless required by applicable law or agreed to in writing,
// software distributed under the License is distributed on an
// "AS IS" BASIS, WITHOUT WARRANTIES OR CONDITIONS OF ANY
// KIND, either express or implied.  See the License for the
// specific language governing permissions and limitations
// under the License.

//! Projection Push Down optimizer rule ensures that only referenced columns are
//! loaded into memory

use crate::error::Result;
<<<<<<< HEAD
use crate::logical_plan::{
    Column, DFField, DFSchema, DFSchemaRef, LogicalPlan, ToDFSchema,
};
=======
use crate::execution::context::ExecutionProps;
use crate::logical_plan::{DFField, DFSchema, DFSchemaRef, LogicalPlan, ToDFSchema};
>>>>>>> 1702d6c8
use crate::optimizer::optimizer::OptimizerRule;
use crate::optimizer::utils;
use arrow::datatypes::{Field, Schema};
use arrow::error::Result as ArrowResult;
use std::{collections::HashSet, sync::Arc};
use utils::optimize_explain;

/// Optimizer that removes unused projections and aggregations from plans
/// This reduces both scans and
pub struct ProjectionPushDown {}

impl OptimizerRule for ProjectionPushDown {
    fn optimize(
        &self,
        plan: &LogicalPlan,
        execution_props: &ExecutionProps,
    ) -> Result<LogicalPlan> {
        // set of all columns refered by the plan (and thus considered required by the root)
        let required_columns = plan
            .schema()
            .fields()
            .iter()
<<<<<<< HEAD
            .map(|f| f.qualified_column())
            .collect::<HashSet<Column>>();
        optimize_plan(self, plan, &required_columns, false)
=======
            .map(|f| f.name().clone())
            .collect::<HashSet<String>>();
        optimize_plan(self, plan, &required_columns, false, execution_props)
>>>>>>> 1702d6c8
    }

    fn name(&self) -> &str {
        "projection_push_down"
    }
}

impl ProjectionPushDown {
    #[allow(missing_docs)]
    pub fn new() -> Self {
        Self {}
    }
}

fn get_projected_schema(
    table_name: Option<&String>,
    schema: &Schema,
    required_columns: &HashSet<Column>,
    has_projection: bool,
) -> Result<(Vec<usize>, DFSchemaRef)> {
    // once we reach the table scan, we can use the accumulated set of column
    // names to construct the set of column indexes in the scan
    //
    // we discard non-existing columns because some column names are not part of the schema,
    // e.g. when the column derives from an aggregation
    let mut projection: Vec<usize> = required_columns
        .iter()
        .filter(|c| c.relation.as_ref() == table_name)
        .map(|c| schema.index_of(&c.name))
        .filter_map(ArrowResult::ok)
        .collect();

    if projection.is_empty() {
        if has_projection {
            // Ensure that we are reading at least one column from the table in case the query
            // does not reference any columns directly such as "SELECT COUNT(1) FROM table"
            projection.push(0);
        } else {
            // for table scan without projection, we default to return all columns
            projection = schema
                .fields()
                .iter()
                .enumerate()
                .map(|(i, _)| i)
                .collect::<Vec<usize>>();
        }
    }

    // sort the projection otherwise we get non-deterministic behavior
    projection.sort_unstable();

    // create the projected schema
    let mut projected_fields: Vec<DFField> = Vec::with_capacity(projection.len());
    match table_name {
        Some(qualifer) => {
            for i in &projection {
                projected_fields.push(DFField::from_qualified(
                    qualifer,
                    schema.fields()[*i].clone(),
                ));
            }
        }
        None => {
            for i in &projection {
                projected_fields.push(DFField::from(schema.fields()[*i].clone()));
            }
        }
    }

    Ok((projection, projected_fields.to_dfschema_ref()?))
}

/// Recursively transverses the logical plan removing expressions and that are not needed.
fn optimize_plan(
    optimizer: &ProjectionPushDown,
    plan: &LogicalPlan,
    required_columns: &HashSet<Column>, // set of columns required up to this step
    has_projection: bool,
    execution_props: &ExecutionProps,
) -> Result<LogicalPlan> {
    let mut new_required_columns = required_columns.clone();
    match plan {
        LogicalPlan::Projection {
            input,
            expr,
            schema,
        } => {
            // projection:
            // * remove any expression that is not required
            // * construct the new set of required columns

            let mut new_expr = Vec::new();
            let mut new_fields = Vec::new();

            // Gather all columns needed for expressions in this Projection
            schema
                .fields()
                .iter()
                .enumerate()
                .try_for_each(|(i, field)| {
                    if required_columns.contains(&field.qualified_column()) {
                        new_expr.push(expr[i].clone());
                        new_fields.push(field.clone());

                        // gather the new set of required columns
                        utils::expr_to_column_names(&expr[i], &mut new_required_columns)
                    } else {
                        Ok(())
                    }
                })?;

            let new_input = optimize_plan(
                optimizer,
                &input,
                &new_required_columns,
                true,
                execution_props,
            )?;
            if new_fields.is_empty() {
                // no need for an expression at all
                Ok(new_input)
            } else {
                Ok(LogicalPlan::Projection {
                    expr: new_expr,
                    input: Arc::new(new_input),
                    schema: DFSchemaRef::new(DFSchema::new(new_fields)?),
                })
            }
        }
        LogicalPlan::Join {
            left,
            right,
            on,
            join_type,
            schema,
        } => {
            for (l, r) in on {
                new_required_columns.insert(l.clone());
                new_required_columns.insert(r.clone());
            }
            Ok(LogicalPlan::Join {
                left: Arc::new(optimize_plan(
                    optimizer,
                    &left,
                    &new_required_columns,
                    true,
                    execution_props,
                )?),
                right: Arc::new(optimize_plan(
                    optimizer,
                    &right,
                    &new_required_columns,
                    true,
                    execution_props,
                )?),

                join_type: *join_type,
                on: on.clone(),
                schema: schema.clone(),
            })
        }
        LogicalPlan::Aggregate {
            schema,
            input,
            group_expr,
            aggr_expr,
            ..
        } => {
            // aggregate:
            // * remove any aggregate expression that is not required
            // * construct the new set of required columns

            utils::exprlist_to_column_names(group_expr, &mut new_required_columns)?;

            // Gather all columns needed for expressions in this Aggregate
            let mut new_aggr_expr = Vec::new();
            aggr_expr.iter().try_for_each(|expr| {
                let name = &expr.name(&schema)?;
                let column = Column::from_name(name.to_string());

                if required_columns.contains(&column) {
                    new_aggr_expr.push(expr.clone());
                    new_required_columns.insert(column);

                    // add to the new set of required columns
                    utils::expr_to_column_names(expr, &mut new_required_columns)
                } else {
                    Ok(())
                }
            })?;

            let new_schema = DFSchema::new(
                schema
                    .fields()
                    .iter()
                    .filter(|x| new_required_columns.contains(&x.qualified_column()))
                    .cloned()
                    .collect(),
            )?;

            Ok(LogicalPlan::Aggregate {
                group_expr: group_expr.clone(),
                aggr_expr: new_aggr_expr,
                input: Arc::new(optimize_plan(
                    optimizer,
                    &input,
                    &new_required_columns,
                    true,
                    execution_props,
                )?),
                schema: DFSchemaRef::new(new_schema),
            })
        }
        // scans:
        // * remove un-used columns from the scan projection
        LogicalPlan::TableScan {
            table_name,
            source,
            filters,
            limit,
            ..
        } => {
            let (projection, projected_schema) = get_projected_schema(
                Some(&table_name),
                &source.schema(),
                required_columns,
                has_projection,
            )?;
            // return the table scan with projection
            Ok(LogicalPlan::TableScan {
                table_name: table_name.clone(),
                source: source.clone(),
                projection: Some(projection),
                projected_schema,
                filters: filters.clone(),
                limit: *limit,
            })
        }
        LogicalPlan::Explain {
            verbose,
            plan,
            stringified_plans,
            schema,
        } => {
            let schema = schema.as_ref().to_owned().into();
            optimize_explain(
                optimizer,
                *verbose,
                &*plan,
                stringified_plans,
                &schema,
                execution_props,
            )
        }
        LogicalPlan::Union {
            inputs,
            schema,
            alias,
        } => {
            // UNION inputs will reference the same column with different identifiers, so we need
            // to populate new_required_columns by unqualified column name based on required fields
            // from the resulting UNION output
            let union_required_fields = schema
                .fields()
                .iter()
                .filter(|f| new_required_columns.contains(&f.qualified_column()))
                .map(|f| f.field())
                .collect::<HashSet<&Field>>();

            let new_inputs = inputs
                .iter()
                .map(|input_plan| {
                    input_plan
                        .schema()
                        .fields()
                        .iter()
                        .filter(|f| union_required_fields.contains(f.field()))
                        .for_each(|f| {
                            new_required_columns.insert(f.qualified_column());
                        });
                    optimize_plan(
                        optimizer,
                        input_plan,
                        &new_required_columns,
                        has_projection,
                    )
                })
                .collect::<Result<Vec<_>>>()?;

            Ok(LogicalPlan::Union {
                inputs: new_inputs,
                schema: schema.clone(),
                alias: alias.clone(),
            })
        }
        // all other nodes: Add any additional columns used by
        // expressions in this node to the list of required columns
        LogicalPlan::Limit { .. }
        | LogicalPlan::Filter { .. }
        | LogicalPlan::Repartition { .. }
        | LogicalPlan::EmptyRelation { .. }
        | LogicalPlan::Sort { .. }
        | LogicalPlan::CreateExternalTable { .. }
        | LogicalPlan::CrossJoin { .. }
        | LogicalPlan::Extension { .. } => {
            let expr = plan.expressions();
            // collect all required columns by this plan
            utils::exprlist_to_column_names(&expr, &mut new_required_columns)?;

            // apply the optimization to all inputs of the plan
            let inputs = plan.inputs();
            let new_inputs = inputs
                .iter()
<<<<<<< HEAD
                .map(|input_plan| {
                    optimize_plan(
                        optimizer,
                        input_plan,
                        &new_required_columns,
                        has_projection,
=======
                .map(|plan| {
                    optimize_plan(
                        optimizer,
                        plan,
                        &new_required_columns,
                        has_projection,
                        execution_props,
>>>>>>> 1702d6c8
                    )
                })
                .collect::<Result<Vec<_>>>()?;

            utils::from_plan(plan, &expr, &new_inputs)
        }
    }
}

#[cfg(test)]
mod tests {

    use super::*;
    use crate::logical_plan::{col, lit};
    use crate::logical_plan::{max, min, Expr, LogicalPlanBuilder};
    use crate::test::*;
    use arrow::datatypes::DataType;

    #[test]
    fn aggregate_no_group_by() -> Result<()> {
        let table_scan = test_table_scan()?;

        let plan = LogicalPlanBuilder::from(&table_scan)
            .aggregate(vec![], vec![max(col("b"))])?
            .build()?;

        let expected = "Aggregate: groupBy=[[]], aggr=[[MAX(#test.b)]]\
        \n  TableScan: test projection=Some([1])";

        assert_optimized_plan_eq(&plan, expected);

        Ok(())
    }

    #[test]
    fn aggregate_group_by() -> Result<()> {
        let table_scan = test_table_scan()?;

        let plan = LogicalPlanBuilder::from(&table_scan)
            .aggregate(vec![col("c")], vec![max(col("b"))])?
            .build()?;

        let expected = "Aggregate: groupBy=[[#test.c]], aggr=[[MAX(#test.b)]]\
        \n  TableScan: test projection=Some([1, 2])";

        assert_optimized_plan_eq(&plan, expected);

        Ok(())
    }

    #[test]
    fn aggregate_no_group_by_with_filter() -> Result<()> {
        let table_scan = test_table_scan()?;

        let plan = LogicalPlanBuilder::from(&table_scan)
            .filter(col("c"))?
            .aggregate(vec![], vec![max(col("b"))])?
            .build()?;

        let expected = "Aggregate: groupBy=[[]], aggr=[[MAX(#test.b)]]\
        \n  Filter: #test.c\
        \n    TableScan: test projection=Some([1, 2])";

        assert_optimized_plan_eq(&plan, expected);

        Ok(())
    }

    #[test]
    fn cast() -> Result<()> {
        let table_scan = test_table_scan()?;

        let projection = LogicalPlanBuilder::from(&table_scan)
            .project(vec![Expr::Cast {
                expr: Box::new(col("c")),
                data_type: DataType::Float64,
            }])?
            .build()?;

        let expected = "Projection: CAST(#test.c AS Float64)\
        \n  TableScan: test projection=Some([2])";

        assert_optimized_plan_eq(&projection, expected);

        Ok(())
    }

    #[test]
    fn table_scan_projected_schema() -> Result<()> {
        let table_scan = test_table_scan()?;
        assert_eq!(3, table_scan.schema().fields().len());
        assert_fields_eq(&table_scan, vec!["a", "b", "c"]);

        let plan = LogicalPlanBuilder::from(&table_scan)
            .project(vec![col("a"), col("b")])?
            .build()?;

        assert_fields_eq(&plan, vec!["a", "b"]);

        let expected = "Projection: #test.a, #test.b\
        \n  TableScan: test projection=Some([0, 1])";

        assert_optimized_plan_eq(&plan, expected);

        Ok(())
    }

    #[test]
    fn table_limit() -> Result<()> {
        let table_scan = test_table_scan()?;
        assert_eq!(3, table_scan.schema().fields().len());
        assert_fields_eq(&table_scan, vec!["a", "b", "c"]);

        let plan = LogicalPlanBuilder::from(&table_scan)
            .project(vec![col("c"), col("a")])?
            .limit(5)?
            .build()?;

        assert_fields_eq(&plan, vec!["c", "a"]);

        let expected = "Limit: 5\
        \n  Projection: #test.c, #test.a\
        \n    TableScan: test projection=Some([0, 2])";

        assert_optimized_plan_eq(&plan, expected);

        Ok(())
    }

    #[test]
    fn table_scan_without_projection() -> Result<()> {
        let table_scan = test_table_scan()?;
        let plan = LogicalPlanBuilder::from(&table_scan).build()?;
        // should expand projection to all columns without projection
        let expected = "TableScan: test projection=Some([0, 1, 2])";
        assert_optimized_plan_eq(&plan, expected);
        Ok(())
    }

    #[test]
    fn table_scan_with_literal_projection() -> Result<()> {
        let table_scan = test_table_scan()?;
        let plan = LogicalPlanBuilder::from(&table_scan)
            .project(vec![lit(1_i64), lit(2_i64)])?
            .build()?;
        let expected = "Projection: Int64(1), Int64(2)\
                      \n  TableScan: test projection=Some([0])";
        assert_optimized_plan_eq(&plan, expected);
        Ok(())
    }

    /// tests that it removes unused columns in projections
    #[test]
    fn table_unused_column() -> Result<()> {
        let table_scan = test_table_scan()?;
        assert_eq!(3, table_scan.schema().fields().len());
        assert_fields_eq(&table_scan, vec!["a", "b", "c"]);

        // we never use "b" in the first projection => remove it
        let plan = LogicalPlanBuilder::from(&table_scan)
            .project(vec![col("c"), col("a"), col("b")])?
            .filter(col("c").gt(lit(1)))?
            .aggregate(vec![col("c")], vec![max(col("a"))])?
            .build()?;

        assert_fields_eq(&plan, vec!["c", "MAX(test.a)"]);

        let expected = "\
        Aggregate: groupBy=[[#test.c]], aggr=[[MAX(#test.a)]]\
        \n  Filter: #test.c Gt Int32(1)\
        \n    Projection: #test.c, #test.a\
        \n      TableScan: test projection=Some([0, 2])";

        assert_optimized_plan_eq(&plan, expected);

        Ok(())
    }

    /// tests that it removes un-needed projections
    #[test]
    fn table_unused_projection() -> Result<()> {
        let table_scan = test_table_scan()?;
        assert_eq!(3, table_scan.schema().fields().len());
        assert_fields_eq(&table_scan, vec!["a", "b", "c"]);

        // there is no need for the first projection
        let plan = LogicalPlanBuilder::from(&table_scan)
            .project(vec![col("b")])?
            .project(vec![lit(1).alias("a")])?
            .build()?;

        assert_fields_eq(&plan, vec!["a"]);

        let expected = "\
        Projection: Int32(1) AS a\
        \n  TableScan: test projection=Some([0])";

        assert_optimized_plan_eq(&plan, expected);

        Ok(())
    }

    /// tests that optimizing twice yields same plan
    #[test]
    fn test_double_optimization() -> Result<()> {
        let table_scan = test_table_scan()?;

        let plan = LogicalPlanBuilder::from(&table_scan)
            .project(vec![col("b")])?
            .project(vec![lit(1).alias("a")])?
            .build()?;

        let optimized_plan1 = optimize(&plan).expect("failed to optimize plan");
        let optimized_plan2 =
            optimize(&optimized_plan1).expect("failed to optimize plan");

        let formatted_plan1 = format!("{:?}", optimized_plan1);
        let formatted_plan2 = format!("{:?}", optimized_plan2);
        assert_eq!(formatted_plan1, formatted_plan2);
        Ok(())
    }

    /// tests that it removes an aggregate is never used downstream
    #[test]
    fn table_unused_aggregate() -> Result<()> {
        let table_scan = test_table_scan()?;
        assert_eq!(3, table_scan.schema().fields().len());
        assert_fields_eq(&table_scan, vec!["a", "b", "c"]);

        // we never use "min(b)" => remove it
        let plan = LogicalPlanBuilder::from(&table_scan)
            .aggregate(vec![col("a"), col("c")], vec![max(col("b")), min(col("b"))])?
            .filter(col("c").gt(lit(1)))?
            .project(vec![col("c"), col("a"), col("MAX(test.b)")])?
            .build()?;

        assert_fields_eq(&plan, vec!["c", "a", "MAX(test.b)"]);

        let expected = "\
        Projection: #test.c, #test.a, #MAX(test.b)\
        \n  Filter: #test.c Gt Int32(1)\
        \n    Aggregate: groupBy=[[#test.a, #test.c]], aggr=[[MAX(#test.b)]]\
        \n      TableScan: test projection=Some([0, 1, 2])";

        assert_optimized_plan_eq(&plan, expected);

        Ok(())
    }

    fn assert_optimized_plan_eq(plan: &LogicalPlan, expected: &str) {
        let optimized_plan = optimize(plan).expect("failed to optimize plan");
        let formatted_plan = format!("{:?}", optimized_plan);
        assert_eq!(formatted_plan, expected);
    }

    fn optimize(plan: &LogicalPlan) -> Result<LogicalPlan> {
        let rule = ProjectionPushDown::new();
        rule.optimize(plan, &ExecutionProps::new())
    }
}<|MERGE_RESOLUTION|>--- conflicted
+++ resolved
@@ -19,14 +19,10 @@
 //! loaded into memory
 
 use crate::error::Result;
-<<<<<<< HEAD
+use crate::execution::context::ExecutionProps;
 use crate::logical_plan::{
     Column, DFField, DFSchema, DFSchemaRef, LogicalPlan, ToDFSchema,
 };
-=======
-use crate::execution::context::ExecutionProps;
-use crate::logical_plan::{DFField, DFSchema, DFSchemaRef, LogicalPlan, ToDFSchema};
->>>>>>> 1702d6c8
 use crate::optimizer::optimizer::OptimizerRule;
 use crate::optimizer::utils;
 use arrow::datatypes::{Field, Schema};
@@ -49,15 +45,9 @@
             .schema()
             .fields()
             .iter()
-<<<<<<< HEAD
             .map(|f| f.qualified_column())
             .collect::<HashSet<Column>>();
-        optimize_plan(self, plan, &required_columns, false)
-=======
-            .map(|f| f.name().clone())
-            .collect::<HashSet<String>>();
         optimize_plan(self, plan, &required_columns, false, execution_props)
->>>>>>> 1702d6c8
     }
 
     fn name(&self) -> &str {
@@ -343,6 +333,7 @@
                         input_plan,
                         &new_required_columns,
                         has_projection,
+                        execution_props,
                     )
                 })
                 .collect::<Result<Vec<_>>>()?;
@@ -371,22 +362,13 @@
             let inputs = plan.inputs();
             let new_inputs = inputs
                 .iter()
-<<<<<<< HEAD
                 .map(|input_plan| {
                     optimize_plan(
                         optimizer,
                         input_plan,
                         &new_required_columns,
                         has_projection,
-=======
-                .map(|plan| {
-                    optimize_plan(
-                        optimizer,
-                        plan,
-                        &new_required_columns,
-                        has_projection,
                         execution_props,
->>>>>>> 1702d6c8
                     )
                 })
                 .collect::<Result<Vec<_>>>()?;
