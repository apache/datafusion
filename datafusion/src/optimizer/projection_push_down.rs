// Licensed to the Apache Software Foundation (ASF) under one
// or more contributor license agreements.  See the NOTICE file
// distributed with this work for additional information
// regarding copyright ownership.  The ASF licenses this file
// to you under the Apache License, Version 2.0 (the
// "License"); you may not use this file except in compliance
// with the License.  You may obtain a copy of the License at
//
//   http://www.apache.org/licenses/LICENSE-2.0
//
// Unless required by applicable law or agreed to in writing,
// software distributed under the License is distributed on an
// "AS IS" BASIS, WITHOUT WARRANTIES OR CONDITIONS OF ANY
// KIND, either express or implied.  See the License for the
// specific language governing permissions and limitations
// under the License.

//! Projection Push Down optimizer rule ensures that only referenced columns are
//! loaded into memory

use crate::error::{DataFusionError, Result};
use crate::execution::context::ExecutionProps;
use crate::logical_plan::plan::{AnalyzePlan, TableScanPlan};
use crate::logical_plan::{
    build_join_schema, Column, DFField, DFSchema, DFSchemaRef, LogicalPlan,
    LogicalPlanBuilder, ToDFSchema, Union,
};
use crate::optimizer::optimizer::OptimizerRule;
use crate::optimizer::utils;
use crate::sql::utils::find_sort_exprs;
use arrow::datatypes::{Field, Schema};
use arrow::error::Result as ArrowResult;
use std::{
    collections::{BTreeSet, HashSet},
    sync::Arc,
};

/// Optimizer that removes unused projections and aggregations from plans
/// This reduces both scans and
pub struct ProjectionPushDown {}

impl OptimizerRule for ProjectionPushDown {
    fn optimize(
        &self,
        plan: &LogicalPlan,
        execution_props: &ExecutionProps,
    ) -> Result<LogicalPlan> {
        // set of all columns refered by the plan (and thus considered required by the root)
        let required_columns = plan
            .schema()
            .fields()
            .iter()
            .map(|f| f.qualified_column())
            .collect::<HashSet<Column>>();
        optimize_plan(self, plan, &required_columns, false, execution_props)
    }

    fn name(&self) -> &str {
        "projection_push_down"
    }
}

impl ProjectionPushDown {
    #[allow(missing_docs)]
    pub fn new() -> Self {
        Self {}
    }
}

fn get_projected_schema(
    table_name: Option<&String>,
    schema: &Schema,
    required_columns: &HashSet<Column>,
    has_projection: bool,
) -> Result<(Vec<usize>, DFSchemaRef)> {
    // once we reach the table scan, we can use the accumulated set of column
    // names to construct the set of column indexes in the scan
    //
    // we discard non-existing columns because some column names are not part of the schema,
    // e.g. when the column derives from an aggregation
    //
    // Use BTreeSet to remove potential duplicates (e.g. union) as
    // well as to sort the projection to ensure deterministic behavior
    let mut projection: BTreeSet<usize> = required_columns
        .iter()
        .filter(|c| c.relation.is_none() || c.relation.as_ref() == table_name)
        .map(|c| schema.index_of(&c.name))
        .filter_map(ArrowResult::ok)
        .collect();

    if projection.is_empty() {
        if has_projection && !schema.fields().is_empty() {
            // Ensure that we are reading at least one column from the table in case the query
            // does not reference any columns directly such as "SELECT COUNT(1) FROM table",
            // except when the table is empty (no column)
            projection.insert(0);
        } else {
            // for table scan without projection, we default to return all columns
            projection = schema
                .fields()
                .iter()
                .enumerate()
                .map(|(i, _)| i)
                .collect::<BTreeSet<usize>>();
        }
    }

    // create the projected schema
    let projected_fields: Vec<DFField> = match table_name {
        Some(qualifer) => projection
            .iter()
            .map(|i| DFField::from_qualified(qualifer, schema.fields()[*i].clone()))
            .collect(),
        None => projection
            .iter()
            .map(|i| DFField::from(schema.fields()[*i].clone()))
            .collect(),
    };

    let projection = projection.into_iter().collect::<Vec<_>>();
    Ok((projection, projected_fields.to_dfschema_ref()?))
}

/// Recursively transverses the logical plan removing expressions and that are not needed.
fn optimize_plan(
    optimizer: &ProjectionPushDown,
    plan: &LogicalPlan,
    required_columns: &HashSet<Column>, // set of columns required up to this step
    has_projection: bool,
    execution_props: &ExecutionProps,
) -> Result<LogicalPlan> {
    let mut new_required_columns = required_columns.clone();
    match plan {
        LogicalPlan::Projection {
            input,
            expr,
            schema,
            alias,
        } => {
            // projection:
            // * remove any expression that is not required
            // * construct the new set of required columns

            let mut new_expr = Vec::new();
            let mut new_fields = Vec::new();

            // Gather all columns needed for expressions in this Projection
            schema
                .fields()
                .iter()
                .enumerate()
                .try_for_each(|(i, field)| {
                    if required_columns.contains(&field.qualified_column()) {
                        new_expr.push(expr[i].clone());
                        new_fields.push(field.clone());

                        // gather the new set of required columns
                        utils::expr_to_columns(&expr[i], &mut new_required_columns)
                    } else {
                        Ok(())
                    }
                })?;

            let new_input = optimize_plan(
                optimizer,
                input,
                &new_required_columns,
                true,
                execution_props,
            )?;

            let new_required_columns_optimized = new_input
                .schema()
                .fields()
                .iter()
                .map(|f| f.qualified_column())
                .collect::<HashSet<Column>>();

            if new_fields.is_empty()
                || (has_projection && &new_required_columns_optimized == required_columns)
            {
                // no need for an expression at all
                Ok(new_input)
            } else {
                Ok(LogicalPlan::Projection {
                    expr: new_expr,
                    input: Arc::new(new_input),
                    schema: DFSchemaRef::new(DFSchema::new(new_fields)?),
                    alias: alias.clone(),
                })
            }
        }
        LogicalPlan::Join {
            left,
            right,
            on,
            join_type,
            join_constraint,
            null_equals_null,
            ..
        } => {
            for (l, r) in on {
                new_required_columns.insert(l.clone());
                new_required_columns.insert(r.clone());
            }

            let optimized_left = Arc::new(optimize_plan(
                optimizer,
                left,
                &new_required_columns,
                true,
                execution_props,
            )?);

            let optimized_right = Arc::new(optimize_plan(
                optimizer,
                right,
                &new_required_columns,
                true,
                execution_props,
            )?);

            let schema = build_join_schema(
                optimized_left.schema(),
                optimized_right.schema(),
                join_type,
            )?;

            Ok(LogicalPlan::Join {
                left: optimized_left,
                right: optimized_right,
                join_type: *join_type,
                join_constraint: *join_constraint,
                on: on.clone(),
                schema: DFSchemaRef::new(schema),
                null_equals_null: *null_equals_null,
            })
        }
        LogicalPlan::Window {
            schema,
            window_expr,
            input,
            ..
        } => {
            // Gather all columns needed for expressions in this Window
            let mut new_window_expr = Vec::new();
            {
                window_expr.iter().try_for_each(|expr| {
                    let name = &expr.name(schema)?;
                    let column = Column::from_name(name);
                    if required_columns.contains(&column) {
                        new_window_expr.push(expr.clone());
                        new_required_columns.insert(column);
                        // add to the new set of required columns
                        utils::expr_to_columns(expr, &mut new_required_columns)
                    } else {
                        Ok(())
                    }
                })?;
            }

            // for all the retained window expr, find their sort expressions if any, and retain these
            utils::exprlist_to_columns(
                &find_sort_exprs(&new_window_expr),
                &mut new_required_columns,
            )?;

            LogicalPlanBuilder::from(optimize_plan(
                optimizer,
                input,
                &new_required_columns,
                true,
                execution_props,
            )?)
            .window(new_window_expr)?
            .build()
        }
        LogicalPlan::Aggregate {
            schema,
            input,
            group_expr,
            aggr_expr,
            ..
        } => {
            // aggregate:
            // * remove any aggregate expression that is not required
            // * construct the new set of required columns

            utils::exprlist_to_columns(group_expr, &mut new_required_columns)?;

            // Gather all columns needed for expressions in this Aggregate
            let mut new_aggr_expr = Vec::new();
            aggr_expr.iter().try_for_each(|expr| {
                let name = &expr.name(schema)?;
                let column = Column::from_name(name);

                if required_columns.contains(&column) {
                    new_aggr_expr.push(expr.clone());
                    new_required_columns.insert(column);

                    // add to the new set of required columns
                    utils::expr_to_columns(expr, &mut new_required_columns)
                } else {
                    Ok(())
                }
            })?;

            let new_schema = DFSchema::new(
                schema
                    .fields()
                    .iter()
                    .filter(|x| new_required_columns.contains(&x.qualified_column()))
                    .cloned()
                    .collect(),
            )?;

            Ok(LogicalPlan::Aggregate {
                group_expr: group_expr.clone(),
                aggr_expr: new_aggr_expr,
                input: Arc::new(optimize_plan(
                    optimizer,
                    input,
                    &new_required_columns,
                    true,
                    execution_props,
                )?),
                schema: DFSchemaRef::new(new_schema),
            })
        }
        // scans:
        // * remove un-used columns from the scan projection
        LogicalPlan::TableScan(TableScanPlan {
            table_name,
            source,
            filters,
            limit,
            ..
        }) => {
            let (projection, projected_schema) = get_projected_schema(
                Some(table_name),
                &source.schema(),
                required_columns,
                has_projection,
            )?;
            // return the table scan with projection
            Ok(LogicalPlan::TableScan(TableScanPlan {
                table_name: table_name.clone(),
                source: source.clone(),
                projection: Some(projection),
                projected_schema,
                filters: filters.clone(),
                limit: *limit,
            }))
        }
        LogicalPlan::Explain { .. } => Err(DataFusionError::Internal(
            "Unsupported logical plan: Explain must be root of the plan".to_string(),
        )),
        LogicalPlan::Analyze(a) => {
            // make sure we keep all the columns from the input plan
            let required_columns = a
                .input
                .schema()
                .fields()
                .iter()
                .map(|f| f.qualified_column())
                .collect::<HashSet<Column>>();

            Ok(LogicalPlan::Analyze(AnalyzePlan {
                input: Arc::new(optimize_plan(
                    optimizer,
                    &a.input,
                    &required_columns,
                    false,
                    execution_props,
                )?),
                verbose: a.verbose,
                schema: a.schema.clone(),
            }))
        }
        LogicalPlan::Union(Union {
            inputs,
            schema,
            alias,
        }) => {
            // UNION inputs will reference the same column with different identifiers, so we need
            // to populate new_required_columns by unqualified column name based on required fields
            // from the resulting UNION output
            let union_required_fields = schema
                .fields()
                .iter()
                .filter(|f| new_required_columns.contains(&f.qualified_column()))
                .map(|f| f.field())
                .collect::<HashSet<&Field>>();
            let new_inputs = inputs
                .iter()
                .map(|input_plan| {
                    input_plan
                        .schema()
                        .fields()
                        .iter()
                        .filter(|f| union_required_fields.contains(f.field()))
                        .for_each(|f| {
                            new_required_columns.insert(f.qualified_column());
                        });
                    optimize_plan(
                        optimizer,
                        input_plan,
                        &new_required_columns,
                        has_projection,
                        execution_props,
                    )
                })
                .collect::<Result<Vec<_>>>()?;
            let new_schema = DFSchema::new(
                schema
                    .fields()
                    .iter()
                    .filter(|f| union_required_fields.contains(f.field()))
                    .cloned()
                    .collect(),
            )?;
            Ok(LogicalPlan::Union(Union {
                inputs: new_inputs,
                schema: Arc::new(new_schema),
                alias: alias.clone(),
            }))
        }
        // all other nodes: Add any additional columns used by
        // expressions in this node to the list of required columns
        LogicalPlan::Limit(_)
        | LogicalPlan::Filter { .. }
<<<<<<< HEAD
        | LogicalPlan::Repartition { .. }
        | LogicalPlan::EmptyRelation(_)
        | LogicalPlan::Values(_)
=======
        | LogicalPlan::Repartition(_)
        | LogicalPlan::EmptyRelation { .. }
        | LogicalPlan::Values { .. }
>>>>>>> 42f8ab1e
        | LogicalPlan::Sort { .. }
        | LogicalPlan::CreateExternalTable(_)
        | LogicalPlan::CreateMemoryTable(_)
        | LogicalPlan::DropTable(_)
        | LogicalPlan::CrossJoin(_)
        | LogicalPlan::Extension { .. } => {
            let expr = plan.expressions();
            // collect all required columns by this plan
            utils::exprlist_to_columns(&expr, &mut new_required_columns)?;

            // apply the optimization to all inputs of the plan
            let inputs = plan.inputs();
            let new_inputs = inputs
                .iter()
                .map(|input_plan| {
                    optimize_plan(
                        optimizer,
                        input_plan,
                        &new_required_columns,
                        has_projection,
                        execution_props,
                    )
                })
                .collect::<Result<Vec<_>>>()?;

            utils::from_plan(plan, &expr, &new_inputs)
        }
    }
}

#[cfg(test)]
mod tests {

    use super::*;
    use crate::logical_plan::{
        col, exprlist_to_fields, lit, max, min, Expr, JoinType, LogicalPlanBuilder,
    };
    use crate::test::*;
    use arrow::datatypes::DataType;

    #[test]
    fn aggregate_no_group_by() -> Result<()> {
        let table_scan = test_table_scan()?;

        let plan = LogicalPlanBuilder::from(table_scan)
            .aggregate(Vec::<Expr>::new(), vec![max(col("b"))])?
            .build()?;

        let expected = "Aggregate: groupBy=[[]], aggr=[[MAX(#test.b)]]\
        \n  TableScan: test projection=Some([1])";

        assert_optimized_plan_eq(&plan, expected);

        Ok(())
    }

    #[test]
    fn aggregate_group_by() -> Result<()> {
        let table_scan = test_table_scan()?;

        let plan = LogicalPlanBuilder::from(table_scan)
            .aggregate(vec![col("c")], vec![max(col("b"))])?
            .build()?;

        let expected = "Aggregate: groupBy=[[#test.c]], aggr=[[MAX(#test.b)]]\
        \n  TableScan: test projection=Some([1, 2])";

        assert_optimized_plan_eq(&plan, expected);

        Ok(())
    }

    #[test]
    fn aggregate_no_group_by_with_filter() -> Result<()> {
        let table_scan = test_table_scan()?;

        let plan = LogicalPlanBuilder::from(table_scan)
            .filter(col("c"))?
            .aggregate(Vec::<Expr>::new(), vec![max(col("b"))])?
            .build()?;

        let expected = "Aggregate: groupBy=[[]], aggr=[[MAX(#test.b)]]\
        \n  Filter: #test.c\
        \n    TableScan: test projection=Some([1, 2])";

        assert_optimized_plan_eq(&plan, expected);

        Ok(())
    }

    #[test]
    fn redundunt_project() -> Result<()> {
        let table_scan = test_table_scan()?;

        let plan = LogicalPlanBuilder::from(table_scan)
            .project(vec![col("a"), col("b"), col("c")])?
            .project(vec![col("a"), col("c"), col("b")])?
            .build()?;
        let expected = "Projection: #test.a, #test.c, #test.b\
        \n  TableScan: test projection=Some([0, 1, 2])";

        assert_optimized_plan_eq(&plan, expected);

        Ok(())
    }

    #[test]
    fn reorder_projection() -> Result<()> {
        let table_scan = test_table_scan()?;

        let plan = LogicalPlanBuilder::from(table_scan)
            .project(vec![col("c"), col("b"), col("a")])?
            .build()?;
        let expected = "Projection: #test.c, #test.b, #test.a\
        \n  TableScan: test projection=Some([0, 1, 2])";

        assert_optimized_plan_eq(&plan, expected);

        Ok(())
    }

    #[test]
    fn noncontiguous_redundunt_projection() -> Result<()> {
        let table_scan = test_table_scan()?;

        let plan = LogicalPlanBuilder::from(table_scan)
            .project(vec![col("c"), col("b"), col("a")])?
            .filter(col("c").gt(lit(1)))?
            .project(vec![col("c"), col("a"), col("b")])?
            .filter(col("b").gt(lit(1)))?
            .filter(col("a").gt(lit(1)))?
            .project(vec![col("a"), col("c"), col("b")])?
            .build()?;
        let expected = "Projection: #test.a, #test.c, #test.b\
        \n  Filter: #test.a > Int32(1)\
        \n    Filter: #test.b > Int32(1)\
        \n      Filter: #test.c > Int32(1)\
        \n        TableScan: test projection=Some([0, 1, 2])";

        assert_optimized_plan_eq(&plan, expected);

        Ok(())
    }

    #[test]
    fn join_schema_trim_full_join_column_projection() -> Result<()> {
        let table_scan = test_table_scan()?;

        let schema = Schema::new(vec![Field::new("c1", DataType::UInt32, false)]);
        let table2_scan =
            LogicalPlanBuilder::scan_empty(Some("test2"), &schema, None)?.build()?;

        let plan = LogicalPlanBuilder::from(table_scan)
            .join(&table2_scan, JoinType::Left, (vec!["a"], vec!["c1"]))?
            .project(vec![col("a"), col("b"), col("c1")])?
            .build()?;

        // make sure projections are pushed down to both table scans
        let expected = "Projection: #test.a, #test.b, #test2.c1\
        \n  Join: #test.a = #test2.c1\
        \n    TableScan: test projection=Some([0, 1])\
        \n    TableScan: test2 projection=Some([0])";

        let optimized_plan = optimize(&plan)?;
        let formatted_plan = format!("{:?}", optimized_plan);
        assert_eq!(formatted_plan, expected);

        // make sure schema for join node include both join columns
        let optimized_join = optimized_plan.inputs()[0];
        assert_eq!(
            **optimized_join.schema(),
            DFSchema::new(vec![
                DFField::new(Some("test"), "a", DataType::UInt32, false),
                DFField::new(Some("test"), "b", DataType::UInt32, false),
                DFField::new(Some("test2"), "c1", DataType::UInt32, false),
            ])?,
        );

        Ok(())
    }

    #[test]
    fn join_schema_trim_partial_join_column_projection() -> Result<()> {
        // test join column push down without explicit column projections

        let table_scan = test_table_scan()?;

        let schema = Schema::new(vec![Field::new("c1", DataType::UInt32, false)]);
        let table2_scan =
            LogicalPlanBuilder::scan_empty(Some("test2"), &schema, None)?.build()?;

        let plan = LogicalPlanBuilder::from(table_scan)
            .join(&table2_scan, JoinType::Left, (vec!["a"], vec!["c1"]))?
            // projecting joined column `a` should push the right side column `c1` projection as
            // well into test2 table even though `c1` is not referenced in projection.
            .project(vec![col("a"), col("b")])?
            .build()?;

        // make sure projections are pushed down to both table scans
        let expected = "Projection: #test.a, #test.b\
        \n  Join: #test.a = #test2.c1\
        \n    TableScan: test projection=Some([0, 1])\
        \n    TableScan: test2 projection=Some([0])";

        let optimized_plan = optimize(&plan)?;
        let formatted_plan = format!("{:?}", optimized_plan);
        assert_eq!(formatted_plan, expected);

        // make sure schema for join node include both join columns
        let optimized_join = optimized_plan.inputs()[0];
        assert_eq!(
            **optimized_join.schema(),
            DFSchema::new(vec![
                DFField::new(Some("test"), "a", DataType::UInt32, false),
                DFField::new(Some("test"), "b", DataType::UInt32, false),
                DFField::new(Some("test2"), "c1", DataType::UInt32, false),
            ])?,
        );

        Ok(())
    }

    #[test]
    fn join_schema_trim_using_join() -> Result<()> {
        // shared join colums from using join should be pushed to both sides

        let table_scan = test_table_scan()?;

        let schema = Schema::new(vec![Field::new("a", DataType::UInt32, false)]);
        let table2_scan =
            LogicalPlanBuilder::scan_empty(Some("test2"), &schema, None)?.build()?;

        let plan = LogicalPlanBuilder::from(table_scan)
            .join_using(&table2_scan, JoinType::Left, vec!["a"])?
            .project(vec![col("a"), col("b")])?
            .build()?;

        // make sure projections are pushed down to table scan
        let expected = "Projection: #test.a, #test.b\
        \n  Join: Using #test.a = #test2.a\
        \n    TableScan: test projection=Some([0, 1])\
        \n    TableScan: test2 projection=Some([0])";

        let optimized_plan = optimize(&plan)?;
        let formatted_plan = format!("{:?}", optimized_plan);
        assert_eq!(formatted_plan, expected);

        // make sure schema for join node include both join columns
        let optimized_join = optimized_plan.inputs()[0];
        assert_eq!(
            **optimized_join.schema(),
            DFSchema::new(vec![
                DFField::new(Some("test"), "a", DataType::UInt32, false),
                DFField::new(Some("test"), "b", DataType::UInt32, false),
                DFField::new(Some("test2"), "a", DataType::UInt32, false),
            ])?,
        );

        Ok(())
    }

    #[test]
    fn cast() -> Result<()> {
        let table_scan = test_table_scan()?;

        let projection = LogicalPlanBuilder::from(table_scan)
            .project(vec![Expr::Cast {
                expr: Box::new(col("c")),
                data_type: DataType::Float64,
            }])?
            .build()?;

        let expected = "Projection: CAST(#test.c AS Float64)\
        \n  TableScan: test projection=Some([2])";

        assert_optimized_plan_eq(&projection, expected);

        Ok(())
    }

    #[test]
    fn table_scan_projected_schema() -> Result<()> {
        let table_scan = test_table_scan()?;
        assert_eq!(3, table_scan.schema().fields().len());
        assert_fields_eq(&table_scan, vec!["a", "b", "c"]);

        let plan = LogicalPlanBuilder::from(table_scan)
            .project(vec![col("a"), col("b")])?
            .build()?;

        assert_fields_eq(&plan, vec!["a", "b"]);

        let expected = "Projection: #test.a, #test.b\
        \n  TableScan: test projection=Some([0, 1])";

        assert_optimized_plan_eq(&plan, expected);

        Ok(())
    }

    #[test]
    fn table_scan_projected_schema_non_qualified_relation() -> Result<()> {
        let table_scan = test_table_scan()?;
        let input_schema = table_scan.schema();
        assert_eq!(3, input_schema.fields().len());
        assert_fields_eq(&table_scan, vec!["a", "b", "c"]);

        // Build the LogicalPlan directly (don't use PlanBuilder), so
        // that the Column references are unqualified (e.g. their
        // relation is `None`). PlanBuilder resolves the expressions
        let expr = vec![col("a"), col("b")];
        let projected_fields = exprlist_to_fields(&expr, input_schema).unwrap();
        let projected_schema = DFSchema::new(projected_fields).unwrap();
        let plan = LogicalPlan::Projection {
            expr,
            input: Arc::new(table_scan),
            schema: Arc::new(projected_schema),
            alias: None,
        };

        assert_fields_eq(&plan, vec!["a", "b"]);

        let expected = "Projection: #a, #b\
        \n  TableScan: test projection=Some([0, 1])";

        assert_optimized_plan_eq(&plan, expected);

        Ok(())
    }

    #[test]
    fn table_limit() -> Result<()> {
        let table_scan = test_table_scan()?;
        assert_eq!(3, table_scan.schema().fields().len());
        assert_fields_eq(&table_scan, vec!["a", "b", "c"]);

        let plan = LogicalPlanBuilder::from(table_scan)
            .project(vec![col("c"), col("a")])?
            .limit(5)?
            .build()?;

        assert_fields_eq(&plan, vec!["c", "a"]);

        let expected = "Limit: 5\
        \n  Projection: #test.c, #test.a\
        \n    TableScan: test projection=Some([0, 2])";

        assert_optimized_plan_eq(&plan, expected);

        Ok(())
    }

    #[test]
    fn table_scan_without_projection() -> Result<()> {
        let table_scan = test_table_scan()?;
        let plan = LogicalPlanBuilder::from(table_scan).build()?;
        // should expand projection to all columns without projection
        let expected = "TableScan: test projection=Some([0, 1, 2])";
        assert_optimized_plan_eq(&plan, expected);
        Ok(())
    }

    #[test]
    fn table_scan_with_literal_projection() -> Result<()> {
        let table_scan = test_table_scan()?;
        let plan = LogicalPlanBuilder::from(table_scan)
            .project(vec![lit(1_i64), lit(2_i64)])?
            .build()?;
        let expected = "Projection: Int64(1), Int64(2)\
                      \n  TableScan: test projection=Some([0])";
        assert_optimized_plan_eq(&plan, expected);
        Ok(())
    }

    /// tests that it removes unused columns in projections
    #[test]
    fn table_unused_column() -> Result<()> {
        let table_scan = test_table_scan()?;
        assert_eq!(3, table_scan.schema().fields().len());
        assert_fields_eq(&table_scan, vec!["a", "b", "c"]);

        // we never use "b" in the first projection => remove it
        let plan = LogicalPlanBuilder::from(table_scan)
            .project(vec![col("c"), col("a"), col("b")])?
            .filter(col("c").gt(lit(1)))?
            .aggregate(vec![col("c")], vec![max(col("a"))])?
            .build()?;

        assert_fields_eq(&plan, vec!["c", "MAX(test.a)"]);

        let expected = "\
        Aggregate: groupBy=[[#test.c]], aggr=[[MAX(#test.a)]]\
        \n  Filter: #test.c > Int32(1)\
        \n    Projection: #test.c, #test.a\
        \n      TableScan: test projection=Some([0, 2])";

        assert_optimized_plan_eq(&plan, expected);

        Ok(())
    }

    /// tests that it removes un-needed projections
    #[test]
    fn table_unused_projection() -> Result<()> {
        let table_scan = test_table_scan()?;
        assert_eq!(3, table_scan.schema().fields().len());
        assert_fields_eq(&table_scan, vec!["a", "b", "c"]);

        // there is no need for the first projection
        let plan = LogicalPlanBuilder::from(table_scan)
            .project(vec![col("b")])?
            .project(vec![lit(1).alias("a")])?
            .build()?;

        assert_fields_eq(&plan, vec!["a"]);

        let expected = "\
        Projection: Int32(1) AS a\
        \n  TableScan: test projection=Some([0])";

        assert_optimized_plan_eq(&plan, expected);

        Ok(())
    }

    /// tests that optimizing twice yields same plan
    #[test]
    fn test_double_optimization() -> Result<()> {
        let table_scan = test_table_scan()?;

        let plan = LogicalPlanBuilder::from(table_scan)
            .project(vec![col("b")])?
            .project(vec![lit(1).alias("a")])?
            .build()?;

        let optimized_plan1 = optimize(&plan).expect("failed to optimize plan");
        let optimized_plan2 =
            optimize(&optimized_plan1).expect("failed to optimize plan");

        let formatted_plan1 = format!("{:?}", optimized_plan1);
        let formatted_plan2 = format!("{:?}", optimized_plan2);
        assert_eq!(formatted_plan1, formatted_plan2);
        Ok(())
    }

    /// tests that it removes an aggregate is never used downstream
    #[test]
    fn table_unused_aggregate() -> Result<()> {
        let table_scan = test_table_scan()?;
        assert_eq!(3, table_scan.schema().fields().len());
        assert_fields_eq(&table_scan, vec!["a", "b", "c"]);

        // we never use "min(b)" => remove it
        let plan = LogicalPlanBuilder::from(table_scan)
            .aggregate(vec![col("a"), col("c")], vec![max(col("b")), min(col("b"))])?
            .filter(col("c").gt(lit(1)))?
            .project(vec![col("c"), col("a"), col("MAX(test.b)")])?
            .build()?;

        assert_fields_eq(&plan, vec!["c", "a", "MAX(test.b)"]);

        let expected = "Projection: #test.c, #test.a, #MAX(test.b)\
        \n  Filter: #test.c > Int32(1)\
        \n    Aggregate: groupBy=[[#test.a, #test.c]], aggr=[[MAX(#test.b)]]\
        \n      TableScan: test projection=Some([0, 1, 2])";

        assert_optimized_plan_eq(&plan, expected);

        Ok(())
    }

    fn assert_optimized_plan_eq(plan: &LogicalPlan, expected: &str) {
        let optimized_plan = optimize(plan).expect("failed to optimize plan");
        let formatted_plan = format!("{:?}", optimized_plan);
        assert_eq!(formatted_plan, expected);
    }

    fn optimize(plan: &LogicalPlan) -> Result<LogicalPlan> {
        let rule = ProjectionPushDown::new();
        rule.optimize(plan, &ExecutionProps::new())
    }
}<|MERGE_RESOLUTION|>--- conflicted
+++ resolved
@@ -429,15 +429,9 @@
         // expressions in this node to the list of required columns
         LogicalPlan::Limit(_)
         | LogicalPlan::Filter { .. }
-<<<<<<< HEAD
-        | LogicalPlan::Repartition { .. }
+        | LogicalPlan::Repartition(_)
         | LogicalPlan::EmptyRelation(_)
         | LogicalPlan::Values(_)
-=======
-        | LogicalPlan::Repartition(_)
-        | LogicalPlan::EmptyRelation { .. }
-        | LogicalPlan::Values { .. }
->>>>>>> 42f8ab1e
         | LogicalPlan::Sort { .. }
         | LogicalPlan::CreateExternalTable(_)
         | LogicalPlan::CreateMemoryTable(_)
