// Licensed to the Apache Software Foundation (ASF) under one
// or more contributor license agreements.  See the NOTICE file
// distributed with this work for additional information
// regarding copyright ownership.  The ASF licenses this file
// to you under the Apache License, Version 2.0 (the
// "License"); you may not use this file except in compliance
// with the License.  You may obtain a copy of the License at
//
//   http://www.apache.org/licenses/LICENSE-2.0
//
// Unless required by applicable law or agreed to in writing,
// software distributed under the License is distributed on an
// "AS IS" BASIS, WITHOUT WARRANTIES OR CONDITIONS OF ANY
// KIND, either express or implied.  See the License for the
// specific language governing permissions and limitations
// under the License.

//! This module contains a query optimizer that operates against a logical plan and applies
//! some simple rules to a logical plan, such as "Projection Push Down" and "Type Coercion".

<<<<<<< HEAD
pub mod aggregate_statistics;
pub mod common_subexpr_eliminate;
=======
>>>>>>> 22fcb3d7
pub mod constant_folding;
pub mod eliminate_limit;
pub mod filter_push_down;
pub mod limit_push_down;
pub mod optimizer;
pub mod projection_push_down;
pub mod simplify_expressions;
pub mod utils;<|MERGE_RESOLUTION|>--- conflicted
+++ resolved
@@ -18,11 +18,7 @@
 //! This module contains a query optimizer that operates against a logical plan and applies
 //! some simple rules to a logical plan, such as "Projection Push Down" and "Type Coercion".
 
-<<<<<<< HEAD
-pub mod aggregate_statistics;
 pub mod common_subexpr_eliminate;
-=======
->>>>>>> 22fcb3d7
 pub mod constant_folding;
 pub mod eliminate_limit;
 pub mod filter_push_down;
