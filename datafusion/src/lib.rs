--- conflicted
+++ resolved
@@ -223,19 +223,14 @@
 pub use arrow;
 pub use parquet;
 
-<<<<<<< HEAD
 pub mod arrow_print;
 mod arrow_temporal_util;
 
 pub mod field_util;
 pub mod record_batch;
 
-#[cfg(feature = "pyarrow")]
-mod pyarrow;
-=======
 #[cfg(feature = "row")]
 pub mod row;
->>>>>>> a1a1815e
 
 #[cfg(test)]
 mod cast;
