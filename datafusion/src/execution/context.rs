// Licensed to the Apache Software Foundation (ASF) under one
// or more contributor license agreements.  See the NOTICE file
// distributed with this work for additional information
// regarding copyright ownership.  The ASF licenses this file
// to you under the Apache License, Version 2.0 (the
// "License"); you may not use this file except in compliance
// with the License.  You may obtain a copy of the License at
//
//   http://www.apache.org/licenses/LICENSE-2.0
//
// Unless required by applicable law or agreed to in writing,
// software distributed under the License is distributed on an
// "AS IS" BASIS, WITHOUT WARRANTIES OR CONDITIONS OF ANY
// KIND, either express or implied.  See the License for the
// specific language governing permissions and limitations
// under the License.

//! ExecutionContext contains methods for registering data sources and executing queries
use crate::{
    catalog::{
        catalog::{CatalogList, MemoryCatalogList},
        information_schema::CatalogWithInformationSchema,
    },
    datasource::listing::{ListingOptions, ListingTable},
    datasource::{
        file_format::{
            avro::{AvroFormat, DEFAULT_AVRO_EXTENSION},
            csv::{CsvFormat, DEFAULT_CSV_EXTENSION},
            parquet::{ParquetFormat, DEFAULT_PARQUET_EXTENSION},
            FileFormat,
        },
        MemTable,
    },
    logical_plan::{PlanType, ToStringifiedPlan},
    optimizer::eliminate_limit::EliminateLimit,
    physical_optimizer::{
        aggregate_statistics::AggregateStatistics,
        hash_build_probe_order::HashBuildProbeOrder, optimizer::PhysicalOptimizerRule,
    },
};
use log::debug;
use parking_lot::Mutex;
use std::collections::{HashMap, HashSet};
use std::path::Path;
use std::string::String;
use std::sync::Arc;
use std::{fs, path::PathBuf};

use futures::{StreamExt, TryStreamExt};
use tokio::task::{self, JoinHandle};

use crate::record_batch::RecordBatch;
use arrow::datatypes::SchemaRef;
use arrow::error::{ArrowError, Result as ArrowResult};
use arrow::io::csv;
use arrow::io::parquet;
use arrow::io::parquet::write::FallibleStreamingIterator;
use arrow::io::parquet::write::WriteOptions;

use crate::catalog::{
    catalog::{CatalogProvider, MemoryCatalogProvider},
    schema::{MemorySchemaProvider, SchemaProvider},
    ResolvedTableReference, TableReference,
};
use crate::datasource::object_store::{ObjectStore, ObjectStoreRegistry};
use crate::datasource::TableProvider;
use crate::error::{DataFusionError, Result};
use crate::execution::dataframe_impl::DataFrameImpl;
use crate::logical_plan::{
    CreateExternalTable, CreateMemoryTable, DropTable, FunctionRegistry, LogicalPlan,
    LogicalPlanBuilder, UNNAMED_TABLE,
};
use crate::optimizer::common_subexpr_eliminate::CommonSubexprEliminate;
use crate::optimizer::filter_push_down::FilterPushDown;
use crate::optimizer::limit_push_down::LimitPushDown;
use crate::optimizer::optimizer::OptimizerRule;
use crate::optimizer::projection_push_down::ProjectionPushDown;
use crate::optimizer::simplify_expressions::SimplifyExpressions;
use crate::physical_optimizer::coalesce_batches::CoalesceBatches;
use crate::physical_optimizer::merge_exec::AddCoalescePartitionsExec;
use crate::physical_optimizer::repartition::Repartition;

use crate::execution::runtime_env::{RuntimeConfig, RuntimeEnv};
use crate::field_util::{FieldExt, SchemaExt};
use crate::logical_plan::plan::Explain;
use crate::optimizer::single_distinct_to_groupby::SingleDistinctToGroupBy;
use crate::physical_plan::planner::DefaultPhysicalPlanner;
use crate::physical_plan::udf::ScalarUDF;
use crate::physical_plan::ExecutionPlan;
use crate::physical_plan::PhysicalPlanner;
use crate::sql::{
    parser::{DFParser, FileType},
    planner::{ContextProvider, SqlToRel},
};
use crate::variable::{VarProvider, VarType};
use crate::{dataframe::DataFrame, physical_plan::udaf::AggregateUDF};
use async_trait::async_trait;
use chrono::{DateTime, Utc};

use super::{
    disk_manager::DiskManagerConfig,
    memory_manager::MemoryManagerConfig,
    options::{AvroReadOptions, CsvReadOptions},
    DiskManager, MemoryManager,
};

/// ExecutionContext is the main interface for executing queries with DataFusion. The context
/// provides the following functionality:
///
/// * Create DataFrame from a CSV or Parquet data source.
/// * Register a CSV or Parquet data source as a table that can be referenced from a SQL query.
/// * Register a custom data source that can be referenced from a SQL query.
/// * Execution a SQL query
///
/// The following example demonstrates how to use the context to execute a query against a CSV
/// data source using the DataFrame API:
///
/// ```
/// use datafusion::prelude::*;
/// # use datafusion::error::Result;
/// # #[tokio::main]
/// # async fn main() -> Result<()> {
/// let mut ctx = ExecutionContext::new();
/// let df = ctx.read_csv("tests/example.csv", CsvReadOptions::new()).await?;
/// let df = df.filter(col("a").lt_eq(col("b")))?
///            .aggregate(vec![col("a")], vec![min(col("b"))])?
///            .limit(100)?;
/// let results = df.collect();
/// # Ok(())
/// # }
/// ```
///
/// The following example demonstrates how to execute the same query using SQL:
///
/// ```
/// use datafusion::prelude::*;
///
/// # use datafusion::error::Result;
/// # #[tokio::main]
/// # async fn main() -> Result<()> {
/// let mut ctx = ExecutionContext::new();
/// ctx.register_csv("example", "tests/example.csv", CsvReadOptions::new()).await?;
/// let results = ctx.sql("SELECT a, MIN(b) FROM example GROUP BY a LIMIT 100").await?;
/// # Ok(())
/// # }
/// ```
#[derive(Clone)]
pub struct ExecutionContext {
    /// Internal state for the context
    pub state: Arc<Mutex<ExecutionContextState>>,
}

impl Default for ExecutionContext {
    fn default() -> Self {
        Self::new()
    }
}

impl ExecutionContext {
    /// Creates a new execution context using a default configuration.
    pub fn new() -> Self {
        Self::with_config(ExecutionConfig::new())
    }

    /// Creates a new execution context using the provided configuration.
    pub fn with_config(config: ExecutionConfig) -> Self {
        let catalog_list = Arc::new(MemoryCatalogList::new()) as Arc<dyn CatalogList>;

        if config.create_default_catalog_and_schema {
            let default_catalog = MemoryCatalogProvider::new();

            default_catalog.register_schema(
                config.default_schema.clone(),
                Arc::new(MemorySchemaProvider::new()),
            );

            let default_catalog: Arc<dyn CatalogProvider> = if config.information_schema {
                Arc::new(CatalogWithInformationSchema::new(
                    Arc::downgrade(&catalog_list),
                    Arc::new(default_catalog),
                ))
            } else {
                Arc::new(default_catalog)
            };

            catalog_list
                .register_catalog(config.default_catalog.clone(), default_catalog);
        }

        let runtime_env = Arc::new(RuntimeEnv::new(config.runtime.clone()).unwrap());

        Self {
            state: Arc::new(Mutex::new(ExecutionContextState {
                catalog_list,
                scalar_functions: HashMap::new(),
                aggregate_functions: HashMap::new(),
                config,
                execution_props: ExecutionProps::new(),
                object_store_registry: Arc::new(ObjectStoreRegistry::new()),
                runtime_env,
            })),
        }
    }

    /// Return the [RuntimeEnv] used to run queries with this [ExecutionContext]
    pub fn runtime_env(&self) -> Arc<RuntimeEnv> {
        self.state.lock().runtime_env.clone()
    }

    /// Creates a dataframe that will execute a SQL query.
    ///
    /// This method is `async` because queries of type `CREATE EXTERNAL TABLE`
    /// might require the schema to be inferred.
    pub async fn sql(&mut self, sql: &str) -> Result<Arc<dyn DataFrame>> {
        let plan = self.create_logical_plan(sql)?;
        match plan {
            LogicalPlan::CreateExternalTable(CreateExternalTable {
                ref schema,
                ref name,
                ref location,
                ref file_type,
                ref has_header,
            }) => {
                let (file_format, file_extension) = match file_type {
                    FileType::CSV => Ok((
                        Arc::new(CsvFormat::default().with_has_header(*has_header))
                            as Arc<dyn FileFormat>,
                        DEFAULT_CSV_EXTENSION,
                    )),
                    FileType::Parquet => Ok((
                        Arc::new(ParquetFormat::default()) as Arc<dyn FileFormat>,
                        DEFAULT_PARQUET_EXTENSION,
                    )),
                    FileType::Avro => Ok((
                        Arc::new(AvroFormat::default()) as Arc<dyn FileFormat>,
                        DEFAULT_AVRO_EXTENSION,
                    )),
                    _ => Err(DataFusionError::NotImplemented(format!(
                        "Unsupported file type {:?}.",
                        file_type
                    ))),
                }?;

                let options = ListingOptions {
                    format: file_format,
                    collect_stat: false,
                    file_extension: file_extension.to_owned(),
                    target_partitions: self.state.lock().config.target_partitions,
                    table_partition_cols: vec![],
                };

                // TODO make schema in CreateExternalTable optional instead of empty
                let provided_schema = if schema.fields().is_empty() {
                    None
                } else {
                    Some(Arc::new(schema.as_ref().to_owned().into()))
                };

                self.register_listing_table(name, location, options, provided_schema)
                    .await?;
                let plan = LogicalPlanBuilder::empty(false).build()?;
                Ok(Arc::new(DataFrameImpl::new(self.state.clone(), &plan)))
            }

            LogicalPlan::CreateMemoryTable(CreateMemoryTable { name, input }) => {
                let plan = self.optimize(&input)?;
                let physical = Arc::new(DataFrameImpl::new(self.state.clone(), &plan));

                let batches: Vec<_> = physical.collect_partitioned().await?;
                let table = Arc::new(MemTable::try_new(
                    Arc::new(plan.schema().as_ref().into()),
                    batches,
                )?);
                self.register_table(name.as_str(), table)?;

                let plan = LogicalPlanBuilder::empty(false).build()?;
                Ok(Arc::new(DataFrameImpl::new(self.state.clone(), &plan)))
            }

            LogicalPlan::DropTable(DropTable { name, if_exist, .. }) => {
                let returned = self.deregister_table(name.as_str())?;
                if !if_exist && returned.is_none() {
                    Err(DataFusionError::Execution(format!(
                        "Memory table {:?} doesn't exist.",
                        name
                    )))
                } else {
                    let plan = LogicalPlanBuilder::empty(false).build()?;
                    Ok(Arc::new(DataFrameImpl::new(self.state.clone(), &plan)))
                }
            }

            plan => Ok(Arc::new(DataFrameImpl::new(
                self.state.clone(),
                &self.optimize(&plan)?,
            ))),
        }
    }

    /// Creates a logical plan.
    ///
    /// This function is intended for internal use and should not be called directly.
    pub fn create_logical_plan(&self, sql: &str) -> Result<LogicalPlan> {
        let statements = DFParser::parse_sql(sql)?;

        if statements.len() != 1 {
            return Err(DataFusionError::NotImplemented(
                "The context currently only supports a single SQL statement".to_string(),
            ));
        }

        // create a query planner
        let state = self.state.lock().clone();
        let query_planner = SqlToRel::new(&state);
        query_planner.statement_to_plan(&statements[0])
    }

    /// Registers a variable provider within this context.
    pub fn register_variable(
        &mut self,
        variable_type: VarType,
        provider: Arc<dyn VarProvider + Send + Sync>,
    ) {
        self.state
            .lock()
            .execution_props
            .add_var_provider(variable_type, provider);
    }

    /// Registers a scalar UDF within this context.
    ///
    /// Note in SQL queries, function names are looked up using
    /// lowercase unless the query uses quotes. For example,
    ///
    /// `SELECT MY_FUNC(x)...` will look for a function named `"my_func"`
    /// `SELECT "my_FUNC"(x)` will look for a function named `"my_FUNC"`
    pub fn register_udf(&mut self, f: ScalarUDF) {
        self.state
            .lock()
            .scalar_functions
            .insert(f.name.clone(), Arc::new(f));
    }

    /// Registers an aggregate UDF within this context.
    ///
    /// Note in SQL queries, aggregate names are looked up using
    /// lowercase unless the query uses quotes. For example,
    ///
    /// `SELECT MY_UDAF(x)...` will look for an aggregate named `"my_udaf"`
    /// `SELECT "my_UDAF"(x)` will look for an aggregate named `"my_UDAF"`
    pub fn register_udaf(&mut self, f: AggregateUDF) {
        self.state
            .lock()
            .aggregate_functions
            .insert(f.name.clone(), Arc::new(f));
    }

    /// Creates a DataFrame for reading an Avro data source.

    pub async fn read_avro(
        &mut self,
        uri: impl Into<String>,
        options: AvroReadOptions<'_>,
    ) -> Result<Arc<dyn DataFrame>> {
        let uri: String = uri.into();
        let (object_store, path) = self.object_store(&uri)?;
        let target_partitions = self.state.lock().config.target_partitions;
        Ok(Arc::new(DataFrameImpl::new(
            self.state.clone(),
            &LogicalPlanBuilder::scan_avro(
                object_store,
                path,
                options,
                None,
                target_partitions,
            )
            .await?
            .build()?,
        )))
    }

    /// Creates an empty DataFrame.
    pub fn read_empty(&self) -> Result<Arc<dyn DataFrame>> {
        Ok(Arc::new(DataFrameImpl::new(
            self.state.clone(),
            &LogicalPlanBuilder::empty(true).build()?,
        )))
    }

    /// Creates a DataFrame for reading a CSV data source.
    pub async fn read_csv(
        &mut self,
        uri: impl Into<String>,
        options: CsvReadOptions<'_>,
    ) -> Result<Arc<dyn DataFrame>> {
        let uri: String = uri.into();
        let (object_store, path) = self.object_store(&uri)?;
        let target_partitions = self.state.lock().config.target_partitions;
        Ok(Arc::new(DataFrameImpl::new(
            self.state.clone(),
            &LogicalPlanBuilder::scan_csv(
                object_store,
                path,
                options,
                None,
                target_partitions,
            )
            .await?
            .build()?,
        )))
    }

    /// Creates a DataFrame for reading a Parquet data source.
    pub async fn read_parquet(
        &mut self,
        uri: impl Into<String>,
    ) -> Result<Arc<dyn DataFrame>> {
        let uri: String = uri.into();
        let (object_store, path) = self.object_store(&uri)?;
        let target_partitions = self.state.lock().config.target_partitions;
        let logical_plan =
            LogicalPlanBuilder::scan_parquet(object_store, path, None, target_partitions)
                .await?
                .build()?;
        Ok(Arc::new(DataFrameImpl::new(
            self.state.clone(),
            &logical_plan,
        )))
    }

    /// Creates a DataFrame for reading a custom TableProvider.
    pub fn read_table(
        &mut self,
        provider: Arc<dyn TableProvider>,
    ) -> Result<Arc<dyn DataFrame>> {
        Ok(Arc::new(DataFrameImpl::new(
            self.state.clone(),
            &LogicalPlanBuilder::scan(UNNAMED_TABLE, provider, None)?.build()?,
        )))
    }

    /// Registers a table that uses the listing feature of the object store to
    /// find the files to be processed
    /// This is async because it might need to resolve the schema.
    pub async fn register_listing_table<'a>(
        &'a mut self,
        name: &'a str,
        uri: &'a str,
        options: ListingOptions,
        provided_schema: Option<SchemaRef>,
    ) -> Result<()> {
        let (object_store, path) = self.object_store(uri)?;
        let resolved_schema = match provided_schema {
            None => {
                options
                    .infer_schema(Arc::clone(&object_store), path)
                    .await?
            }
            Some(s) => s,
        };
        let table =
            ListingTable::new(object_store, path.to_owned(), resolved_schema, options);
        self.register_table(name, Arc::new(table))?;
        Ok(())
    }

    /// Registers a CSV data source so that it can be referenced from SQL statements
    /// executed against this context.
    pub async fn register_csv(
        &mut self,
        name: &str,
        uri: &str,
        options: CsvReadOptions<'_>,
    ) -> Result<()> {
        let listing_options =
            options.to_listing_options(self.state.lock().config.target_partitions);

        self.register_listing_table(
            name,
            uri,
            listing_options,
            options.schema.map(|s| Arc::new(s.to_owned())),
        )
        .await?;

        Ok(())
    }

    /// Registers a Parquet data source so that it can be referenced from SQL statements
    /// executed against this context.
    pub async fn register_parquet(&mut self, name: &str, uri: &str) -> Result<()> {
        let (target_partitions, enable_pruning) = {
            let m = self.state.lock();
            (m.config.target_partitions, m.config.parquet_pruning)
        };
        let file_format = ParquetFormat::default().with_enable_pruning(enable_pruning);

        let listing_options = ListingOptions {
            format: Arc::new(file_format),
            collect_stat: true,
            file_extension: DEFAULT_PARQUET_EXTENSION.to_owned(),
            target_partitions,
            table_partition_cols: vec![],
        };

        self.register_listing_table(name, uri, listing_options, None)
            .await?;
        Ok(())
    }

    /// Registers an Avro data source so that it can be referenced from SQL statements
    /// executed against this context.
    pub async fn register_avro(
        &mut self,
        name: &str,
        uri: &str,
        options: AvroReadOptions<'_>,
    ) -> Result<()> {
        let listing_options =
            options.to_listing_options(self.state.lock().config.target_partitions);

        self.register_listing_table(name, uri, listing_options, options.schema)
            .await?;
        Ok(())
    }

    /// Registers a named catalog using a custom `CatalogProvider` so that
    /// it can be referenced from SQL statements executed against this
    /// context.
    ///
    /// Returns the `CatalogProvider` previously registered for this
    /// name, if any
    pub fn register_catalog(
        &self,
        name: impl Into<String>,
        catalog: Arc<dyn CatalogProvider>,
    ) -> Option<Arc<dyn CatalogProvider>> {
        let name = name.into();

        let state = self.state.lock();
        let catalog = if state.config.information_schema {
            Arc::new(CatalogWithInformationSchema::new(
                Arc::downgrade(&state.catalog_list),
                catalog,
            ))
        } else {
            catalog
        };

        state.catalog_list.register_catalog(name, catalog)
    }

    /// Retrieves a `CatalogProvider` instance by name
    pub fn catalog(&self, name: &str) -> Option<Arc<dyn CatalogProvider>> {
        self.state.lock().catalog_list.catalog(name)
    }

    /// Registers a object store with scheme using a custom `ObjectStore` so that
    /// an external file system or object storage system could be used against this context.
    ///
    /// Returns the `ObjectStore` previously registered for this scheme, if any
    pub fn register_object_store(
        &self,
        scheme: impl Into<String>,
        object_store: Arc<dyn ObjectStore>,
    ) -> Option<Arc<dyn ObjectStore>> {
        let scheme = scheme.into();

        self.state
            .lock()
            .object_store_registry
            .register_store(scheme, object_store)
    }

    /// Retrieves a `ObjectStore` instance by scheme
    pub fn object_store<'a>(
        &self,
        uri: &'a str,
    ) -> Result<(Arc<dyn ObjectStore>, &'a str)> {
        self.state
            .lock()
            .object_store_registry
            .get_by_uri(uri)
            .map_err(DataFusionError::from)
    }

    /// Registers a table using a custom `TableProvider` so that
    /// it can be referenced from SQL statements executed against this
    /// context.
    ///
    /// Returns the `TableProvider` previously registered for this
    /// reference, if any
    pub fn register_table<'a>(
        &'a mut self,
        table_ref: impl Into<TableReference<'a>>,
        provider: Arc<dyn TableProvider>,
    ) -> Result<Option<Arc<dyn TableProvider>>> {
        let table_ref = table_ref.into();
        self.state
            .lock()
            .schema_for_ref(table_ref)?
            .register_table(table_ref.table().to_owned(), provider)
    }

    /// Deregisters the given table.
    ///
    /// Returns the registered provider, if any
    pub fn deregister_table<'a>(
        &'a mut self,
        table_ref: impl Into<TableReference<'a>>,
    ) -> Result<Option<Arc<dyn TableProvider>>> {
        let table_ref = table_ref.into();
        self.state
            .lock()
            .schema_for_ref(table_ref)?
            .deregister_table(table_ref.table())
    }

    /// Retrieves a DataFrame representing a table previously registered by calling the
    /// register_table function.
    ///
    /// Returns an error if no table has been registered with the provided reference.
    pub fn table<'a>(
        &self,
        table_ref: impl Into<TableReference<'a>>,
    ) -> Result<Arc<dyn DataFrame>> {
        let table_ref = table_ref.into();
        let schema = self.state.lock().schema_for_ref(table_ref)?;
        match schema.table(table_ref.table()) {
            Some(ref provider) => {
                let plan = LogicalPlanBuilder::scan(
                    table_ref.table(),
                    Arc::clone(provider),
                    None,
                )?
                .build()?;
                Ok(Arc::new(DataFrameImpl::new(self.state.clone(), &plan)))
            }
            _ => Err(DataFusionError::Plan(format!(
                "No table named '{}'",
                table_ref.table()
            ))),
        }
    }

    /// Returns the set of available tables in the default catalog and schema.
    ///
    /// Use [`table`] to get a specific table.
    ///
    /// [`table`]: ExecutionContext::table
    #[deprecated(
        note = "Please use the catalog provider interface (`ExecutionContext::catalog`) to examine available catalogs, schemas, and tables"
    )]
    pub fn tables(&self) -> Result<HashSet<String>> {
        Ok(self
            .state
            .lock()
            // a bare reference will always resolve to the default catalog and schema
            .schema_for_ref(TableReference::Bare { table: "" })?
            .table_names()
            .iter()
            .cloned()
            .collect())
    }

    /// Optimizes the logical plan by applying optimizer rules.
    pub fn optimize(&self, plan: &LogicalPlan) -> Result<LogicalPlan> {
        if let LogicalPlan::Explain(e) = plan {
            let mut stringified_plans = e.stringified_plans.clone();

            // optimize the child plan, capturing the output of each optimizer
            let plan =
                self.optimize_internal(e.plan.as_ref(), |optimized_plan, optimizer| {
                    let optimizer_name = optimizer.name().to_string();
                    let plan_type = PlanType::OptimizedLogicalPlan { optimizer_name };
                    stringified_plans.push(optimized_plan.to_stringified(plan_type));
                })?;

            Ok(LogicalPlan::Explain(Explain {
                verbose: e.verbose,
                plan: Arc::new(plan),
                stringified_plans,
                schema: e.schema.clone(),
            }))
        } else {
            self.optimize_internal(plan, |_, _| {})
        }
    }

    /// Creates a physical plan from a logical plan.
    pub async fn create_physical_plan(
        &self,
        logical_plan: &LogicalPlan,
    ) -> Result<Arc<dyn ExecutionPlan>> {
        let (state, planner) = {
            let mut state = self.state.lock();
            state.execution_props.start_execution();

            // We need to clone `state` to release the lock that is not `Send`. We could
            // make the lock `Send` by using `tokio::sync::Mutex`, but that would require to
            // propagate async even to the `LogicalPlan` building methods.
            // Cloning `state` here is fine as we then pass it as immutable `&state`, which
            // means that we avoid write consistency issues as the cloned version will not
            // be written to. As for eventual modifications that would be applied to the
            // original state after it has been cloned, they will not be picked up by the
            // clone but that is okay, as it is equivalent to postponing the state update
            // by keeping the lock until the end of the function scope.
            (state.clone(), Arc::clone(&state.config.query_planner))
        };

        planner.create_physical_plan(logical_plan, &state).await
    }

    /// Executes a query and writes the results to a partitioned CSV file.
    pub async fn write_csv(
        &self,
        plan: Arc<dyn ExecutionPlan>,
        path: impl AsRef<str>,
    ) -> Result<()> {
        let path = path.as_ref();
        // create directory to contain the CSV files (one per partition)
        let fs_path = Path::new(path);
        let runtime = self.runtime_env();
        match fs::create_dir(fs_path) {
            Ok(()) => {
                let mut tasks = vec![];
                for i in 0..plan.output_partitioning().partition_count() {
                    let plan = plan.clone();
                    let filename = format!("part-{}.csv", i);
                    let path = fs_path.join(&filename);

                    let mut writer = csv::write::WriterBuilder::new()
                        .from_path(path)
                        .map_err(ArrowError::from)?;
                    let mut field_names = vec![];
                    let schema = plan.schema();
                    for f in schema.fields() {
                        field_names.push(f.name());
                    }
                    csv::write::write_header(&mut writer, &field_names)?;

                    let options = csv::write::SerializeOptions::default();

                    let stream = plan.execute(i, runtime.clone()).await?;
                    let handle: JoinHandle<Result<()>> = task::spawn(async move {
                        stream
                            .map(|batch| {
                                csv::write::write_chunk(
                                    &mut writer,
                                    &batch?.into(),
                                    &options,
                                )
                            })
                            .try_collect()
                            .await
                            .map_err(DataFusionError::from)
                    });
                    tasks.push(handle);
                }
                futures::future::join_all(tasks).await;
                Ok(())
            }
            Err(e) => Err(DataFusionError::Execution(format!(
                "Could not create directory {}: {:?}",
                path, e
            ))),
        }
    }

    /// Executes a query and writes the results to a partitioned Parquet file.
    pub async fn write_parquet(
        &self,
        plan: Arc<dyn ExecutionPlan>,
        path: impl AsRef<str>,
        options: WriteOptions,
    ) -> Result<()> {
        let path = path.as_ref();
        // create directory to contain the Parquet files (one per partition)
        let fs_path = Path::new(path);
        let runtime = self.runtime_env();
        match fs::create_dir(fs_path) {
            Ok(()) => {
                let mut tasks = vec![];
                for i in 0..plan.output_partitioning().partition_count() {
                    let plan = plan.clone();
                    let schema = plan.schema();
                    let filename = format!("part-{}.parquet", i);
                    let path = fs_path.join(&filename);

                    let mut file = fs::File::create(path)?;
                    let stream = plan.execute(i, runtime.clone()).await?;

                    let handle: JoinHandle<Result<u64>> = task::spawn(async move {
                        let parquet_schema = parquet::write::to_parquet_schema(&schema)?;
                        let a = parquet_schema.clone();

                        let row_groups = stream.map(|batch: ArrowResult<RecordBatch>| {
                            // map each record batch to a row group
                            let r = batch.map(|batch| {
                                let batch_cols = batch.columns().to_vec();
                                // column chunk in row group
                                let pages =
                                    batch_cols
                                        .into_iter()
                                        .zip(a.columns().iter().cloned())
                                        .map(move |(array, descriptor)| {
                                            parquet::write::array_to_pages(
                                                array.as_ref(),
                                                descriptor,
                                                options,
                                                parquet::write::Encoding::Plain,
                                            )
                                            .map(move |pages| {
                                                let encoded_pages =
                                                    parquet::write::DynIter::new(
                                                        pages.map(|x| Ok(x?)),
                                                    );
                                                let compressed_pages =
                                                    parquet::write::Compressor::new(
                                                        encoded_pages,
                                                        options.compression,
                                                        vec![],
                                                    )
                                                    .map_err(ArrowError::from);
                                                parquet::write::DynStreamingIterator::new(
                                                    compressed_pages,
                                                )
                                            })
                                        });
                                parquet::write::DynIter::new(pages)
                            });
                            async { r }
                        });

                        Ok(parquet::write::stream::write_stream(
                            &mut file,
                            row_groups,
                            schema.as_ref().clone(),
                            parquet_schema,
                            options,
                            None,
                        )
                        .await?)
                    });
                    tasks.push(handle);
                }
                futures::future::join_all(tasks).await;
                Ok(())
            }
            Err(e) => Err(DataFusionError::Execution(format!(
                "Could not create directory {}: {:?}",
                path, e
            ))),
        }
    }

    /// Optimizes the logical plan by applying optimizer rules, and
    /// invoking observer function after each call
    fn optimize_internal<F>(
        &self,
        plan: &LogicalPlan,
        mut observer: F,
    ) -> Result<LogicalPlan>
    where
        F: FnMut(&LogicalPlan, &dyn OptimizerRule),
    {
        let state = &mut self.state.lock();
        let execution_props = &mut state.execution_props.clone();
        let optimizers = &state.config.optimizers;

        let execution_props = execution_props.start_execution();

        let mut new_plan = plan.clone();
        debug!("Logical plan:\n {:?}", plan);
        for optimizer in optimizers {
            new_plan = optimizer.optimize(&new_plan, execution_props)?;
            observer(&new_plan, optimizer.as_ref());
        }
        debug!("Optimized logical plan:\n {:?}", new_plan);
        Ok(new_plan)
    }
}

impl From<Arc<Mutex<ExecutionContextState>>> for ExecutionContext {
    fn from(state: Arc<Mutex<ExecutionContextState>>) -> Self {
        ExecutionContext { state }
    }
}

impl FunctionRegistry for ExecutionContext {
    fn udfs(&self) -> HashSet<String> {
        self.state.lock().udfs()
    }

    fn udf(&self, name: &str) -> Result<Arc<ScalarUDF>> {
        self.state.lock().udf(name)
    }

    fn udaf(&self, name: &str) -> Result<Arc<AggregateUDF>> {
        self.state.lock().udaf(name)
    }
}

/// A planner used to add extensions to DataFusion logical and physical plans.
#[async_trait]
pub trait QueryPlanner {
    /// Given a `LogicalPlan`, create an `ExecutionPlan` suitable for execution
    async fn create_physical_plan(
        &self,
        logical_plan: &LogicalPlan,
        ctx_state: &ExecutionContextState,
    ) -> Result<Arc<dyn ExecutionPlan>>;
}

/// The query planner used if no user defined planner is provided
struct DefaultQueryPlanner {}

#[async_trait]
impl QueryPlanner for DefaultQueryPlanner {
    /// Given a `LogicalPlan`, create an `ExecutionPlan` suitable for execution
    async fn create_physical_plan(
        &self,
        logical_plan: &LogicalPlan,
        ctx_state: &ExecutionContextState,
    ) -> Result<Arc<dyn ExecutionPlan>> {
        let planner = DefaultPhysicalPlanner::default();
        planner.create_physical_plan(logical_plan, ctx_state).await
    }
}

/// Configuration options for execution context
#[derive(Clone)]
pub struct ExecutionConfig {
    /// Number of partitions for query execution. Increasing partitions can increase concurrency.
    pub target_partitions: usize,
    /// Responsible for optimizing a logical plan
    optimizers: Vec<Arc<dyn OptimizerRule + Send + Sync>>,
    /// Responsible for optimizing a physical execution plan
    pub physical_optimizers: Vec<Arc<dyn PhysicalOptimizerRule + Send + Sync>>,
    /// Responsible for planning `LogicalPlan`s, and `ExecutionPlan`
    query_planner: Arc<dyn QueryPlanner + Send + Sync>,
    /// Default catalog name for table resolution
    default_catalog: String,
    /// Default schema name for table resolution
    default_schema: String,
    /// Whether the default catalog and schema should be created automatically
    create_default_catalog_and_schema: bool,
    /// Should DataFusion provide access to `information_schema`
    /// virtual tables for displaying schema information
    information_schema: bool,
    /// Should DataFusion repartition data using the join keys to execute joins in parallel
    /// using the provided `target_partitions` level
    pub repartition_joins: bool,
    /// Should DataFusion repartition data using the aggregate keys to execute aggregates in parallel
    /// using the provided `target_partitions` level
    pub repartition_aggregations: bool,
    /// Should DataFusion repartition data using the partition keys to execute window functions in
    /// parallel using the provided `target_partitions` level
    pub repartition_windows: bool,
    /// Should Datafusion parquet reader using the predicate to prune data
    parquet_pruning: bool,
    /// Runtime configurations such as memory threshold and local disk for spill
    pub runtime: RuntimeConfig,
}

impl Default for ExecutionConfig {
    fn default() -> Self {
        Self {
            target_partitions: num_cpus::get(),
            optimizers: vec![
                // Simplify expressions first to maximize the chance
                // of applying other optimizations
                Arc::new(SimplifyExpressions::new()),
                Arc::new(CommonSubexprEliminate::new()),
                Arc::new(EliminateLimit::new()),
                Arc::new(ProjectionPushDown::new()),
                Arc::new(FilterPushDown::new()),
                Arc::new(LimitPushDown::new()),
                Arc::new(SingleDistinctToGroupBy::new()),
            ],
            physical_optimizers: vec![
                Arc::new(AggregateStatistics::new()),
                Arc::new(HashBuildProbeOrder::new()),
                Arc::new(CoalesceBatches::new()),
                Arc::new(Repartition::new()),
                Arc::new(AddCoalescePartitionsExec::new()),
            ],
            query_planner: Arc::new(DefaultQueryPlanner {}),
            default_catalog: "datafusion".to_owned(),
            default_schema: "public".to_owned(),
            create_default_catalog_and_schema: true,
            information_schema: false,
            repartition_joins: true,
            repartition_aggregations: true,
            repartition_windows: true,
            parquet_pruning: true,
            runtime: RuntimeConfig::default(),
        }
    }
}

impl ExecutionConfig {
    /// Create an execution config with default setting
    pub fn new() -> Self {
        Default::default()
    }

    /// Customize target_partitions
    pub fn with_target_partitions(mut self, n: usize) -> Self {
        // partition count must be greater than zero
        assert!(n > 0);
        self.target_partitions = n;
        self
    }

    /// Customize batch size
    pub fn with_batch_size(mut self, n: usize) -> Self {
        // batch size must be greater than zero
        assert!(n > 0);
        self.runtime.batch_size = n;
        self
    }

    /// Replace the default query planner
    pub fn with_query_planner(
        mut self,
        query_planner: Arc<dyn QueryPlanner + Send + Sync>,
    ) -> Self {
        self.query_planner = query_planner;
        self
    }

    /// Replace the optimizer rules
    pub fn with_optimizer_rules(
        mut self,
        optimizers: Vec<Arc<dyn OptimizerRule + Send + Sync>>,
    ) -> Self {
        self.optimizers = optimizers;
        self
    }

    /// Replace the physical optimizer rules
    pub fn with_physical_optimizer_rules(
        mut self,
        physical_optimizers: Vec<Arc<dyn PhysicalOptimizerRule + Send + Sync>>,
    ) -> Self {
        self.physical_optimizers = physical_optimizers;
        self
    }

    /// Adds a new [`OptimizerRule`]
    pub fn add_optimizer_rule(
        mut self,
        optimizer_rule: Arc<dyn OptimizerRule + Send + Sync>,
    ) -> Self {
        self.optimizers.push(optimizer_rule);
        self
    }

    /// Adds a new [`PhysicalOptimizerRule`]
    pub fn add_physical_optimizer_rule(
        mut self,
        optimizer_rule: Arc<dyn PhysicalOptimizerRule + Send + Sync>,
    ) -> Self {
        self.physical_optimizers.push(optimizer_rule);
        self
    }

    /// Selects a name for the default catalog and schema
    pub fn with_default_catalog_and_schema(
        mut self,
        catalog: impl Into<String>,
        schema: impl Into<String>,
    ) -> Self {
        self.default_catalog = catalog.into();
        self.default_schema = schema.into();
        self
    }

    /// Controls whether the default catalog and schema will be automatically created
    pub fn create_default_catalog_and_schema(mut self, create: bool) -> Self {
        self.create_default_catalog_and_schema = create;
        self
    }

    /// Enables or disables the inclusion of `information_schema` virtual tables
    pub fn with_information_schema(mut self, enabled: bool) -> Self {
        self.information_schema = enabled;
        self
    }

    /// Enables or disables the use of repartitioning for joins to improve parallelism
    pub fn with_repartition_joins(mut self, enabled: bool) -> Self {
        self.repartition_joins = enabled;
        self
    }

    /// Enables or disables the use of repartitioning for aggregations to improve parallelism
    pub fn with_repartition_aggregations(mut self, enabled: bool) -> Self {
        self.repartition_aggregations = enabled;
        self
    }

    /// Enables or disables the use of repartitioning for window functions to improve parallelism
    pub fn with_repartition_windows(mut self, enabled: bool) -> Self {
        self.repartition_windows = enabled;
        self
    }

    /// Enables or disables the use of pruning predicate for parquet readers to skip row groups
    pub fn with_parquet_pruning(mut self, enabled: bool) -> Self {
        self.parquet_pruning = enabled;
        self
    }

    /// Customize runtime config
    pub fn with_runtime_config(mut self, config: RuntimeConfig) -> Self {
        self.runtime = config;
        self
    }

    /// Use an an existing [MemoryManager]
    pub fn with_existing_memory_manager(mut self, existing: Arc<MemoryManager>) -> Self {
        self.runtime = self
            .runtime
            .with_memory_manager(MemoryManagerConfig::new_existing(existing));
        self
    }

    /// Specify the total memory to use while running the DataFusion
    /// plan to `max_memory * memory_fraction` in bytes.
    ///
    /// Note DataFusion does not yet respect this limit in all cases.
    pub fn with_memory_limit(
        mut self,
        max_memory: usize,
        memory_fraction: f64,
    ) -> Result<Self> {
        self.runtime =
            self.runtime
                .with_memory_manager(MemoryManagerConfig::try_new_limit(
                    max_memory,
                    memory_fraction,
                )?);
        Ok(self)
    }

    /// Use an an existing [DiskManager]
    pub fn with_existing_disk_manager(mut self, existing: Arc<DiskManager>) -> Self {
        self.runtime = self
            .runtime
            .with_disk_manager(DiskManagerConfig::new_existing(existing));
        self
    }

    /// Use the specified path to create any needed temporary files
    pub fn with_temp_file_path(mut self, path: impl Into<PathBuf>) -> Self {
        self.runtime = self
            .runtime
            .with_disk_manager(DiskManagerConfig::new_specified(vec![path.into()]));
        self
    }
}

/// Holds per-execution properties and data (such as starting timestamps, etc).
/// An instance of this struct is created each time a [`LogicalPlan`] is prepared for
/// execution (optimized). If the same plan is optimized multiple times, a new
/// `ExecutionProps` is created each time.
///
/// It is important that this structure be cheap to create as it is
/// done so during predicate pruning and expression simplification
#[derive(Clone)]
pub struct ExecutionProps {
    pub(crate) query_execution_start_time: DateTime<Utc>,
    /// providers for scalar variables
    pub var_providers: Option<HashMap<VarType, Arc<dyn VarProvider + Send + Sync>>>,
}

impl Default for ExecutionProps {
    fn default() -> Self {
        Self::new()
    }
}

impl ExecutionProps {
    /// Creates a new execution props
    pub fn new() -> Self {
        ExecutionProps {
            query_execution_start_time: chrono::Utc::now(),
            var_providers: None,
        }
    }

    /// Marks the execution of query started timestamp
    pub fn start_execution(&mut self) -> &Self {
        self.query_execution_start_time = chrono::Utc::now();
        &*self
    }

    /// Registers a variable provider, returning the existing
    /// provider, if any
    pub fn add_var_provider(
        &mut self,
        var_type: VarType,
        provider: Arc<dyn VarProvider + Send + Sync>,
    ) -> Option<Arc<dyn VarProvider + Send + Sync>> {
        let mut var_providers = self.var_providers.take().unwrap_or_else(HashMap::new);

        let old_provider = var_providers.insert(var_type, provider);

        self.var_providers = Some(var_providers);

        old_provider
    }

    /// Returns the provider for the var_type, if any
    pub fn get_var_provider(
        &self,
        var_type: VarType,
    ) -> Option<Arc<dyn VarProvider + Send + Sync>> {
        self.var_providers
            .as_ref()
            .and_then(|var_providers| var_providers.get(&var_type).map(Arc::clone))
    }
}

/// Execution context for registering data sources and executing queries
#[derive(Clone)]
pub struct ExecutionContextState {
    /// Collection of catalogs containing schemas and ultimately TableProviders
    pub catalog_list: Arc<dyn CatalogList>,
    /// Scalar functions that are registered with the context
    pub scalar_functions: HashMap<String, Arc<ScalarUDF>>,
    /// Aggregate functions registered in the context
    pub aggregate_functions: HashMap<String, Arc<AggregateUDF>>,
    /// Context configuration
    pub config: ExecutionConfig,
    /// Execution properties
    pub execution_props: ExecutionProps,
    /// Object Store that are registered with the context
    pub object_store_registry: Arc<ObjectStoreRegistry>,
    /// Runtime environment
    pub runtime_env: Arc<RuntimeEnv>,
}

impl Default for ExecutionContextState {
    fn default() -> Self {
        Self::new()
    }
}

impl ExecutionContextState {
    /// Returns new ExecutionContextState
    pub fn new() -> Self {
        ExecutionContextState {
            catalog_list: Arc::new(MemoryCatalogList::new()),
            scalar_functions: HashMap::new(),
            aggregate_functions: HashMap::new(),
            config: ExecutionConfig::new(),
            execution_props: ExecutionProps::new(),
            object_store_registry: Arc::new(ObjectStoreRegistry::new()),
            runtime_env: Arc::new(RuntimeEnv::default()),
        }
    }

    fn resolve_table_ref<'a>(
        &'a self,
        table_ref: impl Into<TableReference<'a>>,
    ) -> ResolvedTableReference<'a> {
        table_ref
            .into()
            .resolve(&self.config.default_catalog, &self.config.default_schema)
    }

    fn schema_for_ref<'a>(
        &'a self,
        table_ref: impl Into<TableReference<'a>>,
    ) -> Result<Arc<dyn SchemaProvider>> {
        let resolved_ref = self.resolve_table_ref(table_ref.into());

        self.catalog_list
            .catalog(resolved_ref.catalog)
            .ok_or_else(|| {
                DataFusionError::Plan(format!(
                    "failed to resolve catalog: {}",
                    resolved_ref.catalog
                ))
            })?
            .schema(resolved_ref.schema)
            .ok_or_else(|| {
                DataFusionError::Plan(format!(
                    "failed to resolve schema: {}",
                    resolved_ref.schema
                ))
            })
    }
}

impl ContextProvider for ExecutionContextState {
    fn get_table_provider(&self, name: TableReference) -> Option<Arc<dyn TableProvider>> {
        let resolved_ref = self.resolve_table_ref(name);
        let schema = self.schema_for_ref(resolved_ref).ok()?;
        schema.table(resolved_ref.table)
    }

    fn get_function_meta(&self, name: &str) -> Option<Arc<ScalarUDF>> {
        self.scalar_functions.get(name).cloned()
    }

    fn get_aggregate_meta(&self, name: &str) -> Option<Arc<AggregateUDF>> {
        self.aggregate_functions.get(name).cloned()
    }
}

impl FunctionRegistry for ExecutionContextState {
    fn udfs(&self) -> HashSet<String> {
        self.scalar_functions.keys().cloned().collect()
    }

    fn udf(&self, name: &str) -> Result<Arc<ScalarUDF>> {
        let result = self.scalar_functions.get(name);

        result.cloned().ok_or_else(|| {
            DataFusionError::Plan(format!(
                "There is no UDF named \"{}\" in the registry",
                name
            ))
        })
    }

    fn udaf(&self, name: &str) -> Result<Arc<AggregateUDF>> {
        let result = self.aggregate_functions.get(name);

        result.cloned().ok_or_else(|| {
            DataFusionError::Plan(format!(
                "There is no UDAF named \"{}\" in the registry",
                name
            ))
        })
    }
}

#[cfg(test)]
mod tests {
    use super::*;
    use crate::execution::context::QueryPlanner;
    use crate::field_util::{FieldExt, SchemaExt};
    use crate::logical_plan::plan::Projection;
    use crate::logical_plan::TableScan;
    use crate::logical_plan::{binary_expr, lit, Operator};
    use crate::physical_plan::functions::{make_scalar_function, Volatility};
    use crate::physical_plan::{collect, collect_partitioned};
    use crate::record_batch::RecordBatch;
    use crate::test;
    use crate::variable::VarType;
    use crate::{
        assert_batches_eq, assert_batches_sorted_eq,
        logical_plan::{col, create_udf, sum, Expr},
    };
    use crate::{
        datasource::{empty::EmptyTable, MemTable},
        logical_plan::create_udaf,
        physical_plan::expressions::AvgAccumulator,
    };
<<<<<<< HEAD
    use arrow::array::*;
    use arrow::chunk::Chunk;
    use arrow::compute::arithmetics::basic::add;
=======
    use arrow::array::{
        Array, ArrayRef, DictionaryArray, Float32Array, Float64Array, Int16Array,
        Int32Array, Int64Array, Int8Array, LargeStringArray, StringArray, UInt16Array,
        UInt32Array, UInt64Array, UInt8Array,
    };
    use arrow::compute::add;
>>>>>>> e4a056f0
    use arrow::datatypes::*;
    use arrow::io::parquet::write::{
        to_parquet_schema, write_file, Compression, Encoding, RowGroupIterator, Version,
        WriteOptions,
    };
    use async_trait::async_trait;
    use std::collections::BTreeMap;
    use std::fs::File;
    use std::sync::Weak;
    use std::thread::{self, JoinHandle};
    use std::{io::prelude::*, sync::Mutex};
    use tempfile::TempDir;
    use test::*;

    #[tokio::test]
    async fn shared_memory_and_disk_manager() {
        // Demonstrate the ability to share DiskManager and
        // MemoryManager between two different executions.
        let ctx1 = ExecutionContext::new();

        // configure with same memory / disk manager
        let memory_manager = ctx1.runtime_env().memory_manager.clone();
        let disk_manager = ctx1.runtime_env().disk_manager.clone();
        let config = ExecutionConfig::new()
            .with_existing_memory_manager(memory_manager.clone())
            .with_existing_disk_manager(disk_manager.clone());

        let ctx2 = ExecutionContext::with_config(config);

        assert!(std::ptr::eq(
            Arc::as_ptr(&memory_manager),
            Arc::as_ptr(&ctx1.runtime_env().memory_manager)
        ));
        assert!(std::ptr::eq(
            Arc::as_ptr(&memory_manager),
            Arc::as_ptr(&ctx2.runtime_env().memory_manager)
        ));

        assert!(std::ptr::eq(
            Arc::as_ptr(&disk_manager),
            Arc::as_ptr(&ctx1.runtime_env().disk_manager)
        ));
        assert!(std::ptr::eq(
            Arc::as_ptr(&disk_manager),
            Arc::as_ptr(&ctx2.runtime_env().disk_manager)
        ));
    }

    #[test]
    fn optimize_explain() {
        let schema = Schema::new(vec![Field::new("id", DataType::Int32, false)]);

        let plan = LogicalPlanBuilder::scan_empty(Some("employee"), &schema, None)
            .unwrap()
            .explain(true, false)
            .unwrap()
            .build()
            .unwrap();

        if let LogicalPlan::Explain(e) = &plan {
            assert_eq!(e.stringified_plans.len(), 1);
        } else {
            panic!("plan was not an explain: {:?}", plan);
        }

        // now optimize the plan and expect to see more plans
        let optimized_plan = ExecutionContext::new().optimize(&plan).unwrap();
        if let LogicalPlan::Explain(e) = &optimized_plan {
            // should have more than one plan
            assert!(
                e.stringified_plans.len() > 1,
                "plans: {:#?}",
                e.stringified_plans
            );
            // should have at least one optimized plan
            let opt = e
                .stringified_plans
                .iter()
                .any(|p| matches!(p.plan_type, PlanType::OptimizedLogicalPlan { .. }));

            assert!(opt, "plans: {:#?}", e.stringified_plans);
        } else {
            panic!("plan was not an explain: {:?}", plan);
        }
    }

    #[tokio::test]
    async fn parallel_projection() -> Result<()> {
        let partition_count = 4;
        let results = execute("SELECT c1, c2 FROM test", partition_count).await?;

        let expected = vec![
            "+----+----+",
            "| c1 | c2 |",
            "+----+----+",
            "| 3  | 1  |",
            "| 3  | 2  |",
            "| 3  | 3  |",
            "| 3  | 4  |",
            "| 3  | 5  |",
            "| 3  | 6  |",
            "| 3  | 7  |",
            "| 3  | 8  |",
            "| 3  | 9  |",
            "| 3  | 10 |",
            "| 2  | 1  |",
            "| 2  | 2  |",
            "| 2  | 3  |",
            "| 2  | 4  |",
            "| 2  | 5  |",
            "| 2  | 6  |",
            "| 2  | 7  |",
            "| 2  | 8  |",
            "| 2  | 9  |",
            "| 2  | 10 |",
            "| 1  | 1  |",
            "| 1  | 2  |",
            "| 1  | 3  |",
            "| 1  | 4  |",
            "| 1  | 5  |",
            "| 1  | 6  |",
            "| 1  | 7  |",
            "| 1  | 8  |",
            "| 1  | 9  |",
            "| 1  | 10 |",
            "| 0  | 1  |",
            "| 0  | 2  |",
            "| 0  | 3  |",
            "| 0  | 4  |",
            "| 0  | 5  |",
            "| 0  | 6  |",
            "| 0  | 7  |",
            "| 0  | 8  |",
            "| 0  | 9  |",
            "| 0  | 10 |",
            "+----+----+",
        ];
        assert_batches_sorted_eq!(expected, &results);

        Ok(())
    }

    #[tokio::test]
    async fn create_variable_expr() -> Result<()> {
        let tmp_dir = TempDir::new()?;
        let partition_count = 4;
        let mut ctx = create_ctx(&tmp_dir, partition_count).await?;

        let variable_provider = test::variable::SystemVar::new();
        ctx.register_variable(VarType::System, Arc::new(variable_provider));
        let variable_provider = test::variable::UserDefinedVar::new();
        ctx.register_variable(VarType::UserDefined, Arc::new(variable_provider));

        let provider = test::create_table_dual();
        ctx.register_table("dual", provider)?;

        let results =
            plan_and_collect(&mut ctx, "SELECT @@version, @name FROM dual").await?;

        let expected = vec![
            "+----------------------+------------------------+",
            "| @@version            | @name                  |",
            "+----------------------+------------------------+",
            "| system-var-@@version | user-defined-var-@name |",
            "+----------------------+------------------------+",
        ];
        assert_batches_eq!(expected, &results);

        Ok(())
    }

    #[tokio::test]
    async fn register_deregister() -> Result<()> {
        let tmp_dir = TempDir::new()?;
        let partition_count = 4;
        let mut ctx = create_ctx(&tmp_dir, partition_count).await?;

        let provider = test::create_table_dual();
        ctx.register_table("dual", provider)?;

        assert!(ctx.deregister_table("dual")?.is_some());
        assert!(ctx.deregister_table("dual")?.is_none());

        Ok(())
    }

    #[tokio::test]
    async fn parallel_query_with_filter() -> Result<()> {
        let tmp_dir = TempDir::new()?;
        let partition_count = 4;
        let ctx = create_ctx(&tmp_dir, partition_count).await?;

        let logical_plan =
            ctx.create_logical_plan("SELECT c1, c2 FROM test WHERE c1 > 0 AND c1 < 3")?;
        let logical_plan = ctx.optimize(&logical_plan)?;

        let physical_plan = ctx.create_physical_plan(&logical_plan).await?;

        let runtime = ctx.state.lock().runtime_env.clone();
        let results = collect_partitioned(physical_plan, runtime).await?;

        // note that the order of partitions is not deterministic
        let mut num_rows = 0;
        for partition in &results {
            for batch in partition {
                num_rows += batch.num_rows();
            }
        }
        assert_eq!(20, num_rows);

        let results: Vec<RecordBatch> = results.into_iter().flatten().collect();
        let expected = vec![
            "+----+----+",
            "| c1 | c2 |",
            "+----+----+",
            "| 1  | 1  |",
            "| 1  | 10 |",
            "| 1  | 2  |",
            "| 1  | 3  |",
            "| 1  | 4  |",
            "| 1  | 5  |",
            "| 1  | 6  |",
            "| 1  | 7  |",
            "| 1  | 8  |",
            "| 1  | 9  |",
            "| 2  | 1  |",
            "| 2  | 10 |",
            "| 2  | 2  |",
            "| 2  | 3  |",
            "| 2  | 4  |",
            "| 2  | 5  |",
            "| 2  | 6  |",
            "| 2  | 7  |",
            "| 2  | 8  |",
            "| 2  | 9  |",
            "+----+----+",
        ];
        assert_batches_sorted_eq!(expected, &results);

        Ok(())
    }

    #[tokio::test]
    async fn projection_on_table_scan() -> Result<()> {
        let tmp_dir = TempDir::new()?;
        let partition_count = 4;
        let ctx = create_ctx(&tmp_dir, partition_count).await?;
        let runtime = ctx.state.lock().runtime_env.clone();

        let table = ctx.table("test")?;
        let logical_plan = LogicalPlanBuilder::from(table.to_logical_plan())
            .project(vec![col("c2")])?
            .build()?;

        let optimized_plan = ctx.optimize(&logical_plan)?;
        match &optimized_plan {
            LogicalPlan::Projection(Projection { input, .. }) => match &**input {
                LogicalPlan::TableScan(TableScan {
                    source,
                    projected_schema,
                    ..
                }) => {
                    assert_eq!(source.schema().fields().len(), 3);
                    assert_eq!(projected_schema.fields().len(), 1);
                }
                _ => panic!("input to projection should be TableScan"),
            },
            _ => panic!("expect optimized_plan to be projection"),
        }

        let expected = "Projection: #test.c2\
        \n  TableScan: test projection=Some([1])";
        assert_eq!(format!("{:?}", optimized_plan), expected);

        let physical_plan = ctx.create_physical_plan(&optimized_plan).await?;

        assert_eq!(1, physical_plan.schema().fields().len());
        assert_eq!("c2", physical_plan.schema().field(0).name());

        let batches = collect(physical_plan, runtime).await?;
        assert_eq!(40, batches.iter().map(|x| x.num_rows()).sum::<usize>());

        Ok(())
    }

    #[tokio::test]
    async fn preserve_nullability_on_projection() -> Result<()> {
        let tmp_dir = TempDir::new()?;
        let ctx = create_ctx(&tmp_dir, 1).await?;

        let schema: Schema = ctx.table("test").unwrap().schema().clone().into();
        assert!(!schema.field_with_name("c1")?.is_nullable());

        let plan = LogicalPlanBuilder::scan_empty(None, &schema, None)?
            .project(vec![col("c1")])?
            .build()?;

        let plan = ctx.optimize(&plan)?;
        let physical_plan = ctx.create_physical_plan(&Arc::new(plan)).await?;
        assert!(!physical_plan.schema().field_with_name("c1")?.is_nullable());
        Ok(())
    }

    #[tokio::test]
    async fn projection_on_memory_scan() -> Result<()> {
        let schema = Schema::new(vec![
            Field::new("a", DataType::Int32, false),
            Field::new("b", DataType::Int32, false),
            Field::new("c", DataType::Int32, false),
        ]);
        let schema = SchemaRef::new(schema);

        let partitions = vec![vec![RecordBatch::try_new(
            schema.clone(),
            vec![
                Arc::new(Int32Array::from_slice(&[1, 10, 10, 100])),
                Arc::new(Int32Array::from_slice(&[2, 12, 12, 120])),
                Arc::new(Int32Array::from_slice(&[3, 12, 12, 120])),
            ],
        )?]];

        let plan = LogicalPlanBuilder::scan_memory(partitions, schema, None)?
            .project(vec![col("b")])?
            .build()?;
        assert_fields_eq(&plan, vec!["b"]);

        let ctx = ExecutionContext::new();
        let optimized_plan = ctx.optimize(&plan)?;
        match &optimized_plan {
            LogicalPlan::Projection(Projection { input, .. }) => match &**input {
                LogicalPlan::TableScan(TableScan {
                    source,
                    projected_schema,
                    ..
                }) => {
                    assert_eq!(source.schema().fields().len(), 3);
                    assert_eq!(projected_schema.fields().len(), 1);
                }
                _ => panic!("input to projection should be InMemoryScan"),
            },
            _ => panic!("expect optimized_plan to be projection"),
        }

        let expected = format!(
            "Projection: #{}.b\
        \n  TableScan: {} projection=Some([1])",
            UNNAMED_TABLE, UNNAMED_TABLE
        );
        assert_eq!(format!("{:?}", optimized_plan), expected);

        let physical_plan = ctx.create_physical_plan(&optimized_plan).await?;

        assert_eq!(1, physical_plan.schema().fields().len());
        assert_eq!("b", physical_plan.schema().field(0).name());

        let runtime = ctx.state.lock().runtime_env.clone();
        let batches = collect(physical_plan, runtime).await?;
        assert_eq!(1, batches.len());
        assert_eq!(1, batches[0].num_columns());
        assert_eq!(4, batches[0].num_rows());

        Ok(())
    }

    #[tokio::test]
    async fn sort() -> Result<()> {
        let results =
            execute("SELECT c1, c2 FROM test ORDER BY c1 DESC, c2 ASC", 4).await?;
        assert_eq!(results.len(), 1);

        let expected: Vec<&str> = vec![
            "+----+----+",
            "| c1 | c2 |",
            "+----+----+",
            "| 3  | 1  |",
            "| 3  | 2  |",
            "| 3  | 3  |",
            "| 3  | 4  |",
            "| 3  | 5  |",
            "| 3  | 6  |",
            "| 3  | 7  |",
            "| 3  | 8  |",
            "| 3  | 9  |",
            "| 3  | 10 |",
            "| 2  | 1  |",
            "| 2  | 2  |",
            "| 2  | 3  |",
            "| 2  | 4  |",
            "| 2  | 5  |",
            "| 2  | 6  |",
            "| 2  | 7  |",
            "| 2  | 8  |",
            "| 2  | 9  |",
            "| 2  | 10 |",
            "| 1  | 1  |",
            "| 1  | 2  |",
            "| 1  | 3  |",
            "| 1  | 4  |",
            "| 1  | 5  |",
            "| 1  | 6  |",
            "| 1  | 7  |",
            "| 1  | 8  |",
            "| 1  | 9  |",
            "| 1  | 10 |",
            "| 0  | 1  |",
            "| 0  | 2  |",
            "| 0  | 3  |",
            "| 0  | 4  |",
            "| 0  | 5  |",
            "| 0  | 6  |",
            "| 0  | 7  |",
            "| 0  | 8  |",
            "| 0  | 9  |",
            "| 0  | 10 |",
            "+----+----+",
        ];

        // Note it is important to NOT use assert_batches_sorted_eq
        // here as we are testing the sortedness of the output
        assert_batches_eq!(expected, &results);

        Ok(())
    }

    #[tokio::test]
    async fn sort_empty() -> Result<()> {
        // The predicate on this query purposely generates no results
        let results = execute(
            "SELECT c1, c2 FROM test WHERE c1 > 100000 ORDER BY c1 DESC, c2 ASC",
            4,
        )
        .await
        .unwrap();
        assert_eq!(results.len(), 0);
        Ok(())
    }

    #[tokio::test]
    async fn left_join_using() -> Result<()> {
        let results = execute(
            "SELECT t1.c1, t2.c2 FROM test t1 JOIN test t2 USING (c2) ORDER BY t2.c2",
            1,
        )
        .await?;
        assert_eq!(results.len(), 1);

        let expected = vec![
            "+----+----+",
            "| c1 | c2 |",
            "+----+----+",
            "| 0  | 1  |",
            "| 0  | 2  |",
            "| 0  | 3  |",
            "| 0  | 4  |",
            "| 0  | 5  |",
            "| 0  | 6  |",
            "| 0  | 7  |",
            "| 0  | 8  |",
            "| 0  | 9  |",
            "| 0  | 10 |",
            "+----+----+",
        ];

        assert_batches_eq!(expected, &results);
        Ok(())
    }

    #[tokio::test]
    async fn left_join_using_join_key_projection() -> Result<()> {
        let results = execute(
            "SELECT t1.c1, t1.c2, t2.c2 FROM test t1 JOIN test t2 USING (c2) ORDER BY t2.c2",
            1,
        )
            .await?;
        assert_eq!(results.len(), 1);

        let expected = vec![
            "+----+----+----+",
            "| c1 | c2 | c2 |",
            "+----+----+----+",
            "| 0  | 1  | 1  |",
            "| 0  | 2  | 2  |",
            "| 0  | 3  | 3  |",
            "| 0  | 4  | 4  |",
            "| 0  | 5  | 5  |",
            "| 0  | 6  | 6  |",
            "| 0  | 7  | 7  |",
            "| 0  | 8  | 8  |",
            "| 0  | 9  | 9  |",
            "| 0  | 10 | 10 |",
            "+----+----+----+",
        ];

        assert_batches_eq!(expected, &results);
        Ok(())
    }

    #[tokio::test]
    async fn left_join() -> Result<()> {
        let results = execute(
            "SELECT t1.c1, t1.c2, t2.c2 FROM test t1 JOIN test t2 ON t1.c2 = t2.c2 ORDER BY t1.c2",
            1,
        )
            .await?;
        assert_eq!(results.len(), 1);

        let expected = vec![
            "+----+----+----+",
            "| c1 | c2 | c2 |",
            "+----+----+----+",
            "| 0  | 1  | 1  |",
            "| 0  | 2  | 2  |",
            "| 0  | 3  | 3  |",
            "| 0  | 4  | 4  |",
            "| 0  | 5  | 5  |",
            "| 0  | 6  | 6  |",
            "| 0  | 7  | 7  |",
            "| 0  | 8  | 8  |",
            "| 0  | 9  | 9  |",
            "| 0  | 10 | 10 |",
            "+----+----+----+",
        ];

        assert_batches_eq!(expected, &results);
        Ok(())
    }

    #[tokio::test]
    async fn window() -> Result<()> {
        let results = execute(
            "SELECT \
            c1, \
            c2, \
            SUM(c2) OVER (), \
            COUNT(c2) OVER (), \
            MAX(c2) OVER (), \
            MIN(c2) OVER (), \
            AVG(c2) OVER () \
            FROM test \
            ORDER BY c1, c2 \
            LIMIT 5",
            4,
        )
        .await?;
        // result in one batch, although e.g. having 2 batches do not change
        // result semantics, having a len=1 assertion upfront keeps surprises
        // at bay
        assert_eq!(results.len(), 1);

        let expected = vec![
            "+----+----+--------------+----------------+--------------+--------------+--------------+",
            "| c1 | c2 | SUM(test.c2) | COUNT(test.c2) | MAX(test.c2) | MIN(test.c2) | AVG(test.c2) |",
            "+----+----+--------------+----------------+--------------+--------------+--------------+",
            "| 0  | 1  | 220          | 40             | 10           | 1            | 5.5          |",
            "| 0  | 2  | 220          | 40             | 10           | 1            | 5.5          |",
            "| 0  | 3  | 220          | 40             | 10           | 1            | 5.5          |",
            "| 0  | 4  | 220          | 40             | 10           | 1            | 5.5          |",
            "| 0  | 5  | 220          | 40             | 10           | 1            | 5.5          |",
            "+----+----+--------------+----------------+--------------+--------------+--------------+",
        ];

        // window function shall respect ordering
        assert_batches_eq!(expected, &results);
        Ok(())
    }

    #[tokio::test]
    async fn window_order_by() -> Result<()> {
        let results = execute(
            "SELECT \
            c1, \
            c2, \
            ROW_NUMBER() OVER (ORDER BY c1, c2), \
            FIRST_VALUE(c2) OVER (ORDER BY c1, c2), \
            LAST_VALUE(c2) OVER (ORDER BY c1, c2), \
            NTH_VALUE(c2, 2) OVER (ORDER BY c1, c2), \
            SUM(c2) OVER (ORDER BY c1, c2), \
            COUNT(c2) OVER (ORDER BY c1, c2), \
            MAX(c2) OVER (ORDER BY c1, c2), \
            MIN(c2) OVER (ORDER BY c1, c2), \
            AVG(c2) OVER (ORDER BY c1, c2) \
            FROM test \
            ORDER BY c1, c2 \
            LIMIT 5",
            4,
        )
        .await?;
        // result in one batch, although e.g. having 2 batches do not change
        // result semantics, having a len=1 assertion upfront keeps surprises
        // at bay
        assert_eq!(results.len(), 1);

        let expected = vec![
            "+----+----+--------------+----------------------+---------------------+-----------------------------+--------------+----------------+--------------+--------------+--------------+",
            "| c1 | c2 | ROW_NUMBER() | FIRST_VALUE(test.c2) | LAST_VALUE(test.c2) | NTH_VALUE(test.c2,Int64(2)) | SUM(test.c2) | COUNT(test.c2) | MAX(test.c2) | MIN(test.c2) | AVG(test.c2) |",
            "+----+----+--------------+----------------------+---------------------+-----------------------------+--------------+----------------+--------------+--------------+--------------+",
            "| 0  | 1  | 1            | 1                    | 1                   |                             | 1            | 1              | 1            | 1            | 1            |",
            "| 0  | 2  | 2            | 1                    | 2                   | 2                           | 3            | 2              | 2            | 1            | 1.5          |",
            "| 0  | 3  | 3            | 1                    | 3                   | 2                           | 6            | 3              | 3            | 1            | 2            |",
            "| 0  | 4  | 4            | 1                    | 4                   | 2                           | 10           | 4              | 4            | 1            | 2.5          |",
            "| 0  | 5  | 5            | 1                    | 5                   | 2                           | 15           | 5              | 5            | 1            | 3            |",
            "+----+----+--------------+----------------------+---------------------+-----------------------------+--------------+----------------+--------------+--------------+--------------+",
        ];

        // window function shall respect ordering
        assert_batches_eq!(expected, &results);
        Ok(())
    }

    #[tokio::test]
    async fn window_partition_by() -> Result<()> {
        let results = execute(
            "SELECT \
            c1, \
            c2, \
            SUM(c2) OVER (PARTITION BY c2), \
            COUNT(c2) OVER (PARTITION BY c2), \
            MAX(c2) OVER (PARTITION BY c2), \
            MIN(c2) OVER (PARTITION BY c2), \
            AVG(c2) OVER (PARTITION BY c2) \
            FROM test \
            ORDER BY c1, c2 \
            LIMIT 5",
            4,
        )
        .await?;

        let expected = vec![
            "+----+----+--------------+----------------+--------------+--------------+--------------+",
            "| c1 | c2 | SUM(test.c2) | COUNT(test.c2) | MAX(test.c2) | MIN(test.c2) | AVG(test.c2) |",
            "+----+----+--------------+----------------+--------------+--------------+--------------+",
            "| 0  | 1  | 4            | 4              | 1            | 1            | 1            |",
            "| 0  | 2  | 8            | 4              | 2            | 2            | 2            |",
            "| 0  | 3  | 12           | 4              | 3            | 3            | 3            |",
            "| 0  | 4  | 16           | 4              | 4            | 4            | 4            |",
            "| 0  | 5  | 20           | 4              | 5            | 5            | 5            |",
            "+----+----+--------------+----------------+--------------+--------------+--------------+",
        ];

        // window function shall respect ordering
        assert_batches_eq!(expected, &results);
        Ok(())
    }

    #[tokio::test]
    async fn window_partition_by_order_by() -> Result<()> {
        let results = execute(
            "SELECT \
            c1, \
            c2, \
            ROW_NUMBER() OVER (PARTITION BY c2 ORDER BY c1), \
            FIRST_VALUE(c2 + c1) OVER (PARTITION BY c2 ORDER BY c1), \
            LAST_VALUE(c2 + c1) OVER (PARTITION BY c2 ORDER BY c1), \
            NTH_VALUE(c2 + c1, 1) OVER (PARTITION BY c2 ORDER BY c1), \
            SUM(c2) OVER (PARTITION BY c2 ORDER BY c1), \
            COUNT(c2) OVER (PARTITION BY c2 ORDER BY c1), \
            MAX(c2) OVER (PARTITION BY c2 ORDER BY c1), \
            MIN(c2) OVER (PARTITION BY c2 ORDER BY c1), \
            AVG(c2) OVER (PARTITION BY c2 ORDER BY c1) \
            FROM test \
            ORDER BY c1, c2 \
            LIMIT 5",
            4,
        )
        .await?;

        let expected = vec![
            "+----+----+--------------+--------------------------------+-------------------------------+---------------------------------------+--------------+----------------+--------------+--------------+--------------+",
            "| c1 | c2 | ROW_NUMBER() | FIRST_VALUE(test.c2 + test.c1) | LAST_VALUE(test.c2 + test.c1) | NTH_VALUE(test.c2 + test.c1,Int64(1)) | SUM(test.c2) | COUNT(test.c2) | MAX(test.c2) | MIN(test.c2) | AVG(test.c2) |",
            "+----+----+--------------+--------------------------------+-------------------------------+---------------------------------------+--------------+----------------+--------------+--------------+--------------+",
            "| 0  | 1  | 1            | 1                              | 1                             | 1                                     | 1            | 1              | 1            | 1            | 1            |",
            "| 0  | 2  | 1            | 2                              | 2                             | 2                                     | 2            | 1              | 2            | 2            | 2            |",
            "| 0  | 3  | 1            | 3                              | 3                             | 3                                     | 3            | 1              | 3            | 3            | 3            |",
            "| 0  | 4  | 1            | 4                              | 4                             | 4                                     | 4            | 1              | 4            | 4            | 4            |",
            "| 0  | 5  | 1            | 5                              | 5                             | 5                                     | 5            | 1              | 5            | 5            | 5            |",
            "+----+----+--------------+--------------------------------+-------------------------------+---------------------------------------+--------------+----------------+--------------+--------------+--------------+",
        ];

        // window function shall respect ordering
        assert_batches_eq!(expected, &results);
        Ok(())
    }

    #[tokio::test]
    #[ignore]
    async fn aggregate_decimal_min() -> Result<()> {
        let mut ctx = ExecutionContext::new();
        // the data type of c1 is decimal(10,3)
        ctx.register_table("d_table", test::table_with_decimal())
            .unwrap();
        let result = plan_and_collect(&mut ctx, "select min(c1) from d_table")
            .await
            .unwrap();
        let expected = vec![
            "+-----------------+",
            "| MIN(d_table.c1) |",
            "+-----------------+",
            "| -100.009        |",
            "+-----------------+",
        ];
        assert_eq!(
            &DataType::Decimal(10, 3),
            result[0].schema().field(0).data_type()
        );
        assert_batches_sorted_eq!(expected, &result);
        Ok(())
    }

    #[tokio::test]
    #[ignore]
    async fn aggregate_decimal_max() -> Result<()> {
        let mut ctx = ExecutionContext::new();
        // the data type of c1 is decimal(10,3)
        ctx.register_table("d_table", test::table_with_decimal())
            .unwrap();

        let result = plan_and_collect(&mut ctx, "select max(c1) from d_table")
            .await
            .unwrap();
        let expected = vec![
            "+-----------------+",
            "| MAX(d_table.c1) |",
            "+-----------------+",
            "| 110.009         |",
            "+-----------------+",
        ];
        assert_eq!(
            &DataType::Decimal(10, 3),
            result[0].schema().field(0).data_type()
        );
        assert_batches_sorted_eq!(expected, &result);
        Ok(())
    }

    #[tokio::test]
    async fn aggregate_decimal_sum() -> Result<()> {
        let mut ctx = ExecutionContext::new();
        // the data type of c1 is decimal(10,3)
        ctx.register_table("d_table", test::table_with_decimal())
            .unwrap();
        let result = plan_and_collect(&mut ctx, "select sum(c1) from d_table")
            .await
            .unwrap();
        let expected = vec![
            "+-----------------+",
            "| SUM(d_table.c1) |",
            "+-----------------+",
            "| 100.0           |",
            "+-----------------+",
        ];
        assert_eq!(
            &DataType::Decimal(20, 3),
            result[0].schema().field(0).data_type()
        );
        assert_batches_sorted_eq!(expected, &result);
        Ok(())
    }

    #[tokio::test]
    async fn aggregate_decimal_avg() -> Result<()> {
        let mut ctx = ExecutionContext::new();
        // the data type of c1 is decimal(10,3)
        ctx.register_table("d_table", test::table_with_decimal())
            .unwrap();
        let result = plan_and_collect(&mut ctx, "select avg(c1) from d_table")
            .await
            .unwrap();
        let expected = vec![
            "+-----------------+",
            "| AVG(d_table.c1) |",
            "+-----------------+",
            "| 5.0             |",
            "+-----------------+",
        ];
        assert_eq!(
            &DataType::Decimal(14, 7),
            result[0].schema().field(0).data_type()
        );
        assert_batches_sorted_eq!(expected, &result);
        Ok(())
    }

    #[tokio::test]
    async fn aggregate() -> Result<()> {
        let results = execute("SELECT SUM(c1), SUM(c2) FROM test", 4).await?;
        assert_eq!(results.len(), 1);

        let expected = vec![
            "+--------------+--------------+",
            "| SUM(test.c1) | SUM(test.c2) |",
            "+--------------+--------------+",
            "| 60           | 220          |",
            "+--------------+--------------+",
        ];
        assert_batches_sorted_eq!(expected, &results);

        Ok(())
    }

    #[tokio::test]
    async fn aggregate_empty() -> Result<()> {
        // The predicate on this query purposely generates no results
        let results = execute("SELECT SUM(c1), SUM(c2) FROM test where c1 > 100000", 4)
            .await
            .unwrap();

        assert_eq!(results.len(), 1);

        let expected = vec![
            "+--------------+--------------+",
            "| SUM(test.c1) | SUM(test.c2) |",
            "+--------------+--------------+",
            "|              |              |",
            "+--------------+--------------+",
        ];
        assert_batches_sorted_eq!(expected, &results);

        Ok(())
    }

    #[tokio::test]
    async fn aggregate_avg() -> Result<()> {
        let results = execute("SELECT AVG(c1), AVG(c2) FROM test", 4).await?;
        assert_eq!(results.len(), 1);

        let expected = vec![
            "+--------------+--------------+",
            "| AVG(test.c1) | AVG(test.c2) |",
            "+--------------+--------------+",
            "| 1.5          | 5.5          |",
            "+--------------+--------------+",
        ];
        assert_batches_sorted_eq!(expected, &results);

        Ok(())
    }

    #[tokio::test]
    async fn aggregate_max() -> Result<()> {
        let results = execute("SELECT MAX(c1), MAX(c2) FROM test", 4).await?;
        assert_eq!(results.len(), 1);

        let expected = vec![
            "+--------------+--------------+",
            "| MAX(test.c1) | MAX(test.c2) |",
            "+--------------+--------------+",
            "| 3            | 10           |",
            "+--------------+--------------+",
        ];
        assert_batches_sorted_eq!(expected, &results);

        Ok(())
    }

    #[tokio::test]
    async fn aggregate_min() -> Result<()> {
        let results = execute("SELECT MIN(c1), MIN(c2) FROM test", 4).await?;
        assert_eq!(results.len(), 1);

        let expected = vec![
            "+--------------+--------------+",
            "| MIN(test.c1) | MIN(test.c2) |",
            "+--------------+--------------+",
            "| 0            | 1            |",
            "+--------------+--------------+",
        ];
        assert_batches_sorted_eq!(expected, &results);

        Ok(())
    }

    #[tokio::test]
    async fn aggregate_grouped() -> Result<()> {
        let results = execute("SELECT c1, SUM(c2) FROM test GROUP BY c1", 4).await?;

        let expected = vec![
            "+----+--------------+",
            "| c1 | SUM(test.c2) |",
            "+----+--------------+",
            "| 0  | 55           |",
            "| 1  | 55           |",
            "| 2  | 55           |",
            "| 3  | 55           |",
            "+----+--------------+",
        ];
        assert_batches_sorted_eq!(expected, &results);

        Ok(())
    }

    #[tokio::test]
    async fn aggregate_grouped_avg() -> Result<()> {
        let results = execute("SELECT c1, AVG(c2) FROM test GROUP BY c1", 4).await?;

        let expected = vec![
            "+----+--------------+",
            "| c1 | AVG(test.c2) |",
            "+----+--------------+",
            "| 0  | 5.5          |",
            "| 1  | 5.5          |",
            "| 2  | 5.5          |",
            "| 3  | 5.5          |",
            "+----+--------------+",
        ];
        assert_batches_sorted_eq!(expected, &results);

        Ok(())
    }

    #[tokio::test]
    async fn boolean_literal() -> Result<()> {
        let results =
            execute("SELECT c1, c3 FROM test WHERE c1 > 2 AND c3 = true", 4).await?;

        let expected = vec![
            "+----+------+",
            "| c1 | c3   |",
            "+----+------+",
            "| 3  | true |",
            "| 3  | true |",
            "| 3  | true |",
            "| 3  | true |",
            "| 3  | true |",
            "+----+------+",
        ];
        assert_batches_sorted_eq!(expected, &results);

        Ok(())
    }

    #[tokio::test]
    async fn aggregate_grouped_empty() -> Result<()> {
        let results =
            execute("SELECT c1, AVG(c2) FROM test WHERE c1 = 123 GROUP BY c1", 4).await?;

        let expected = vec![
            "+----+--------------+",
            "| c1 | AVG(test.c2) |",
            "+----+--------------+",
            "+----+--------------+",
        ];
        assert_batches_sorted_eq!(expected, &results);

        Ok(())
    }

    #[tokio::test]
    async fn aggregate_grouped_max() -> Result<()> {
        let results = execute("SELECT c1, MAX(c2) FROM test GROUP BY c1", 4).await?;

        let expected = vec![
            "+----+--------------+",
            "| c1 | MAX(test.c2) |",
            "+----+--------------+",
            "| 0  | 10           |",
            "| 1  | 10           |",
            "| 2  | 10           |",
            "| 3  | 10           |",
            "+----+--------------+",
        ];
        assert_batches_sorted_eq!(expected, &results);

        Ok(())
    }

    #[tokio::test]
    async fn aggregate_grouped_min() -> Result<()> {
        let results = execute("SELECT c1, MIN(c2) FROM test GROUP BY c1", 4).await?;

        let expected = vec![
            "+----+--------------+",
            "| c1 | MIN(test.c2) |",
            "+----+--------------+",
            "| 0  | 1            |",
            "| 1  | 1            |",
            "| 2  | 1            |",
            "| 3  | 1            |",
            "+----+--------------+",
        ];
        assert_batches_sorted_eq!(expected, &results);

        Ok(())
    }

    #[tokio::test]
    async fn aggregate_avg_add() -> Result<()> {
        let results = execute(
            "SELECT AVG(c1), AVG(c1) + 1, AVG(c1) + 2, 1 + AVG(c1) FROM test",
            4,
        )
        .await?;
        assert_eq!(results.len(), 1);

        let expected = vec![
            "+--------------+----------------------------+----------------------------+----------------------------+",
            "| AVG(test.c1) | AVG(test.c1) Plus Int64(1) | AVG(test.c1) Plus Int64(2) | Int64(1) Plus AVG(test.c1) |",
            "+--------------+----------------------------+----------------------------+----------------------------+",
            "| 1.5          | 2.5                        | 3.5                        | 2.5                        |",
            "+--------------+----------------------------+----------------------------+----------------------------+",
        ];
        assert_batches_sorted_eq!(expected, &results);

        Ok(())
    }

    #[tokio::test]
    async fn join_partitioned() -> Result<()> {
        // self join on partition id (workaround for duplicate column name)
        let results = execute(
            "SELECT 1 FROM test JOIN (SELECT c1 AS id1 FROM test) AS a ON c1=id1",
            4,
        )
        .await?;

        assert_eq!(
            results.iter().map(|b| b.num_rows()).sum::<usize>(),
            4 * 10 * 10
        );

        Ok(())
    }

    #[tokio::test]
    async fn count_basic() -> Result<()> {
        let results = execute("SELECT COUNT(c1), COUNT(c2) FROM test", 1).await?;
        assert_eq!(results.len(), 1);

        let expected = vec![
            "+----------------+----------------+",
            "| COUNT(test.c1) | COUNT(test.c2) |",
            "+----------------+----------------+",
            "| 10             | 10             |",
            "+----------------+----------------+",
        ];
        assert_batches_sorted_eq!(expected, &results);
        Ok(())
    }

    #[tokio::test]
    async fn count_partitioned() -> Result<()> {
        let results = execute("SELECT COUNT(c1), COUNT(c2) FROM test", 4).await?;
        assert_eq!(results.len(), 1);

        let expected = vec![
            "+----------------+----------------+",
            "| COUNT(test.c1) | COUNT(test.c2) |",
            "+----------------+----------------+",
            "| 40             | 40             |",
            "+----------------+----------------+",
        ];
        assert_batches_sorted_eq!(expected, &results);
        Ok(())
    }

    #[tokio::test]
    async fn count_aggregated() -> Result<()> {
        let results = execute("SELECT c1, COUNT(c2) FROM test GROUP BY c1", 4).await?;

        let expected = vec![
            "+----+----------------+",
            "| c1 | COUNT(test.c2) |",
            "+----+----------------+",
            "| 0  | 10             |",
            "| 1  | 10             |",
            "| 2  | 10             |",
            "| 3  | 10             |",
            "+----+----------------+",
        ];
        assert_batches_sorted_eq!(expected, &results);
        Ok(())
    }

    #[tokio::test]
    async fn group_by_date_trunc() -> Result<()> {
        let tmp_dir = TempDir::new()?;
        let mut ctx = ExecutionContext::new();
        let schema = Arc::new(Schema::new(vec![
            Field::new("c2", DataType::UInt64, false),
            Field::new(
                "t1",
                DataType::Timestamp(TimeUnit::Microsecond, None),
                false,
            ),
        ]));

        // generate a partitioned file
        for partition in 0..4 {
            let filename = format!("partition-{}.{}", partition, "csv");
            let file_path = tmp_dir.path().join(&filename);
            let mut file = File::create(file_path)?;

            // generate some data
            for i in 0..10 {
                let data = format!("{},2020-12-{}T00:00:00.000\n", i, i + 10);
                file.write_all(data.as_bytes())?;
            }
        }

        ctx.register_csv(
            "test",
            tmp_dir.path().to_str().unwrap(),
            CsvReadOptions::new().schema(&schema).has_header(false),
        )
        .await?;

        let results = plan_and_collect(
            &mut ctx,
            "SELECT date_trunc('week', t1) as week, SUM(c2) FROM test GROUP BY date_trunc('week', t1)",
        ).await?;

        let expected = vec![
            "+---------------------+--------------+",
            "| week                | SUM(test.c2) |",
            "+---------------------+--------------+",
            "| 2020-12-07 00:00:00 | 24           |",
            "| 2020-12-14 00:00:00 | 156          |",
            "+---------------------+--------------+",
        ];
        assert_batches_sorted_eq!(expected, &results);

        Ok(())
    }

    #[tokio::test]
    async fn group_by_largeutf8() {
        {
            let mut ctx = ExecutionContext::new();

            // input data looks like:
            // A, 1
            // B, 2
            // A, 2
            // A, 4
            // C, 1
            // A, 1

            let str_array = Utf8Array::<i64>::from_slice(&["A", "B", "A", "A", "C", "A"]);
            let str_array = Arc::new(str_array);

            let val_array = Int64Array::from_slice(&[1, 2, 2, 4, 1, 1]);
            let val_array = Arc::new(val_array);

            let schema = Arc::new(Schema::new(vec![
                Field::new("str", str_array.data_type().clone(), false),
                Field::new("val", val_array.data_type().clone(), false),
            ]));

            let batch =
                RecordBatch::try_new(schema.clone(), vec![str_array, val_array]).unwrap();

            let provider = MemTable::try_new(schema.clone(), vec![vec![batch]]).unwrap();
            ctx.register_table("t", Arc::new(provider)).unwrap();

            let results =
                plan_and_collect(&mut ctx, "SELECT str, count(val) FROM t GROUP BY str")
                    .await
                    .expect("ran plan correctly");

            let expected = vec![
                "+-----+--------------+",
                "| str | COUNT(t.val) |",
                "+-----+--------------+",
                "| A   | 4            |",
                "| B   | 1            |",
                "| C   | 1            |",
                "+-----+--------------+",
            ];
            assert_batches_sorted_eq!(expected, &results);
        }
    }

    #[tokio::test]
    async fn unprojected_filter() {
        let mut ctx = ExecutionContext::new();
        let df = ctx
            .read_table(test::table_with_sequence(1, 3).unwrap())
            .unwrap();

        let df = df
            .select(vec![binary_expr(col("i"), Operator::Plus, col("i"))])
            .unwrap()
            .filter(col("i").gt(lit(2)))
            .unwrap();
        let results = df.collect().await.unwrap();

        let expected = vec![
            "+--------------------------+",
            "| ?table?.i Plus ?table?.i |",
            "+--------------------------+",
            "| 6                        |",
            "+--------------------------+",
        ];
        assert_batches_sorted_eq!(expected, &results);
    }

    #[tokio::test]
    async fn group_by_dictionary() {
        async fn run_test_case<K: DictionaryKey>() {
            let mut ctx = ExecutionContext::new();

            // input data looks like:
            // A, 1
            // B, 2
            // A, 2
            // A, 4
            // C, 1
            // A, 1

            let data = vec!["A", "B", "A", "A", "C", "A"];

            let data = data.into_iter().map(Some);

            let mut dict_array =
                MutableDictionaryArray::<K, MutableUtf8Array<i32>>::new();
            dict_array.try_extend(data).unwrap();
            let dict_array = dict_array.into_arc();

            let val_array = Int64Array::from_slice(&[1, 2, 2, 4, 1, 1]);
            let val_array = Arc::new(val_array);

            let schema = Arc::new(Schema::new(vec![
                Field::new("dict", dict_array.data_type().clone(), false),
                Field::new("val", val_array.data_type().clone(), false),
            ]));

            let batch = RecordBatch::try_new(schema.clone(), vec![dict_array, val_array])
                .unwrap();

            let provider = MemTable::try_new(schema.clone(), vec![vec![batch]]).unwrap();
            ctx.register_table("t", Arc::new(provider)).unwrap();

            let results = plan_and_collect(
                &mut ctx,
                "SELECT dict, count(val) FROM t GROUP BY dict",
            )
            .await
            .expect("ran plan correctly");

            let expected = vec![
                "+------+--------------+",
                "| dict | COUNT(t.val) |",
                "+------+--------------+",
                "| A    | 4            |",
                "| B    | 1            |",
                "| C    | 1            |",
                "+------+--------------+",
            ];
            assert_batches_sorted_eq!(expected, &results);

            // Now, use dict as an aggregate
            let results =
                plan_and_collect(&mut ctx, "SELECT val, count(dict) FROM t GROUP BY val")
                    .await
                    .expect("ran plan correctly");

            let expected = vec![
                "+-----+---------------+",
                "| val | COUNT(t.dict) |",
                "+-----+---------------+",
                "| 1   | 3             |",
                "| 2   | 2             |",
                "| 4   | 1             |",
                "+-----+---------------+",
            ];
            assert_batches_sorted_eq!(expected, &results);

            // Now, use dict as an aggregate
            let results = plan_and_collect(
                &mut ctx,
                "SELECT val, count(distinct dict) FROM t GROUP BY val",
            )
            .await
            .expect("ran plan correctly");

            let expected = vec![
                "+-----+------------------------+",
                "| val | COUNT(DISTINCT t.dict) |",
                "+-----+------------------------+",
                "| 1   | 2                      |",
                "| 2   | 2                      |",
                "| 4   | 1                      |",
                "+-----+------------------------+",
            ];
            assert_batches_sorted_eq!(expected, &results);
        }

        run_test_case::<i8>().await;
        run_test_case::<i16>().await;
        run_test_case::<i32>().await;
        run_test_case::<i64>().await;
        run_test_case::<u8>().await;
        run_test_case::<u16>().await;
        run_test_case::<u32>().await;
        run_test_case::<u64>().await;
    }

    async fn run_count_distinct_integers_aggregated_scenario(
        partitions: Vec<Vec<(&str, u64)>>,
    ) -> Result<Vec<RecordBatch>> {
        let tmp_dir = TempDir::new()?;
        let mut ctx = ExecutionContext::new();
        let schema = Arc::new(Schema::new(vec![
            Field::new("c_group", DataType::Utf8, false),
            Field::new("c_int8", DataType::Int8, false),
            Field::new("c_int16", DataType::Int16, false),
            Field::new("c_int32", DataType::Int32, false),
            Field::new("c_int64", DataType::Int64, false),
            Field::new("c_uint8", DataType::UInt8, false),
            Field::new("c_uint16", DataType::UInt16, false),
            Field::new("c_uint32", DataType::UInt32, false),
            Field::new("c_uint64", DataType::UInt64, false),
        ]));

        for (i, partition) in partitions.iter().enumerate() {
            let filename = format!("partition-{}.csv", i);
            let file_path = tmp_dir.path().join(&filename);
            let mut file = File::create(file_path)?;
            for row in partition {
                let row_str = format!(
                    "{},{}\n",
                    row.0,
                    // Populate values for each of the integer fields in the
                    // schema.
                    (0..8)
                        .map(|_| { row.1.to_string() })
                        .collect::<Vec<_>>()
                        .join(","),
                );
                file.write_all(row_str.as_bytes())?;
            }
        }
        ctx.register_csv(
            "test",
            tmp_dir.path().to_str().unwrap(),
            CsvReadOptions::new().schema(&schema).has_header(false),
        )
        .await?;

        let results = plan_and_collect(
            &mut ctx,
            "
              SELECT
                c_group,
                COUNT(c_uint64),
                COUNT(DISTINCT c_int8),
                COUNT(DISTINCT c_int16),
                COUNT(DISTINCT c_int32),
                COUNT(DISTINCT c_int64),
                COUNT(DISTINCT c_uint8),
                COUNT(DISTINCT c_uint16),
                COUNT(DISTINCT c_uint32),
                COUNT(DISTINCT c_uint64)
              FROM test
              GROUP BY c_group
            ",
        )
        .await?;

        Ok(results)
    }

    #[tokio::test]
    async fn count_distinct_integers_aggregated_single_partition() -> Result<()> {
        let partitions = vec![
            // The first member of each tuple will be the value for the
            // `c_group` column, and the second member will be the value for
            // each of the int/uint fields.
            vec![
                ("a", 1),
                ("a", 1),
                ("a", 2),
                ("b", 9),
                ("c", 9),
                ("c", 10),
                ("c", 9),
            ],
        ];

        let results = run_count_distinct_integers_aggregated_scenario(partitions).await?;

        let expected = vec![
            "+---------+----------------------+-----------------------------+------------------------------+------------------------------+------------------------------+------------------------------+-------------------------------+-------------------------------+-------------------------------+",
            "| c_group | COUNT(test.c_uint64) | COUNT(DISTINCT test.c_int8) | COUNT(DISTINCT test.c_int16) | COUNT(DISTINCT test.c_int32) | COUNT(DISTINCT test.c_int64) | COUNT(DISTINCT test.c_uint8) | COUNT(DISTINCT test.c_uint16) | COUNT(DISTINCT test.c_uint32) | COUNT(DISTINCT test.c_uint64) |",
            "+---------+----------------------+-----------------------------+------------------------------+------------------------------+------------------------------+------------------------------+-------------------------------+-------------------------------+-------------------------------+",
            "| a       | 3                    | 2                           | 2                            | 2                            | 2                            | 2                            | 2                             | 2                             | 2                             |",
            "| b       | 1                    | 1                           | 1                            | 1                            | 1                            | 1                            | 1                             | 1                             | 1                             |",
            "| c       | 3                    | 2                           | 2                            | 2                            | 2                            | 2                            | 2                             | 2                             | 2                             |",
            "+---------+----------------------+-----------------------------+------------------------------+------------------------------+------------------------------+------------------------------+-------------------------------+-------------------------------+-------------------------------+",
        ];
        assert_batches_sorted_eq!(expected, &results);

        Ok(())
    }

    #[tokio::test]
    async fn count_distinct_integers_aggregated_multiple_partitions() -> Result<()> {
        let partitions = vec![
            // The first member of each tuple will be the value for the
            // `c_group` column, and the second member will be the value for
            // each of the int/uint fields.
            vec![("a", 1), ("a", 1), ("a", 2), ("b", 9), ("c", 9)],
            vec![("a", 1), ("a", 3), ("b", 8), ("b", 9), ("b", 10), ("b", 11)],
        ];

        let results = run_count_distinct_integers_aggregated_scenario(partitions).await?;

        let expected = vec![
            "+---------+----------------------+-----------------------------+------------------------------+------------------------------+------------------------------+------------------------------+-------------------------------+-------------------------------+-------------------------------+",
            "| c_group | COUNT(test.c_uint64) | COUNT(DISTINCT test.c_int8) | COUNT(DISTINCT test.c_int16) | COUNT(DISTINCT test.c_int32) | COUNT(DISTINCT test.c_int64) | COUNT(DISTINCT test.c_uint8) | COUNT(DISTINCT test.c_uint16) | COUNT(DISTINCT test.c_uint32) | COUNT(DISTINCT test.c_uint64) |",
            "+---------+----------------------+-----------------------------+------------------------------+------------------------------+------------------------------+------------------------------+-------------------------------+-------------------------------+-------------------------------+",
            "| a       | 5                    | 3                           | 3                            | 3                            | 3                            | 3                            | 3                             | 3                             | 3                             |",
            "| b       | 5                    | 4                           | 4                            | 4                            | 4                            | 4                            | 4                             | 4                             | 4                             |",
            "| c       | 1                    | 1                           | 1                            | 1                            | 1                            | 1                            | 1                             | 1                             | 1                             |",
            "+---------+----------------------+-----------------------------+------------------------------+------------------------------+------------------------------+------------------------------+-------------------------------+-------------------------------+-------------------------------+",
        ];
        assert_batches_sorted_eq!(expected, &results);

        Ok(())
    }

    #[tokio::test]
    async fn aggregate_with_alias() -> Result<()> {
        let tmp_dir = TempDir::new()?;
        let ctx = create_ctx(&tmp_dir, 1).await?;

        let schema = Arc::new(Schema::new(vec![
            Field::new("c1", DataType::Utf8, false),
            Field::new("c2", DataType::UInt32, false),
        ]));

        let plan = LogicalPlanBuilder::scan_empty(None, schema.as_ref(), None)?
            .aggregate(vec![col("c1")], vec![sum(col("c2"))])?
            .project(vec![col("c1"), sum(col("c2")).alias("total_salary")])?
            .build()?;

        let plan = ctx.optimize(&plan)?;

        let physical_plan = ctx.create_physical_plan(&Arc::new(plan)).await?;
        assert_eq!("c1", physical_plan.schema().field(0).name());
        assert_eq!("total_salary", physical_plan.schema().field(1).name());
        Ok(())
    }

    #[tokio::test]
    async fn limit() -> Result<()> {
        let tmp_dir = TempDir::new()?;
        let mut ctx = create_ctx(&tmp_dir, 1).await?;
        ctx.register_table("t", test::table_with_sequence(1, 1000).unwrap())
            .unwrap();

        let results =
            plan_and_collect(&mut ctx, "SELECT i FROM t ORDER BY i DESC limit 3")
                .await
                .unwrap();

        let expected = vec![
            "+------+", "| i    |", "+------+", "| 1000 |", "| 999  |", "| 998  |",
            "+------+",
        ];

        assert_batches_eq!(expected, &results);

        let results = plan_and_collect(&mut ctx, "SELECT i FROM t ORDER BY i limit 3")
            .await
            .unwrap();

        let expected = vec![
            "+---+", "| i |", "+---+", "| 1 |", "| 2 |", "| 3 |", "+---+",
        ];

        assert_batches_eq!(expected, &results);

        let results = plan_and_collect(&mut ctx, "SELECT i FROM t limit 3")
            .await
            .unwrap();

        // the actual rows are not guaranteed, so only check the count (should be 3)
        let num_rows: usize = results.into_iter().map(|b| b.num_rows()).sum();
        assert_eq!(num_rows, 3);

        Ok(())
    }

    #[tokio::test]
    async fn limit_multi_partitions() -> Result<()> {
        let tmp_dir = TempDir::new()?;
        let mut ctx = create_ctx(&tmp_dir, 1).await?;

        let partitions = vec![
            vec![test::make_partition(0)],
            vec![test::make_partition(1)],
            vec![test::make_partition(2)],
            vec![test::make_partition(3)],
            vec![test::make_partition(4)],
            vec![test::make_partition(5)],
        ];
        let schema = partitions[0][0].schema().clone();
        let provider = Arc::new(MemTable::try_new(schema, partitions).unwrap());

        ctx.register_table("t", provider).unwrap();

        // select all rows
        let results = plan_and_collect(&mut ctx, "SELECT i FROM t").await.unwrap();

        let num_rows: usize = results.into_iter().map(|b| b.num_rows()).sum();
        assert_eq!(num_rows, 15);

        for limit in 1..10 {
            let query = format!("SELECT i FROM t limit {}", limit);
            let results = plan_and_collect(&mut ctx, &query).await.unwrap();

            let num_rows: usize = results.into_iter().map(|b| b.num_rows()).sum();
            assert_eq!(num_rows, limit, "mismatch with query {}", query);
        }

        Ok(())
    }

    #[tokio::test]
    async fn case_sensitive_identifiers_functions() {
        let mut ctx = ExecutionContext::new();
        ctx.register_table("t", test::table_with_sequence(1, 1).unwrap())
            .unwrap();

        let expected = vec![
            "+-----------+",
            "| sqrt(t.i) |",
            "+-----------+",
            "| 1         |",
            "+-----------+",
        ];

        let results = plan_and_collect(&mut ctx, "SELECT sqrt(i) FROM t")
            .await
            .unwrap();

        assert_batches_sorted_eq!(expected, &results);

        let results = plan_and_collect(&mut ctx, "SELECT SQRT(i) FROM t")
            .await
            .unwrap();
        assert_batches_sorted_eq!(expected, &results);

        // Using double quotes allows specifying the function name with capitalization
        let err = plan_and_collect(&mut ctx, "SELECT \"SQRT\"(i) FROM t")
            .await
            .unwrap_err();
        assert_eq!(
            err.to_string(),
            "Error during planning: Invalid function 'SQRT'"
        );

        let results = plan_and_collect(&mut ctx, "SELECT \"sqrt\"(i) FROM t")
            .await
            .unwrap();
        assert_batches_sorted_eq!(expected, &results);
    }

    #[tokio::test]
    async fn case_builtin_math_expression() {
        let mut ctx = ExecutionContext::new();

        let type_values = vec![
            (
                DataType::Int8,
                Arc::new(Int8Array::from_values(vec![1])) as ArrayRef,
            ),
            (
                DataType::Int16,
                Arc::new(Int16Array::from_values(vec![1])) as ArrayRef,
            ),
            (
                DataType::Int32,
                Arc::new(Int32Array::from_values(vec![1])) as ArrayRef,
            ),
            (
                DataType::Int64,
                Arc::new(Int64Array::from_values(vec![1])) as ArrayRef,
            ),
            (
                DataType::UInt8,
                Arc::new(UInt8Array::from_values(vec![1])) as ArrayRef,
            ),
            (
                DataType::UInt16,
                Arc::new(UInt16Array::from_values(vec![1])) as ArrayRef,
            ),
            (
                DataType::UInt32,
                Arc::new(UInt32Array::from_values(vec![1])) as ArrayRef,
            ),
            (
                DataType::UInt64,
                Arc::new(UInt64Array::from_values(vec![1])) as ArrayRef,
            ),
            (
                DataType::Float32,
                Arc::new(Float32Array::from_values(vec![1.0_f32])) as ArrayRef,
            ),
            (
                DataType::Float64,
                Arc::new(Float64Array::from_values(vec![1.0_f64])) as ArrayRef,
            ),
        ];

        for (data_type, array) in type_values.iter() {
            let schema =
                Arc::new(Schema::new(vec![Field::new("v", data_type.clone(), false)]));
            let batch =
                RecordBatch::try_new(schema.clone(), vec![array.clone()]).unwrap();
            let provider = MemTable::try_new(schema, vec![vec![batch]]).unwrap();
            ctx.deregister_table("t").unwrap();
            ctx.register_table("t", Arc::new(provider)).unwrap();
            let expected = vec![
                "+-----------+",
                "| sqrt(t.v) |",
                "+-----------+",
                "| 1         |",
                "+-----------+",
            ];
            let results = plan_and_collect(&mut ctx, "SELECT sqrt(v) FROM t")
                .await
                .unwrap();

            assert_batches_sorted_eq!(expected, &results);
        }
    }

    #[tokio::test]
    async fn case_sensitive_identifiers_user_defined_functions() -> Result<()> {
        let mut ctx = ExecutionContext::new();
        ctx.register_table("t", test::table_with_sequence(1, 1).unwrap())
            .unwrap();

        let myfunc = |args: &[ArrayRef]| Ok(Arc::clone(&args[0]));
        let myfunc = make_scalar_function(myfunc);

        ctx.register_udf(create_udf(
            "MY_FUNC",
            vec![DataType::Int32],
            Arc::new(DataType::Int32),
            Volatility::Immutable,
            myfunc,
        ));

        // doesn't work as it was registered with non lowercase
        let err = plan_and_collect(&mut ctx, "SELECT MY_FUNC(i) FROM t")
            .await
            .unwrap_err();
        assert_eq!(
            err.to_string(),
            "Error during planning: Invalid function \'my_func\'"
        );

        // Can call it if you put quotes
        let result = plan_and_collect(&mut ctx, "SELECT \"MY_FUNC\"(i) FROM t").await?;

        let expected = vec![
            "+--------------+",
            "| MY_FUNC(t.i) |",
            "+--------------+",
            "| 1            |",
            "+--------------+",
        ];
        assert_batches_eq!(expected, &result);

        Ok(())
    }

    #[tokio::test]
    async fn case_sensitive_identifiers_aggregates() {
        let mut ctx = ExecutionContext::new();
        ctx.register_table("t", test::table_with_sequence(1, 1).unwrap())
            .unwrap();

        let expected = vec![
            "+----------+",
            "| MAX(t.i) |",
            "+----------+",
            "| 1        |",
            "+----------+",
        ];

        let results = plan_and_collect(&mut ctx, "SELECT max(i) FROM t")
            .await
            .unwrap();

        assert_batches_sorted_eq!(expected, &results);

        let results = plan_and_collect(&mut ctx, "SELECT MAX(i) FROM t")
            .await
            .unwrap();
        assert_batches_sorted_eq!(expected, &results);

        // Using double quotes allows specifying the function name with capitalization
        let err = plan_and_collect(&mut ctx, "SELECT \"MAX\"(i) FROM t")
            .await
            .unwrap_err();
        assert_eq!(
            err.to_string(),
            "Error during planning: Invalid function 'MAX'"
        );

        let results = plan_and_collect(&mut ctx, "SELECT \"max\"(i) FROM t")
            .await
            .unwrap();
        assert_batches_sorted_eq!(expected, &results);
    }

    #[tokio::test]
    async fn case_sensitive_identifiers_user_defined_aggregates() -> Result<()> {
        let mut ctx = ExecutionContext::new();
        ctx.register_table("t", test::table_with_sequence(1, 1).unwrap())
            .unwrap();

        // Note capitalizaton
        let my_avg = create_udaf(
            "MY_AVG",
            DataType::Float64,
            Arc::new(DataType::Float64),
            Volatility::Immutable,
            Arc::new(|| Ok(Box::new(AvgAccumulator::try_new(&DataType::Float64)?))),
            Arc::new(vec![DataType::UInt64, DataType::Float64]),
        );

        ctx.register_udaf(my_avg);

        // doesn't work as it was registered as non lowercase
        let err = plan_and_collect(&mut ctx, "SELECT MY_AVG(i) FROM t")
            .await
            .unwrap_err();
        assert_eq!(
            err.to_string(),
            "Error during planning: Invalid function \'my_avg\'"
        );

        // Can call it if you put quotes
        let result = plan_and_collect(&mut ctx, "SELECT \"MY_AVG\"(i) FROM t").await?;

        let expected = vec![
            "+-------------+",
            "| MY_AVG(t.i) |",
            "+-------------+",
            "| 1           |",
            "+-------------+",
        ];
        assert_batches_eq!(expected, &result);

        Ok(())
    }

    #[tokio::test]
    async fn write_csv_results() -> Result<()> {
        // create partitioned input file and context
        let tmp_dir = TempDir::new()?;
        let mut ctx = create_ctx(&tmp_dir, 4).await?;

        // execute a simple query and write the results to CSV
        let out_dir = tmp_dir.as_ref().to_str().unwrap().to_string() + "/out";
        write_csv(&mut ctx, "SELECT c1, c2 FROM test", &out_dir).await?;

        // create a new context and verify that the results were saved to a partitioned csv file
        let mut ctx = ExecutionContext::new();

        let schema = Arc::new(Schema::new(vec![
            Field::new("c1", DataType::UInt32, false),
            Field::new("c2", DataType::UInt64, false),
        ]));

        // register each partition as well as the top level dir
        let csv_read_option = CsvReadOptions::new().schema(&schema);
        ctx.register_csv("part0", &format!("{}/part-0.csv", out_dir), csv_read_option)
            .await?;
        ctx.register_csv("allparts", &out_dir, csv_read_option)
            .await?;

        let part0 = plan_and_collect(&mut ctx, "SELECT c1, c2 FROM part0").await?;
        let allparts = plan_and_collect(&mut ctx, "SELECT c1, c2 FROM allparts").await?;

        let allparts_count: usize = allparts.iter().map(|batch| batch.num_rows()).sum();

        assert_eq!(part0[0].schema(), allparts[0].schema());

        assert_eq!(allparts_count, 40);

        Ok(())
    }

    #[tokio::test]
    async fn write_parquet_results() -> Result<()> {
        // create partitioned input file and context
        let tmp_dir = TempDir::new()?;
        let mut ctx = create_ctx(&tmp_dir, 4).await?;

        // execute a simple query and write the results to CSV
        let out_dir = tmp_dir.as_ref().to_str().unwrap().to_string() + "/out";
        write_parquet(&mut ctx, "SELECT c1, c2 FROM test", &out_dir, None).await?;

        // create a new context and verify that the results were saved to a partitioned csv file
        let mut ctx = ExecutionContext::new();

        // register each partition as well as the top level dir
        ctx.register_parquet("part0", &format!("{}/part-0.parquet", out_dir))
            .await?;
        ctx.register_parquet("part1", &format!("{}/part-1.parquet", out_dir))
            .await?;
        ctx.register_parquet("part2", &format!("{}/part-2.parquet", out_dir))
            .await?;
        ctx.register_parquet("part3", &format!("{}/part-3.parquet", out_dir))
            .await?;
        ctx.register_parquet("allparts", &out_dir).await?;

        let part0 = plan_and_collect(&mut ctx, "SELECT c1, c2 FROM part0").await?;
        let allparts = plan_and_collect(&mut ctx, "SELECT c1, c2 FROM allparts").await?;

        let allparts_count: usize = allparts.iter().map(|batch| batch.num_rows()).sum();

        assert_eq!(part0[0].schema(), allparts[0].schema());

        assert_eq!(allparts_count, 40);

        Ok(())
    }

    #[tokio::test]
    async fn query_csv_with_custom_partition_extension() -> Result<()> {
        let tmp_dir = TempDir::new()?;

        // The main stipulation of this test: use a file extension that isn't .csv.
        let file_extension = ".tst";

        let mut ctx = ExecutionContext::new();
        let schema = populate_csv_partitions(&tmp_dir, 2, file_extension)?;
        ctx.register_csv(
            "test",
            tmp_dir.path().to_str().unwrap(),
            CsvReadOptions::new()
                .schema(&schema)
                .file_extension(file_extension),
        )
        .await?;
        let results =
            plan_and_collect(&mut ctx, "SELECT SUM(c1), SUM(c2), COUNT(*) FROM test")
                .await?;

        assert_eq!(results.len(), 1);
        let expected = vec![
            "+--------------+--------------+-----------------+",
            "| SUM(test.c1) | SUM(test.c2) | COUNT(UInt8(1)) |",
            "+--------------+--------------+-----------------+",
            "| 10           | 110          | 20              |",
            "+--------------+--------------+-----------------+",
        ];
        assert_batches_eq!(expected, &results);

        Ok(())
    }

    #[tokio::test]
    async fn send_context_to_threads() -> Result<()> {
        // ensure ExecutionContexts can be used in a multi-threaded
        // environment. Usecase is for concurrent planing.
        let tmp_dir = TempDir::new()?;
        let partition_count = 4;
        let ctx = Arc::new(Mutex::new(create_ctx(&tmp_dir, partition_count).await?));

        let threads: Vec<JoinHandle<Result<_>>> = (0..2)
            .map(|_| ctx.clone())
            .map(|ctx_clone| {
                thread::spawn(move || {
                    let ctx = ctx_clone.lock().expect("Locked context");
                    // Ensure we can create logical plan code on a separate thread.
                    ctx.create_logical_plan(
                        "SELECT c1, c2 FROM test WHERE c1 > 0 AND c1 < 3",
                    )
                })
            })
            .collect();

        for thread in threads {
            thread.join().expect("Failed to join thread")?;
        }
        Ok(())
    }

    #[tokio::test]
    async fn ctx_sql_should_optimize_plan() -> Result<()> {
        let mut ctx = ExecutionContext::new();
        let plan1 = ctx
            .create_logical_plan("SELECT * FROM (SELECT 1) AS one WHERE TRUE AND TRUE")?;

        let opt_plan1 = ctx.optimize(&plan1)?;

        let plan2 = ctx
            .sql("SELECT * FROM (SELECT 1) AS one WHERE TRUE AND TRUE")
            .await?;

        assert_eq!(
            format!("{:?}", opt_plan1),
            format!("{:?}", plan2.to_logical_plan())
        );

        Ok(())
    }

    #[tokio::test]
    async fn scalar_udf() -> Result<()> {
        let schema = Schema::new(vec![
            Field::new("a", DataType::Int32, false),
            Field::new("b", DataType::Int32, false),
        ]);

        let batch = RecordBatch::try_new(
            Arc::new(schema.clone()),
            vec![
                Arc::new(Int32Array::from_slice(&[1, 10, 10, 100])),
                Arc::new(Int32Array::from_slice(&[2, 12, 12, 120])),
            ],
        )?;

        let mut ctx = ExecutionContext::new();

        let provider = MemTable::try_new(Arc::new(schema), vec![vec![batch]])?;
        ctx.register_table("t", Arc::new(provider))?;

        let myfunc = |args: &[ArrayRef]| {
            let l = &args[0]
                .as_any()
                .downcast_ref::<Int32Array>()
                .expect("cast failed");
            let r = &args[1]
                .as_any()
                .downcast_ref::<Int32Array>()
                .expect("cast failed");
            Ok(Arc::new(add(l, r)) as ArrayRef)
        };
        let myfunc = make_scalar_function(myfunc);

        ctx.register_udf(create_udf(
            "my_add",
            vec![DataType::Int32, DataType::Int32],
            Arc::new(DataType::Int32),
            Volatility::Immutable,
            myfunc,
        ));

        // from here on, we may be in a different scope. We would still like to be able
        // to call UDFs.

        let t = ctx.table("t")?;

        let plan = LogicalPlanBuilder::from(t.to_logical_plan())
            .project(vec![
                col("a"),
                col("b"),
                ctx.udf("my_add")?.call(vec![col("a"), col("b")]),
            ])?
            .build()?;

        assert_eq!(
            format!("{:?}", plan),
            "Projection: #t.a, #t.b, my_add(#t.a, #t.b)\n  TableScan: t projection=None"
        );

        let plan = ctx.optimize(&plan)?;
        let plan = ctx.create_physical_plan(&plan).await?;
        let runtime = ctx.state.lock().runtime_env.clone();
        let result = collect(plan, runtime).await?;

        let expected = vec![
            "+-----+-----+-----------------+",
            "| a   | b   | my_add(t.a,t.b) |",
            "+-----+-----+-----------------+",
            "| 1   | 2   | 3               |",
            "| 10  | 12  | 22              |",
            "| 10  | 12  | 22              |",
            "| 100 | 120 | 220             |",
            "+-----+-----+-----------------+",
        ];
        assert_batches_eq!(expected, &result);

        let batch = &result[0];
        let a = batch
            .column(0)
            .as_any()
            .downcast_ref::<Int32Array>()
            .expect("failed to cast a");
        let b = batch
            .column(1)
            .as_any()
            .downcast_ref::<Int32Array>()
            .expect("failed to cast b");
        let sum = batch
            .column(2)
            .as_any()
            .downcast_ref::<Int32Array>()
            .expect("failed to cast sum");

        assert_eq!(4, a.len());
        assert_eq!(4, b.len());
        assert_eq!(4, sum.len());
        for i in 0..sum.len() {
            assert_eq!(a.value(i) + b.value(i), sum.value(i));
        }

        ctx.deregister_table("t")?;

        Ok(())
    }

    #[tokio::test]
    async fn simple_avg() -> Result<()> {
        let schema = Schema::new(vec![Field::new("a", DataType::Int32, false)]);

        let batch1 = RecordBatch::try_new(
            Arc::new(schema.clone()),
            vec![Arc::new(Int32Array::from_slice(&[1, 2, 3]))],
        )?;
        let batch2 = RecordBatch::try_new(
            Arc::new(schema.clone()),
            vec![Arc::new(Int32Array::from_slice(&[4, 5]))],
        )?;

        let mut ctx = ExecutionContext::new();

        let provider =
            MemTable::try_new(Arc::new(schema), vec![vec![batch1], vec![batch2]])?;
        ctx.register_table("t", Arc::new(provider))?;

        let result = plan_and_collect(&mut ctx, "SELECT AVG(a) FROM t").await?;

        let batch = &result[0];
        assert_eq!(1, batch.num_columns());
        assert_eq!(1, batch.num_rows());

        let values = batch
            .column(0)
            .as_any()
            .downcast_ref::<Float64Array>()
            .expect("failed to cast version");
        assert_eq!(values.len(), 1);
        // avg(1,2,3,4,5) = 3.0
        assert_eq!(values.value(0), 3.0_f64);
        Ok(())
    }

    /// tests the creation, registration and usage of a UDAF
    #[tokio::test]
    async fn simple_udaf() -> Result<()> {
        let schema = Schema::new(vec![Field::new("a", DataType::Int32, false)]);

        let batch1 = RecordBatch::try_new(
            Arc::new(schema.clone()),
            vec![Arc::new(Int32Array::from_slice(&[1, 2, 3]))],
        )?;
        let batch2 = RecordBatch::try_new(
            Arc::new(schema.clone()),
            vec![Arc::new(Int32Array::from_slice(&[4, 5]))],
        )?;

        let mut ctx = ExecutionContext::new();

        let provider =
            MemTable::try_new(Arc::new(schema), vec![vec![batch1], vec![batch2]])?;
        ctx.register_table("t", Arc::new(provider))?;

        // define a udaf, using a DataFusion's accumulator
        let my_avg = create_udaf(
            "my_avg",
            DataType::Float64,
            Arc::new(DataType::Float64),
            Volatility::Immutable,
            Arc::new(|| Ok(Box::new(AvgAccumulator::try_new(&DataType::Float64)?))),
            Arc::new(vec![DataType::UInt64, DataType::Float64]),
        );

        ctx.register_udaf(my_avg);

        let result = plan_and_collect(&mut ctx, "SELECT MY_AVG(a) FROM t").await?;

        let expected = vec![
            "+-------------+",
            "| my_avg(t.a) |",
            "+-------------+",
            "| 3           |",
            "+-------------+",
        ];
        assert_batches_eq!(expected, &result);

        Ok(())
    }

    #[tokio::test]
    async fn custom_query_planner() -> Result<()> {
        let mut ctx = ExecutionContext::with_config(
            ExecutionConfig::new().with_query_planner(Arc::new(MyQueryPlanner {})),
        );

        let df = ctx.sql("SELECT 1").await?;
        df.collect().await.expect_err("query not supported");
        Ok(())
    }

    #[tokio::test]
<<<<<<< HEAD
    async fn information_schema_tables_not_exist_by_default() {
        let mut ctx = ExecutionContext::new();

        let err = plan_and_collect(&mut ctx, "SELECT * from information_schema.tables")
            .await
            .unwrap_err();
        assert_eq!(
            err.to_string(),
            "Error during planning: Table or CTE with name 'information_schema.tables' not found"
        );
    }

    #[tokio::test]
    async fn information_schema_tables_no_tables() {
        let mut ctx = ExecutionContext::with_config(
            ExecutionConfig::new().with_information_schema(true),
        );

        let result =
            plan_and_collect(&mut ctx, "SELECT * from information_schema.tables")
                .await
                .unwrap();

        let expected = vec![
            "+---------------+--------------------+------------+------------+",
            "| table_catalog | table_schema       | table_name | table_type |",
            "+---------------+--------------------+------------+------------+",
            "| datafusion    | information_schema | columns    | VIEW       |",
            "| datafusion    | information_schema | tables     | VIEW       |",
            "+---------------+--------------------+------------+------------+",
        ];
        assert_batches_sorted_eq!(expected, &result);
    }

    #[tokio::test]
    async fn information_schema_tables_tables_default_catalog() {
        let mut ctx = ExecutionContext::with_config(
            ExecutionConfig::new().with_information_schema(true),
        );

        // Now, register an empty table
        ctx.register_table("t", test::table_with_sequence(1, 1).unwrap())
            .unwrap();

        let result =
            plan_and_collect(&mut ctx, "SELECT * from information_schema.tables")
                .await
                .unwrap();

        let expected = vec![
            "+---------------+--------------------+------------+------------+",
            "| table_catalog | table_schema       | table_name | table_type |",
            "+---------------+--------------------+------------+------------+",
            "| datafusion    | information_schema | tables     | VIEW       |",
            "| datafusion    | information_schema | columns    | VIEW       |",
            "| datafusion    | public             | t          | BASE TABLE |",
            "+---------------+--------------------+------------+------------+",
        ];
        assert_batches_sorted_eq!(expected, &result);

        // Newly added tables should appear
        ctx.register_table("t2", test::table_with_sequence(1, 1).unwrap())
            .unwrap();

        let result =
            plan_and_collect(&mut ctx, "SELECT * from information_schema.tables")
                .await
                .unwrap();

        let expected = vec![
            "+---------------+--------------------+------------+------------+",
            "| table_catalog | table_schema       | table_name | table_type |",
            "+---------------+--------------------+------------+------------+",
            "| datafusion    | information_schema | columns    | VIEW       |",
            "| datafusion    | information_schema | tables     | VIEW       |",
            "| datafusion    | public             | t          | BASE TABLE |",
            "| datafusion    | public             | t2         | BASE TABLE |",
            "+---------------+--------------------+------------+------------+",
        ];
        assert_batches_sorted_eq!(expected, &result);
    }

    #[tokio::test]
    async fn information_schema_tables_tables_with_multiple_catalogs() {
        let mut ctx = ExecutionContext::with_config(
            ExecutionConfig::new().with_information_schema(true),
        );
        let catalog = MemoryCatalogProvider::new();
        let schema = MemorySchemaProvider::new();
        schema
            .register_table("t1".to_owned(), test::table_with_sequence(1, 1).unwrap())
            .unwrap();
        schema
            .register_table("t2".to_owned(), test::table_with_sequence(1, 1).unwrap())
            .unwrap();
        catalog.register_schema("my_schema", Arc::new(schema));
        ctx.register_catalog("my_catalog", Arc::new(catalog));

        let catalog = MemoryCatalogProvider::new();
        let schema = MemorySchemaProvider::new();
        schema
            .register_table("t3".to_owned(), test::table_with_sequence(1, 1).unwrap())
            .unwrap();
        catalog.register_schema("my_other_schema", Arc::new(schema));
        ctx.register_catalog("my_other_catalog", Arc::new(catalog));

        let result =
            plan_and_collect(&mut ctx, "SELECT * from information_schema.tables")
                .await
                .unwrap();

        let expected = vec![
            "+------------------+--------------------+------------+------------+",
            "| table_catalog    | table_schema       | table_name | table_type |",
            "+------------------+--------------------+------------+------------+",
            "| datafusion       | information_schema | columns    | VIEW       |",
            "| datafusion       | information_schema | tables     | VIEW       |",
            "| my_catalog       | information_schema | columns    | VIEW       |",
            "| my_catalog       | information_schema | tables     | VIEW       |",
            "| my_catalog       | my_schema          | t1         | BASE TABLE |",
            "| my_catalog       | my_schema          | t2         | BASE TABLE |",
            "| my_other_catalog | information_schema | columns    | VIEW       |",
            "| my_other_catalog | information_schema | tables     | VIEW       |",
            "| my_other_catalog | my_other_schema    | t3         | BASE TABLE |",
            "+------------------+--------------------+------------+------------+",
        ];
        assert_batches_sorted_eq!(expected, &result);
    }

    #[tokio::test]
    async fn information_schema_tables_table_types() {
        struct TestTable(TableType);

        #[async_trait]
        impl TableProvider for TestTable {
            fn as_any(&self) -> &dyn std::any::Any {
                self
            }

            fn table_type(&self) -> TableType {
                self.0
            }

            fn schema(&self) -> SchemaRef {
                unimplemented!()
            }

            async fn scan(
                &self,
                _: &Option<Vec<usize>>,
                _: &[Expr],
                _: Option<usize>,
            ) -> Result<Arc<dyn ExecutionPlan>> {
                unimplemented!()
            }
        }

        let mut ctx = ExecutionContext::with_config(
            ExecutionConfig::new().with_information_schema(true),
        );

        ctx.register_table("physical", Arc::new(TestTable(TableType::Base)))
            .unwrap();
        ctx.register_table("query", Arc::new(TestTable(TableType::View)))
            .unwrap();
        ctx.register_table("temp", Arc::new(TestTable(TableType::Temporary)))
            .unwrap();

        let result =
            plan_and_collect(&mut ctx, "SELECT * from information_schema.tables")
                .await
                .unwrap();

        let expected = vec![
            "+---------------+--------------------+------------+-----------------+",
            "| table_catalog | table_schema       | table_name | table_type      |",
            "+---------------+--------------------+------------+-----------------+",
            "| datafusion    | information_schema | tables     | VIEW            |",
            "| datafusion    | information_schema | columns    | VIEW            |",
            "| datafusion    | public             | physical   | BASE TABLE      |",
            "| datafusion    | public             | query      | VIEW            |",
            "| datafusion    | public             | temp       | LOCAL TEMPORARY |",
            "+---------------+--------------------+------------+-----------------+",
        ];
        assert_batches_sorted_eq!(expected, &result);
    }

    #[tokio::test]
    async fn information_schema_show_tables_no_information_schema() {
        let mut ctx = ExecutionContext::with_config(ExecutionConfig::new());

        ctx.register_table("t", test::table_with_sequence(1, 1).unwrap())
            .unwrap();

        // use show tables alias
        let err = plan_and_collect(&mut ctx, "SHOW TABLES").await.unwrap_err();

        assert_eq!(err.to_string(), "Error during planning: SHOW TABLES is not supported unless information_schema is enabled");
    }

    #[tokio::test]
    async fn information_schema_show_tables() {
        let mut ctx = ExecutionContext::with_config(
            ExecutionConfig::new().with_information_schema(true),
        );

        ctx.register_table("t", test::table_with_sequence(1, 1).unwrap())
            .unwrap();

        // use show tables alias
        let result = plan_and_collect(&mut ctx, "SHOW TABLES").await.unwrap();

        let expected = vec![
            "+---------------+--------------------+------------+------------+",
            "| table_catalog | table_schema       | table_name | table_type |",
            "+---------------+--------------------+------------+------------+",
            "| datafusion    | information_schema | columns    | VIEW       |",
            "| datafusion    | information_schema | tables     | VIEW       |",
            "| datafusion    | public             | t          | BASE TABLE |",
            "+---------------+--------------------+------------+------------+",
        ];
        assert_batches_sorted_eq!(expected, &result);

        let result = plan_and_collect(&mut ctx, "SHOW tables").await.unwrap();

        assert_batches_sorted_eq!(expected, &result);
    }

    #[tokio::test]
    async fn information_schema_show_columns_no_information_schema() {
        let mut ctx = ExecutionContext::with_config(ExecutionConfig::new());

        ctx.register_table("t", test::table_with_sequence(1, 1).unwrap())
            .unwrap();

        let err = plan_and_collect(&mut ctx, "SHOW COLUMNS FROM t")
            .await
            .unwrap_err();

        assert_eq!(err.to_string(), "Error during planning: SHOW COLUMNS is not supported unless information_schema is enabled");
    }

    #[tokio::test]
    async fn information_schema_show_columns_like_where() {
        let mut ctx = ExecutionContext::with_config(ExecutionConfig::new());

        ctx.register_table("t", test::table_with_sequence(1, 1).unwrap())
            .unwrap();

        let expected =
            "Error during planning: SHOW COLUMNS with WHERE or LIKE is not supported";

        let err = plan_and_collect(&mut ctx, "SHOW COLUMNS FROM t LIKE 'f'")
            .await
            .unwrap_err();
        assert_eq!(err.to_string(), expected);

        let err =
            plan_and_collect(&mut ctx, "SHOW COLUMNS FROM t WHERE column_name = 'bar'")
                .await
                .unwrap_err();
        assert_eq!(err.to_string(), expected);
    }

    #[tokio::test]
    async fn information_schema_show_columns() {
        let mut ctx = ExecutionContext::with_config(
            ExecutionConfig::new().with_information_schema(true),
        );

        ctx.register_table("t", test::table_with_sequence(1, 1).unwrap())
            .unwrap();

        let result = plan_and_collect(&mut ctx, "SHOW COLUMNS FROM t")
            .await
            .unwrap();

        let expected = vec![
            "+---------------+--------------+------------+-------------+-----------+-------------+",
            "| table_catalog | table_schema | table_name | column_name | data_type | is_nullable |",
            "+---------------+--------------+------------+-------------+-----------+-------------+",
            "| datafusion    | public       | t          | i           | Int32     | YES         |",
            "+---------------+--------------+------------+-------------+-----------+-------------+",
        ];
        assert_batches_sorted_eq!(expected, &result);

        let result = plan_and_collect(&mut ctx, "SHOW columns from t")
            .await
            .unwrap();
        assert_batches_sorted_eq!(expected, &result);

        // This isn't ideal but it is consistent behavior for `SELECT * from T`
        let err = plan_and_collect(&mut ctx, "SHOW columns from T")
            .await
            .unwrap_err();
        assert_eq!(
            err.to_string(),
            "Error during planning: Unknown relation for SHOW COLUMNS: T"
        );
    }

    // test errors with WHERE and LIKE
    #[tokio::test]
    async fn information_schema_show_columns_full_extended() {
        let mut ctx = ExecutionContext::with_config(
            ExecutionConfig::new().with_information_schema(true),
        );

        ctx.register_table("t", test::table_with_sequence(1, 1).unwrap())
            .unwrap();

        let result = plan_and_collect(&mut ctx, "SHOW FULL COLUMNS FROM t")
            .await
            .unwrap();
        let expected = vec![
            "+---------------+--------------+------------+-------------+------------------+----------------+-------------+-----------+--------------------------+------------------------+-------------------+-------------------------+---------------+--------------------+---------------+",
            "| table_catalog | table_schema | table_name | column_name | ordinal_position | column_default | is_nullable | data_type | character_maximum_length | character_octet_length | numeric_precision | numeric_precision_radix | numeric_scale | datetime_precision | interval_type |",
            "+---------------+--------------+------------+-------------+------------------+----------------+-------------+-----------+--------------------------+------------------------+-------------------+-------------------------+---------------+--------------------+---------------+",
            "| datafusion    | public       | t          | i           | 0                |                | YES         | Int32     |                          |                        | 32                | 2                       |               |                    |               |",
            "+---------------+--------------+------------+-------------+------------------+----------------+-------------+-----------+--------------------------+------------------------+-------------------+-------------------------+---------------+--------------------+---------------+",
        ];
        assert_batches_sorted_eq!(expected, &result);

        let result = plan_and_collect(&mut ctx, "SHOW EXTENDED COLUMNS FROM t")
            .await
            .unwrap();
        assert_batches_sorted_eq!(expected, &result);
    }

    #[tokio::test]
    async fn information_schema_show_table_table_names() {
        let mut ctx = ExecutionContext::with_config(
            ExecutionConfig::new().with_information_schema(true),
        );

        ctx.register_table("t", test::table_with_sequence(1, 1).unwrap())
            .unwrap();

        let result = plan_and_collect(&mut ctx, "SHOW COLUMNS FROM public.t")
            .await
            .unwrap();

        let expected = vec![
            "+---------------+--------------+------------+-------------+-----------+-------------+",
            "| table_catalog | table_schema | table_name | column_name | data_type | is_nullable |",
            "+---------------+--------------+------------+-------------+-----------+-------------+",
            "| datafusion    | public       | t          | i           | Int32     | YES         |",
            "+---------------+--------------+------------+-------------+-----------+-------------+",
        ];
        assert_batches_sorted_eq!(expected, &result);

        let result = plan_and_collect(&mut ctx, "SHOW columns from datafusion.public.t")
            .await
            .unwrap();
        assert_batches_sorted_eq!(expected, &result);

        let err = plan_and_collect(&mut ctx, "SHOW columns from t2")
            .await
            .unwrap_err();
        assert_eq!(
            err.to_string(),
            "Error during planning: Unknown relation for SHOW COLUMNS: t2"
        );

        let err = plan_and_collect(&mut ctx, "SHOW columns from datafusion.public.t2")
            .await
            .unwrap_err();
        assert_eq!(err.to_string(), "Error during planning: Unknown relation for SHOW COLUMNS: datafusion.public.t2");
    }

    #[tokio::test]
    async fn show_unsupported() {
        let mut ctx = ExecutionContext::with_config(ExecutionConfig::new());

        let err = plan_and_collect(&mut ctx, "SHOW SOMETHING_UNKNOWN")
            .await
            .unwrap_err();

        assert_eq!(err.to_string(), "This feature is not implemented: SHOW SOMETHING_UNKNOWN not implemented. Supported syntax: SHOW <TABLES>");
    }

    #[tokio::test]
    async fn information_schema_columns_not_exist_by_default() {
        let mut ctx = ExecutionContext::new();

        let err = plan_and_collect(&mut ctx, "SELECT * from information_schema.columns")
            .await
            .unwrap_err();
        assert_eq!(
            err.to_string(),
            "Error during planning: Table or CTE with name 'information_schema.columns' not found"
        );
    }

    fn table_with_many_types() -> Arc<dyn TableProvider> {
        let schema = Schema::new(vec![
            Field::new("int32_col", DataType::Int32, false),
            Field::new("float64_col", DataType::Float64, true),
            Field::new("utf8_col", DataType::Utf8, true),
            Field::new("large_utf8_col", DataType::LargeUtf8, false),
            Field::new("binary_col", DataType::Binary, false),
            Field::new("large_binary_col", DataType::LargeBinary, false),
            Field::new(
                "timestamp_nanos",
                DataType::Timestamp(TimeUnit::Nanosecond, None),
                false,
            ),
        ]);

        let batch = RecordBatch::try_new(
            Arc::new(schema.clone()),
            vec![
                Arc::new(Int32Array::from_slice(&[1])),
                Arc::new(Float64Array::from_slice(&[1.0])),
                Arc::new(Utf8Array::<i32>::from(&[Some("foo")])),
                Arc::new(Utf8Array::<i64>::from(&[Some("bar")])),
                Arc::new(BinaryArray::<i32>::from_slice(&[b"foo" as &[u8]])),
                Arc::new(BinaryArray::<i64>::from_slice(&[b"foo" as &[u8]])),
                Arc::new(
                    Int64Array::from(&[Some(123)])
                        .to(DataType::Timestamp(TimeUnit::Nanosecond, None)),
                ),
            ],
        )
        .unwrap();
        let provider = MemTable::try_new(Arc::new(schema), vec![vec![batch]]).unwrap();
        Arc::new(provider)
    }

    #[tokio::test]
    async fn information_schema_columns() {
        let mut ctx = ExecutionContext::with_config(
            ExecutionConfig::new().with_information_schema(true),
        );
        let catalog = MemoryCatalogProvider::new();
        let schema = MemorySchemaProvider::new();

        schema
            .register_table("t1".to_owned(), test::table_with_sequence(1, 1).unwrap())
            .unwrap();

        schema
            .register_table("t2".to_owned(), table_with_many_types())
            .unwrap();
        catalog.register_schema("my_schema", Arc::new(schema));
        ctx.register_catalog("my_catalog", Arc::new(catalog));

        let result =
            plan_and_collect(&mut ctx, "SELECT * from information_schema.columns")
                .await
                .unwrap();

        let expected = vec![
            "+---------------+--------------+------------+------------------+------------------+----------------+-------------+-----------------------------+--------------------------+------------------------+-------------------+-------------------------+---------------+--------------------+---------------+",
            "| table_catalog | table_schema | table_name | column_name      | ordinal_position | column_default | is_nullable | data_type                   | character_maximum_length | character_octet_length | numeric_precision | numeric_precision_radix | numeric_scale | datetime_precision | interval_type |",
            "+---------------+--------------+------------+------------------+------------------+----------------+-------------+-----------------------------+--------------------------+------------------------+-------------------+-------------------------+---------------+--------------------+---------------+",
            "| my_catalog    | my_schema    | t1         | i                | 0                |                | YES         | Int32                       |                          |                        | 32                | 2                       |               |                    |               |",
            "| my_catalog    | my_schema    | t2         | binary_col       | 4                |                | NO          | Binary                      |                          | 2147483647             |                   |                         |               |                    |               |",
            "| my_catalog    | my_schema    | t2         | float64_col      | 1                |                | YES         | Float64                     |                          |                        | 24                | 2                       |               |                    |               |",
            "| my_catalog    | my_schema    | t2         | int32_col        | 0                |                | NO          | Int32                       |                          |                        | 32                | 2                       |               |                    |               |",
            "| my_catalog    | my_schema    | t2         | large_binary_col | 5                |                | NO          | LargeBinary                 |                          | 9223372036854775807    |                   |                         |               |                    |               |",
            "| my_catalog    | my_schema    | t2         | large_utf8_col   | 3                |                | NO          | LargeUtf8                   |                          | 9223372036854775807    |                   |                         |               |                    |               |",
            "| my_catalog    | my_schema    | t2         | timestamp_nanos  | 6                |                | NO          | Timestamp(Nanosecond, None) |                          |                        |                   |                         |               |                    |               |",
            "| my_catalog    | my_schema    | t2         | utf8_col         | 2                |                | YES         | Utf8                        |                          | 2147483647             |                   |                         |               |                    |               |",
            "+---------------+--------------+------------+------------------+------------------+----------------+-------------+-----------------------------+--------------------------+------------------------+-------------------+-------------------------+---------------+--------------------+---------------+",
        ];
        assert_batches_sorted_eq!(expected, &result);
    }

    #[tokio::test]
=======
>>>>>>> e4a056f0
    async fn disabled_default_catalog_and_schema() -> Result<()> {
        let mut ctx = ExecutionContext::with_config(
            ExecutionConfig::new().create_default_catalog_and_schema(false),
        );

        assert!(matches!(
            ctx.register_table("test", test::table_with_sequence(1, 1)?),
            Err(DataFusionError::Plan(_))
        ));

        assert!(matches!(
            ctx.sql("select * from datafusion.public.test").await,
            Err(DataFusionError::Plan(_))
        ));

        Ok(())
    }

    #[tokio::test]
    async fn custom_catalog_and_schema() -> Result<()> {
        let mut ctx = ExecutionContext::with_config(
            ExecutionConfig::new()
                .create_default_catalog_and_schema(false)
                .with_default_catalog_and_schema("my_catalog", "my_schema"),
        );

        let catalog = MemoryCatalogProvider::new();
        let schema = MemorySchemaProvider::new();
        schema.register_table("test".to_owned(), test::table_with_sequence(1, 1)?)?;
        catalog.register_schema("my_schema", Arc::new(schema));
        ctx.register_catalog("my_catalog", Arc::new(catalog));

        for table_ref in &["my_catalog.my_schema.test", "my_schema.test", "test"] {
            let result = plan_and_collect(
                &mut ctx,
                &format!("SELECT COUNT(*) AS count FROM {}", table_ref),
            )
            .await?;

            let expected = vec![
                "+-------+",
                "| count |",
                "+-------+",
                "| 1     |",
                "+-------+",
            ];
            assert_batches_eq!(expected, &result);
        }

        Ok(())
    }

    #[tokio::test]
    async fn cross_catalog_access() -> Result<()> {
        let mut ctx = ExecutionContext::new();

        let catalog_a = MemoryCatalogProvider::new();
        let schema_a = MemorySchemaProvider::new();
        schema_a
            .register_table("table_a".to_owned(), test::table_with_sequence(1, 1)?)?;
        catalog_a.register_schema("schema_a", Arc::new(schema_a));
        ctx.register_catalog("catalog_a", Arc::new(catalog_a));

        let catalog_b = MemoryCatalogProvider::new();
        let schema_b = MemorySchemaProvider::new();
        schema_b
            .register_table("table_b".to_owned(), test::table_with_sequence(1, 2)?)?;
        catalog_b.register_schema("schema_b", Arc::new(schema_b));
        ctx.register_catalog("catalog_b", Arc::new(catalog_b));

        let result = plan_and_collect(
            &mut ctx,
            "SELECT cat, SUM(i) AS total FROM (
                    SELECT i, 'a' AS cat FROM catalog_a.schema_a.table_a
                    UNION ALL
                    SELECT i, 'b' AS cat FROM catalog_b.schema_b.table_b
                ) AS all
                GROUP BY cat
                ORDER BY cat
                ",
        )
        .await?;

        let expected = vec![
            "+-----+-------+",
            "| cat | total |",
            "+-----+-------+",
            "| a   | 1     |",
            "| b   | 3     |",
            "+-----+-------+",
        ];
        assert_batches_eq!(expected, &result);

        Ok(())
    }

    #[tokio::test]
    async fn create_external_table_with_timestamps() {
        let mut ctx = ExecutionContext::new();

        let data = "Jorge,2018-12-13T12:12:10.011\n\
                    Andrew,2018-11-13T17:11:10.011";

        let tmp_dir = TempDir::new().unwrap();
        let file_path = tmp_dir.path().join("timestamps.csv");

        // scope to ensure the file is closed and written
        {
            File::create(&file_path)
                .expect("creating temp file")
                .write_all(data.as_bytes())
                .expect("writing data");
        }

        let sql = format!(
            "CREATE EXTERNAL TABLE csv_with_timestamps (
                  name VARCHAR,
                  ts TIMESTAMP
              )
              STORED AS CSV
              LOCATION '{}'
              ",
            file_path.to_str().expect("path is utf8")
        );

        plan_and_collect(&mut ctx, &sql)
            .await
            .expect("Executing CREATE EXTERNAL TABLE");

        let sql = "SELECT * from csv_with_timestamps";
        let result = plan_and_collect(&mut ctx, sql).await.unwrap();
        let expected = vec![
            "+--------+-------------------------+",
            "| name   | ts                      |",
            "+--------+-------------------------+",
            "| Andrew | 2018-11-13 17:11:10.011 |",
            "| Jorge  | 2018-12-13 12:12:10.011 |",
            "+--------+-------------------------+",
        ];
        assert_batches_sorted_eq!(expected, &result);
    }

    #[tokio::test]
    async fn query_empty_table() {
        let mut ctx = ExecutionContext::new();
        let empty_table = Arc::new(EmptyTable::new(Arc::new(Schema::empty())));
        ctx.register_table("test_tbl", empty_table).unwrap();
        let sql = "SELECT * FROM test_tbl";
        let result = plan_and_collect(&mut ctx, sql)
            .await
            .expect("Query empty table");
        let expected = vec!["++", "++"];
        assert_batches_sorted_eq!(expected, &result);
    }

    #[tokio::test]
    async fn catalogs_not_leaked() {
        // the information schema used to introduce cyclic Arcs
        let ctx = ExecutionContext::with_config(
            ExecutionConfig::new().with_information_schema(true),
        );

        // register a single catalog
        let catalog = Arc::new(MemoryCatalogProvider::new());
        let catalog_weak = Arc::downgrade(&catalog);
        ctx.register_catalog("my_catalog", catalog);

        let catalog_list_weak = {
            let state = ctx.state.lock();
            Arc::downgrade(&state.catalog_list)
        };

        drop(ctx);

        assert_eq!(Weak::strong_count(&catalog_list_weak), 0);
        assert_eq!(Weak::strong_count(&catalog_weak), 0);
    }

    #[tokio::test]
    async fn schema_merge_ignores_metadata() {
        // Create two parquet files in same table with same schema but different metadata
        let tmp_dir = TempDir::new().unwrap();
        let table_dir = tmp_dir.path().join("parquet_test");
        let table_path = Path::new(&table_dir);

        let mut non_empty_metadata: BTreeMap<String, String> = BTreeMap::new();
        non_empty_metadata.insert("testing".to_string(), "metadata".to_string());

        let fields = vec![
            Field::new("id", DataType::Int32, true),
            Field::new("name", DataType::Utf8, true),
        ];
        let schemas = vec![
            Arc::new(
                Schema::new(fields.clone()).with_metadata(non_empty_metadata.clone()),
            ),
            Arc::new(Schema::new(fields.clone())),
        ];

        if let Ok(()) = fs::create_dir(table_path) {
            for (i, schema) in schemas.iter().enumerate().take(2) {
                let filename = format!("part-{}.parquet", i);
                let path = table_path.join(&filename);
                let mut file = fs::File::create(path).unwrap();

                let options = WriteOptions {
                    write_statistics: true,
                    compression: Compression::Uncompressed,
                    version: Version::V2,
                };

                // create mock record batch
                let ids = Arc::new(Int32Array::from_slice(vec![i as i32]));
                let names = Arc::new(Utf8Array::<i32>::from_slice(vec!["test"]));
                let schema_ref = schema.as_ref();
                let parquet_schema = to_parquet_schema(schema_ref).unwrap();
                let iter = vec![Ok(Chunk::new(vec![ids as ArrayRef, names as ArrayRef]))];
                let row_groups = RowGroupIterator::try_new(
                    iter.into_iter(),
                    schema_ref,
                    options,
                    vec![Encoding::Plain, Encoding::Plain],
                )
                .unwrap();

                let _ = write_file(
                    &mut file,
                    row_groups,
                    schema_ref,
                    parquet_schema,
                    options,
                    None,
                )
                .unwrap();
            }
        }

        // Read the parquet files into a dataframe to confirm results
        // (no errors)
        let mut ctx = ExecutionContext::new();
        let df = ctx
            .read_parquet(table_dir.to_str().unwrap().to_string())
            .await
            .unwrap();
        let result = df.collect().await.unwrap();

        assert_eq!(result[0].schema().metadata(), result[1].schema().metadata());
    }

    struct MyPhysicalPlanner {}

    #[async_trait]
    impl PhysicalPlanner for MyPhysicalPlanner {
        async fn create_physical_plan(
            &self,
            _logical_plan: &LogicalPlan,
            _ctx_state: &ExecutionContextState,
        ) -> Result<Arc<dyn ExecutionPlan>> {
            Err(DataFusionError::NotImplemented(
                "query not supported".to_string(),
            ))
        }

        fn create_physical_expr(
            &self,
            _expr: &Expr,
            _input_dfschema: &crate::logical_plan::DFSchema,
            _input_schema: &Schema,
            _ctx_state: &ExecutionContextState,
        ) -> Result<Arc<dyn crate::physical_plan::PhysicalExpr>> {
            unimplemented!()
        }
    }

    struct MyQueryPlanner {}

    #[async_trait]
    impl QueryPlanner for MyQueryPlanner {
        async fn create_physical_plan(
            &self,
            logical_plan: &LogicalPlan,
            ctx_state: &ExecutionContextState,
        ) -> Result<Arc<dyn ExecutionPlan>> {
            let physical_planner = MyPhysicalPlanner {};
            physical_planner
                .create_physical_plan(logical_plan, ctx_state)
                .await
        }
    }

    /// Execute SQL and return results
    async fn plan_and_collect(
        ctx: &mut ExecutionContext,
        sql: &str,
    ) -> Result<Vec<RecordBatch>> {
        ctx.sql(sql).await?.collect().await
    }

    /// Execute SQL and return results
    async fn execute(sql: &str, partition_count: usize) -> Result<Vec<RecordBatch>> {
        let tmp_dir = TempDir::new()?;
        let mut ctx = create_ctx(&tmp_dir, partition_count).await?;
        plan_and_collect(&mut ctx, sql).await
    }

    /// Execute SQL and write results to partitioned csv files
    async fn write_csv(
        ctx: &mut ExecutionContext,
        sql: &str,
        out_dir: &str,
    ) -> Result<()> {
        let logical_plan = ctx.create_logical_plan(sql)?;
        let logical_plan = ctx.optimize(&logical_plan)?;
        let physical_plan = ctx.create_physical_plan(&logical_plan).await?;
        ctx.write_csv(physical_plan, out_dir).await
    }

    /// Execute SQL and write results to partitioned parquet files
    async fn write_parquet(
        ctx: &mut ExecutionContext,
        sql: &str,
        out_dir: &str,
        options: Option<WriteOptions>,
    ) -> Result<()> {
        let logical_plan = ctx.create_logical_plan(sql)?;
        let logical_plan = ctx.optimize(&logical_plan)?;
        let physical_plan = ctx.create_physical_plan(&logical_plan).await?;

        let options = options.unwrap_or(WriteOptions {
            compression: parquet::write::Compression::Uncompressed,
            write_statistics: false,
            version: parquet::write::Version::V1,
        });

        ctx.write_parquet(physical_plan, out_dir, options).await
    }

    /// Generate CSV partitions within the supplied directory
    fn populate_csv_partitions(
        tmp_dir: &TempDir,
        partition_count: usize,
        file_extension: &str,
    ) -> Result<SchemaRef> {
        // define schema for data source (csv file)
        let schema = Arc::new(Schema::new(vec![
            Field::new("c1", DataType::UInt32, false),
            Field::new("c2", DataType::UInt64, false),
            Field::new("c3", DataType::Boolean, false),
        ]));

        // generate a partitioned file
        for partition in 0..partition_count {
            let filename = format!("partition-{}.{}", partition, file_extension);
            let file_path = tmp_dir.path().join(&filename);
            let mut file = File::create(file_path)?;

            // generate some data
            for i in 0..=10 {
                let data = format!("{},{},{}\n", partition, i, i % 2 == 0);
                file.write_all(data.as_bytes())?;
            }
        }

        Ok(schema)
    }

    /// Generate a partitioned CSV file and register it with an execution context
    async fn create_ctx(
        tmp_dir: &TempDir,
        partition_count: usize,
    ) -> Result<ExecutionContext> {
        let mut ctx = ExecutionContext::with_config(
            ExecutionConfig::new().with_target_partitions(8),
        );

        let schema = populate_csv_partitions(tmp_dir, partition_count, ".csv")?;

        // register csv file with the execution context
        ctx.register_csv(
            "test",
            tmp_dir.path().to_str().unwrap(),
            CsvReadOptions::new().schema(&schema),
        )
        .await?;

        Ok(ctx)
    }

    // Test for compilation error when calling read_* functions from an #[async_trait] function.
    // See https://github.com/apache/arrow-datafusion/issues/1154
    #[async_trait]
    trait CallReadTrait {
        async fn call_read_csv(&self) -> Arc<dyn DataFrame>;
        async fn call_read_avro(&self) -> Arc<dyn DataFrame>;
        async fn call_read_parquet(&self) -> Arc<dyn DataFrame>;
    }

    struct CallRead {}

    #[async_trait]
    impl CallReadTrait for CallRead {
        async fn call_read_csv(&self) -> Arc<dyn DataFrame> {
            let mut ctx = ExecutionContext::new();
            ctx.read_csv("dummy", CsvReadOptions::new()).await.unwrap()
        }

        async fn call_read_avro(&self) -> Arc<dyn DataFrame> {
            let mut ctx = ExecutionContext::new();
            ctx.read_avro("dummy", AvroReadOptions::default())
                .await
                .unwrap()
        }

        async fn call_read_parquet(&self) -> Arc<dyn DataFrame> {
            let mut ctx = ExecutionContext::new();
            ctx.read_parquet("dummy").await.unwrap()
        }
    }
}<|MERGE_RESOLUTION|>--- conflicted
+++ resolved
@@ -1204,7 +1204,7 @@
         var_type: VarType,
         provider: Arc<dyn VarProvider + Send + Sync>,
     ) -> Option<Arc<dyn VarProvider + Send + Sync>> {
-        let mut var_providers = self.var_providers.take().unwrap_or_else(HashMap::new);
+        let mut var_providers = self.var_providers.take().unwrap_or_default();
 
         let old_provider = var_providers.insert(var_type, provider);
 
@@ -1362,18 +1362,9 @@
         logical_plan::create_udaf,
         physical_plan::expressions::AvgAccumulator,
     };
-<<<<<<< HEAD
     use arrow::array::*;
     use arrow::chunk::Chunk;
     use arrow::compute::arithmetics::basic::add;
-=======
-    use arrow::array::{
-        Array, ArrayRef, DictionaryArray, Float32Array, Float64Array, Int16Array,
-        Int32Array, Int64Array, Int8Array, LargeStringArray, StringArray, UInt16Array,
-        UInt32Array, UInt64Array, UInt8Array,
-    };
-    use arrow::compute::add;
->>>>>>> e4a056f0
     use arrow::datatypes::*;
     use arrow::io::parquet::write::{
         to_parquet_schema, write_file, Compression, Encoding, RowGroupIterator, Version,
@@ -3478,479 +3469,6 @@
     }
 
     #[tokio::test]
-<<<<<<< HEAD
-    async fn information_schema_tables_not_exist_by_default() {
-        let mut ctx = ExecutionContext::new();
-
-        let err = plan_and_collect(&mut ctx, "SELECT * from information_schema.tables")
-            .await
-            .unwrap_err();
-        assert_eq!(
-            err.to_string(),
-            "Error during planning: Table or CTE with name 'information_schema.tables' not found"
-        );
-    }
-
-    #[tokio::test]
-    async fn information_schema_tables_no_tables() {
-        let mut ctx = ExecutionContext::with_config(
-            ExecutionConfig::new().with_information_schema(true),
-        );
-
-        let result =
-            plan_and_collect(&mut ctx, "SELECT * from information_schema.tables")
-                .await
-                .unwrap();
-
-        let expected = vec![
-            "+---------------+--------------------+------------+------------+",
-            "| table_catalog | table_schema       | table_name | table_type |",
-            "+---------------+--------------------+------------+------------+",
-            "| datafusion    | information_schema | columns    | VIEW       |",
-            "| datafusion    | information_schema | tables     | VIEW       |",
-            "+---------------+--------------------+------------+------------+",
-        ];
-        assert_batches_sorted_eq!(expected, &result);
-    }
-
-    #[tokio::test]
-    async fn information_schema_tables_tables_default_catalog() {
-        let mut ctx = ExecutionContext::with_config(
-            ExecutionConfig::new().with_information_schema(true),
-        );
-
-        // Now, register an empty table
-        ctx.register_table("t", test::table_with_sequence(1, 1).unwrap())
-            .unwrap();
-
-        let result =
-            plan_and_collect(&mut ctx, "SELECT * from information_schema.tables")
-                .await
-                .unwrap();
-
-        let expected = vec![
-            "+---------------+--------------------+------------+------------+",
-            "| table_catalog | table_schema       | table_name | table_type |",
-            "+---------------+--------------------+------------+------------+",
-            "| datafusion    | information_schema | tables     | VIEW       |",
-            "| datafusion    | information_schema | columns    | VIEW       |",
-            "| datafusion    | public             | t          | BASE TABLE |",
-            "+---------------+--------------------+------------+------------+",
-        ];
-        assert_batches_sorted_eq!(expected, &result);
-
-        // Newly added tables should appear
-        ctx.register_table("t2", test::table_with_sequence(1, 1).unwrap())
-            .unwrap();
-
-        let result =
-            plan_and_collect(&mut ctx, "SELECT * from information_schema.tables")
-                .await
-                .unwrap();
-
-        let expected = vec![
-            "+---------------+--------------------+------------+------------+",
-            "| table_catalog | table_schema       | table_name | table_type |",
-            "+---------------+--------------------+------------+------------+",
-            "| datafusion    | information_schema | columns    | VIEW       |",
-            "| datafusion    | information_schema | tables     | VIEW       |",
-            "| datafusion    | public             | t          | BASE TABLE |",
-            "| datafusion    | public             | t2         | BASE TABLE |",
-            "+---------------+--------------------+------------+------------+",
-        ];
-        assert_batches_sorted_eq!(expected, &result);
-    }
-
-    #[tokio::test]
-    async fn information_schema_tables_tables_with_multiple_catalogs() {
-        let mut ctx = ExecutionContext::with_config(
-            ExecutionConfig::new().with_information_schema(true),
-        );
-        let catalog = MemoryCatalogProvider::new();
-        let schema = MemorySchemaProvider::new();
-        schema
-            .register_table("t1".to_owned(), test::table_with_sequence(1, 1).unwrap())
-            .unwrap();
-        schema
-            .register_table("t2".to_owned(), test::table_with_sequence(1, 1).unwrap())
-            .unwrap();
-        catalog.register_schema("my_schema", Arc::new(schema));
-        ctx.register_catalog("my_catalog", Arc::new(catalog));
-
-        let catalog = MemoryCatalogProvider::new();
-        let schema = MemorySchemaProvider::new();
-        schema
-            .register_table("t3".to_owned(), test::table_with_sequence(1, 1).unwrap())
-            .unwrap();
-        catalog.register_schema("my_other_schema", Arc::new(schema));
-        ctx.register_catalog("my_other_catalog", Arc::new(catalog));
-
-        let result =
-            plan_and_collect(&mut ctx, "SELECT * from information_schema.tables")
-                .await
-                .unwrap();
-
-        let expected = vec![
-            "+------------------+--------------------+------------+------------+",
-            "| table_catalog    | table_schema       | table_name | table_type |",
-            "+------------------+--------------------+------------+------------+",
-            "| datafusion       | information_schema | columns    | VIEW       |",
-            "| datafusion       | information_schema | tables     | VIEW       |",
-            "| my_catalog       | information_schema | columns    | VIEW       |",
-            "| my_catalog       | information_schema | tables     | VIEW       |",
-            "| my_catalog       | my_schema          | t1         | BASE TABLE |",
-            "| my_catalog       | my_schema          | t2         | BASE TABLE |",
-            "| my_other_catalog | information_schema | columns    | VIEW       |",
-            "| my_other_catalog | information_schema | tables     | VIEW       |",
-            "| my_other_catalog | my_other_schema    | t3         | BASE TABLE |",
-            "+------------------+--------------------+------------+------------+",
-        ];
-        assert_batches_sorted_eq!(expected, &result);
-    }
-
-    #[tokio::test]
-    async fn information_schema_tables_table_types() {
-        struct TestTable(TableType);
-
-        #[async_trait]
-        impl TableProvider for TestTable {
-            fn as_any(&self) -> &dyn std::any::Any {
-                self
-            }
-
-            fn table_type(&self) -> TableType {
-                self.0
-            }
-
-            fn schema(&self) -> SchemaRef {
-                unimplemented!()
-            }
-
-            async fn scan(
-                &self,
-                _: &Option<Vec<usize>>,
-                _: &[Expr],
-                _: Option<usize>,
-            ) -> Result<Arc<dyn ExecutionPlan>> {
-                unimplemented!()
-            }
-        }
-
-        let mut ctx = ExecutionContext::with_config(
-            ExecutionConfig::new().with_information_schema(true),
-        );
-
-        ctx.register_table("physical", Arc::new(TestTable(TableType::Base)))
-            .unwrap();
-        ctx.register_table("query", Arc::new(TestTable(TableType::View)))
-            .unwrap();
-        ctx.register_table("temp", Arc::new(TestTable(TableType::Temporary)))
-            .unwrap();
-
-        let result =
-            plan_and_collect(&mut ctx, "SELECT * from information_schema.tables")
-                .await
-                .unwrap();
-
-        let expected = vec![
-            "+---------------+--------------------+------------+-----------------+",
-            "| table_catalog | table_schema       | table_name | table_type      |",
-            "+---------------+--------------------+------------+-----------------+",
-            "| datafusion    | information_schema | tables     | VIEW            |",
-            "| datafusion    | information_schema | columns    | VIEW            |",
-            "| datafusion    | public             | physical   | BASE TABLE      |",
-            "| datafusion    | public             | query      | VIEW            |",
-            "| datafusion    | public             | temp       | LOCAL TEMPORARY |",
-            "+---------------+--------------------+------------+-----------------+",
-        ];
-        assert_batches_sorted_eq!(expected, &result);
-    }
-
-    #[tokio::test]
-    async fn information_schema_show_tables_no_information_schema() {
-        let mut ctx = ExecutionContext::with_config(ExecutionConfig::new());
-
-        ctx.register_table("t", test::table_with_sequence(1, 1).unwrap())
-            .unwrap();
-
-        // use show tables alias
-        let err = plan_and_collect(&mut ctx, "SHOW TABLES").await.unwrap_err();
-
-        assert_eq!(err.to_string(), "Error during planning: SHOW TABLES is not supported unless information_schema is enabled");
-    }
-
-    #[tokio::test]
-    async fn information_schema_show_tables() {
-        let mut ctx = ExecutionContext::with_config(
-            ExecutionConfig::new().with_information_schema(true),
-        );
-
-        ctx.register_table("t", test::table_with_sequence(1, 1).unwrap())
-            .unwrap();
-
-        // use show tables alias
-        let result = plan_and_collect(&mut ctx, "SHOW TABLES").await.unwrap();
-
-        let expected = vec![
-            "+---------------+--------------------+------------+------------+",
-            "| table_catalog | table_schema       | table_name | table_type |",
-            "+---------------+--------------------+------------+------------+",
-            "| datafusion    | information_schema | columns    | VIEW       |",
-            "| datafusion    | information_schema | tables     | VIEW       |",
-            "| datafusion    | public             | t          | BASE TABLE |",
-            "+---------------+--------------------+------------+------------+",
-        ];
-        assert_batches_sorted_eq!(expected, &result);
-
-        let result = plan_and_collect(&mut ctx, "SHOW tables").await.unwrap();
-
-        assert_batches_sorted_eq!(expected, &result);
-    }
-
-    #[tokio::test]
-    async fn information_schema_show_columns_no_information_schema() {
-        let mut ctx = ExecutionContext::with_config(ExecutionConfig::new());
-
-        ctx.register_table("t", test::table_with_sequence(1, 1).unwrap())
-            .unwrap();
-
-        let err = plan_and_collect(&mut ctx, "SHOW COLUMNS FROM t")
-            .await
-            .unwrap_err();
-
-        assert_eq!(err.to_string(), "Error during planning: SHOW COLUMNS is not supported unless information_schema is enabled");
-    }
-
-    #[tokio::test]
-    async fn information_schema_show_columns_like_where() {
-        let mut ctx = ExecutionContext::with_config(ExecutionConfig::new());
-
-        ctx.register_table("t", test::table_with_sequence(1, 1).unwrap())
-            .unwrap();
-
-        let expected =
-            "Error during planning: SHOW COLUMNS with WHERE or LIKE is not supported";
-
-        let err = plan_and_collect(&mut ctx, "SHOW COLUMNS FROM t LIKE 'f'")
-            .await
-            .unwrap_err();
-        assert_eq!(err.to_string(), expected);
-
-        let err =
-            plan_and_collect(&mut ctx, "SHOW COLUMNS FROM t WHERE column_name = 'bar'")
-                .await
-                .unwrap_err();
-        assert_eq!(err.to_string(), expected);
-    }
-
-    #[tokio::test]
-    async fn information_schema_show_columns() {
-        let mut ctx = ExecutionContext::with_config(
-            ExecutionConfig::new().with_information_schema(true),
-        );
-
-        ctx.register_table("t", test::table_with_sequence(1, 1).unwrap())
-            .unwrap();
-
-        let result = plan_and_collect(&mut ctx, "SHOW COLUMNS FROM t")
-            .await
-            .unwrap();
-
-        let expected = vec![
-            "+---------------+--------------+------------+-------------+-----------+-------------+",
-            "| table_catalog | table_schema | table_name | column_name | data_type | is_nullable |",
-            "+---------------+--------------+------------+-------------+-----------+-------------+",
-            "| datafusion    | public       | t          | i           | Int32     | YES         |",
-            "+---------------+--------------+------------+-------------+-----------+-------------+",
-        ];
-        assert_batches_sorted_eq!(expected, &result);
-
-        let result = plan_and_collect(&mut ctx, "SHOW columns from t")
-            .await
-            .unwrap();
-        assert_batches_sorted_eq!(expected, &result);
-
-        // This isn't ideal but it is consistent behavior for `SELECT * from T`
-        let err = plan_and_collect(&mut ctx, "SHOW columns from T")
-            .await
-            .unwrap_err();
-        assert_eq!(
-            err.to_string(),
-            "Error during planning: Unknown relation for SHOW COLUMNS: T"
-        );
-    }
-
-    // test errors with WHERE and LIKE
-    #[tokio::test]
-    async fn information_schema_show_columns_full_extended() {
-        let mut ctx = ExecutionContext::with_config(
-            ExecutionConfig::new().with_information_schema(true),
-        );
-
-        ctx.register_table("t", test::table_with_sequence(1, 1).unwrap())
-            .unwrap();
-
-        let result = plan_and_collect(&mut ctx, "SHOW FULL COLUMNS FROM t")
-            .await
-            .unwrap();
-        let expected = vec![
-            "+---------------+--------------+------------+-------------+------------------+----------------+-------------+-----------+--------------------------+------------------------+-------------------+-------------------------+---------------+--------------------+---------------+",
-            "| table_catalog | table_schema | table_name | column_name | ordinal_position | column_default | is_nullable | data_type | character_maximum_length | character_octet_length | numeric_precision | numeric_precision_radix | numeric_scale | datetime_precision | interval_type |",
-            "+---------------+--------------+------------+-------------+------------------+----------------+-------------+-----------+--------------------------+------------------------+-------------------+-------------------------+---------------+--------------------+---------------+",
-            "| datafusion    | public       | t          | i           | 0                |                | YES         | Int32     |                          |                        | 32                | 2                       |               |                    |               |",
-            "+---------------+--------------+------------+-------------+------------------+----------------+-------------+-----------+--------------------------+------------------------+-------------------+-------------------------+---------------+--------------------+---------------+",
-        ];
-        assert_batches_sorted_eq!(expected, &result);
-
-        let result = plan_and_collect(&mut ctx, "SHOW EXTENDED COLUMNS FROM t")
-            .await
-            .unwrap();
-        assert_batches_sorted_eq!(expected, &result);
-    }
-
-    #[tokio::test]
-    async fn information_schema_show_table_table_names() {
-        let mut ctx = ExecutionContext::with_config(
-            ExecutionConfig::new().with_information_schema(true),
-        );
-
-        ctx.register_table("t", test::table_with_sequence(1, 1).unwrap())
-            .unwrap();
-
-        let result = plan_and_collect(&mut ctx, "SHOW COLUMNS FROM public.t")
-            .await
-            .unwrap();
-
-        let expected = vec![
-            "+---------------+--------------+------------+-------------+-----------+-------------+",
-            "| table_catalog | table_schema | table_name | column_name | data_type | is_nullable |",
-            "+---------------+--------------+------------+-------------+-----------+-------------+",
-            "| datafusion    | public       | t          | i           | Int32     | YES         |",
-            "+---------------+--------------+------------+-------------+-----------+-------------+",
-        ];
-        assert_batches_sorted_eq!(expected, &result);
-
-        let result = plan_and_collect(&mut ctx, "SHOW columns from datafusion.public.t")
-            .await
-            .unwrap();
-        assert_batches_sorted_eq!(expected, &result);
-
-        let err = plan_and_collect(&mut ctx, "SHOW columns from t2")
-            .await
-            .unwrap_err();
-        assert_eq!(
-            err.to_string(),
-            "Error during planning: Unknown relation for SHOW COLUMNS: t2"
-        );
-
-        let err = plan_and_collect(&mut ctx, "SHOW columns from datafusion.public.t2")
-            .await
-            .unwrap_err();
-        assert_eq!(err.to_string(), "Error during planning: Unknown relation for SHOW COLUMNS: datafusion.public.t2");
-    }
-
-    #[tokio::test]
-    async fn show_unsupported() {
-        let mut ctx = ExecutionContext::with_config(ExecutionConfig::new());
-
-        let err = plan_and_collect(&mut ctx, "SHOW SOMETHING_UNKNOWN")
-            .await
-            .unwrap_err();
-
-        assert_eq!(err.to_string(), "This feature is not implemented: SHOW SOMETHING_UNKNOWN not implemented. Supported syntax: SHOW <TABLES>");
-    }
-
-    #[tokio::test]
-    async fn information_schema_columns_not_exist_by_default() {
-        let mut ctx = ExecutionContext::new();
-
-        let err = plan_and_collect(&mut ctx, "SELECT * from information_schema.columns")
-            .await
-            .unwrap_err();
-        assert_eq!(
-            err.to_string(),
-            "Error during planning: Table or CTE with name 'information_schema.columns' not found"
-        );
-    }
-
-    fn table_with_many_types() -> Arc<dyn TableProvider> {
-        let schema = Schema::new(vec![
-            Field::new("int32_col", DataType::Int32, false),
-            Field::new("float64_col", DataType::Float64, true),
-            Field::new("utf8_col", DataType::Utf8, true),
-            Field::new("large_utf8_col", DataType::LargeUtf8, false),
-            Field::new("binary_col", DataType::Binary, false),
-            Field::new("large_binary_col", DataType::LargeBinary, false),
-            Field::new(
-                "timestamp_nanos",
-                DataType::Timestamp(TimeUnit::Nanosecond, None),
-                false,
-            ),
-        ]);
-
-        let batch = RecordBatch::try_new(
-            Arc::new(schema.clone()),
-            vec![
-                Arc::new(Int32Array::from_slice(&[1])),
-                Arc::new(Float64Array::from_slice(&[1.0])),
-                Arc::new(Utf8Array::<i32>::from(&[Some("foo")])),
-                Arc::new(Utf8Array::<i64>::from(&[Some("bar")])),
-                Arc::new(BinaryArray::<i32>::from_slice(&[b"foo" as &[u8]])),
-                Arc::new(BinaryArray::<i64>::from_slice(&[b"foo" as &[u8]])),
-                Arc::new(
-                    Int64Array::from(&[Some(123)])
-                        .to(DataType::Timestamp(TimeUnit::Nanosecond, None)),
-                ),
-            ],
-        )
-        .unwrap();
-        let provider = MemTable::try_new(Arc::new(schema), vec![vec![batch]]).unwrap();
-        Arc::new(provider)
-    }
-
-    #[tokio::test]
-    async fn information_schema_columns() {
-        let mut ctx = ExecutionContext::with_config(
-            ExecutionConfig::new().with_information_schema(true),
-        );
-        let catalog = MemoryCatalogProvider::new();
-        let schema = MemorySchemaProvider::new();
-
-        schema
-            .register_table("t1".to_owned(), test::table_with_sequence(1, 1).unwrap())
-            .unwrap();
-
-        schema
-            .register_table("t2".to_owned(), table_with_many_types())
-            .unwrap();
-        catalog.register_schema("my_schema", Arc::new(schema));
-        ctx.register_catalog("my_catalog", Arc::new(catalog));
-
-        let result =
-            plan_and_collect(&mut ctx, "SELECT * from information_schema.columns")
-                .await
-                .unwrap();
-
-        let expected = vec![
-            "+---------------+--------------+------------+------------------+------------------+----------------+-------------+-----------------------------+--------------------------+------------------------+-------------------+-------------------------+---------------+--------------------+---------------+",
-            "| table_catalog | table_schema | table_name | column_name      | ordinal_position | column_default | is_nullable | data_type                   | character_maximum_length | character_octet_length | numeric_precision | numeric_precision_radix | numeric_scale | datetime_precision | interval_type |",
-            "+---------------+--------------+------------+------------------+------------------+----------------+-------------+-----------------------------+--------------------------+------------------------+-------------------+-------------------------+---------------+--------------------+---------------+",
-            "| my_catalog    | my_schema    | t1         | i                | 0                |                | YES         | Int32                       |                          |                        | 32                | 2                       |               |                    |               |",
-            "| my_catalog    | my_schema    | t2         | binary_col       | 4                |                | NO          | Binary                      |                          | 2147483647             |                   |                         |               |                    |               |",
-            "| my_catalog    | my_schema    | t2         | float64_col      | 1                |                | YES         | Float64                     |                          |                        | 24                | 2                       |               |                    |               |",
-            "| my_catalog    | my_schema    | t2         | int32_col        | 0                |                | NO          | Int32                       |                          |                        | 32                | 2                       |               |                    |               |",
-            "| my_catalog    | my_schema    | t2         | large_binary_col | 5                |                | NO          | LargeBinary                 |                          | 9223372036854775807    |                   |                         |               |                    |               |",
-            "| my_catalog    | my_schema    | t2         | large_utf8_col   | 3                |                | NO          | LargeUtf8                   |                          | 9223372036854775807    |                   |                         |               |                    |               |",
-            "| my_catalog    | my_schema    | t2         | timestamp_nanos  | 6                |                | NO          | Timestamp(Nanosecond, None) |                          |                        |                   |                         |               |                    |               |",
-            "| my_catalog    | my_schema    | t2         | utf8_col         | 2                |                | YES         | Utf8                        |                          | 2147483647             |                   |                         |               |                    |               |",
-            "+---------------+--------------+------------+------------------+------------------+----------------+-------------+-----------------------------+--------------------------+------------------------+-------------------+-------------------------+---------------+--------------------+---------------+",
-        ];
-        assert_batches_sorted_eq!(expected, &result);
-    }
-
-    #[tokio::test]
-=======
->>>>>>> e4a056f0
     async fn disabled_default_catalog_and_schema() -> Result<()> {
         let mut ctx = ExecutionContext::with_config(
             ExecutionConfig::new().create_default_catalog_and_schema(false),
