// Licensed to the Apache Software Foundation (ASF) under one
// or more contributor license agreements.  See the NOTICE file
// distributed with this work for additional information
// regarding copyright ownership.  The ASF licenses this file
// to you under the Apache License, Version 2.0 (the
// "License"); you may not use this file except in compliance
// with the License.  You may obtain a copy of the License at
//
//   http://www.apache.org/licenses/LICENSE-2.0
//
// Unless required by applicable law or agreed to in writing,
// software distributed under the License is distributed on an
// "AS IS" BASIS, WITHOUT WARRANTIES OR CONDITIONS OF ANY
// KIND, either express or implied.  See the License for the
// specific language governing permissions and limitations
// under the License.

//! SessionContext contains methods for registering data sources and executing queries
use crate::{
    catalog::{
        catalog::{CatalogList, MemoryCatalogList},
        information_schema::CatalogWithInformationSchema,
    },
    datasource::listing::{ListingOptions, ListingTable},
    datasource::{
        file_format::{
            avro::{AvroFormat, DEFAULT_AVRO_EXTENSION},
            csv::{CsvFormat, DEFAULT_CSV_EXTENSION},
            parquet::{ParquetFormat, DEFAULT_PARQUET_EXTENSION},
            FileFormat,
        },
        MemTable,
    },
    logical_plan::{PlanType, ToStringifiedPlan},
    optimizer::eliminate_filter::EliminateFilter,
    optimizer::eliminate_limit::EliminateLimit,
    physical_optimizer::{
        aggregate_statistics::AggregateStatistics,
        hash_build_probe_order::HashBuildProbeOrder, optimizer::PhysicalOptimizerRule,
    },
};
use log::{debug, trace};
use parking_lot::RwLock;
use std::collections::{HashMap, HashSet};
use std::string::String;
use std::sync::Arc;

use arrow::datatypes::{DataType, SchemaRef};

use crate::catalog::{
    catalog::{CatalogProvider, MemoryCatalogProvider},
    schema::{MemorySchemaProvider, SchemaProvider},
    ResolvedTableReference, TableReference,
};
use crate::dataframe::DataFrame;
use crate::datasource::listing::ListingTableConfig;
use crate::datasource::TableProvider;
use crate::error::{DataFusionError, Result};
use crate::logical_plan::{
    CreateCatalogSchema, CreateExternalTable, CreateMemoryTable, DropTable,
    FunctionRegistry, LogicalPlan, LogicalPlanBuilder, UNNAMED_TABLE,
};
use crate::optimizer::common_subexpr_eliminate::CommonSubexprEliminate;
use crate::optimizer::filter_push_down::FilterPushDown;
use crate::optimizer::limit_push_down::LimitPushDown;
use crate::optimizer::optimizer::OptimizerRule;
use crate::optimizer::projection_push_down::ProjectionPushDown;
use crate::optimizer::simplify_expressions::SimplifyExpressions;
use crate::optimizer::single_distinct_to_groupby::SingleDistinctToGroupBy;
use crate::optimizer::to_approx_perc::ToApproxPerc;

use crate::physical_optimizer::coalesce_batches::CoalesceBatches;
use crate::physical_optimizer::merge_exec::AddCoalescePartitionsExec;
use crate::physical_optimizer::repartition::Repartition;

use crate::execution::runtime_env::{RuntimeConfig, RuntimeEnv};
use crate::logical_plan::plan::Explain;
use crate::physical_plan::file_format::{plan_to_csv, plan_to_parquet};
use crate::physical_plan::planner::DefaultPhysicalPlanner;
use crate::physical_plan::udaf::AggregateUDF;
use crate::physical_plan::udf::ScalarUDF;
use crate::physical_plan::ExecutionPlan;
use crate::physical_plan::PhysicalPlanner;
use crate::sql::{
    parser::{DFParser, FileType},
    planner::{ContextProvider, SqlToRel},
};
use crate::variable::{VarProvider, VarType};
use async_trait::async_trait;
use chrono::{DateTime, Utc};
use parquet::file::properties::WriterProperties;
use uuid::Uuid;

use super::options::{AvroReadOptions, CsvReadOptions};

/// SessionContext is the main interface for executing queries with DataFusion. It stands for
/// the connection between user and DataFusion/Ballista cluster.
/// The context provides the following functionality
///
/// * Create DataFrame from a CSV or Parquet data source.
/// * Register a CSV or Parquet data source as a table that can be referenced from a SQL query.
/// * Register a custom data source that can be referenced from a SQL query.
/// * Execution a SQL query
///
/// The following example demonstrates how to use the context to execute a query against a CSV
/// data source using the DataFrame API:
///
/// ```
/// use datafusion::prelude::*;
/// # use datafusion::error::Result;
/// # #[tokio::main]
/// # async fn main() -> Result<()> {
/// let mut ctx = SessionContext::new();
/// let df = ctx.read_csv("tests/example.csv", CsvReadOptions::new()).await?;
/// let df = df.filter(col("a").lt_eq(col("b")))?
///            .aggregate(vec![col("a")], vec![min(col("b"))])?
///            .limit(100)?;
/// let results = df.collect();
/// # Ok(())
/// # }
/// ```
///
/// The following example demonstrates how to execute the same query using SQL:
///
/// ```
/// use datafusion::prelude::*;
///
/// # use datafusion::error::Result;
/// # #[tokio::main]
/// # async fn main() -> Result<()> {
/// let mut ctx = SessionContext::new();
/// ctx.register_csv("example", "tests/example.csv", CsvReadOptions::new()).await?;
/// let results = ctx.sql("SELECT a, MIN(b) FROM example GROUP BY a LIMIT 100").await?;
/// # Ok(())
/// # }
/// ```
#[derive(Clone)]
pub struct SessionContext {
    /// Uuid for the session
    session_id: String,
    /// Session start time
    pub session_start_time: DateTime<Utc>,
    /// Shared session state for the session
    pub state: Arc<RwLock<SessionState>>,
}

impl Default for SessionContext {
    fn default() -> Self {
        Self::new()
    }
}

impl SessionContext {
    /// Creates a new execution context using a default session configuration.
    pub fn new() -> Self {
        Self::with_config(SessionConfig::new())
    }

    /// Creates a new session context using the provided session configuration.
    pub fn with_config(config: SessionConfig) -> Self {
<<<<<<< HEAD
        let runtime = Arc::new(RuntimeEnv::new(RuntimeConfig::default()).unwrap());
        Self::with_config_rt(config, runtime)
    }
=======
        let catalog_list = Arc::new(MemoryCatalogList::new()) as Arc<dyn CatalogList>;

        if config.create_default_catalog_and_schema {
            let default_catalog = MemoryCatalogProvider::new();

            default_catalog.register_schema(
                config.default_schema.as_str(),
                Arc::new(MemorySchemaProvider::new()),
            );

            let default_catalog: Arc<dyn CatalogProvider> = if config.information_schema {
                Arc::new(CatalogWithInformationSchema::new(
                    Arc::downgrade(&catalog_list),
                    Arc::new(default_catalog),
                ))
            } else {
                Arc::new(default_catalog)
            };
>>>>>>> 8de2a761

    /// Creates a new session context using the provided configuration and RuntimeEnv.
    pub fn with_config_rt(config: SessionConfig, runtime: Arc<RuntimeEnv>) -> Self {
        let state = SessionState::with_config(config, runtime);
        Self {
            session_id: state.session_id.clone(),
            session_start_time: chrono::Utc::now(),
            state: Arc::new(RwLock::new(state)),
        }
    }

    /// Creates a new session context using the provided session state.
    pub fn with_state(state: SessionState) -> Self {
        Self {
            session_id: state.session_id.clone(),
            session_start_time: chrono::Utc::now(),
            state: Arc::new(RwLock::new(state)),
        }
    }

    /// Return the [RuntimeEnv] used to run queries with this [SessionContext]
    pub fn runtime_env(&self) -> Arc<RuntimeEnv> {
        self.state.read().runtime_env.clone()
    }

    /// Return a copied version of config for this Session
    pub fn copied_config(&self) -> SessionConfig {
        self.state.read().config.clone()
    }

    /// Creates a dataframe that will execute a SQL query.
    ///
    /// This method is `async` because queries of type `CREATE EXTERNAL TABLE`
    /// might require the schema to be inferred.
    pub async fn sql(&mut self, sql: &str) -> Result<Arc<DataFrame>> {
        let plan = self.create_logical_plan(sql)?;
        match plan {
            LogicalPlan::CreateExternalTable(CreateExternalTable {
                ref schema,
                ref name,
                ref location,
                ref file_type,
                ref has_header,
            }) => {
                let (file_format, file_extension) = match file_type {
                    FileType::CSV => Ok((
                        Arc::new(CsvFormat::default().with_has_header(*has_header))
                            as Arc<dyn FileFormat>,
                        DEFAULT_CSV_EXTENSION,
                    )),
                    FileType::Parquet => Ok((
                        Arc::new(ParquetFormat::default()) as Arc<dyn FileFormat>,
                        DEFAULT_PARQUET_EXTENSION,
                    )),
                    FileType::Avro => Ok((
                        Arc::new(AvroFormat::default()) as Arc<dyn FileFormat>,
                        DEFAULT_AVRO_EXTENSION,
                    )),
                    _ => Err(DataFusionError::NotImplemented(format!(
                        "Unsupported file type {:?}.",
                        file_type
                    ))),
                }?;

                let options = ListingOptions {
                    format: file_format,
                    collect_stat: false,
                    file_extension: file_extension.to_owned(),
                    target_partitions: self.copied_config().target_partitions,
                    table_partition_cols: vec![],
                };

                // TODO make schema in CreateExternalTable optional instead of empty
                let provided_schema = if schema.fields().is_empty() {
                    None
                } else {
                    Some(Arc::new(schema.as_ref().to_owned().into()))
                };
                self.register_listing_table(name, location, options, provided_schema)
                    .await?;
                let plan = LogicalPlanBuilder::empty(false).build()?;
                Ok(Arc::new(DataFrame::new(self.state.clone(), &plan)))
            }

            LogicalPlan::CreateMemoryTable(CreateMemoryTable { name, input }) => {
                let plan = self.optimize(&input)?;
                let physical = Arc::new(DataFrame::new(self.state.clone(), &plan));

                let batches: Vec<_> = physical.collect_partitioned().await?;
                let table = Arc::new(MemTable::try_new(
                    Arc::new(plan.schema().as_ref().into()),
                    batches,
                )?);
                self.register_table(name.as_str(), table)?;

                let plan = LogicalPlanBuilder::empty(false).build()?;
                Ok(Arc::new(DataFrame::new(self.state.clone(), &plan)))
            }

            LogicalPlan::DropTable(DropTable {
                name, if_exists, ..
            }) => {
                let returned = self.deregister_table(name.as_str())?;
                if !if_exists && returned.is_none() {
                    Err(DataFusionError::Execution(format!(
                        "Memory table {:?} doesn't exist.",
                        name
                    )))
                } else {
                    let plan = LogicalPlanBuilder::empty(false).build()?;
                    Ok(Arc::new(DataFrame::new(self.state.clone(), &plan)))
                }
            }
            LogicalPlan::CreateCatalogSchema(CreateCatalogSchema {
                schema_name,
                if_not_exists,
                ..
            }) => {
                // sqlparser doesnt accept database / catalog as parameter to CREATE SCHEMA
                // so for now, we default to "datafusion" catalog
                let default_catalog = "datafusion";
                let catalog = self.catalog(default_catalog).ok_or_else(|| {
                    DataFusionError::Execution(String::from(
                        "Missing 'datafusion' catalog",
                    ))
                })?;

                let schema = catalog.schema(&schema_name);

                match (if_not_exists, schema) {
                    (true, Some(_)) => {
                        let plan = LogicalPlanBuilder::empty(false).build()?;
                        Ok(Arc::new(DataFrame::new(self.state.clone(), &plan)))
                    }
                    (true, None) | (false, None) => {
                        let schema = Arc::new(MemorySchemaProvider::new());
                        catalog.register_schema(&schema_name, schema);
                        let plan = LogicalPlanBuilder::empty(false).build()?;
                        Ok(Arc::new(DataFrame::new(self.state.clone(), &plan)))
                    }
                    (false, Some(_)) => Err(DataFusionError::Execution(format!(
                        "Schema '{:?}' already exists",
                        schema_name
                    ))),
                }
            }

            plan => Ok(Arc::new(DataFrame::new(
                self.state.clone(),
                &self.optimize(&plan)?,
            ))),
        }
    }

    /// Creates a logical plan.
    ///
    /// This function is intended for internal use and should not be called directly.
    pub fn create_logical_plan(&self, sql: &str) -> Result<LogicalPlan> {
        let mut statements = DFParser::parse_sql(sql)?;

        if statements.len() != 1 {
            return Err(DataFusionError::NotImplemented(
                "The context currently only supports a single SQL statement".to_string(),
            ));
        }

        // create a query planner
        let state = self.state.read().clone();
        let query_planner = SqlToRel::new(&state);
        query_planner.statement_to_plan(statements.pop_front().unwrap())
    }

    /// Registers a variable provider within this context.
    pub fn register_variable(
        &mut self,
        variable_type: VarType,
        provider: Arc<dyn VarProvider + Send + Sync>,
    ) {
        self.state
            .write()
            .execution_props
            .add_var_provider(variable_type, provider);
    }

    /// Registers a scalar UDF within this context.
    ///
    /// Note in SQL queries, function names are looked up using
    /// lowercase unless the query uses quotes. For example,
    ///
    /// `SELECT MY_FUNC(x)...` will look for a function named `"my_func"`
    /// `SELECT "my_FUNC"(x)` will look for a function named `"my_FUNC"`
    pub fn register_udf(&mut self, f: ScalarUDF) {
        self.state
            .write()
            .scalar_functions
            .insert(f.name.clone(), Arc::new(f));
    }

    /// Registers an aggregate UDF within this context.
    ///
    /// Note in SQL queries, aggregate names are looked up using
    /// lowercase unless the query uses quotes. For example,
    ///
    /// `SELECT MY_UDAF(x)...` will look for an aggregate named `"my_udaf"`
    /// `SELECT "my_UDAF"(x)` will look for an aggregate named `"my_UDAF"`
    pub fn register_udaf(&mut self, f: AggregateUDF) {
        self.state
            .write()
            .aggregate_functions
            .insert(f.name.clone(), Arc::new(f));
    }

    /// Creates a DataFrame for reading an Avro data source.

    pub async fn read_avro(
        &mut self,
        uri: impl Into<String>,
        options: AvroReadOptions<'_>,
    ) -> Result<Arc<DataFrame>> {
        let uri: String = uri.into();
        let (object_store, path) = self.runtime_env().object_store(&uri)?;
        let target_partitions = self.copied_config().target_partitions;
        Ok(Arc::new(DataFrame::new(
            self.state.clone(),
            &LogicalPlanBuilder::scan_avro(
                object_store,
                path,
                options,
                None,
                target_partitions,
            )
            .await?
            .build()?,
        )))
    }

    /// Creates an empty DataFrame.
    pub fn read_empty(&self) -> Result<Arc<DataFrame>> {
        Ok(Arc::new(DataFrame::new(
            self.state.clone(),
            &LogicalPlanBuilder::empty(true).build()?,
        )))
    }

    /// Creates a DataFrame for reading a CSV data source.
    pub async fn read_csv(
        &mut self,
        uri: impl Into<String>,
        options: CsvReadOptions<'_>,
    ) -> Result<Arc<DataFrame>> {
        let uri: String = uri.into();
        let (object_store, path) = self.runtime_env().object_store(&uri)?;
        let target_partitions = self.copied_config().target_partitions;
        Ok(Arc::new(DataFrame::new(
            self.state.clone(),
            &LogicalPlanBuilder::scan_csv(
                object_store,
                path,
                options,
                None,
                target_partitions,
            )
            .await?
            .build()?,
        )))
    }

    /// Creates a DataFrame for reading a Parquet data source.
    pub async fn read_parquet(
        &mut self,
        uri: impl Into<String>,
    ) -> Result<Arc<DataFrame>> {
        let uri: String = uri.into();
        let (object_store, path) = self.runtime_env().object_store(&uri)?;
        let target_partitions = self.copied_config().target_partitions;
        let logical_plan =
            LogicalPlanBuilder::scan_parquet(object_store, path, None, target_partitions)
                .await?
                .build()?;
        Ok(Arc::new(DataFrame::new(self.state.clone(), &logical_plan)))
    }

    /// Creates a DataFrame for reading a custom TableProvider.
    pub fn read_table(
        &mut self,
        provider: Arc<dyn TableProvider>,
    ) -> Result<Arc<DataFrame>> {
        Ok(Arc::new(DataFrame::new(
            self.state.clone(),
            &LogicalPlanBuilder::scan(UNNAMED_TABLE, provider, None)?.build()?,
        )))
    }

    /// Registers a table that uses the listing feature of the object store to
    /// find the files to be processed
    /// This is async because it might need to resolve the schema.
    pub async fn register_listing_table<'a>(
        &'a mut self,
        name: &'a str,
        uri: &'a str,
        options: ListingOptions,
        provided_schema: Option<SchemaRef>,
    ) -> Result<()> {
        let (object_store, path) = self.runtime_env().object_store(uri)?;
        let resolved_schema = match provided_schema {
            None => {
                options
                    .infer_schema(Arc::clone(&object_store), path)
                    .await?
            }
            Some(s) => s,
        };
        let config = ListingTableConfig::new(object_store, path)
            .with_listing_options(options)
            .with_schema(resolved_schema);
        let table = ListingTable::try_new(config)?;
        self.register_table(name, Arc::new(table))?;
        Ok(())
    }

    /// Registers a CSV data source so that it can be referenced from SQL statements
    /// executed against this context.
    pub async fn register_csv(
        &mut self,
        name: &str,
        uri: &str,
        options: CsvReadOptions<'_>,
    ) -> Result<()> {
        let listing_options =
            options.to_listing_options(self.copied_config().target_partitions);

        self.register_listing_table(
            name,
            uri,
            listing_options,
            options.schema.map(|s| Arc::new(s.to_owned())),
        )
        .await?;

        Ok(())
    }

    /// Registers a Parquet data source so that it can be referenced from SQL statements
    /// executed against this context.
    pub async fn register_parquet(&mut self, name: &str, uri: &str) -> Result<()> {
        let (target_partitions, enable_pruning) = {
            let conf = self.copied_config();
            (conf.target_partitions, conf.parquet_pruning)
        };
        let file_format = ParquetFormat::default().with_enable_pruning(enable_pruning);

        let listing_options = ListingOptions {
            format: Arc::new(file_format),
            collect_stat: true,
            file_extension: DEFAULT_PARQUET_EXTENSION.to_owned(),
            target_partitions,
            table_partition_cols: vec![],
        };

        self.register_listing_table(name, uri, listing_options, None)
            .await?;
        Ok(())
    }

    /// Registers an Avro data source so that it can be referenced from SQL statements
    /// executed against this context.
    pub async fn register_avro(
        &mut self,
        name: &str,
        uri: &str,
        options: AvroReadOptions<'_>,
    ) -> Result<()> {
        let listing_options =
            options.to_listing_options(self.copied_config().target_partitions);

        self.register_listing_table(name, uri, listing_options, options.schema)
            .await?;
        Ok(())
    }

    /// Registers a named catalog using a custom `CatalogProvider` so that
    /// it can be referenced from SQL statements executed against this
    /// context.
    ///
    /// Returns the `CatalogProvider` previously registered for this
    /// name, if any
    pub fn register_catalog(
        &self,
        name: impl Into<String>,
        catalog: Arc<dyn CatalogProvider>,
    ) -> Option<Arc<dyn CatalogProvider>> {
        let name = name.into();
<<<<<<< HEAD
        let information_schema = self.copied_config().information_schema;
        let state = self.state.read();
        let catalog = if information_schema {
            Arc::new(CatalogWithInformationSchema::new(
                Arc::downgrade(&state.catalog_list),
                catalog,
            ))
=======

        let state = self.state.lock();
        let catalog = if state.config.information_schema {
            let is = state
                .catalog_list
                .catalog("datafusion")
                .unwrap()
                .schema("information_schema");
            match is {
                Some(_) => catalog,
                None => Arc::new(CatalogWithInformationSchema::new(
                    Arc::downgrade(&state.catalog_list),
                    catalog,
                )),
            }
>>>>>>> 8de2a761
        } else {
            catalog
        };

        state.catalog_list.register_catalog(name, catalog)
    }

    /// Retrieves a `CatalogProvider` instance by name
    pub fn catalog(&self, name: &str) -> Option<Arc<dyn CatalogProvider>> {
        self.state.read().catalog_list.catalog(name)
    }

    /// Registers a table using a custom `TableProvider` so that
    /// it can be referenced from SQL statements executed against this
    /// context.
    ///
    /// Returns the `TableProvider` previously registered for this
    /// reference, if any
    pub fn register_table<'a>(
        &'a mut self,
        table_ref: impl Into<TableReference<'a>>,
        provider: Arc<dyn TableProvider>,
    ) -> Result<Option<Arc<dyn TableProvider>>> {
        let table_ref = table_ref.into();
        self.state
            .read()
            .schema_for_ref(table_ref)?
            .register_table(table_ref.table().to_owned(), provider)
    }

    /// Deregisters the given table.
    ///
    /// Returns the registered provider, if any
    pub fn deregister_table<'a>(
        &'a mut self,
        table_ref: impl Into<TableReference<'a>>,
    ) -> Result<Option<Arc<dyn TableProvider>>> {
        let table_ref = table_ref.into();
        self.state
            .read()
            .schema_for_ref(table_ref)?
            .deregister_table(table_ref.table())
    }

    /// Check whether the given table exists in the schema provider or not
    /// Returns true if the table exists.
    pub fn table_exist<'a>(
        &'a self,
        table_ref: impl Into<TableReference<'a>>,
    ) -> Result<bool> {
        let table_ref = table_ref.into();
        Ok(self
            .state
            .read()
            .schema_for_ref(table_ref)?
            .table_exist(table_ref.table()))
    }

    /// Retrieves a DataFrame representing a table previously registered by calling the
    /// register_table function.
    ///
    /// Returns an error if no table has been registered with the provided reference.
    pub fn table<'a>(
        &self,
        table_ref: impl Into<TableReference<'a>>,
    ) -> Result<Arc<DataFrame>> {
        let table_ref = table_ref.into();
        let schema = self.state.read().schema_for_ref(table_ref)?;
        match schema.table(table_ref.table()) {
            Some(ref provider) => {
                let plan = LogicalPlanBuilder::scan(
                    table_ref.table(),
                    Arc::clone(provider),
                    None,
                )?
                .build()?;
                Ok(Arc::new(DataFrame::new(self.state.clone(), &plan)))
            }
            _ => Err(DataFusionError::Plan(format!(
                "No table named '{}'",
                table_ref.table()
            ))),
        }
    }

    /// Returns the set of available tables in the default catalog and schema.
    ///
    /// Use [`table`] to get a specific table.
    ///
    /// [`table`]: SessionContext::table
    #[deprecated(
        note = "Please use the catalog provider interface (`SessionContext::catalog`) to examine available catalogs, schemas, and tables"
    )]
    pub fn tables(&self) -> Result<HashSet<String>> {
        Ok(self
            .state
            .read()
            // a bare reference will always resolve to the default catalog and schema
            .schema_for_ref(TableReference::Bare { table: "" })?
            .table_names()
            .iter()
            .cloned()
            .collect())
    }

    /// Optimizes the logical plan by applying optimizer rules.
    pub fn optimize(&self, plan: &LogicalPlan) -> Result<LogicalPlan> {
        self.state.read().optimize(plan)
    }

    /// Creates a physical plan from a logical plan.
    pub async fn create_physical_plan(
        &self,
        logical_plan: &LogicalPlan,
    ) -> Result<Arc<dyn ExecutionPlan>> {
        let state_cloned = {
            let mut state = self.state.write();
            state.execution_props.start_execution();

            // We need to clone `state` to release the lock that is not `Send`. We could
            // make the lock `Send` by using `tokio::sync::Mutex`, but that would require to
            // propagate async even to the `LogicalPlan` building methods.
            // Cloning `state` here is fine as we then pass it as immutable `&state`, which
            // means that we avoid write consistency issues as the cloned version will not
            // be written to. As for eventual modifications that would be applied to the
            // original state after it has been cloned, they will not be picked up by the
            // clone but that is okay, as it is equivalent to postponing the state update
            // by keeping the lock until the end of the function scope.
            state.clone()
        };

        state_cloned.create_physical_plan(logical_plan).await
    }

    /// Executes a query and writes the results to a partitioned CSV file.
    pub async fn write_csv(
        &self,
        plan: Arc<dyn ExecutionPlan>,
        path: impl AsRef<str>,
    ) -> Result<()> {
        let state = self.state.read().clone();
        plan_to_csv(&state, plan, path).await
    }

    /// Executes a query and writes the results to a partitioned Parquet file.
    pub async fn write_parquet(
        &self,
        plan: Arc<dyn ExecutionPlan>,
        path: impl AsRef<str>,
        writer_properties: Option<WriterProperties>,
    ) -> Result<()> {
        let state = self.state.read().clone();
        plan_to_parquet(&state, plan, path, writer_properties).await
    }

    /// Get a new TaskContext to run in this session
    pub fn task_ctx(&self) -> Arc<TaskContext> {
        Arc::new(TaskContext::from(self))
    }
}

impl FunctionRegistry for SessionContext {
    fn udfs(&self) -> HashSet<String> {
        self.state.read().udfs()
    }

    fn udf(&self, name: &str) -> Result<Arc<ScalarUDF>> {
        self.state.read().udf(name)
    }

    fn udaf(&self, name: &str) -> Result<Arc<AggregateUDF>> {
        self.state.read().udaf(name)
    }
}

/// A planner used to add extensions to DataFusion logical and physical plans.
#[async_trait]
pub trait QueryPlanner {
    /// Given a `LogicalPlan`, create an `ExecutionPlan` suitable for execution
    async fn create_physical_plan(
        &self,
        logical_plan: &LogicalPlan,
        session_state: &SessionState,
    ) -> Result<Arc<dyn ExecutionPlan>>;
}

/// The query planner used if no user defined planner is provided
struct DefaultQueryPlanner {}

#[async_trait]
impl QueryPlanner for DefaultQueryPlanner {
    /// Given a `LogicalPlan`, create an `ExecutionPlan` suitable for execution
    async fn create_physical_plan(
        &self,
        logical_plan: &LogicalPlan,
        session_state: &SessionState,
    ) -> Result<Arc<dyn ExecutionPlan>> {
        let planner = DefaultPhysicalPlanner::default();
        planner
            .create_physical_plan(logical_plan, session_state)
            .await
    }
}

/// Session Configuration entry name for 'BATCH_SIZE'
pub const BATCH_SIZE: &str = "batch_size";
/// Session Configuration entry name for 'TARGET_PARTITIONS'
pub const TARGET_PARTITIONS: &str = "target_partitions";
/// Session Configuration entry name for 'REPARTITION_JOINS'
pub const REPARTITION_JOINS: &str = "repartition_joins";
/// Session Configuration entry name for 'REPARTITION_AGGREGATIONS'
pub const REPARTITION_AGGREGATIONS: &str = "repartition_aggregations";
/// Session Configuration entry name for 'REPARTITION_WINDOWS'
pub const REPARTITION_WINDOWS: &str = "repartition_windows";
/// Session Configuration entry name for 'PARQUET_PRUNING'
pub const PARQUET_PRUNING: &str = "parquet_pruning";

/// Configuration options for session context
#[derive(Clone)]
pub struct SessionConfig {
    /// Default batch size while creating new batches, it's especially useful
    /// for buffer-in-memory batches since creating tiny batches would results
    /// in too much metadata memory consumption.
    pub batch_size: usize,
    /// Number of partitions for query execution. Increasing partitions can increase concurrency.
    pub target_partitions: usize,
    /// Default catalog name for table resolution
    default_catalog: String,
    /// Default schema name for table resolution
    default_schema: String,
    /// Whether the default catalog and schema should be created automatically
    create_default_catalog_and_schema: bool,
    /// Should DataFusion provide access to `information_schema`
    /// virtual tables for displaying schema information
    information_schema: bool,
    /// Should DataFusion repartition data using the join keys to execute joins in parallel
    /// using the provided `target_partitions` level
    pub repartition_joins: bool,
    /// Should DataFusion repartition data using the aggregate keys to execute aggregates in parallel
    /// using the provided `target_partitions` level
    pub repartition_aggregations: bool,
    /// Should DataFusion repartition data using the partition keys to execute window functions in
    /// parallel using the provided `target_partitions` level
    pub repartition_windows: bool,
    /// Should DataFusion parquet reader using the predicate to prune data
    pub parquet_pruning: bool,
}

impl Default for SessionConfig {
    fn default() -> Self {
        Self {
            batch_size: 8192,
            target_partitions: num_cpus::get(),
            default_catalog: "datafusion".to_owned(),
            default_schema: "public".to_owned(),
            create_default_catalog_and_schema: true,
            information_schema: false,
            repartition_joins: true,
            repartition_aggregations: true,
            repartition_windows: true,
            parquet_pruning: true,
        }
    }
}

impl SessionConfig {
    /// Create an execution config with default setting
    pub fn new() -> Self {
        Default::default()
    }

    /// Customize batch size
    pub fn with_batch_size(mut self, n: usize) -> Self {
        // batch size must be greater than zero
        assert!(n > 0);
        self.batch_size = n;
        self
    }

    /// Customize target_partitions
    pub fn with_target_partitions(mut self, n: usize) -> Self {
        // partition count must be greater than zero
        assert!(n > 0);
        self.target_partitions = n;
        self
    }

    /// Selects a name for the default catalog and schema
    pub fn with_default_catalog_and_schema(
        mut self,
        catalog: impl Into<String>,
        schema: impl Into<String>,
    ) -> Self {
        self.default_catalog = catalog.into();
        self.default_schema = schema.into();
        self
    }

    /// Controls whether the default catalog and schema will be automatically created
    pub fn create_default_catalog_and_schema(mut self, create: bool) -> Self {
        self.create_default_catalog_and_schema = create;
        self
    }

    /// Enables or disables the inclusion of `information_schema` virtual tables
    pub fn with_information_schema(mut self, enabled: bool) -> Self {
        self.information_schema = enabled;
        self
    }

    /// Enables or disables the use of repartitioning for joins to improve parallelism
    pub fn with_repartition_joins(mut self, enabled: bool) -> Self {
        self.repartition_joins = enabled;
        self
    }

    /// Enables or disables the use of repartitioning for aggregations to improve parallelism
    pub fn with_repartition_aggregations(mut self, enabled: bool) -> Self {
        self.repartition_aggregations = enabled;
        self
    }

    /// Enables or disables the use of repartitioning for window functions to improve parallelism
    pub fn with_repartition_windows(mut self, enabled: bool) -> Self {
        self.repartition_windows = enabled;
        self
    }

    /// Enables or disables the use of pruning predicate for parquet readers to skip row groups
    pub fn with_parquet_pruning(mut self, enabled: bool) -> Self {
        self.parquet_pruning = enabled;
        self
    }
}

/// Holds per-execution properties and data (such as starting timestamps, etc).
/// An instance of this struct is created each time a [`LogicalPlan`] is prepared for
/// execution (optimized). If the same plan is optimized multiple times, a new
/// `ExecutionProps` is created each time.
///
/// It is important that this structure be cheap to create as it is
/// done so during predicate pruning and expression simplification
#[derive(Clone)]
pub struct ExecutionProps {
    pub(crate) query_execution_start_time: DateTime<Utc>,
    /// providers for scalar variables
    pub var_providers: Option<HashMap<VarType, Arc<dyn VarProvider + Send + Sync>>>,
}

impl Default for ExecutionProps {
    fn default() -> Self {
        Self::new()
    }
}

impl ExecutionProps {
    /// Creates a new execution props
    pub fn new() -> Self {
        ExecutionProps {
            query_execution_start_time: chrono::Utc::now(),
            var_providers: None,
        }
    }

    /// Marks the execution of query started timestamp
    pub fn start_execution(&mut self) -> &Self {
        self.query_execution_start_time = chrono::Utc::now();
        &*self
    }

    /// Registers a variable provider, returning the existing
    /// provider, if any
    pub fn add_var_provider(
        &mut self,
        var_type: VarType,
        provider: Arc<dyn VarProvider + Send + Sync>,
    ) -> Option<Arc<dyn VarProvider + Send + Sync>> {
        let mut var_providers = self.var_providers.take().unwrap_or_default();

        let old_provider = var_providers.insert(var_type, provider);

        self.var_providers = Some(var_providers);

        old_provider
    }

    /// Returns the provider for the var_type, if any
    pub fn get_var_provider(
        &self,
        var_type: VarType,
    ) -> Option<Arc<dyn VarProvider + Send + Sync>> {
        self.var_providers
            .as_ref()
            .and_then(|var_providers| var_providers.get(&var_type).map(Arc::clone))
    }
}

/// Execution context for registering data sources and executing queries
#[derive(Clone)]
pub struct SessionState {
    /// Uuid for the session
    session_id: String,
    /// Responsible for optimizing a logical plan
    pub optimizers: Vec<Arc<dyn OptimizerRule + Send + Sync>>,
    /// Responsible for optimizing a physical execution plan
    pub physical_optimizers: Vec<Arc<dyn PhysicalOptimizerRule + Send + Sync>>,
    /// Responsible for planning `LogicalPlan`s, and `ExecutionPlan`
    pub query_planner: Arc<dyn QueryPlanner + Send + Sync>,
    /// Collection of catalogs containing schemas and ultimately TableProviders
    pub catalog_list: Arc<dyn CatalogList>,
    /// Scalar functions that are registered with the context
    pub scalar_functions: HashMap<String, Arc<ScalarUDF>>,
    /// Aggregate functions registered in the context
    pub aggregate_functions: HashMap<String, Arc<AggregateUDF>>,
    /// Session configuration
    pub config: SessionConfig,
    /// Execution properties
    pub execution_props: ExecutionProps,
    /// Runtime environment
    pub runtime_env: Arc<RuntimeEnv>,
}

impl SessionState {
    /// Returns new SessionState using the provided configuration and runtime
    pub fn with_config(config: SessionConfig, runtime: Arc<RuntimeEnv>) -> Self {
        let session_id = Uuid::new_v4().to_string();

        let catalog_list = Arc::new(MemoryCatalogList::new()) as Arc<dyn CatalogList>;
        if config.create_default_catalog_and_schema {
            let default_catalog = MemoryCatalogProvider::new();

            default_catalog.register_schema(
                config.default_schema.clone(),
                Arc::new(MemorySchemaProvider::new()),
            );

            let default_catalog: Arc<dyn CatalogProvider> = if config.information_schema {
                Arc::new(CatalogWithInformationSchema::new(
                    Arc::downgrade(&catalog_list),
                    Arc::new(default_catalog),
                ))
            } else {
                Arc::new(default_catalog)
            };
            catalog_list
                .register_catalog(config.default_catalog.clone(), default_catalog);
        }

        SessionState {
            session_id,
            optimizers: vec![
                // Simplify expressions first to maximize the chance
                // of applying other optimizations
                Arc::new(SimplifyExpressions::new()),
                Arc::new(EliminateFilter::new()),
                Arc::new(CommonSubexprEliminate::new()),
                Arc::new(EliminateLimit::new()),
                Arc::new(ProjectionPushDown::new()),
                Arc::new(FilterPushDown::new()),
                Arc::new(LimitPushDown::new()),
                Arc::new(SingleDistinctToGroupBy::new()),
                // ToApproxPerc must be applied last because
                // it rewrites only the function and may interfere with
                // other rules
                Arc::new(ToApproxPerc::new()),
            ],
            physical_optimizers: vec![
                Arc::new(AggregateStatistics::new()),
                Arc::new(HashBuildProbeOrder::new()),
                Arc::new(CoalesceBatches::new()),
                Arc::new(Repartition::new()),
                Arc::new(AddCoalescePartitionsExec::new()),
            ],
            query_planner: Arc::new(DefaultQueryPlanner {}),
            catalog_list,
            scalar_functions: HashMap::new(),
            aggregate_functions: HashMap::new(),
            config,
            execution_props: ExecutionProps::new(),
            runtime_env: runtime,
        }
    }

    fn resolve_table_ref<'a>(
        &'a self,
        table_ref: impl Into<TableReference<'a>>,
    ) -> ResolvedTableReference<'a> {
        table_ref
            .into()
            .resolve(&self.config.default_catalog, &self.config.default_schema)
    }

    fn schema_for_ref<'a>(
        &'a self,
        table_ref: impl Into<TableReference<'a>>,
    ) -> Result<Arc<dyn SchemaProvider>> {
        let resolved_ref = self.resolve_table_ref(table_ref);

        self.catalog_list
            .catalog(resolved_ref.catalog)
            .ok_or_else(|| {
                DataFusionError::Plan(format!(
                    "failed to resolve catalog: {}",
                    resolved_ref.catalog
                ))
            })?
            .schema(resolved_ref.schema)
            .ok_or_else(|| {
                DataFusionError::Plan(format!(
                    "failed to resolve schema: {}",
                    resolved_ref.schema
                ))
            })
    }

    /// Replace the default query planner
    pub fn with_query_planner(
        mut self,
        query_planner: Arc<dyn QueryPlanner + Send + Sync>,
    ) -> Self {
        self.query_planner = query_planner;
        self
    }

    /// Replace the optimizer rules
    pub fn with_optimizer_rules(
        mut self,
        optimizers: Vec<Arc<dyn OptimizerRule + Send + Sync>>,
    ) -> Self {
        self.optimizers = optimizers;
        self
    }

    /// Replace the physical optimizer rules
    pub fn with_physical_optimizer_rules(
        mut self,
        physical_optimizers: Vec<Arc<dyn PhysicalOptimizerRule + Send + Sync>>,
    ) -> Self {
        self.physical_optimizers = physical_optimizers;
        self
    }

    /// Adds a new [`OptimizerRule`]
    pub fn add_optimizer_rule(
        mut self,
        optimizer_rule: Arc<dyn OptimizerRule + Send + Sync>,
    ) -> Self {
        self.optimizers.push(optimizer_rule);
        self
    }

    /// Adds a new [`PhysicalOptimizerRule`]
    pub fn add_physical_optimizer_rule(
        mut self,
        optimizer_rule: Arc<dyn PhysicalOptimizerRule + Send + Sync>,
    ) -> Self {
        self.physical_optimizers.push(optimizer_rule);
        self
    }

    /// Optimizes the logical plan by applying optimizer rules.
    pub fn optimize(&self, plan: &LogicalPlan) -> Result<LogicalPlan> {
        if let LogicalPlan::Explain(e) = plan {
            let mut stringified_plans = e.stringified_plans.clone();

            // optimize the child plan, capturing the output of each optimizer
            let plan =
                self.optimize_internal(e.plan.as_ref(), |optimized_plan, optimizer| {
                    let optimizer_name = optimizer.name().to_string();
                    let plan_type = PlanType::OptimizedLogicalPlan { optimizer_name };
                    stringified_plans.push(optimized_plan.to_stringified(plan_type));
                })?;

            Ok(LogicalPlan::Explain(Explain {
                verbose: e.verbose,
                plan: Arc::new(plan),
                stringified_plans,
                schema: e.schema.clone(),
            }))
        } else {
            self.optimize_internal(plan, |_, _| {})
        }
    }

    /// Optimizes the logical plan by applying optimizer rules, and
    /// invoking observer function after each call
    fn optimize_internal<F>(
        &self,
        plan: &LogicalPlan,
        mut observer: F,
    ) -> Result<LogicalPlan>
    where
        F: FnMut(&LogicalPlan, &dyn OptimizerRule),
    {
        let execution_props = &mut self.execution_props.clone();
        let optimizers = &self.optimizers;

        let execution_props = execution_props.start_execution();

        let mut new_plan = plan.clone();
        debug!("Input logical plan:\n{}\n", plan.display_indent());
        trace!("Full input logical plan:\n{:?}", plan);
        for optimizer in optimizers {
            new_plan = optimizer.optimize(&new_plan, execution_props)?;
            observer(&new_plan, optimizer.as_ref());
        }
        debug!("Optimized logical plan:\n{}\n", new_plan.display_indent());
        trace!("Full Optimized logical plan:\n {:?}", plan);
        Ok(new_plan)
    }

    /// Creates a physical plan from a logical plan.
    pub async fn create_physical_plan(
        &self,
        logical_plan: &LogicalPlan,
    ) -> Result<Arc<dyn ExecutionPlan>> {
        let planner = self.query_planner.clone();
        planner.create_physical_plan(logical_plan, self).await
    }
}

impl ContextProvider for SessionState {
    fn get_table_provider(&self, name: TableReference) -> Option<Arc<dyn TableProvider>> {
        let resolved_ref = self.resolve_table_ref(name);
        let schema = self.schema_for_ref(resolved_ref).ok()?;
        schema.table(resolved_ref.table)
    }

    fn get_function_meta(&self, name: &str) -> Option<Arc<ScalarUDF>> {
        self.scalar_functions.get(name).cloned()
    }

    fn get_aggregate_meta(&self, name: &str) -> Option<Arc<AggregateUDF>> {
        self.aggregate_functions.get(name).cloned()
    }

    fn get_variable_type(&self, variable_names: &[String]) -> Option<DataType> {
        if variable_names.is_empty() {
            return None;
        }

        let provider_type = if &variable_names[0][0..2] == "@@" {
            VarType::System
        } else {
            VarType::UserDefined
        };

        self.execution_props
            .var_providers
            .as_ref()
            .and_then(|provider| provider.get(&provider_type)?.get_type(variable_names))
    }
}

impl FunctionRegistry for SessionState {
    fn udfs(&self) -> HashSet<String> {
        self.scalar_functions.keys().cloned().collect()
    }

    fn udf(&self, name: &str) -> Result<Arc<ScalarUDF>> {
        let result = self.scalar_functions.get(name);

        result.cloned().ok_or_else(|| {
            DataFusionError::Plan(format!(
                "There is no UDF named \"{}\" in the registry",
                name
            ))
        })
    }

    fn udaf(&self, name: &str) -> Result<Arc<AggregateUDF>> {
        let result = self.aggregate_functions.get(name);

        result.cloned().ok_or_else(|| {
            DataFusionError::Plan(format!(
                "There is no UDAF named \"{}\" in the registry",
                name
            ))
        })
    }
}

/// Task Context Properties
pub enum TaskProperties {
    ///SessionConfig
    SessionConfig(SessionConfig),
    /// Name-value pairs of task properties
    KVPairs(HashMap<String, String>),
}

/// Task Execution Context
pub struct TaskContext {
    /// Session Id
    pub session_id: String,
    /// Optional Task Identify
    pub task_id: Option<String>,
    /// Task properties
    pub properties: TaskProperties,
    /// Runtime environment associated with this task context
    pub runtime: Arc<RuntimeEnv>,
}

impl TaskContext {
    /// Create a new task context instance
    pub fn new(
        task_id: String,
        session_id: String,
        task_settings: HashMap<String, String>,
        runtime: Arc<RuntimeEnv>,
    ) -> Self {
        Self {
            task_id: Some(task_id),
            session_id,
            properties: TaskProperties::KVPairs(task_settings),
            runtime,
        }
    }

    /// Return the SessionConfig associated with the Task
    pub fn session_config(&self) -> SessionConfig {
        let task_props = &self.properties;
        match task_props {
            TaskProperties::KVPairs(props) => {
                let session_config = SessionConfig::new();
                session_config
                    .with_batch_size(props.get(BATCH_SIZE).unwrap().parse().unwrap())
                    .with_target_partitions(
                        props.get(TARGET_PARTITIONS).unwrap().parse().unwrap(),
                    )
                    .with_repartition_joins(
                        props.get(REPARTITION_JOINS).unwrap().parse().unwrap(),
                    )
                    .with_repartition_aggregations(
                        props
                            .get(REPARTITION_AGGREGATIONS)
                            .unwrap()
                            .parse()
                            .unwrap(),
                    )
                    .with_repartition_windows(
                        props.get(REPARTITION_WINDOWS).unwrap().parse().unwrap(),
                    )
                    .with_parquet_pruning(
                        props.get(PARQUET_PRUNING).unwrap().parse().unwrap(),
                    )
            }
            TaskProperties::SessionConfig(session_config) => session_config.clone(),
        }
    }
}

/// Create a new task context instance from SessionContext
impl From<&SessionContext> for TaskContext {
    fn from(session: &SessionContext) -> Self {
        let session_id = session.session_id.clone();
        let config = session.state.read().config.clone();
        let runtime = session.runtime_env();
        Self {
            task_id: None,
            session_id,
            properties: TaskProperties::SessionConfig(config),
            runtime,
        }
    }
}

/// Create a new task context instance from SessionState
impl From<&SessionState> for TaskContext {
    fn from(state: &SessionState) -> Self {
        let session_id = state.session_id.clone();
        let config = state.config.clone();
        let runtime = state.runtime_env.clone();
        Self {
            task_id: None,
            session_id,
            properties: TaskProperties::SessionConfig(config),
            runtime,
        }
    }
}

#[cfg(test)]
mod tests {
    use super::*;
    use crate::execution::context::QueryPlanner;
    use crate::from_slice::FromSlice;
    use crate::logical_plan::{binary_expr, lit, Operator};
    use crate::physical_plan::functions::{make_scalar_function, Volatility};
    use crate::test;
    use crate::variable::VarType;
    use crate::{
        assert_batches_eq, assert_batches_sorted_eq,
        logical_plan::{col, create_udf, sum, Expr},
    };
    use crate::{
        datasource::MemTable, logical_plan::create_udaf,
        physical_plan::expressions::AvgAccumulator,
    };
    use arrow::array::{
        Array, ArrayRef, DictionaryArray, Float32Array, Float64Array, Int16Array,
        Int32Array, Int64Array, Int8Array, LargeStringArray, UInt16Array, UInt32Array,
        UInt64Array, UInt8Array,
    };
    use arrow::datatypes::*;
    use arrow::record_batch::RecordBatch;
    use async_trait::async_trait;
    use std::fs::File;
    use std::sync::Weak;
    use std::thread::{self, JoinHandle};
    use std::{io::prelude::*, sync::Mutex};
    use tempfile::TempDir;

    #[tokio::test]
    async fn shared_memory_and_disk_manager() {
        // Demonstrate the ability to share DiskManager and
        // MemoryManager between two different executions.
        let ctx1 = SessionContext::new();

        // configure with same memory / disk manager
        let memory_manager = ctx1.runtime_env().memory_manager.clone();
        let disk_manager = ctx1.runtime_env().disk_manager.clone();

        let ctx2 =
            SessionContext::with_config_rt(SessionConfig::new(), ctx1.runtime_env());

        assert!(std::ptr::eq(
            Arc::as_ptr(&memory_manager),
            Arc::as_ptr(&ctx1.runtime_env().memory_manager)
        ));
        assert!(std::ptr::eq(
            Arc::as_ptr(&memory_manager),
            Arc::as_ptr(&ctx2.runtime_env().memory_manager)
        ));

        assert!(std::ptr::eq(
            Arc::as_ptr(&disk_manager),
            Arc::as_ptr(&ctx1.runtime_env().disk_manager)
        ));
        assert!(std::ptr::eq(
            Arc::as_ptr(&disk_manager),
            Arc::as_ptr(&ctx2.runtime_env().disk_manager)
        ));
    }

    #[tokio::test]
    async fn create_variable_expr() -> Result<()> {
        let tmp_dir = TempDir::new()?;
        let partition_count = 4;
        let mut ctx = create_ctx(&tmp_dir, partition_count).await?;

        let variable_provider = test::variable::SystemVar::new();
        ctx.register_variable(VarType::System, Arc::new(variable_provider));
        let variable_provider = test::variable::UserDefinedVar::new();
        ctx.register_variable(VarType::UserDefined, Arc::new(variable_provider));

        let provider = test::create_table_dual();
        ctx.register_table("dual", provider)?;

        let results =
            plan_and_collect(&mut ctx, "SELECT @@version, @name, @integer + 1 FROM dual")
                .await?;

        let expected = vec![
            "+----------------------+------------------------+------------------------+",
            "| @@version            | @name                  | @integer Plus Int64(1) |",
            "+----------------------+------------------------+------------------------+",
            "| system-var-@@version | user-defined-var-@name | 42                     |",
            "+----------------------+------------------------+------------------------+",
        ];
        assert_batches_eq!(expected, &results);

        Ok(())
    }

    #[tokio::test]
    async fn register_deregister() -> Result<()> {
        let tmp_dir = TempDir::new()?;
        let partition_count = 4;
        let mut ctx = create_ctx(&tmp_dir, partition_count).await?;

        let provider = test::create_table_dual();
        ctx.register_table("dual", provider)?;

        assert!(ctx.deregister_table("dual")?.is_some());
        assert!(ctx.deregister_table("dual")?.is_none());

        Ok(())
    }

    #[tokio::test]
    async fn left_join_using() -> Result<()> {
        let results = execute(
            "SELECT t1.c1, t2.c2 FROM test t1 JOIN test t2 USING (c2) ORDER BY t2.c2",
            1,
        )
        .await?;
        assert_eq!(results.len(), 1);

        let expected = vec![
            "+----+----+",
            "| c1 | c2 |",
            "+----+----+",
            "| 0  | 1  |",
            "| 0  | 2  |",
            "| 0  | 3  |",
            "| 0  | 4  |",
            "| 0  | 5  |",
            "| 0  | 6  |",
            "| 0  | 7  |",
            "| 0  | 8  |",
            "| 0  | 9  |",
            "| 0  | 10 |",
            "+----+----+",
        ];

        assert_batches_eq!(expected, &results);
        Ok(())
    }

    #[tokio::test]
    async fn left_join_using_join_key_projection() -> Result<()> {
        let results = execute(
            "SELECT t1.c1, t1.c2, t2.c2 FROM test t1 JOIN test t2 USING (c2) ORDER BY t2.c2",
            1,
        )
            .await?;
        assert_eq!(results.len(), 1);

        let expected = vec![
            "+----+----+----+",
            "| c1 | c2 | c2 |",
            "+----+----+----+",
            "| 0  | 1  | 1  |",
            "| 0  | 2  | 2  |",
            "| 0  | 3  | 3  |",
            "| 0  | 4  | 4  |",
            "| 0  | 5  | 5  |",
            "| 0  | 6  | 6  |",
            "| 0  | 7  | 7  |",
            "| 0  | 8  | 8  |",
            "| 0  | 9  | 9  |",
            "| 0  | 10 | 10 |",
            "+----+----+----+",
        ];

        assert_batches_eq!(expected, &results);
        Ok(())
    }

    #[tokio::test]
    async fn left_join() -> Result<()> {
        let results = execute(
            "SELECT t1.c1, t1.c2, t2.c2 FROM test t1 JOIN test t2 ON t1.c2 = t2.c2 ORDER BY t1.c2",
            1,
        )
            .await?;
        assert_eq!(results.len(), 1);

        let expected = vec![
            "+----+----+----+",
            "| c1 | c2 | c2 |",
            "+----+----+----+",
            "| 0  | 1  | 1  |",
            "| 0  | 2  | 2  |",
            "| 0  | 3  | 3  |",
            "| 0  | 4  | 4  |",
            "| 0  | 5  | 5  |",
            "| 0  | 6  | 6  |",
            "| 0  | 7  | 7  |",
            "| 0  | 8  | 8  |",
            "| 0  | 9  | 9  |",
            "| 0  | 10 | 10 |",
            "+----+----+----+",
        ];

        assert_batches_eq!(expected, &results);
        Ok(())
    }

    #[tokio::test]
    async fn window() -> Result<()> {
        let results = execute(
            "SELECT \
            c1, \
            c2, \
            SUM(c2) OVER (), \
            COUNT(c2) OVER (), \
            MAX(c2) OVER (), \
            MIN(c2) OVER (), \
            AVG(c2) OVER () \
            FROM test \
            ORDER BY c1, c2 \
            LIMIT 5",
            4,
        )
        .await?;
        // result in one batch, although e.g. having 2 batches do not change
        // result semantics, having a len=1 assertion upfront keeps surprises
        // at bay
        assert_eq!(results.len(), 1);

        let expected = vec![
            "+----+----+--------------+----------------+--------------+--------------+--------------+",
            "| c1 | c2 | SUM(test.c2) | COUNT(test.c2) | MAX(test.c2) | MIN(test.c2) | AVG(test.c2) |",
            "+----+----+--------------+----------------+--------------+--------------+--------------+",
            "| 0  | 1  | 220          | 40             | 10           | 1            | 5.5          |",
            "| 0  | 2  | 220          | 40             | 10           | 1            | 5.5          |",
            "| 0  | 3  | 220          | 40             | 10           | 1            | 5.5          |",
            "| 0  | 4  | 220          | 40             | 10           | 1            | 5.5          |",
            "| 0  | 5  | 220          | 40             | 10           | 1            | 5.5          |",
            "+----+----+--------------+----------------+--------------+--------------+--------------+",
        ];

        // window function shall respect ordering
        assert_batches_eq!(expected, &results);
        Ok(())
    }

    #[tokio::test]
    async fn window_order_by() -> Result<()> {
        let results = execute(
            "SELECT \
            c1, \
            c2, \
            ROW_NUMBER() OVER (ORDER BY c1, c2), \
            FIRST_VALUE(c2) OVER (ORDER BY c1, c2), \
            LAST_VALUE(c2) OVER (ORDER BY c1, c2), \
            NTH_VALUE(c2, 2) OVER (ORDER BY c1, c2), \
            SUM(c2) OVER (ORDER BY c1, c2), \
            COUNT(c2) OVER (ORDER BY c1, c2), \
            MAX(c2) OVER (ORDER BY c1, c2), \
            MIN(c2) OVER (ORDER BY c1, c2), \
            AVG(c2) OVER (ORDER BY c1, c2) \
            FROM test \
            ORDER BY c1, c2 \
            LIMIT 5",
            4,
        )
        .await?;
        // result in one batch, although e.g. having 2 batches do not change
        // result semantics, having a len=1 assertion upfront keeps surprises
        // at bay
        assert_eq!(results.len(), 1);

        let expected = vec![
            "+----+----+--------------+----------------------+---------------------+-----------------------------+--------------+----------------+--------------+--------------+--------------+",
            "| c1 | c2 | ROW_NUMBER() | FIRST_VALUE(test.c2) | LAST_VALUE(test.c2) | NTH_VALUE(test.c2,Int64(2)) | SUM(test.c2) | COUNT(test.c2) | MAX(test.c2) | MIN(test.c2) | AVG(test.c2) |",
            "+----+----+--------------+----------------------+---------------------+-----------------------------+--------------+----------------+--------------+--------------+--------------+",
            "| 0  | 1  | 1            | 1                    | 1                   |                             | 1            | 1              | 1            | 1            | 1            |",
            "| 0  | 2  | 2            | 1                    | 2                   | 2                           | 3            | 2              | 2            | 1            | 1.5          |",
            "| 0  | 3  | 3            | 1                    | 3                   | 2                           | 6            | 3              | 3            | 1            | 2            |",
            "| 0  | 4  | 4            | 1                    | 4                   | 2                           | 10           | 4              | 4            | 1            | 2.5          |",
            "| 0  | 5  | 5            | 1                    | 5                   | 2                           | 15           | 5              | 5            | 1            | 3            |",
            "+----+----+--------------+----------------------+---------------------+-----------------------------+--------------+----------------+--------------+--------------+--------------+",
        ];

        // window function shall respect ordering
        assert_batches_eq!(expected, &results);
        Ok(())
    }

    #[tokio::test]
    async fn window_partition_by() -> Result<()> {
        let results = execute(
            "SELECT \
            c1, \
            c2, \
            SUM(c2) OVER (PARTITION BY c2), \
            COUNT(c2) OVER (PARTITION BY c2), \
            MAX(c2) OVER (PARTITION BY c2), \
            MIN(c2) OVER (PARTITION BY c2), \
            AVG(c2) OVER (PARTITION BY c2) \
            FROM test \
            ORDER BY c1, c2 \
            LIMIT 5",
            4,
        )
        .await?;

        let expected = vec![
            "+----+----+--------------+----------------+--------------+--------------+--------------+",
            "| c1 | c2 | SUM(test.c2) | COUNT(test.c2) | MAX(test.c2) | MIN(test.c2) | AVG(test.c2) |",
            "+----+----+--------------+----------------+--------------+--------------+--------------+",
            "| 0  | 1  | 4            | 4              | 1            | 1            | 1            |",
            "| 0  | 2  | 8            | 4              | 2            | 2            | 2            |",
            "| 0  | 3  | 12           | 4              | 3            | 3            | 3            |",
            "| 0  | 4  | 16           | 4              | 4            | 4            | 4            |",
            "| 0  | 5  | 20           | 4              | 5            | 5            | 5            |",
            "+----+----+--------------+----------------+--------------+--------------+--------------+",
        ];

        // window function shall respect ordering
        assert_batches_eq!(expected, &results);
        Ok(())
    }

    #[tokio::test]
    async fn window_partition_by_order_by() -> Result<()> {
        let results = execute(
            "SELECT \
            c1, \
            c2, \
            ROW_NUMBER() OVER (PARTITION BY c2 ORDER BY c1), \
            FIRST_VALUE(c2 + c1) OVER (PARTITION BY c2 ORDER BY c1), \
            LAST_VALUE(c2 + c1) OVER (PARTITION BY c2 ORDER BY c1), \
            NTH_VALUE(c2 + c1, 1) OVER (PARTITION BY c2 ORDER BY c1), \
            SUM(c2) OVER (PARTITION BY c2 ORDER BY c1), \
            COUNT(c2) OVER (PARTITION BY c2 ORDER BY c1), \
            MAX(c2) OVER (PARTITION BY c2 ORDER BY c1), \
            MIN(c2) OVER (PARTITION BY c2 ORDER BY c1), \
            AVG(c2) OVER (PARTITION BY c2 ORDER BY c1) \
            FROM test \
            ORDER BY c1, c2 \
            LIMIT 5",
            4,
        )
        .await?;

        let expected = vec![
            "+----+----+--------------+--------------------------------+-------------------------------+---------------------------------------+--------------+----------------+--------------+--------------+--------------+",
            "| c1 | c2 | ROW_NUMBER() | FIRST_VALUE(test.c2 + test.c1) | LAST_VALUE(test.c2 + test.c1) | NTH_VALUE(test.c2 + test.c1,Int64(1)) | SUM(test.c2) | COUNT(test.c2) | MAX(test.c2) | MIN(test.c2) | AVG(test.c2) |",
            "+----+----+--------------+--------------------------------+-------------------------------+---------------------------------------+--------------+----------------+--------------+--------------+--------------+",
            "| 0  | 1  | 1            | 1                              | 1                             | 1                                     | 1            | 1              | 1            | 1            | 1            |",
            "| 0  | 2  | 1            | 2                              | 2                             | 2                                     | 2            | 1              | 2            | 2            | 2            |",
            "| 0  | 3  | 1            | 3                              | 3                             | 3                                     | 3            | 1              | 3            | 3            | 3            |",
            "| 0  | 4  | 1            | 4                              | 4                             | 4                                     | 4            | 1              | 4            | 4            | 4            |",
            "| 0  | 5  | 1            | 5                              | 5                             | 5                                     | 5            | 1              | 5            | 5            | 5            |",
            "+----+----+--------------+--------------------------------+-------------------------------+---------------------------------------+--------------+----------------+--------------+--------------+--------------+",
        ];

        // window function shall respect ordering
        assert_batches_eq!(expected, &results);
        Ok(())
    }

    #[tokio::test]
    async fn aggregate_decimal_min() -> Result<()> {
        let mut ctx = SessionContext::new();
        // the data type of c1 is decimal(10,3)
        ctx.register_table("d_table", test::table_with_decimal())
            .unwrap();
        let result = plan_and_collect(&mut ctx, "select min(c1) from d_table")
            .await
            .unwrap();
        let expected = vec![
            "+-----------------+",
            "| MIN(d_table.c1) |",
            "+-----------------+",
            "| -100.009        |",
            "+-----------------+",
        ];
        assert_eq!(
            &DataType::Decimal(10, 3),
            result[0].schema().field(0).data_type()
        );
        assert_batches_sorted_eq!(expected, &result);
        Ok(())
    }

    #[tokio::test]
    async fn aggregate_decimal_max() -> Result<()> {
        let mut ctx = SessionContext::new();
        // the data type of c1 is decimal(10,3)
        ctx.register_table("d_table", test::table_with_decimal())
            .unwrap();

        let result = plan_and_collect(&mut ctx, "select max(c1) from d_table")
            .await
            .unwrap();
        let expected = vec![
            "+-----------------+",
            "| MAX(d_table.c1) |",
            "+-----------------+",
            "| 110.009         |",
            "+-----------------+",
        ];
        assert_eq!(
            &DataType::Decimal(10, 3),
            result[0].schema().field(0).data_type()
        );
        assert_batches_sorted_eq!(expected, &result);
        Ok(())
    }

    #[tokio::test]
    async fn aggregate_decimal_sum() -> Result<()> {
        let mut ctx = SessionContext::new();
        // the data type of c1 is decimal(10,3)
        ctx.register_table("d_table", test::table_with_decimal())
            .unwrap();
        let result = plan_and_collect(&mut ctx, "select sum(c1) from d_table")
            .await
            .unwrap();
        let expected = vec![
            "+-----------------+",
            "| SUM(d_table.c1) |",
            "+-----------------+",
            "| 100.000         |",
            "+-----------------+",
        ];
        assert_eq!(
            &DataType::Decimal(20, 3),
            result[0].schema().field(0).data_type()
        );
        assert_batches_sorted_eq!(expected, &result);
        Ok(())
    }

    #[tokio::test]
    async fn aggregate_decimal_avg() -> Result<()> {
        let mut ctx = SessionContext::new();
        // the data type of c1 is decimal(10,3)
        ctx.register_table("d_table", test::table_with_decimal())
            .unwrap();
        let result = plan_and_collect(&mut ctx, "select avg(c1) from d_table")
            .await
            .unwrap();
        let expected = vec![
            "+-----------------+",
            "| AVG(d_table.c1) |",
            "+-----------------+",
            "| 5.0000000       |",
            "+-----------------+",
        ];
        assert_eq!(
            &DataType::Decimal(14, 7),
            result[0].schema().field(0).data_type()
        );
        assert_batches_sorted_eq!(expected, &result);
        Ok(())
    }

    #[tokio::test]
    async fn aggregate() -> Result<()> {
        let results = execute("SELECT SUM(c1), SUM(c2) FROM test", 4).await?;
        assert_eq!(results.len(), 1);

        let expected = vec![
            "+--------------+--------------+",
            "| SUM(test.c1) | SUM(test.c2) |",
            "+--------------+--------------+",
            "| 60           | 220          |",
            "+--------------+--------------+",
        ];
        assert_batches_sorted_eq!(expected, &results);

        Ok(())
    }

    #[tokio::test]
    async fn aggregate_empty() -> Result<()> {
        // The predicate on this query purposely generates no results
        let results = execute("SELECT SUM(c1), SUM(c2) FROM test where c1 > 100000", 4)
            .await
            .unwrap();

        assert_eq!(results.len(), 1);

        let expected = vec![
            "+--------------+--------------+",
            "| SUM(test.c1) | SUM(test.c2) |",
            "+--------------+--------------+",
            "|              |              |",
            "+--------------+--------------+",
        ];
        assert_batches_sorted_eq!(expected, &results);

        Ok(())
    }

    #[tokio::test]
    async fn aggregate_avg() -> Result<()> {
        let results = execute("SELECT AVG(c1), AVG(c2) FROM test", 4).await?;
        assert_eq!(results.len(), 1);

        let expected = vec![
            "+--------------+--------------+",
            "| AVG(test.c1) | AVG(test.c2) |",
            "+--------------+--------------+",
            "| 1.5          | 5.5          |",
            "+--------------+--------------+",
        ];
        assert_batches_sorted_eq!(expected, &results);

        Ok(())
    }

    #[tokio::test]
    async fn aggregate_max() -> Result<()> {
        let results = execute("SELECT MAX(c1), MAX(c2) FROM test", 4).await?;
        assert_eq!(results.len(), 1);

        let expected = vec![
            "+--------------+--------------+",
            "| MAX(test.c1) | MAX(test.c2) |",
            "+--------------+--------------+",
            "| 3            | 10           |",
            "+--------------+--------------+",
        ];
        assert_batches_sorted_eq!(expected, &results);

        Ok(())
    }

    #[tokio::test]
    async fn aggregate_min() -> Result<()> {
        let results = execute("SELECT MIN(c1), MIN(c2) FROM test", 4).await?;
        assert_eq!(results.len(), 1);

        let expected = vec![
            "+--------------+--------------+",
            "| MIN(test.c1) | MIN(test.c2) |",
            "+--------------+--------------+",
            "| 0            | 1            |",
            "+--------------+--------------+",
        ];
        assert_batches_sorted_eq!(expected, &results);

        Ok(())
    }

    #[tokio::test]
    async fn aggregate_grouped() -> Result<()> {
        let results = execute("SELECT c1, SUM(c2) FROM test GROUP BY c1", 4).await?;

        let expected = vec![
            "+----+--------------+",
            "| c1 | SUM(test.c2) |",
            "+----+--------------+",
            "| 0  | 55           |",
            "| 1  | 55           |",
            "| 2  | 55           |",
            "| 3  | 55           |",
            "+----+--------------+",
        ];
        assert_batches_sorted_eq!(expected, &results);

        Ok(())
    }

    #[tokio::test]
    async fn aggregate_grouped_avg() -> Result<()> {
        let results = execute("SELECT c1, AVG(c2) FROM test GROUP BY c1", 4).await?;

        let expected = vec![
            "+----+--------------+",
            "| c1 | AVG(test.c2) |",
            "+----+--------------+",
            "| 0  | 5.5          |",
            "| 1  | 5.5          |",
            "| 2  | 5.5          |",
            "| 3  | 5.5          |",
            "+----+--------------+",
        ];
        assert_batches_sorted_eq!(expected, &results);

        Ok(())
    }

    #[tokio::test]
    async fn boolean_literal() -> Result<()> {
        let results =
            execute("SELECT c1, c3 FROM test WHERE c1 > 2 AND c3 = true", 4).await?;

        let expected = vec![
            "+----+------+",
            "| c1 | c3   |",
            "+----+------+",
            "| 3  | true |",
            "| 3  | true |",
            "| 3  | true |",
            "| 3  | true |",
            "| 3  | true |",
            "+----+------+",
        ];
        assert_batches_sorted_eq!(expected, &results);

        Ok(())
    }

    #[tokio::test]
    async fn aggregate_grouped_empty() -> Result<()> {
        let results =
            execute("SELECT c1, AVG(c2) FROM test WHERE c1 = 123 GROUP BY c1", 4).await?;

        let expected = vec![
            "+----+--------------+",
            "| c1 | AVG(test.c2) |",
            "+----+--------------+",
            "+----+--------------+",
        ];
        assert_batches_sorted_eq!(expected, &results);

        Ok(())
    }

    #[tokio::test]
    async fn aggregate_grouped_max() -> Result<()> {
        let results = execute("SELECT c1, MAX(c2) FROM test GROUP BY c1", 4).await?;

        let expected = vec![
            "+----+--------------+",
            "| c1 | MAX(test.c2) |",
            "+----+--------------+",
            "| 0  | 10           |",
            "| 1  | 10           |",
            "| 2  | 10           |",
            "| 3  | 10           |",
            "+----+--------------+",
        ];
        assert_batches_sorted_eq!(expected, &results);

        Ok(())
    }

    #[tokio::test]
    async fn aggregate_grouped_min() -> Result<()> {
        let results = execute("SELECT c1, MIN(c2) FROM test GROUP BY c1", 4).await?;

        let expected = vec![
            "+----+--------------+",
            "| c1 | MIN(test.c2) |",
            "+----+--------------+",
            "| 0  | 1            |",
            "| 1  | 1            |",
            "| 2  | 1            |",
            "| 3  | 1            |",
            "+----+--------------+",
        ];
        assert_batches_sorted_eq!(expected, &results);

        Ok(())
    }

    #[tokio::test]
    async fn aggregate_avg_add() -> Result<()> {
        let results = execute(
            "SELECT AVG(c1), AVG(c1) + 1, AVG(c1) + 2, 1 + AVG(c1) FROM test",
            4,
        )
        .await?;
        assert_eq!(results.len(), 1);

        let expected = vec![
            "+--------------+----------------------------+----------------------------+----------------------------+",
            "| AVG(test.c1) | AVG(test.c1) Plus Int64(1) | AVG(test.c1) Plus Int64(2) | Int64(1) Plus AVG(test.c1) |",
            "+--------------+----------------------------+----------------------------+----------------------------+",
            "| 1.5          | 2.5                        | 3.5                        | 2.5                        |",
            "+--------------+----------------------------+----------------------------+----------------------------+",
        ];
        assert_batches_sorted_eq!(expected, &results);

        Ok(())
    }

    #[tokio::test]
    async fn join_partitioned() -> Result<()> {
        // self join on partition id (workaround for duplicate column name)
        let results = execute(
            "SELECT 1 FROM test JOIN (SELECT c1 AS id1 FROM test) AS a ON c1=id1",
            4,
        )
        .await?;

        assert_eq!(
            results.iter().map(|b| b.num_rows()).sum::<usize>(),
            4 * 10 * 10
        );

        Ok(())
    }

    #[tokio::test]
    async fn count_basic() -> Result<()> {
        let results = execute("SELECT COUNT(c1), COUNT(c2) FROM test", 1).await?;
        assert_eq!(results.len(), 1);

        let expected = vec![
            "+----------------+----------------+",
            "| COUNT(test.c1) | COUNT(test.c2) |",
            "+----------------+----------------+",
            "| 10             | 10             |",
            "+----------------+----------------+",
        ];
        assert_batches_sorted_eq!(expected, &results);
        Ok(())
    }

    #[tokio::test]
    async fn count_partitioned() -> Result<()> {
        let results = execute("SELECT COUNT(c1), COUNT(c2) FROM test", 4).await?;
        assert_eq!(results.len(), 1);

        let expected = vec![
            "+----------------+----------------+",
            "| COUNT(test.c1) | COUNT(test.c2) |",
            "+----------------+----------------+",
            "| 40             | 40             |",
            "+----------------+----------------+",
        ];
        assert_batches_sorted_eq!(expected, &results);
        Ok(())
    }

    #[tokio::test]
    async fn count_aggregated() -> Result<()> {
        let results = execute("SELECT c1, COUNT(c2) FROM test GROUP BY c1", 4).await?;

        let expected = vec![
            "+----+----------------+",
            "| c1 | COUNT(test.c2) |",
            "+----+----------------+",
            "| 0  | 10             |",
            "| 1  | 10             |",
            "| 2  | 10             |",
            "| 3  | 10             |",
            "+----+----------------+",
        ];
        assert_batches_sorted_eq!(expected, &results);
        Ok(())
    }

    #[tokio::test]
    async fn group_by_date_trunc() -> Result<()> {
        let tmp_dir = TempDir::new()?;
        let mut ctx = SessionContext::new();
        let schema = Arc::new(Schema::new(vec![
            Field::new("c2", DataType::UInt64, false),
            Field::new(
                "t1",
                DataType::Timestamp(TimeUnit::Microsecond, None),
                false,
            ),
        ]));

        // generate a partitioned file
        for partition in 0..4 {
            let filename = format!("partition-{}.{}", partition, "csv");
            let file_path = tmp_dir.path().join(&filename);
            let mut file = File::create(file_path)?;

            // generate some data
            for i in 0..10 {
                let data = format!("{},2020-12-{}T00:00:00.000Z\n", i, i + 10);
                file.write_all(data.as_bytes())?;
            }
        }

        ctx.register_csv(
            "test",
            tmp_dir.path().to_str().unwrap(),
            CsvReadOptions::new().schema(&schema).has_header(false),
        )
        .await?;

        let results = plan_and_collect(
            &mut ctx,
            "SELECT date_trunc('week', t1) as week, SUM(c2) FROM test GROUP BY date_trunc('week', t1)",
        ).await?;

        let expected = vec![
            "+---------------------+--------------+",
            "| week                | SUM(test.c2) |",
            "+---------------------+--------------+",
            "| 2020-12-07 00:00:00 | 24           |",
            "| 2020-12-14 00:00:00 | 156          |",
            "+---------------------+--------------+",
        ];
        assert_batches_sorted_eq!(expected, &results);

        Ok(())
    }

    #[tokio::test]
    async fn group_by_largeutf8() {
        {
            let mut ctx = SessionContext::new();

            // input data looks like:
            // A, 1
            // B, 2
            // A, 2
            // A, 4
            // C, 1
            // A, 1

            let str_array: LargeStringArray = vec!["A", "B", "A", "A", "C", "A"]
                .into_iter()
                .map(Some)
                .collect();
            let str_array = Arc::new(str_array);

            let val_array: Int64Array = vec![1, 2, 2, 4, 1, 1].into();
            let val_array = Arc::new(val_array);

            let schema = Arc::new(Schema::new(vec![
                Field::new("str", str_array.data_type().clone(), false),
                Field::new("val", val_array.data_type().clone(), false),
            ]));

            let batch =
                RecordBatch::try_new(schema.clone(), vec![str_array, val_array]).unwrap();

            let provider = MemTable::try_new(schema.clone(), vec![vec![batch]]).unwrap();
            ctx.register_table("t", Arc::new(provider)).unwrap();

            let results =
                plan_and_collect(&mut ctx, "SELECT str, count(val) FROM t GROUP BY str")
                    .await
                    .expect("ran plan correctly");

            let expected = vec![
                "+-----+--------------+",
                "| str | COUNT(t.val) |",
                "+-----+--------------+",
                "| A   | 4            |",
                "| B   | 1            |",
                "| C   | 1            |",
                "+-----+--------------+",
            ];
            assert_batches_sorted_eq!(expected, &results);
        }
    }

    #[tokio::test]
    async fn unprojected_filter() {
        let mut ctx = SessionContext::new();
        let df = ctx
            .read_table(test::table_with_sequence(1, 3).unwrap())
            .unwrap();

        let df = df
            .select(vec![binary_expr(col("i"), Operator::Plus, col("i"))])
            .unwrap()
            .filter(col("i").gt(lit(2)))
            .unwrap();
        let results = df.collect().await.unwrap();

        let expected = vec![
            "+--------------------------+",
            "| ?table?.i Plus ?table?.i |",
            "+--------------------------+",
            "| 6                        |",
            "+--------------------------+",
        ];
        assert_batches_sorted_eq!(expected, &results);
    }

    #[tokio::test]
    async fn group_by_dictionary() {
        async fn run_test_case<K: ArrowDictionaryKeyType>() {
            let mut ctx = SessionContext::new();

            // input data looks like:
            // A, 1
            // B, 2
            // A, 2
            // A, 4
            // C, 1
            // A, 1

            let dict_array: DictionaryArray<K> =
                vec!["A", "B", "A", "A", "C", "A"].into_iter().collect();
            let dict_array = Arc::new(dict_array);

            let val_array: Int64Array = vec![1, 2, 2, 4, 1, 1].into();
            let val_array = Arc::new(val_array);

            let schema = Arc::new(Schema::new(vec![
                Field::new("dict", dict_array.data_type().clone(), false),
                Field::new("val", val_array.data_type().clone(), false),
            ]));

            let batch = RecordBatch::try_new(schema.clone(), vec![dict_array, val_array])
                .unwrap();

            let provider = MemTable::try_new(schema.clone(), vec![vec![batch]]).unwrap();
            ctx.register_table("t", Arc::new(provider)).unwrap();

            let results = plan_and_collect(
                &mut ctx,
                "SELECT dict, count(val) FROM t GROUP BY dict",
            )
            .await
            .expect("ran plan correctly");

            let expected = vec![
                "+------+--------------+",
                "| dict | COUNT(t.val) |",
                "+------+--------------+",
                "| A    | 4            |",
                "| B    | 1            |",
                "| C    | 1            |",
                "+------+--------------+",
            ];
            assert_batches_sorted_eq!(expected, &results);

            // Now, use dict as an aggregate
            let results =
                plan_and_collect(&mut ctx, "SELECT val, count(dict) FROM t GROUP BY val")
                    .await
                    .expect("ran plan correctly");

            let expected = vec![
                "+-----+---------------+",
                "| val | COUNT(t.dict) |",
                "+-----+---------------+",
                "| 1   | 3             |",
                "| 2   | 2             |",
                "| 4   | 1             |",
                "+-----+---------------+",
            ];
            assert_batches_sorted_eq!(expected, &results);

            // Now, use dict as an aggregate
            let results = plan_and_collect(
                &mut ctx,
                "SELECT val, count(distinct dict) FROM t GROUP BY val",
            )
            .await
            .expect("ran plan correctly");

            let expected = vec![
                "+-----+------------------------+",
                "| val | COUNT(DISTINCT t.dict) |",
                "+-----+------------------------+",
                "| 1   | 2                      |",
                "| 2   | 2                      |",
                "| 4   | 1                      |",
                "+-----+------------------------+",
            ];
            assert_batches_sorted_eq!(expected, &results);
        }

        run_test_case::<Int8Type>().await;
        run_test_case::<Int16Type>().await;
        run_test_case::<Int32Type>().await;
        run_test_case::<Int64Type>().await;
        run_test_case::<UInt8Type>().await;
        run_test_case::<UInt16Type>().await;
        run_test_case::<UInt32Type>().await;
        run_test_case::<UInt64Type>().await;
    }

    async fn run_count_distinct_integers_aggregated_scenario(
        partitions: Vec<Vec<(&str, u64)>>,
    ) -> Result<Vec<RecordBatch>> {
        let tmp_dir = TempDir::new()?;
        let mut ctx = SessionContext::new();
        let schema = Arc::new(Schema::new(vec![
            Field::new("c_group", DataType::Utf8, false),
            Field::new("c_int8", DataType::Int8, false),
            Field::new("c_int16", DataType::Int16, false),
            Field::new("c_int32", DataType::Int32, false),
            Field::new("c_int64", DataType::Int64, false),
            Field::new("c_uint8", DataType::UInt8, false),
            Field::new("c_uint16", DataType::UInt16, false),
            Field::new("c_uint32", DataType::UInt32, false),
            Field::new("c_uint64", DataType::UInt64, false),
        ]));

        for (i, partition) in partitions.iter().enumerate() {
            let filename = format!("partition-{}.csv", i);
            let file_path = tmp_dir.path().join(&filename);
            let mut file = File::create(file_path)?;
            for row in partition {
                let row_str = format!(
                    "{},{}\n",
                    row.0,
                    // Populate values for each of the integer fields in the
                    // schema.
                    (0..8)
                        .map(|_| { row.1.to_string() })
                        .collect::<Vec<_>>()
                        .join(","),
                );
                file.write_all(row_str.as_bytes())?;
            }
        }
        ctx.register_csv(
            "test",
            tmp_dir.path().to_str().unwrap(),
            CsvReadOptions::new().schema(&schema).has_header(false),
        )
        .await?;

        let results = plan_and_collect(
            &mut ctx,
            "
              SELECT
                c_group,
                COUNT(c_uint64),
                COUNT(DISTINCT c_int8),
                COUNT(DISTINCT c_int16),
                COUNT(DISTINCT c_int32),
                COUNT(DISTINCT c_int64),
                COUNT(DISTINCT c_uint8),
                COUNT(DISTINCT c_uint16),
                COUNT(DISTINCT c_uint32),
                COUNT(DISTINCT c_uint64)
              FROM test
              GROUP BY c_group
            ",
        )
        .await?;

        Ok(results)
    }

    #[tokio::test]
    async fn count_distinct_integers_aggregated_single_partition() -> Result<()> {
        let partitions = vec![
            // The first member of each tuple will be the value for the
            // `c_group` column, and the second member will be the value for
            // each of the int/uint fields.
            vec![
                ("a", 1),
                ("a", 1),
                ("a", 2),
                ("b", 9),
                ("c", 9),
                ("c", 10),
                ("c", 9),
            ],
        ];

        let results = run_count_distinct_integers_aggregated_scenario(partitions).await?;

        let expected = vec![
            "+---------+----------------------+-----------------------------+------------------------------+------------------------------+------------------------------+------------------------------+-------------------------------+-------------------------------+-------------------------------+",
            "| c_group | COUNT(test.c_uint64) | COUNT(DISTINCT test.c_int8) | COUNT(DISTINCT test.c_int16) | COUNT(DISTINCT test.c_int32) | COUNT(DISTINCT test.c_int64) | COUNT(DISTINCT test.c_uint8) | COUNT(DISTINCT test.c_uint16) | COUNT(DISTINCT test.c_uint32) | COUNT(DISTINCT test.c_uint64) |",
            "+---------+----------------------+-----------------------------+------------------------------+------------------------------+------------------------------+------------------------------+-------------------------------+-------------------------------+-------------------------------+",
            "| a       | 3                    | 2                           | 2                            | 2                            | 2                            | 2                            | 2                             | 2                             | 2                             |",
            "| b       | 1                    | 1                           | 1                            | 1                            | 1                            | 1                            | 1                             | 1                             | 1                             |",
            "| c       | 3                    | 2                           | 2                            | 2                            | 2                            | 2                            | 2                             | 2                             | 2                             |",
            "+---------+----------------------+-----------------------------+------------------------------+------------------------------+------------------------------+------------------------------+-------------------------------+-------------------------------+-------------------------------+",
        ];
        assert_batches_sorted_eq!(expected, &results);

        Ok(())
    }

    #[tokio::test]
    async fn count_distinct_integers_aggregated_multiple_partitions() -> Result<()> {
        let partitions = vec![
            // The first member of each tuple will be the value for the
            // `c_group` column, and the second member will be the value for
            // each of the int/uint fields.
            vec![("a", 1), ("a", 1), ("a", 2), ("b", 9), ("c", 9)],
            vec![("a", 1), ("a", 3), ("b", 8), ("b", 9), ("b", 10), ("b", 11)],
        ];

        let results = run_count_distinct_integers_aggregated_scenario(partitions).await?;

        let expected = vec![
            "+---------+----------------------+-----------------------------+------------------------------+------------------------------+------------------------------+------------------------------+-------------------------------+-------------------------------+-------------------------------+",
            "| c_group | COUNT(test.c_uint64) | COUNT(DISTINCT test.c_int8) | COUNT(DISTINCT test.c_int16) | COUNT(DISTINCT test.c_int32) | COUNT(DISTINCT test.c_int64) | COUNT(DISTINCT test.c_uint8) | COUNT(DISTINCT test.c_uint16) | COUNT(DISTINCT test.c_uint32) | COUNT(DISTINCT test.c_uint64) |",
            "+---------+----------------------+-----------------------------+------------------------------+------------------------------+------------------------------+------------------------------+-------------------------------+-------------------------------+-------------------------------+",
            "| a       | 5                    | 3                           | 3                            | 3                            | 3                            | 3                            | 3                             | 3                             | 3                             |",
            "| b       | 5                    | 4                           | 4                            | 4                            | 4                            | 4                            | 4                             | 4                             | 4                             |",
            "| c       | 1                    | 1                           | 1                            | 1                            | 1                            | 1                            | 1                             | 1                             | 1                             |",
            "+---------+----------------------+-----------------------------+------------------------------+------------------------------+------------------------------+------------------------------+-------------------------------+-------------------------------+-------------------------------+",
        ];
        assert_batches_sorted_eq!(expected, &results);

        Ok(())
    }

    #[tokio::test]
    async fn aggregate_with_alias() -> Result<()> {
        let tmp_dir = TempDir::new()?;
        let ctx = create_ctx(&tmp_dir, 1).await?;

        let schema = Arc::new(Schema::new(vec![
            Field::new("c1", DataType::Utf8, false),
            Field::new("c2", DataType::UInt32, false),
        ]));

        let plan = LogicalPlanBuilder::scan_empty(None, schema.as_ref(), None)?
            .aggregate(vec![col("c1")], vec![sum(col("c2"))])?
            .project(vec![col("c1"), sum(col("c2")).alias("total_salary")])?
            .build()?;

        let plan = ctx.optimize(&plan)?;

        let physical_plan = ctx.create_physical_plan(&Arc::new(plan)).await?;
        assert_eq!("c1", physical_plan.schema().field(0).name().as_str());
        assert_eq!(
            "total_salary",
            physical_plan.schema().field(1).name().as_str()
        );
        Ok(())
    }

    #[tokio::test]
    async fn limit() -> Result<()> {
        let tmp_dir = TempDir::new()?;
        let mut ctx = create_ctx(&tmp_dir, 1).await?;
        ctx.register_table("t", test::table_with_sequence(1, 1000).unwrap())
            .unwrap();

        let results =
            plan_and_collect(&mut ctx, "SELECT i FROM t ORDER BY i DESC limit 3")
                .await
                .unwrap();

        let expected = vec![
            "+------+", "| i    |", "+------+", "| 1000 |", "| 999  |", "| 998  |",
            "+------+",
        ];

        assert_batches_eq!(expected, &results);

        let results = plan_and_collect(&mut ctx, "SELECT i FROM t ORDER BY i limit 3")
            .await
            .unwrap();

        let expected = vec![
            "+---+", "| i |", "+---+", "| 1 |", "| 2 |", "| 3 |", "+---+",
        ];

        assert_batches_eq!(expected, &results);

        let results = plan_and_collect(&mut ctx, "SELECT i FROM t limit 3")
            .await
            .unwrap();

        // the actual rows are not guaranteed, so only check the count (should be 3)
        let num_rows: usize = results.into_iter().map(|b| b.num_rows()).sum();
        assert_eq!(num_rows, 3);

        Ok(())
    }

    #[tokio::test]
    async fn limit_multi_partitions() -> Result<()> {
        let tmp_dir = TempDir::new()?;
        let mut ctx = create_ctx(&tmp_dir, 1).await?;

        let partitions = vec![
            vec![test::make_partition(0)],
            vec![test::make_partition(1)],
            vec![test::make_partition(2)],
            vec![test::make_partition(3)],
            vec![test::make_partition(4)],
            vec![test::make_partition(5)],
        ];
        let schema = partitions[0][0].schema();
        let provider = Arc::new(MemTable::try_new(schema, partitions).unwrap());

        ctx.register_table("t", provider).unwrap();

        // select all rows
        let results = plan_and_collect(&mut ctx, "SELECT i FROM t").await.unwrap();

        let num_rows: usize = results.into_iter().map(|b| b.num_rows()).sum();
        assert_eq!(num_rows, 15);

        for limit in 1..10 {
            let query = format!("SELECT i FROM t limit {}", limit);
            let results = plan_and_collect(&mut ctx, &query).await.unwrap();

            let num_rows: usize = results.into_iter().map(|b| b.num_rows()).sum();
            assert_eq!(num_rows, limit, "mismatch with query {}", query);
        }

        Ok(())
    }

    #[tokio::test]
    async fn case_sensitive_identifiers_functions() {
        let mut ctx = SessionContext::new();
        ctx.register_table("t", test::table_with_sequence(1, 1).unwrap())
            .unwrap();

        let expected = vec![
            "+-----------+",
            "| sqrt(t.i) |",
            "+-----------+",
            "| 1         |",
            "+-----------+",
        ];

        let results = plan_and_collect(&mut ctx, "SELECT sqrt(i) FROM t")
            .await
            .unwrap();

        assert_batches_sorted_eq!(expected, &results);

        let results = plan_and_collect(&mut ctx, "SELECT SQRT(i) FROM t")
            .await
            .unwrap();
        assert_batches_sorted_eq!(expected, &results);

        // Using double quotes allows specifying the function name with capitalization
        let err = plan_and_collect(&mut ctx, "SELECT \"SQRT\"(i) FROM t")
            .await
            .unwrap_err();
        assert_eq!(
            err.to_string(),
            "Error during planning: Invalid function 'SQRT'"
        );

        let results = plan_and_collect(&mut ctx, "SELECT \"sqrt\"(i) FROM t")
            .await
            .unwrap();
        assert_batches_sorted_eq!(expected, &results);
    }

    #[tokio::test]
    async fn case_builtin_math_expression() {
        let mut ctx = SessionContext::new();

        let type_values = vec![
            (
                DataType::Int8,
                Arc::new(Int8Array::from_slice(&[1])) as ArrayRef,
            ),
            (
                DataType::Int16,
                Arc::new(Int16Array::from_slice(&[1])) as ArrayRef,
            ),
            (
                DataType::Int32,
                Arc::new(Int32Array::from_slice(&[1])) as ArrayRef,
            ),
            (
                DataType::Int64,
                Arc::new(Int64Array::from_slice(&[1])) as ArrayRef,
            ),
            (
                DataType::UInt8,
                Arc::new(UInt8Array::from_slice(&[1])) as ArrayRef,
            ),
            (
                DataType::UInt16,
                Arc::new(UInt16Array::from_slice(&[1])) as ArrayRef,
            ),
            (
                DataType::UInt32,
                Arc::new(UInt32Array::from_slice(&[1])) as ArrayRef,
            ),
            (
                DataType::UInt64,
                Arc::new(UInt64Array::from_slice(&[1])) as ArrayRef,
            ),
            (
                DataType::Float32,
                Arc::new(Float32Array::from_slice(&[1.0_f32])) as ArrayRef,
            ),
            (
                DataType::Float64,
                Arc::new(Float64Array::from_slice(&[1.0_f64])) as ArrayRef,
            ),
        ];

        for (data_type, array) in type_values.iter() {
            let schema =
                Arc::new(Schema::new(vec![Field::new("v", data_type.clone(), false)]));
            let batch =
                RecordBatch::try_new(schema.clone(), vec![array.clone()]).unwrap();
            let provider = MemTable::try_new(schema, vec![vec![batch]]).unwrap();
            ctx.deregister_table("t").unwrap();
            ctx.register_table("t", Arc::new(provider)).unwrap();
            let expected = vec![
                "+-----------+",
                "| sqrt(t.v) |",
                "+-----------+",
                "| 1         |",
                "+-----------+",
            ];
            let results = plan_and_collect(&mut ctx, "SELECT sqrt(v) FROM t")
                .await
                .unwrap();

            assert_batches_sorted_eq!(expected, &results);
        }
    }

    #[tokio::test]
    async fn case_sensitive_identifiers_user_defined_functions() -> Result<()> {
        let mut ctx = SessionContext::new();
        ctx.register_table("t", test::table_with_sequence(1, 1).unwrap())
            .unwrap();

        let myfunc = |args: &[ArrayRef]| Ok(Arc::clone(&args[0]));
        let myfunc = make_scalar_function(myfunc);

        ctx.register_udf(create_udf(
            "MY_FUNC",
            vec![DataType::Int32],
            Arc::new(DataType::Int32),
            Volatility::Immutable,
            myfunc,
        ));

        // doesn't work as it was registered with non lowercase
        let err = plan_and_collect(&mut ctx, "SELECT MY_FUNC(i) FROM t")
            .await
            .unwrap_err();
        assert_eq!(
            err.to_string(),
            "Error during planning: Invalid function \'my_func\'"
        );

        // Can call it if you put quotes
        let result = plan_and_collect(&mut ctx, "SELECT \"MY_FUNC\"(i) FROM t").await?;

        let expected = vec![
            "+--------------+",
            "| MY_FUNC(t.i) |",
            "+--------------+",
            "| 1            |",
            "+--------------+",
        ];
        assert_batches_eq!(expected, &result);

        Ok(())
    }

    #[tokio::test]
    async fn case_sensitive_identifiers_aggregates() {
        let mut ctx = SessionContext::new();
        ctx.register_table("t", test::table_with_sequence(1, 1).unwrap())
            .unwrap();

        let expected = vec![
            "+----------+",
            "| MAX(t.i) |",
            "+----------+",
            "| 1        |",
            "+----------+",
        ];

        let results = plan_and_collect(&mut ctx, "SELECT max(i) FROM t")
            .await
            .unwrap();

        assert_batches_sorted_eq!(expected, &results);

        let results = plan_and_collect(&mut ctx, "SELECT MAX(i) FROM t")
            .await
            .unwrap();
        assert_batches_sorted_eq!(expected, &results);

        // Using double quotes allows specifying the function name with capitalization
        let err = plan_and_collect(&mut ctx, "SELECT \"MAX\"(i) FROM t")
            .await
            .unwrap_err();
        assert_eq!(
            err.to_string(),
            "Error during planning: Invalid function 'MAX'"
        );

        let results = plan_and_collect(&mut ctx, "SELECT \"max\"(i) FROM t")
            .await
            .unwrap();
        assert_batches_sorted_eq!(expected, &results);
    }

    #[tokio::test]
    async fn case_sensitive_identifiers_user_defined_aggregates() -> Result<()> {
        let mut ctx = SessionContext::new();
        ctx.register_table("t", test::table_with_sequence(1, 1).unwrap())
            .unwrap();

        // Note capitalization
        let my_avg = create_udaf(
            "MY_AVG",
            DataType::Float64,
            Arc::new(DataType::Float64),
            Volatility::Immutable,
            Arc::new(|| Ok(Box::new(AvgAccumulator::try_new(&DataType::Float64)?))),
            Arc::new(vec![DataType::UInt64, DataType::Float64]),
        );

        ctx.register_udaf(my_avg);

        // doesn't work as it was registered as non lowercase
        let err = plan_and_collect(&mut ctx, "SELECT MY_AVG(i) FROM t")
            .await
            .unwrap_err();
        assert_eq!(
            err.to_string(),
            "Error during planning: Invalid function \'my_avg\'"
        );

        // Can call it if you put quotes
        let result = plan_and_collect(&mut ctx, "SELECT \"MY_AVG\"(i) FROM t").await?;

        let expected = vec![
            "+-------------+",
            "| MY_AVG(t.i) |",
            "+-------------+",
            "| 1           |",
            "+-------------+",
        ];
        assert_batches_eq!(expected, &result);

        Ok(())
    }

    #[tokio::test]
    async fn query_csv_with_custom_partition_extension() -> Result<()> {
        let tmp_dir = TempDir::new()?;

        // The main stipulation of this test: use a file extension that isn't .csv.
        let file_extension = ".tst";

        let mut ctx = SessionContext::new();
        let schema = populate_csv_partitions(&tmp_dir, 2, file_extension)?;
        ctx.register_csv(
            "test",
            tmp_dir.path().to_str().unwrap(),
            CsvReadOptions::new()
                .schema(&schema)
                .file_extension(file_extension),
        )
        .await?;
        let results =
            plan_and_collect(&mut ctx, "SELECT SUM(c1), SUM(c2), COUNT(*) FROM test")
                .await?;

        assert_eq!(results.len(), 1);
        let expected = vec![
            "+--------------+--------------+-----------------+",
            "| SUM(test.c1) | SUM(test.c2) | COUNT(UInt8(1)) |",
            "+--------------+--------------+-----------------+",
            "| 10           | 110          | 20              |",
            "+--------------+--------------+-----------------+",
        ];
        assert_batches_eq!(expected, &results);

        Ok(())
    }

    #[tokio::test]
    async fn send_context_to_threads() -> Result<()> {
        // ensure SessionContexts can be used in a multi-threaded
        // environment. Usecase is for concurrent planing.
        let tmp_dir = TempDir::new()?;
        let partition_count = 4;
        let ctx = Arc::new(Mutex::new(create_ctx(&tmp_dir, partition_count).await?));

        let threads: Vec<JoinHandle<Result<_>>> = (0..2)
            .map(|_| ctx.clone())
            .map(|ctx_clone| {
                thread::spawn(move || {
                    let ctx = ctx_clone.lock().expect("Locked context");
                    // Ensure we can create logical plan code on a separate thread.
                    ctx.create_logical_plan(
                        "SELECT c1, c2 FROM test WHERE c1 > 0 AND c1 < 3",
                    )
                })
            })
            .collect();

        for thread in threads {
            thread.join().expect("Failed to join thread")?;
        }
        Ok(())
    }

    #[tokio::test]
    async fn ctx_sql_should_optimize_plan() -> Result<()> {
        let mut ctx = SessionContext::new();
        let plan1 = ctx
            .create_logical_plan("SELECT * FROM (SELECT 1) AS one WHERE TRUE AND TRUE")?;

        let opt_plan1 = ctx.optimize(&plan1)?;

        let plan2 = ctx
            .sql("SELECT * FROM (SELECT 1) AS one WHERE TRUE AND TRUE")
            .await?;

        assert_eq!(
            format!("{:?}", opt_plan1),
            format!("{:?}", plan2.to_logical_plan())
        );

        Ok(())
    }

    #[tokio::test]
    async fn simple_avg() -> Result<()> {
        let schema = Schema::new(vec![Field::new("a", DataType::Int32, false)]);

        let batch1 = RecordBatch::try_new(
            Arc::new(schema.clone()),
            vec![Arc::new(Int32Array::from_slice(&[1, 2, 3]))],
        )?;
        let batch2 = RecordBatch::try_new(
            Arc::new(schema.clone()),
            vec![Arc::new(Int32Array::from_slice(&[4, 5]))],
        )?;

        let mut ctx = SessionContext::new();

        let provider =
            MemTable::try_new(Arc::new(schema), vec![vec![batch1], vec![batch2]])?;
        ctx.register_table("t", Arc::new(provider))?;

        let result = plan_and_collect(&mut ctx, "SELECT AVG(a) FROM t").await?;

        let batch = &result[0];
        assert_eq!(1, batch.num_columns());
        assert_eq!(1, batch.num_rows());

        let values = batch
            .column(0)
            .as_any()
            .downcast_ref::<Float64Array>()
            .expect("failed to cast version");
        assert_eq!(values.len(), 1);
        // avg(1,2,3,4,5) = 3.0
        assert_eq!(values.value(0), 3.0_f64);
        Ok(())
    }

    #[tokio::test]
    async fn custom_query_planner() -> Result<()> {
        let runtime = Arc::new(RuntimeEnv::new(RuntimeConfig::default()).unwrap());
        let session_state = SessionState::with_config(SessionConfig::new(), runtime)
            .with_query_planner(Arc::new(MyQueryPlanner {}));
        let mut ctx = SessionContext::with_state(session_state);

        let df = ctx.sql("SELECT 1").await?;
        df.collect().await.expect_err("query not supported");
        Ok(())
    }

    #[tokio::test]
    async fn disabled_default_catalog_and_schema() -> Result<()> {
        let mut ctx = SessionContext::with_config(
            SessionConfig::new().create_default_catalog_and_schema(false),
        );

        assert!(matches!(
            ctx.register_table("test", test::table_with_sequence(1, 1)?),
            Err(DataFusionError::Plan(_))
        ));

        assert!(matches!(
            ctx.sql("select * from datafusion.public.test").await,
            Err(DataFusionError::Plan(_))
        ));

        Ok(())
    }

    #[tokio::test]
    async fn custom_catalog_and_schema() -> Result<()> {
        let mut ctx = SessionContext::with_config(
            SessionConfig::new()
                .create_default_catalog_and_schema(false)
                .with_default_catalog_and_schema("my_catalog", "my_schema"),
        );

        let catalog = MemoryCatalogProvider::new();
        let schema = MemorySchemaProvider::new();
        schema.register_table("test".to_owned(), test::table_with_sequence(1, 1)?)?;
        catalog.register_schema("my_schema", Arc::new(schema));
        ctx.register_catalog("my_catalog", Arc::new(catalog));

        for table_ref in &["my_catalog.my_schema.test", "my_schema.test", "test"] {
            let result = plan_and_collect(
                &mut ctx,
                &format!("SELECT COUNT(*) AS count FROM {}", table_ref),
            )
            .await?;

            let expected = vec![
                "+-------+",
                "| count |",
                "+-------+",
                "| 1     |",
                "+-------+",
            ];
            assert_batches_eq!(expected, &result);
        }

        Ok(())
    }

    #[tokio::test]
    async fn cross_catalog_access() -> Result<()> {
        let mut ctx = SessionContext::new();

        let catalog_a = MemoryCatalogProvider::new();
        let schema_a = MemorySchemaProvider::new();
        schema_a
            .register_table("table_a".to_owned(), test::table_with_sequence(1, 1)?)?;
        catalog_a.register_schema("schema_a", Arc::new(schema_a));
        ctx.register_catalog("catalog_a", Arc::new(catalog_a));

        let catalog_b = MemoryCatalogProvider::new();
        let schema_b = MemorySchemaProvider::new();
        schema_b
            .register_table("table_b".to_owned(), test::table_with_sequence(1, 2)?)?;
        catalog_b.register_schema("schema_b", Arc::new(schema_b));
        ctx.register_catalog("catalog_b", Arc::new(catalog_b));

        let result = plan_and_collect(
            &mut ctx,
            "SELECT cat, SUM(i) AS total FROM (
                    SELECT i, 'a' AS cat FROM catalog_a.schema_a.table_a
                    UNION ALL
                    SELECT i, 'b' AS cat FROM catalog_b.schema_b.table_b
                ) AS all
                GROUP BY cat
                ORDER BY cat
                ",
        )
        .await?;

        let expected = vec![
            "+-----+-------+",
            "| cat | total |",
            "+-----+-------+",
            "| a   | 1     |",
            "| b   | 3     |",
            "+-----+-------+",
        ];
        assert_batches_eq!(expected, &result);

        Ok(())
    }

    #[tokio::test]
    async fn catalogs_not_leaked() {
        // the information schema used to introduce cyclic Arcs
        let ctx = SessionContext::with_config(
            SessionConfig::new().with_information_schema(true),
        );

        // register a single catalog
        let catalog = Arc::new(MemoryCatalogProvider::new());
        let catalog_weak = Arc::downgrade(&catalog);
        ctx.register_catalog("my_catalog", catalog);

        let catalog_list_weak = {
            let state = ctx.state.read();
            Arc::downgrade(&state.catalog_list)
        };

        drop(ctx);

        assert_eq!(Weak::strong_count(&catalog_list_weak), 0);
        assert_eq!(Weak::strong_count(&catalog_weak), 0);
    }

    #[tokio::test]
    async fn sql_create_schema() -> Result<()> {
        // the information schema used to introduce cyclic Arcs
        let mut ctx = SessionContext::with_config(
            SessionConfig::new().with_information_schema(true),
        );

        // Create schema
        ctx.sql("CREATE SCHEMA abc").await?.collect().await?;

        // Add table to schema
        ctx.sql("CREATE TABLE abc.y AS VALUES (1,2,3)")
            .await?
            .collect()
            .await?;

        // Check table exists in schema
        let results = ctx.sql("SELECT * FROM information_schema.tables WHERE table_schema='abc' AND table_name = 'y'").await.unwrap().collect().await.unwrap();

        assert_eq!(results[0].num_rows(), 1);
        Ok(())
    }

    #[tokio::test]
    async fn normalized_column_identifiers() {
        // create local execution context
        let mut ctx = SessionContext::new();

        // register csv file with the execution context
        ctx.register_csv(
            "case_insensitive_test",
            "tests/example.csv",
            CsvReadOptions::new(),
        )
        .await
        .unwrap();

        let sql = "SELECT A, b FROM case_insensitive_test";
        let result = plan_and_collect(&mut ctx, sql)
            .await
            .expect("ran plan correctly");
        let expected = vec![
            "+---+---+",
            "| a | b |",
            "+---+---+",
            "| 1 | 2 |",
            "+---+---+",
        ];
        assert_batches_sorted_eq!(expected, &result);

        let sql = "SELECT t.A, b FROM case_insensitive_test AS t";
        let result = plan_and_collect(&mut ctx, sql)
            .await
            .expect("ran plan correctly");
        let expected = vec![
            "+---+---+",
            "| a | b |",
            "+---+---+",
            "| 1 | 2 |",
            "+---+---+",
        ];
        assert_batches_sorted_eq!(expected, &result);

        // Aliases

        let sql = "SELECT t.A as x, b FROM case_insensitive_test AS t";
        let result = plan_and_collect(&mut ctx, sql)
            .await
            .expect("ran plan correctly");
        let expected = vec![
            "+---+---+",
            "| x | b |",
            "+---+---+",
            "| 1 | 2 |",
            "+---+---+",
        ];
        assert_batches_sorted_eq!(expected, &result);

        let sql = "SELECT t.A AS X, b FROM case_insensitive_test AS t";
        let result = plan_and_collect(&mut ctx, sql)
            .await
            .expect("ran plan correctly");
        let expected = vec![
            "+---+---+",
            "| x | b |",
            "+---+---+",
            "| 1 | 2 |",
            "+---+---+",
        ];
        assert_batches_sorted_eq!(expected, &result);

        let sql = r#"SELECT t.A AS "X", b FROM case_insensitive_test AS t"#;
        let result = plan_and_collect(&mut ctx, sql)
            .await
            .expect("ran plan correctly");
        let expected = vec![
            "+---+---+",
            "| X | b |",
            "+---+---+",
            "| 1 | 2 |",
            "+---+---+",
        ];
        assert_batches_sorted_eq!(expected, &result);

        // Order by

        let sql = "SELECT t.A AS x, b FROM case_insensitive_test AS t ORDER BY x";
        let result = plan_and_collect(&mut ctx, sql)
            .await
            .expect("ran plan correctly");
        let expected = vec![
            "+---+---+",
            "| x | b |",
            "+---+---+",
            "| 1 | 2 |",
            "+---+---+",
        ];
        assert_batches_sorted_eq!(expected, &result);

        let sql = "SELECT t.A AS x, b FROM case_insensitive_test AS t ORDER BY X";
        let result = plan_and_collect(&mut ctx, sql)
            .await
            .expect("ran plan correctly");
        let expected = vec![
            "+---+---+",
            "| x | b |",
            "+---+---+",
            "| 1 | 2 |",
            "+---+---+",
        ];
        assert_batches_sorted_eq!(expected, &result);

        let sql = r#"SELECT t.A AS "X", b FROM case_insensitive_test AS t ORDER BY "X""#;
        let result = plan_and_collect(&mut ctx, sql)
            .await
            .expect("ran plan correctly");
        let expected = vec![
            "+---+---+",
            "| X | b |",
            "+---+---+",
            "| 1 | 2 |",
            "+---+---+",
        ];
        assert_batches_sorted_eq!(expected, &result);

        // Where

        let sql = "SELECT a, b FROM case_insensitive_test where A IS NOT null";
        let result = plan_and_collect(&mut ctx, sql)
            .await
            .expect("ran plan correctly");
        let expected = vec![
            "+---+---+",
            "| a | b |",
            "+---+---+",
            "| 1 | 2 |",
            "+---+---+",
        ];
        assert_batches_sorted_eq!(expected, &result);

        // Group by

        let sql = "SELECT a as x, count(*) as c FROM case_insensitive_test GROUP BY X";
        let result = plan_and_collect(&mut ctx, sql)
            .await
            .expect("ran plan correctly");
        let expected = vec![
            "+---+---+",
            "| x | c |",
            "+---+---+",
            "| 1 | 1 |",
            "+---+---+",
        ];
        assert_batches_sorted_eq!(expected, &result);

        let sql =
            r#"SELECT a as "X", count(*) as c FROM case_insensitive_test GROUP BY "X""#;
        let result = plan_and_collect(&mut ctx, sql)
            .await
            .expect("ran plan correctly");
        let expected = vec![
            "+---+---+",
            "| X | c |",
            "+---+---+",
            "| 1 | 1 |",
            "+---+---+",
        ];
        assert_batches_sorted_eq!(expected, &result);
    }

    struct MyPhysicalPlanner {}

    #[async_trait]
    impl PhysicalPlanner for MyPhysicalPlanner {
        async fn create_physical_plan(
            &self,
            _logical_plan: &LogicalPlan,
            _session_state: &SessionState,
        ) -> Result<Arc<dyn ExecutionPlan>> {
            Err(DataFusionError::NotImplemented(
                "query not supported".to_string(),
            ))
        }

        fn create_physical_expr(
            &self,
            _expr: &Expr,
            _input_dfschema: &crate::logical_plan::DFSchema,
            _input_schema: &Schema,
            _session_state: &SessionState,
        ) -> Result<Arc<dyn crate::physical_plan::PhysicalExpr>> {
            unimplemented!()
        }
    }

    struct MyQueryPlanner {}

    #[async_trait]
    impl QueryPlanner for MyQueryPlanner {
        async fn create_physical_plan(
            &self,
            logical_plan: &LogicalPlan,
            session_state: &SessionState,
        ) -> Result<Arc<dyn ExecutionPlan>> {
            let physical_planner = MyPhysicalPlanner {};
            physical_planner
                .create_physical_plan(logical_plan, session_state)
                .await
        }
    }

    /// Execute SQL and return results
    async fn plan_and_collect(
        ctx: &mut SessionContext,
        sql: &str,
    ) -> Result<Vec<RecordBatch>> {
        ctx.sql(sql).await?.collect().await
    }

    /// Execute SQL and return results
    async fn execute(sql: &str, partition_count: usize) -> Result<Vec<RecordBatch>> {
        let tmp_dir = TempDir::new()?;
        let mut ctx = create_ctx(&tmp_dir, partition_count).await?;
        plan_and_collect(&mut ctx, sql).await
    }

    /// Generate CSV partitions within the supplied directory
    fn populate_csv_partitions(
        tmp_dir: &TempDir,
        partition_count: usize,
        file_extension: &str,
    ) -> Result<SchemaRef> {
        // define schema for data source (csv file)
        let schema = Arc::new(Schema::new(vec![
            Field::new("c1", DataType::UInt32, false),
            Field::new("c2", DataType::UInt64, false),
            Field::new("c3", DataType::Boolean, false),
        ]));

        // generate a partitioned file
        for partition in 0..partition_count {
            let filename = format!("partition-{}.{}", partition, file_extension);
            let file_path = tmp_dir.path().join(&filename);
            let mut file = File::create(file_path)?;

            // generate some data
            for i in 0..=10 {
                let data = format!("{},{},{}\n", partition, i, i % 2 == 0);
                file.write_all(data.as_bytes())?;
            }
        }

        Ok(schema)
    }

    /// Generate a partitioned CSV file and register it with an execution context
    async fn create_ctx(
        tmp_dir: &TempDir,
        partition_count: usize,
    ) -> Result<SessionContext> {
        let mut ctx =
            SessionContext::with_config(SessionConfig::new().with_target_partitions(8));

        let schema = populate_csv_partitions(tmp_dir, partition_count, ".csv")?;

        // register csv file with the execution context
        ctx.register_csv(
            "test",
            tmp_dir.path().to_str().unwrap(),
            CsvReadOptions::new().schema(&schema),
        )
        .await?;

        Ok(ctx)
    }

    // Test for compilation error when calling read_* functions from an #[async_trait] function.
    // See https://github.com/apache/arrow-datafusion/issues/1154
    #[async_trait]
    trait CallReadTrait {
        async fn call_read_csv(&self) -> Arc<DataFrame>;
        async fn call_read_avro(&self) -> Arc<DataFrame>;
        async fn call_read_parquet(&self) -> Arc<DataFrame>;
    }

    struct CallRead {}

    #[async_trait]
    impl CallReadTrait for CallRead {
        async fn call_read_csv(&self) -> Arc<DataFrame> {
            let mut ctx = SessionContext::new();
            ctx.read_csv("dummy", CsvReadOptions::new()).await.unwrap()
        }

        async fn call_read_avro(&self) -> Arc<DataFrame> {
            let mut ctx = SessionContext::new();
            ctx.read_avro("dummy", AvroReadOptions::default())
                .await
                .unwrap()
        }

        async fn call_read_parquet(&self) -> Arc<DataFrame> {
            let mut ctx = SessionContext::new();
            ctx.read_parquet("dummy").await.unwrap()
        }
    }
}<|MERGE_RESOLUTION|>--- conflicted
+++ resolved
@@ -158,30 +158,9 @@
 
     /// Creates a new session context using the provided session configuration.
     pub fn with_config(config: SessionConfig) -> Self {
-<<<<<<< HEAD
         let runtime = Arc::new(RuntimeEnv::new(RuntimeConfig::default()).unwrap());
         Self::with_config_rt(config, runtime)
     }
-=======
-        let catalog_list = Arc::new(MemoryCatalogList::new()) as Arc<dyn CatalogList>;
-
-        if config.create_default_catalog_and_schema {
-            let default_catalog = MemoryCatalogProvider::new();
-
-            default_catalog.register_schema(
-                config.default_schema.as_str(),
-                Arc::new(MemorySchemaProvider::new()),
-            );
-
-            let default_catalog: Arc<dyn CatalogProvider> = if config.information_schema {
-                Arc::new(CatalogWithInformationSchema::new(
-                    Arc::downgrade(&catalog_list),
-                    Arc::new(default_catalog),
-                ))
-            } else {
-                Arc::new(default_catalog)
-            };
->>>>>>> 8de2a761
 
     /// Creates a new session context using the provided configuration and RuntimeEnv.
     pub fn with_config_rt(config: SessionConfig, runtime: Arc<RuntimeEnv>) -> Self {
@@ -574,7 +553,6 @@
         catalog: Arc<dyn CatalogProvider>,
     ) -> Option<Arc<dyn CatalogProvider>> {
         let name = name.into();
-<<<<<<< HEAD
         let information_schema = self.copied_config().information_schema;
         let state = self.state.read();
         let catalog = if information_schema {
@@ -582,23 +560,6 @@
                 Arc::downgrade(&state.catalog_list),
                 catalog,
             ))
-=======
-
-        let state = self.state.lock();
-        let catalog = if state.config.information_schema {
-            let is = state
-                .catalog_list
-                .catalog("datafusion")
-                .unwrap()
-                .schema("information_schema");
-            match is {
-                Some(_) => catalog,
-                None => Arc::new(CatalogWithInformationSchema::new(
-                    Arc::downgrade(&state.catalog_list),
-                    catalog,
-                )),
-            }
->>>>>>> 8de2a761
         } else {
             catalog
         };
