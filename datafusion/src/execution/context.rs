--- conflicted
+++ resolved
@@ -1210,11 +1210,8 @@
 #[cfg(test)]
 mod tests {
     use super::*;
-<<<<<<< HEAD
     use crate::execution::context::QueryPlanner;
-=======
     use crate::from_slice::FromSlice;
->>>>>>> 82e80036
     use crate::logical_plan::plan::Projection;
     use crate::logical_plan::TableScan;
     use crate::logical_plan::{binary_expr, lit, Operator};
