// Licensed to the Apache Software Foundation (ASF) under one
// or more contributor license agreements.  See the NOTICE file
// distributed with this work for additional information
// regarding copyright ownership.  The ASF licenses this file
// to you under the Apache License, Version 2.0 (the
// "License"); you may not use this file except in compliance
// with the License.  You may obtain a copy of the License at
//
//   http://www.apache.org/licenses/LICENSE-2.0
//
// Unless required by applicable law or agreed to in writing,
// software distributed under the License is distributed on an
// "AS IS" BASIS, WITHOUT WARRANTIES OR CONDITIONS OF ANY
// KIND, either express or implied.  See the License for the
// specific language governing permissions and limitations
// under the License.

//! ExecutionContext contains methods for registering data sources and executing queries
use crate::{
    catalog::{
        catalog::{CatalogList, MemoryCatalogList},
        information_schema::CatalogWithInformationSchema,
    },
    datasource::listing::{ListingOptions, ListingTable},
    datasource::{
        file_format::{
            avro::AvroFormat,
            csv::CsvFormat,
            parquet::{ParquetFormat, DEFAULT_PARQUET_EXTENSION},
            FileFormat,
        },
        MemTable,
    },
    logical_plan::{PlanType, ToStringifiedPlan},
    optimizer::eliminate_limit::EliminateLimit,
    physical_optimizer::{
        aggregate_statistics::AggregateStatistics,
        hash_build_probe_order::HashBuildProbeOrder, optimizer::PhysicalOptimizerRule,
    },
};
use log::debug;
use std::fs;
use std::path::Path;
use std::string::String;
use std::sync::Arc;
use std::{
    collections::{HashMap, HashSet},
    sync::Mutex,
};

use futures::{StreamExt, TryStreamExt};
use tokio::task::{self, JoinHandle};

use arrow::{csv, datatypes::SchemaRef};

use crate::catalog::{
    catalog::{CatalogProvider, MemoryCatalogProvider},
    schema::{MemorySchemaProvider, SchemaProvider},
    ResolvedTableReference, TableReference,
};
use crate::datasource::object_store::{ObjectStore, ObjectStoreRegistry};
use crate::datasource::TableProvider;
use crate::error::{DataFusionError, Result};
use crate::execution::dataframe_impl::DataFrameImpl;
use crate::logical_plan::{
    CreateExternalTable, CreateMemoryTable, DropTable, FunctionRegistry, LogicalPlan,
    LogicalPlanBuilder, UNNAMED_TABLE,
};
use crate::optimizer::common_subexpr_eliminate::CommonSubexprEliminate;
use crate::optimizer::filter_push_down::FilterPushDown;
use crate::optimizer::limit_push_down::LimitPushDown;
use crate::optimizer::optimizer::OptimizerRule;
use crate::optimizer::projection_push_down::ProjectionPushDown;
use crate::optimizer::simplify_expressions::SimplifyExpressions;
use crate::physical_optimizer::coalesce_batches::CoalesceBatches;
use crate::physical_optimizer::merge_exec::AddCoalescePartitionsExec;
use crate::physical_optimizer::repartition::Repartition;

use crate::logical_plan::plan::Explain;
use crate::optimizer::single_distinct_to_groupby::SingleDistinctToGroupBy;
use crate::physical_plan::planner::DefaultPhysicalPlanner;
use crate::physical_plan::udf::ScalarUDF;
use crate::physical_plan::ExecutionPlan;
use crate::physical_plan::PhysicalPlanner;
use crate::sql::{
    parser::{DFParser, FileType},
    planner::{ContextProvider, SqlToRel},
};
use crate::variable::{VarProvider, VarType};
use crate::{dataframe::DataFrame, physical_plan::udaf::AggregateUDF};
use async_trait::async_trait;
use chrono::{DateTime, Utc};
use parquet::arrow::ArrowWriter;
use parquet::file::properties::WriterProperties;

use super::options::{AvroReadOptions, CsvReadOptions};

/// ExecutionContext is the main interface for executing queries with DataFusion. The context
/// provides the following functionality:
///
/// * Create DataFrame from a CSV or Parquet data source.
/// * Register a CSV or Parquet data source as a table that can be referenced from a SQL query.
/// * Register a custom data source that can be referenced from a SQL query.
/// * Execution a SQL query
///
/// The following example demonstrates how to use the context to execute a query against a CSV
/// data source using the DataFrame API:
///
/// ```
/// use datafusion::prelude::*;
/// # use datafusion::error::Result;
/// # #[tokio::main]
/// # async fn main() -> Result<()> {
/// let mut ctx = ExecutionContext::new();
/// let df = ctx.read_csv("tests/example.csv", CsvReadOptions::new()).await?;
/// let df = df.filter(col("a").lt_eq(col("b")))?
///            .aggregate(vec![col("a")], vec![min(col("b"))])?
///            .limit(100)?;
/// let results = df.collect();
/// # Ok(())
/// # }
/// ```
///
/// The following example demonstrates how to execute the same query using SQL:
///
/// ```
/// use datafusion::prelude::*;
///
/// # use datafusion::error::Result;
/// # #[tokio::main]
/// # async fn main() -> Result<()> {
/// let mut ctx = ExecutionContext::new();
/// ctx.register_csv("example", "tests/example.csv", CsvReadOptions::new()).await?;
/// let results = ctx.sql("SELECT a, MIN(b) FROM example GROUP BY a LIMIT 100").await?;
/// # Ok(())
/// # }
/// ```
#[derive(Clone)]
pub struct ExecutionContext {
    /// Internal state for the context
    pub state: Arc<Mutex<ExecutionContextState>>,
}

impl ExecutionContext {
    /// Creates a new execution context using a default configuration.
    pub fn new() -> Self {
        Self::with_config(ExecutionConfig::new())
    }

    /// Creates a new execution context using the provided configuration.
    pub fn with_config(config: ExecutionConfig) -> Self {
        let catalog_list = Arc::new(MemoryCatalogList::new()) as Arc<dyn CatalogList>;

        if config.create_default_catalog_and_schema {
            let default_catalog = MemoryCatalogProvider::new();

            default_catalog.register_schema(
                config.default_schema.clone(),
                Arc::new(MemorySchemaProvider::new()),
            );

            let default_catalog: Arc<dyn CatalogProvider> = if config.information_schema {
                Arc::new(CatalogWithInformationSchema::new(
                    Arc::downgrade(&catalog_list),
                    Arc::new(default_catalog),
                ))
            } else {
                Arc::new(default_catalog)
            };

            catalog_list
                .register_catalog(config.default_catalog.clone(), default_catalog);
        }

        Self {
            state: Arc::new(Mutex::new(ExecutionContextState {
                catalog_list,
                scalar_functions: HashMap::new(),
                var_provider: HashMap::new(),
                aggregate_functions: HashMap::new(),
                config,
                execution_props: ExecutionProps::new(),
                object_store_registry: Arc::new(ObjectStoreRegistry::new()),
            })),
        }
    }

    /// Creates a dataframe that will execute a SQL query.
    ///
    /// This method is `async` because queries of type `CREATE EXTERNAL TABLE`
    /// might require the schema to be inferred.
    pub async fn sql(&mut self, sql: &str) -> Result<Arc<dyn DataFrame>> {
        let plan = self.create_logical_plan(sql)?;
        match plan {
            LogicalPlan::CreateExternalTable(CreateExternalTable {
                ref schema,
                ref name,
                ref location,
                ref file_type,
                ref has_header,
            }) => {
                let file_format = match file_type {
                    FileType::CSV => {
                        Ok(Arc::new(CsvFormat::default().with_has_header(*has_header))
                            as Arc<dyn FileFormat>)
                    }
                    FileType::Parquet => {
                        Ok(Arc::new(ParquetFormat::default()) as Arc<dyn FileFormat>)
                    }
                    FileType::Avro => {
                        Ok(Arc::new(AvroFormat::default()) as Arc<dyn FileFormat>)
                    }
                    _ => Err(DataFusionError::NotImplemented(format!(
                        "Unsupported file type {:?}.",
                        file_type
                    ))),
                }?;

                let options = ListingOptions {
                    format: file_format,
                    collect_stat: false,
                    file_extension: String::new(),
                    target_partitions: self
                        .state
                        .lock()
                        .unwrap()
                        .config
                        .target_partitions,
                    table_partition_cols: vec![],
                };

                // TODO make schema in CreateExternalTable optional instead of empty
                let provided_schema = if schema.fields().is_empty() {
                    None
                } else {
                    Some(Arc::new(schema.as_ref().to_owned().into()))
                };

                self.register_listing_table(name, location, options, provided_schema)
                    .await?;
                let plan = LogicalPlanBuilder::empty(false).build()?;
                Ok(Arc::new(DataFrameImpl::new(self.state.clone(), &plan)))
            }

            LogicalPlan::CreateMemoryTable(CreateMemoryTable { name, input }) => {
                let plan = self.optimize(&input)?;
                let physical = Arc::new(DataFrameImpl::new(self.state.clone(), &plan));

                let batches: Vec<_> = physical.collect_partitioned().await?;
                let table = Arc::new(MemTable::try_new(
                    Arc::new(plan.schema().as_ref().into()),
                    batches,
                )?);
                self.register_table(name.as_str(), table)?;

                let plan = LogicalPlanBuilder::empty(false).build()?;
                Ok(Arc::new(DataFrameImpl::new(self.state.clone(), &plan)))
            }

            LogicalPlan::DropTable(DropTable { name, if_exist, .. }) => {
                let returned = self.deregister_table(name.as_str())?;
                if !if_exist && returned.is_none() {
                    Err(DataFusionError::Execution(format!(
                        "Memory table {:?} doesn't exist.",
                        name
                    )))
                } else {
                    let plan = LogicalPlanBuilder::empty(false).build()?;
                    Ok(Arc::new(DataFrameImpl::new(self.state.clone(), &plan)))
                }
            }

            plan => Ok(Arc::new(DataFrameImpl::new(
                self.state.clone(),
                &self.optimize(&plan)?,
            ))),
        }
    }

    /// Creates a logical plan.
    ///
    /// This function is intended for internal use and should not be called directly.
    pub fn create_logical_plan(&self, sql: &str) -> Result<LogicalPlan> {
        let statements = DFParser::parse_sql(sql)?;

        if statements.len() != 1 {
            return Err(DataFusionError::NotImplemented(
                "The context currently only supports a single SQL statement".to_string(),
            ));
        }

        // create a query planner
        let state = self.state.lock().unwrap().clone();
        let query_planner = SqlToRel::new(&state);
        query_planner.statement_to_plan(&statements[0])
    }

    /// Registers a variable provider within this context.
    pub fn register_variable(
        &mut self,
        variable_type: VarType,
        provider: Arc<dyn VarProvider + Send + Sync>,
    ) {
        self.state
            .lock()
            .unwrap()
            .var_provider
            .insert(variable_type, provider);
    }

    /// Registers a scalar UDF within this context.
    ///
    /// Note in SQL queries, function names are looked up using
    /// lowercase unless the query uses quotes. For example,
    ///
    /// `SELECT MY_FUNC(x)...` will look for a function named `"my_func"`
    /// `SELECT "my_FUNC"(x)` will look for a function named `"my_FUNC"`
    pub fn register_udf(&mut self, f: ScalarUDF) {
        self.state
            .lock()
            .unwrap()
            .scalar_functions
            .insert(f.name.clone(), Arc::new(f));
    }

    /// Registers an aggregate UDF within this context.
    ///
    /// Note in SQL queries, aggregate names are looked up using
    /// lowercase unless the query uses quotes. For example,
    ///
    /// `SELECT MY_UDAF(x)...` will look for an aggregate named `"my_udaf"`
    /// `SELECT "my_UDAF"(x)` will look for an aggregate named `"my_UDAF"`
    pub fn register_udaf(&mut self, f: AggregateUDF) {
        self.state
            .lock()
            .unwrap()
            .aggregate_functions
            .insert(f.name.clone(), Arc::new(f));
    }

    /// Creates a DataFrame for reading an Avro data source.

    pub async fn read_avro(
        &mut self,
        uri: impl Into<String>,
        options: AvroReadOptions<'_>,
    ) -> Result<Arc<dyn DataFrame>> {
        let uri: String = uri.into();
        let (object_store, path) = self.object_store(&uri)?;
        let target_partitions = self.state.lock().unwrap().config.target_partitions;
        Ok(Arc::new(DataFrameImpl::new(
            self.state.clone(),
            &LogicalPlanBuilder::scan_avro(
                object_store,
                path,
                options,
                None,
                target_partitions,
            )
            .await?
            .build()?,
        )))
    }

    /// Creates an empty DataFrame.
    pub fn read_empty(&self) -> Result<Arc<dyn DataFrame>> {
        Ok(Arc::new(DataFrameImpl::new(
            self.state.clone(),
            &LogicalPlanBuilder::empty(true).build()?,
        )))
    }

    /// Creates a DataFrame for reading a CSV data source.
    pub async fn read_csv(
        &mut self,
        uri: impl Into<String>,
        options: CsvReadOptions<'_>,
    ) -> Result<Arc<dyn DataFrame>> {
        let uri: String = uri.into();
        let (object_store, path) = self.object_store(&uri)?;
        let target_partitions = self.state.lock().unwrap().config.target_partitions;
        Ok(Arc::new(DataFrameImpl::new(
            self.state.clone(),
            &LogicalPlanBuilder::scan_csv(
                object_store,
                path,
                options,
                None,
                target_partitions,
            )
            .await?
            .build()?,
        )))
    }

    /// Creates a DataFrame for reading a Parquet data source.
    pub async fn read_parquet(
        &mut self,
        uri: impl Into<String>,
    ) -> Result<Arc<dyn DataFrame>> {
        let uri: String = uri.into();
        let (object_store, path) = self.object_store(&uri)?;
        let target_partitions = self.state.lock().unwrap().config.target_partitions;
        let logical_plan =
            LogicalPlanBuilder::scan_parquet(object_store, path, None, target_partitions)
                .await?
                .build()?;
        Ok(Arc::new(DataFrameImpl::new(
            self.state.clone(),
            &logical_plan,
        )))
    }

    /// Creates a DataFrame for reading a custom TableProvider.
    pub fn read_table(
        &mut self,
        provider: Arc<dyn TableProvider>,
    ) -> Result<Arc<dyn DataFrame>> {
        Ok(Arc::new(DataFrameImpl::new(
            self.state.clone(),
            &LogicalPlanBuilder::scan(UNNAMED_TABLE, provider, None)?.build()?,
        )))
    }

    /// Registers a table that uses the listing feature of the object store to
    /// find the files to be processed
    /// This is async because it might need to resolve the schema.
    pub async fn register_listing_table<'a>(
        &'a mut self,
        name: &'a str,
        uri: &'a str,
        options: ListingOptions,
        provided_schema: Option<SchemaRef>,
    ) -> Result<()> {
        let (object_store, path) = self.object_store(uri)?;
        let resolved_schema = match provided_schema {
            None => {
                options
                    .infer_schema(Arc::clone(&object_store), path)
                    .await?
            }
            Some(s) => s,
        };
        let table =
            ListingTable::new(object_store, path.to_owned(), resolved_schema, options);
        self.register_table(name, Arc::new(table))?;
        Ok(())
    }

    /// Registers a CSV data source so that it can be referenced from SQL statements
    /// executed against this context.
    pub async fn register_csv(
        &mut self,
        name: &str,
        uri: &str,
        options: CsvReadOptions<'_>,
    ) -> Result<()> {
        let listing_options = options
            .to_listing_options(self.state.lock().unwrap().config.target_partitions);

        self.register_listing_table(
            name,
            uri,
            listing_options,
            options.schema.map(|s| Arc::new(s.to_owned())),
        )
        .await?;

        Ok(())
    }

    /// Registers a Parquet data source so that it can be referenced from SQL statements
    /// executed against this context.
    pub async fn register_parquet(&mut self, name: &str, uri: &str) -> Result<()> {
        let (target_partitions, enable_pruning) = {
            let m = self.state.lock().unwrap();
            (m.config.target_partitions, m.config.parquet_pruning)
        };
        let file_format = ParquetFormat::default().with_enable_pruning(enable_pruning);

        let listing_options = ListingOptions {
            format: Arc::new(file_format),
            collect_stat: true,
            file_extension: DEFAULT_PARQUET_EXTENSION.to_owned(),
            target_partitions,
            table_partition_cols: vec![],
        };

        self.register_listing_table(name, uri, listing_options, None)
            .await?;
        Ok(())
    }

    /// Registers an Avro data source so that it can be referenced from SQL statements
    /// executed against this context.
    pub async fn register_avro(
        &mut self,
        name: &str,
        uri: &str,
        options: AvroReadOptions<'_>,
    ) -> Result<()> {
        let listing_options = options
            .to_listing_options(self.state.lock().unwrap().config.target_partitions);

        self.register_listing_table(name, uri, listing_options, options.schema)
            .await?;
        Ok(())
    }

    /// Registers a named catalog using a custom `CatalogProvider` so that
    /// it can be referenced from SQL statements executed against this
    /// context.
    ///
    /// Returns the `CatalogProvider` previously registered for this
    /// name, if any
    pub fn register_catalog(
        &self,
        name: impl Into<String>,
        catalog: Arc<dyn CatalogProvider>,
    ) -> Option<Arc<dyn CatalogProvider>> {
        let name = name.into();

        let state = self.state.lock().unwrap();
        let catalog = if state.config.information_schema {
            Arc::new(CatalogWithInformationSchema::new(
                Arc::downgrade(&state.catalog_list),
                catalog,
            ))
        } else {
            catalog
        };

        state.catalog_list.register_catalog(name, catalog)
    }

    /// Retrieves a `CatalogProvider` instance by name
    pub fn catalog(&self, name: &str) -> Option<Arc<dyn CatalogProvider>> {
        self.state.lock().unwrap().catalog_list.catalog(name)
    }

    /// Registers a object store with scheme using a custom `ObjectStore` so that
    /// an external file system or object storage system could be used against this context.
    ///
    /// Returns the `ObjectStore` previously registered for this scheme, if any
    pub fn register_object_store(
        &self,
        scheme: impl Into<String>,
        object_store: Arc<dyn ObjectStore>,
    ) -> Option<Arc<dyn ObjectStore>> {
        let scheme = scheme.into();

        self.state
            .lock()
            .unwrap()
            .object_store_registry
            .register_store(scheme, object_store)
    }

    /// Retrieves a `ObjectStore` instance by scheme
    pub fn object_store<'a>(
        &self,
        uri: &'a str,
    ) -> Result<(Arc<dyn ObjectStore>, &'a str)> {
        self.state
            .lock()
            .unwrap()
            .object_store_registry
            .get_by_uri(uri)
    }

    /// Registers a table using a custom `TableProvider` so that
    /// it can be referenced from SQL statements executed against this
    /// context.
    ///
    /// Returns the `TableProvider` previously registered for this
    /// reference, if any
    pub fn register_table<'a>(
        &'a mut self,
        table_ref: impl Into<TableReference<'a>>,
        provider: Arc<dyn TableProvider>,
    ) -> Result<Option<Arc<dyn TableProvider>>> {
        let table_ref = table_ref.into();
        self.state
            .lock()
            .unwrap()
            .schema_for_ref(table_ref)?
            .register_table(table_ref.table().to_owned(), provider)
    }

    /// Deregisters the given table.
    ///
    /// Returns the registered provider, if any
    pub fn deregister_table<'a>(
        &'a mut self,
        table_ref: impl Into<TableReference<'a>>,
    ) -> Result<Option<Arc<dyn TableProvider>>> {
        let table_ref = table_ref.into();
        self.state
            .lock()
            .unwrap()
            .schema_for_ref(table_ref)?
            .deregister_table(table_ref.table())
    }

    /// Retrieves a DataFrame representing a table previously registered by calling the
    /// register_table function.
    ///
    /// Returns an error if no table has been registered with the provided reference.
    pub fn table<'a>(
        &self,
        table_ref: impl Into<TableReference<'a>>,
    ) -> Result<Arc<dyn DataFrame>> {
        let table_ref = table_ref.into();
        let schema = self.state.lock().unwrap().schema_for_ref(table_ref)?;
        match schema.table(table_ref.table()) {
            Some(ref provider) => {
                let plan = LogicalPlanBuilder::scan(
                    table_ref.table(),
                    Arc::clone(provider),
                    None,
                )?
                .build()?;
                Ok(Arc::new(DataFrameImpl::new(self.state.clone(), &plan)))
            }
            _ => Err(DataFusionError::Plan(format!(
                "No table named '{}'",
                table_ref.table()
            ))),
        }
    }

    /// Returns the set of available tables in the default catalog and schema.
    ///
    /// Use [`table`] to get a specific table.
    ///
    /// [`table`]: ExecutionContext::table
    #[deprecated(
        note = "Please use the catalog provider interface (`ExecutionContext::catalog`) to examine available catalogs, schemas, and tables"
    )]
    pub fn tables(&self) -> Result<HashSet<String>> {
        Ok(self
            .state
            .lock()
            .unwrap()
            // a bare reference will always resolve to the default catalog and schema
            .schema_for_ref(TableReference::Bare { table: "" })?
            .table_names()
            .iter()
            .cloned()
            .collect())
    }

    /// Optimizes the logical plan by applying optimizer rules.
    pub fn optimize(&self, plan: &LogicalPlan) -> Result<LogicalPlan> {
        if let LogicalPlan::Explain(e) = plan {
            let mut stringified_plans = e.stringified_plans.clone();

            // optimize the child plan, capturing the output of each optimizer
            let plan =
                self.optimize_internal(e.plan.as_ref(), |optimized_plan, optimizer| {
                    let optimizer_name = optimizer.name().to_string();
                    let plan_type = PlanType::OptimizedLogicalPlan { optimizer_name };
                    stringified_plans.push(optimized_plan.to_stringified(plan_type));
                })?;

            Ok(LogicalPlan::Explain(Explain {
                verbose: e.verbose,
                plan: Arc::new(plan),
                stringified_plans,
                schema: e.schema.clone(),
            }))
        } else {
            self.optimize_internal(plan, |_, _| {})
        }
    }

    /// Creates a physical plan from a logical plan.
    pub async fn create_physical_plan(
        &self,
        logical_plan: &LogicalPlan,
    ) -> Result<Arc<dyn ExecutionPlan>> {
        let (state, planner) = {
            let mut state = self.state.lock().unwrap();
            state.execution_props.start_execution();

            // We need to clone `state` to release the lock that is not `Send`. We could
            // make the lock `Send` by using `tokio::sync::Mutex`, but that would require to
            // propagate async even to the `LogicalPlan` building methods.
            // Cloning `state` here is fine as we then pass it as immutable `&state`, which
            // means that we avoid write consistency issues as the cloned version will not
            // be written to. As for eventual modifications that would be applied to the
            // original state after it has been cloned, they will not be picked up by the
            // clone but that is okay, as it is equivalent to postponing the state update
            // by keeping the lock until the end of the function scope.
            (state.clone(), Arc::clone(&state.config.query_planner))
        };

        planner.create_physical_plan(logical_plan, &state).await
    }

    /// Executes a query and writes the results to a partitioned CSV file.
    pub async fn write_csv(
        &self,
        plan: Arc<dyn ExecutionPlan>,
        path: impl AsRef<str>,
    ) -> Result<()> {
        let path = path.as_ref();
        // create directory to contain the CSV files (one per partition)
        let fs_path = Path::new(path);
        match fs::create_dir(fs_path) {
            Ok(()) => {
                let mut tasks = vec![];
                for i in 0..plan.output_partitioning().partition_count() {
                    let plan = plan.clone();
                    let filename = format!("part-{}.csv", i);
                    let path = fs_path.join(&filename);
                    let file = fs::File::create(path)?;
                    let mut writer = csv::Writer::new(file);
                    let stream = plan.execute(i).await?;
                    let handle: JoinHandle<Result<()>> = task::spawn(async move {
                        stream
                            .map(|batch| writer.write(&batch?))
                            .try_collect()
                            .await
                            .map_err(DataFusionError::from)
                    });
                    tasks.push(handle);
                }
                futures::future::join_all(tasks).await;
                Ok(())
            }
            Err(e) => Err(DataFusionError::Execution(format!(
                "Could not create directory {}: {:?}",
                path, e
            ))),
        }
    }

    /// Executes a query and writes the results to a partitioned Parquet file.
    pub async fn write_parquet(
        &self,
        plan: Arc<dyn ExecutionPlan>,
        path: impl AsRef<str>,
        writer_properties: Option<WriterProperties>,
    ) -> Result<()> {
        let path = path.as_ref();
        // create directory to contain the Parquet files (one per partition)
        let fs_path = Path::new(path);
        match fs::create_dir(fs_path) {
            Ok(()) => {
                let mut tasks = vec![];
                for i in 0..plan.output_partitioning().partition_count() {
                    let plan = plan.clone();
                    let filename = format!("part-{}.parquet", i);
                    let path = fs_path.join(&filename);
                    let file = fs::File::create(path)?;
                    let mut writer = ArrowWriter::try_new(
                        file.try_clone().unwrap(),
                        plan.schema(),
                        writer_properties.clone(),
                    )?;
                    let stream = plan.execute(i).await?;
                    let handle: JoinHandle<Result<()>> = task::spawn(async move {
                        stream
                            .map(|batch| writer.write(&batch?))
                            .try_collect()
                            .await
                            .map_err(DataFusionError::from)?;
                        writer.close().map_err(DataFusionError::from).map(|_| ())
                    });
                    tasks.push(handle);
                }
                futures::future::join_all(tasks).await;
                Ok(())
            }
            Err(e) => Err(DataFusionError::Execution(format!(
                "Could not create directory {}: {:?}",
                path, e
            ))),
        }
    }

    /// Optimizes the logical plan by applying optimizer rules, and
    /// invoking observer function after each call
    fn optimize_internal<F>(
        &self,
        plan: &LogicalPlan,
        mut observer: F,
    ) -> Result<LogicalPlan>
    where
        F: FnMut(&LogicalPlan, &dyn OptimizerRule),
    {
        let state = &mut self.state.lock().unwrap();
        let execution_props = &mut state.execution_props.clone();
        let optimizers = &state.config.optimizers;

        let execution_props = execution_props.start_execution();

        let mut new_plan = plan.clone();
        debug!("Logical plan:\n {:?}", plan);
        for optimizer in optimizers {
            new_plan = optimizer.optimize(&new_plan, execution_props)?;
            observer(&new_plan, optimizer.as_ref());
        }
        debug!("Optimized logical plan:\n {:?}", new_plan);
        Ok(new_plan)
    }
}

impl From<Arc<Mutex<ExecutionContextState>>> for ExecutionContext {
    fn from(state: Arc<Mutex<ExecutionContextState>>) -> Self {
        ExecutionContext { state }
    }
}

impl FunctionRegistry for ExecutionContext {
    fn udfs(&self) -> HashSet<String> {
        self.state.lock().unwrap().udfs()
    }

    fn udf(&self, name: &str) -> Result<Arc<ScalarUDF>> {
        self.state.lock().unwrap().udf(name)
    }

    fn udaf(&self, name: &str) -> Result<Arc<AggregateUDF>> {
        self.state.lock().unwrap().udaf(name)
    }
}

/// A planner used to add extensions to DataFusion logical and physical plans.
#[async_trait]
pub trait QueryPlanner {
    /// Given a `LogicalPlan`, create an `ExecutionPlan` suitable for execution
    async fn create_physical_plan(
        &self,
        logical_plan: &LogicalPlan,
        ctx_state: &ExecutionContextState,
    ) -> Result<Arc<dyn ExecutionPlan>>;
}

/// The query planner used if no user defined planner is provided
struct DefaultQueryPlanner {}

#[async_trait]
impl QueryPlanner for DefaultQueryPlanner {
    /// Given a `LogicalPlan`, create an `ExecutionPlan` suitable for execution
    async fn create_physical_plan(
        &self,
        logical_plan: &LogicalPlan,
        ctx_state: &ExecutionContextState,
    ) -> Result<Arc<dyn ExecutionPlan>> {
        let planner = DefaultPhysicalPlanner::default();
        planner.create_physical_plan(logical_plan, ctx_state).await
    }
}

/// Configuration options for execution context
#[derive(Clone)]
pub struct ExecutionConfig {
    /// Number of partitions for query execution. Increasing partitions can increase concurrency.
    pub target_partitions: usize,
    /// Default batch size when reading data sources
    pub batch_size: usize,
    /// Responsible for optimizing a logical plan
    optimizers: Vec<Arc<dyn OptimizerRule + Send + Sync>>,
    /// Responsible for optimizing a physical execution plan
    pub physical_optimizers: Vec<Arc<dyn PhysicalOptimizerRule + Send + Sync>>,
    /// Responsible for planning `LogicalPlan`s, and `ExecutionPlan`
    query_planner: Arc<dyn QueryPlanner + Send + Sync>,
    /// Default catalog name for table resolution
    default_catalog: String,
    /// Default schema name for table resolution
    default_schema: String,
    /// Whether the default catalog and schema should be created automatically
    create_default_catalog_and_schema: bool,
    /// Should DataFusion provide access to `information_schema`
    /// virtual tables for displaying schema information
    information_schema: bool,
    /// Should DataFusion repartition data using the join keys to execute joins in parallel
    /// using the provided `target_partitions` level
    pub repartition_joins: bool,
    /// Should DataFusion repartition data using the aggregate keys to execute aggregates in parallel
    /// using the provided `target_partitions` level
    pub repartition_aggregations: bool,
    /// Should DataFusion repartition data using the partition keys to execute window functions in
    /// parallel using the provided `target_partitions` level
    pub repartition_windows: bool,
    /// Should Datafusion parquet reader using the predicate to prune data
    parquet_pruning: bool,
}

impl Default for ExecutionConfig {
    fn default() -> Self {
        Self {
            target_partitions: num_cpus::get(),
            batch_size: 8192,
            optimizers: vec![
                // Simplify expressions first to maximize the chance
                // of applying other optimizations
                Arc::new(SimplifyExpressions::new()),
                Arc::new(CommonSubexprEliminate::new()),
                Arc::new(EliminateLimit::new()),
                Arc::new(ProjectionPushDown::new()),
                Arc::new(FilterPushDown::new()),
                Arc::new(LimitPushDown::new()),
                Arc::new(SingleDistinctToGroupBy::new()),
            ],
            physical_optimizers: vec![
                Arc::new(AggregateStatistics::new()),
                Arc::new(HashBuildProbeOrder::new()),
                Arc::new(CoalesceBatches::new()),
                Arc::new(Repartition::new()),
                Arc::new(AddCoalescePartitionsExec::new()),
            ],
            query_planner: Arc::new(DefaultQueryPlanner {}),
            default_catalog: "datafusion".to_owned(),
            default_schema: "public".to_owned(),
            create_default_catalog_and_schema: true,
            information_schema: false,
            repartition_joins: true,
            repartition_aggregations: true,
            repartition_windows: true,
            parquet_pruning: true,
        }
    }
}

impl ExecutionConfig {
    /// Create an execution config with default setting
    pub fn new() -> Self {
        Default::default()
    }

    /// Customize target_partitions
    pub fn with_target_partitions(mut self, n: usize) -> Self {
        // partition count must be greater than zero
        assert!(n > 0);
        self.target_partitions = n;
        self
    }

    /// Customize batch size
    pub fn with_batch_size(mut self, n: usize) -> Self {
        // batch size must be greater than zero
        assert!(n > 0);
        self.batch_size = n;
        self
    }

    /// Replace the default query planner
    pub fn with_query_planner(
        mut self,
        query_planner: Arc<dyn QueryPlanner + Send + Sync>,
    ) -> Self {
        self.query_planner = query_planner;
        self
    }

    /// Replace the optimizer rules
    pub fn with_optimizer_rules(
        mut self,
        optimizers: Vec<Arc<dyn OptimizerRule + Send + Sync>>,
    ) -> Self {
        self.optimizers = optimizers;
        self
    }

    /// Replace the physical optimizer rules
    pub fn with_physical_optimizer_rules(
        mut self,
        physical_optimizers: Vec<Arc<dyn PhysicalOptimizerRule + Send + Sync>>,
    ) -> Self {
        self.physical_optimizers = physical_optimizers;
        self
    }

    /// Adds a new [`OptimizerRule`]
    pub fn add_optimizer_rule(
        mut self,
        optimizer_rule: Arc<dyn OptimizerRule + Send + Sync>,
    ) -> Self {
        self.optimizers.push(optimizer_rule);
        self
    }

    /// Adds a new [`PhysicalOptimizerRule`]
    pub fn add_physical_optimizer_rule(
        mut self,
        optimizer_rule: Arc<dyn PhysicalOptimizerRule + Send + Sync>,
    ) -> Self {
        self.physical_optimizers.push(optimizer_rule);
        self
    }

    /// Selects a name for the default catalog and schema
    pub fn with_default_catalog_and_schema(
        mut self,
        catalog: impl Into<String>,
        schema: impl Into<String>,
    ) -> Self {
        self.default_catalog = catalog.into();
        self.default_schema = schema.into();
        self
    }

    /// Controls whether the default catalog and schema will be automatically created
    pub fn create_default_catalog_and_schema(mut self, create: bool) -> Self {
        self.create_default_catalog_and_schema = create;
        self
    }

    /// Enables or disables the inclusion of `information_schema` virtual tables
    pub fn with_information_schema(mut self, enabled: bool) -> Self {
        self.information_schema = enabled;
        self
    }

    /// Enables or disables the use of repartitioning for joins to improve parallelism
    pub fn with_repartition_joins(mut self, enabled: bool) -> Self {
        self.repartition_joins = enabled;
        self
    }

    /// Enables or disables the use of repartitioning for aggregations to improve parallelism
    pub fn with_repartition_aggregations(mut self, enabled: bool) -> Self {
        self.repartition_aggregations = enabled;
        self
    }

    /// Enables or disables the use of repartitioning for window functions to improve parallelism
    pub fn with_repartition_windows(mut self, enabled: bool) -> Self {
        self.repartition_windows = enabled;
        self
    }

    /// Enables or disables the use of pruning predicate for parquet readers to skip row groups
    pub fn with_parquet_pruning(mut self, enabled: bool) -> Self {
        self.parquet_pruning = enabled;
        self
    }
}

/// Holds per-execution properties and data (such as starting timestamps, etc).
/// An instance of this struct is created each time a [`LogicalPlan`] is prepared for
/// execution (optimized). If the same plan is optimized multiple times, a new
/// `ExecutionProps` is created each time.
#[derive(Clone)]
pub struct ExecutionProps {
    pub(crate) query_execution_start_time: DateTime<Utc>,
}

/// Execution context for registering data sources and executing queries
#[derive(Clone)]
pub struct ExecutionContextState {
    /// Collection of catalogs containing schemas and ultimately TableProviders
    pub catalog_list: Arc<dyn CatalogList>,
    /// Scalar functions that are registered with the context
    pub scalar_functions: HashMap<String, Arc<ScalarUDF>>,
    /// Variable provider that are registered with the context
    pub var_provider: HashMap<VarType, Arc<dyn VarProvider + Send + Sync>>,
    /// Aggregate functions registered in the context
    pub aggregate_functions: HashMap<String, Arc<AggregateUDF>>,
    /// Context configuration
    pub config: ExecutionConfig,
    /// Execution properties
    pub execution_props: ExecutionProps,
    /// Object Store that are registered with the context
    pub object_store_registry: Arc<ObjectStoreRegistry>,
}

impl ExecutionProps {
    /// Creates a new execution props
    pub fn new() -> Self {
        ExecutionProps {
            query_execution_start_time: chrono::Utc::now(),
        }
    }

    /// Marks the execution of query started timestamp
    pub fn start_execution(&mut self) -> &Self {
        self.query_execution_start_time = chrono::Utc::now();
        &*self
    }
}

impl ExecutionContextState {
    /// Returns new ExecutionContextState
    pub fn new() -> Self {
        ExecutionContextState {
            catalog_list: Arc::new(MemoryCatalogList::new()),
            scalar_functions: HashMap::new(),
            var_provider: HashMap::new(),
            aggregate_functions: HashMap::new(),
            config: ExecutionConfig::new(),
            execution_props: ExecutionProps::new(),
            object_store_registry: Arc::new(ObjectStoreRegistry::new()),
        }
    }

    fn resolve_table_ref<'a>(
        &'a self,
        table_ref: impl Into<TableReference<'a>>,
    ) -> ResolvedTableReference<'a> {
        table_ref
            .into()
            .resolve(&self.config.default_catalog, &self.config.default_schema)
    }

    fn schema_for_ref<'a>(
        &'a self,
        table_ref: impl Into<TableReference<'a>>,
    ) -> Result<Arc<dyn SchemaProvider>> {
        let resolved_ref = self.resolve_table_ref(table_ref.into());

        self.catalog_list
            .catalog(resolved_ref.catalog)
            .ok_or_else(|| {
                DataFusionError::Plan(format!(
                    "failed to resolve catalog: {}",
                    resolved_ref.catalog
                ))
            })?
            .schema(resolved_ref.schema)
            .ok_or_else(|| {
                DataFusionError::Plan(format!(
                    "failed to resolve schema: {}",
                    resolved_ref.schema
                ))
            })
    }
}

impl ContextProvider for ExecutionContextState {
    fn get_table_provider(&self, name: TableReference) -> Option<Arc<dyn TableProvider>> {
        let resolved_ref = self.resolve_table_ref(name);
        let schema = self.schema_for_ref(resolved_ref).ok()?;
        schema.table(resolved_ref.table)
    }

    fn get_function_meta(&self, name: &str) -> Option<Arc<ScalarUDF>> {
        self.scalar_functions.get(name).cloned()
    }

    fn get_aggregate_meta(&self, name: &str) -> Option<Arc<AggregateUDF>> {
        self.aggregate_functions.get(name).cloned()
    }
}

impl FunctionRegistry for ExecutionContextState {
    fn udfs(&self) -> HashSet<String> {
        self.scalar_functions.keys().cloned().collect()
    }

    fn udf(&self, name: &str) -> Result<Arc<ScalarUDF>> {
        let result = self.scalar_functions.get(name);

        result.cloned().ok_or_else(|| {
            DataFusionError::Plan(format!(
                "There is no UDF named \"{}\" in the registry",
                name
            ))
        })
    }

    fn udaf(&self, name: &str) -> Result<Arc<AggregateUDF>> {
        let result = self.aggregate_functions.get(name);

        result.cloned().ok_or_else(|| {
            DataFusionError::Plan(format!(
                "There is no UDAF named \"{}\" in the registry",
                name
            ))
        })
    }
}

#[cfg(test)]
mod tests {
    use super::*;
    use crate::logical_plan::plan::Projection;
    use crate::logical_plan::TableScan;
    use crate::logical_plan::{binary_expr, lit, Operator};
    use crate::physical_plan::functions::{make_scalar_function, Volatility};
    use crate::physical_plan::{collect, collect_partitioned};
    use crate::test;
    use crate::variable::VarType;
    use crate::{
        assert_batches_eq, assert_batches_sorted_eq,
        logical_plan::{col, create_udf, sum, Expr},
    };
    use crate::{
        datasource::{empty::EmptyTable, MemTable, TableType},
        logical_plan::create_udaf,
        physical_plan::expressions::AvgAccumulator,
    };
    use arrow::array::{
        Array, ArrayRef, BinaryArray, DictionaryArray, Float32Array, Float64Array,
        Int16Array, Int32Array, Int64Array, Int8Array, LargeBinaryArray,
        LargeStringArray, StringArray, TimestampNanosecondArray, UInt16Array,
        UInt32Array, UInt64Array, UInt8Array,
    };
    use arrow::compute::add;
    use arrow::datatypes::*;
    use arrow::record_batch::RecordBatch;
    use async_trait::async_trait;
    use std::fs::File;
    use std::sync::Weak;
    use std::thread::{self, JoinHandle};
    use std::{io::prelude::*, sync::Mutex};
    use tempfile::TempDir;
    use test::*;

    #[test]
    fn optimize_explain() {
        let schema = Schema::new(vec![Field::new("id", DataType::Int32, false)]);

        let plan = LogicalPlanBuilder::scan_empty(Some("employee"), &schema, None)
            .unwrap()
            .explain(true, false)
            .unwrap()
            .build()
            .unwrap();

        if let LogicalPlan::Explain(e) = &plan {
            assert_eq!(e.stringified_plans.len(), 1);
        } else {
            panic!("plan was not an explain: {:?}", plan);
        }

        // now optimize the plan and expect to see more plans
        let optimized_plan = ExecutionContext::new().optimize(&plan).unwrap();
        if let LogicalPlan::Explain(e) = &optimized_plan {
            // should have more than one plan
            assert!(
                e.stringified_plans.len() > 1,
                "plans: {:#?}",
                e.stringified_plans
            );
            // should have at least one optimized plan
            let opt = e
                .stringified_plans
                .iter()
                .any(|p| matches!(p.plan_type, PlanType::OptimizedLogicalPlan { .. }));

            assert!(opt, "plans: {:#?}", e.stringified_plans);
        } else {
            panic!("plan was not an explain: {:?}", plan);
        }
    }

    #[tokio::test]
    async fn parallel_projection() -> Result<()> {
        let partition_count = 4;
        let results = execute("SELECT c1, c2 FROM test", partition_count).await?;

        let expected = vec![
            "+----+----+",
            "| c1 | c2 |",
            "+----+----+",
            "| 3  | 1  |",
            "| 3  | 2  |",
            "| 3  | 3  |",
            "| 3  | 4  |",
            "| 3  | 5  |",
            "| 3  | 6  |",
            "| 3  | 7  |",
            "| 3  | 8  |",
            "| 3  | 9  |",
            "| 3  | 10 |",
            "| 2  | 1  |",
            "| 2  | 2  |",
            "| 2  | 3  |",
            "| 2  | 4  |",
            "| 2  | 5  |",
            "| 2  | 6  |",
            "| 2  | 7  |",
            "| 2  | 8  |",
            "| 2  | 9  |",
            "| 2  | 10 |",
            "| 1  | 1  |",
            "| 1  | 2  |",
            "| 1  | 3  |",
            "| 1  | 4  |",
            "| 1  | 5  |",
            "| 1  | 6  |",
            "| 1  | 7  |",
            "| 1  | 8  |",
            "| 1  | 9  |",
            "| 1  | 10 |",
            "| 0  | 1  |",
            "| 0  | 2  |",
            "| 0  | 3  |",
            "| 0  | 4  |",
            "| 0  | 5  |",
            "| 0  | 6  |",
            "| 0  | 7  |",
            "| 0  | 8  |",
            "| 0  | 9  |",
            "| 0  | 10 |",
            "+----+----+",
        ];
        assert_batches_sorted_eq!(expected, &results);

        Ok(())
    }

    #[tokio::test]
    async fn create_variable_expr() -> Result<()> {
        let tmp_dir = TempDir::new()?;
        let partition_count = 4;
        let mut ctx = create_ctx(&tmp_dir, partition_count).await?;

        let variable_provider = test::variable::SystemVar::new();
        ctx.register_variable(VarType::System, Arc::new(variable_provider));
        let variable_provider = test::variable::UserDefinedVar::new();
        ctx.register_variable(VarType::UserDefined, Arc::new(variable_provider));

        let provider = test::create_table_dual();
        ctx.register_table("dual", provider)?;

        let results =
            plan_and_collect(&mut ctx, "SELECT @@version, @name FROM dual").await?;

        let expected = vec![
            "+----------------------+------------------------+",
            "| @@version            | @name                  |",
            "+----------------------+------------------------+",
            "| system-var-@@version | user-defined-var-@name |",
            "+----------------------+------------------------+",
        ];
        assert_batches_eq!(expected, &results);

        Ok(())
    }

    #[tokio::test]
    async fn register_deregister() -> Result<()> {
        let tmp_dir = TempDir::new()?;
        let partition_count = 4;
        let mut ctx = create_ctx(&tmp_dir, partition_count).await?;

        let provider = test::create_table_dual();
        ctx.register_table("dual", provider)?;

        assert!(ctx.deregister_table("dual")?.is_some());
        assert!(ctx.deregister_table("dual")?.is_none());

        Ok(())
    }

    #[tokio::test]
    async fn parallel_query_with_filter() -> Result<()> {
        let tmp_dir = TempDir::new()?;
        let partition_count = 4;
        let ctx = create_ctx(&tmp_dir, partition_count).await?;

        let logical_plan =
            ctx.create_logical_plan("SELECT c1, c2 FROM test WHERE c1 > 0 AND c1 < 3")?;
        let logical_plan = ctx.optimize(&logical_plan)?;

        let physical_plan = ctx.create_physical_plan(&logical_plan).await?;

        let results = collect_partitioned(physical_plan).await?;

        // note that the order of partitions is not deterministic
        let mut num_rows = 0;
        for partition in &results {
            for batch in partition {
                num_rows += batch.num_rows();
            }
        }
        assert_eq!(20, num_rows);

        let results: Vec<RecordBatch> = results.into_iter().flatten().collect();
        let expected = vec![
            "+----+----+",
            "| c1 | c2 |",
            "+----+----+",
            "| 1  | 1  |",
            "| 1  | 10 |",
            "| 1  | 2  |",
            "| 1  | 3  |",
            "| 1  | 4  |",
            "| 1  | 5  |",
            "| 1  | 6  |",
            "| 1  | 7  |",
            "| 1  | 8  |",
            "| 1  | 9  |",
            "| 2  | 1  |",
            "| 2  | 10 |",
            "| 2  | 2  |",
            "| 2  | 3  |",
            "| 2  | 4  |",
            "| 2  | 5  |",
            "| 2  | 6  |",
            "| 2  | 7  |",
            "| 2  | 8  |",
            "| 2  | 9  |",
            "+----+----+",
        ];
        assert_batches_sorted_eq!(expected, &results);

        Ok(())
    }

    #[tokio::test]
    async fn projection_on_table_scan() -> Result<()> {
        let tmp_dir = TempDir::new()?;
        let partition_count = 4;
        let ctx = create_ctx(&tmp_dir, partition_count).await?;

        let table = ctx.table("test")?;
        let logical_plan = LogicalPlanBuilder::from(table.to_logical_plan())
            .project(vec![col("c2")])?
            .build()?;

        let optimized_plan = ctx.optimize(&logical_plan)?;
        match &optimized_plan {
            LogicalPlan::Projection(Projection { input, .. }) => match &**input {
                LogicalPlan::TableScan(TableScan {
                    source,
                    projected_schema,
                    ..
                }) => {
                    assert_eq!(source.schema().fields().len(), 3);
                    assert_eq!(projected_schema.fields().len(), 1);
                }
                _ => panic!("input to projection should be TableScan"),
            },
            _ => panic!("expect optimized_plan to be projection"),
        }

        let expected = "Projection: #test.c2\
        \n  TableScan: test projection=Some([1])";
        assert_eq!(format!("{:?}", optimized_plan), expected);

        let physical_plan = ctx.create_physical_plan(&optimized_plan).await?;

        assert_eq!(1, physical_plan.schema().fields().len());
        assert_eq!("c2", physical_plan.schema().field(0).name().as_str());

        let batches = collect(physical_plan).await?;
        assert_eq!(40, batches.iter().map(|x| x.num_rows()).sum::<usize>());

        Ok(())
    }

    #[tokio::test]
    async fn preserve_nullability_on_projection() -> Result<()> {
        let tmp_dir = TempDir::new()?;
        let ctx = create_ctx(&tmp_dir, 1).await?;

        let schema: Schema = ctx.table("test").unwrap().schema().clone().into();
        assert!(!schema.field_with_name("c1")?.is_nullable());

        let plan = LogicalPlanBuilder::scan_empty(None, &schema, None)?
            .project(vec![col("c1")])?
            .build()?;

        let plan = ctx.optimize(&plan)?;
        let physical_plan = ctx.create_physical_plan(&Arc::new(plan)).await?;
        assert!(!physical_plan.schema().field_with_name("c1")?.is_nullable());
        Ok(())
    }

    #[tokio::test]
    async fn projection_on_memory_scan() -> Result<()> {
        let schema = Schema::new(vec![
            Field::new("a", DataType::Int32, false),
            Field::new("b", DataType::Int32, false),
            Field::new("c", DataType::Int32, false),
        ]);
        let schema = SchemaRef::new(schema);

        let partitions = vec![vec![RecordBatch::try_new(
            schema.clone(),
            vec![
                Arc::new(Int32Array::from(vec![1, 10, 10, 100])),
                Arc::new(Int32Array::from(vec![2, 12, 12, 120])),
                Arc::new(Int32Array::from(vec![3, 12, 12, 120])),
            ],
        )?]];

        let plan = LogicalPlanBuilder::scan_memory(partitions, schema, None)?
            .project(vec![col("b")])?
            .build()?;
        assert_fields_eq(&plan, vec!["b"]);

        let ctx = ExecutionContext::new();
        let optimized_plan = ctx.optimize(&plan)?;
        match &optimized_plan {
            LogicalPlan::Projection(Projection { input, .. }) => match &**input {
                LogicalPlan::TableScan(TableScan {
                    source,
                    projected_schema,
                    ..
                }) => {
                    assert_eq!(source.schema().fields().len(), 3);
                    assert_eq!(projected_schema.fields().len(), 1);
                }
                _ => panic!("input to projection should be InMemoryScan"),
            },
            _ => panic!("expect optimized_plan to be projection"),
        }

        let expected = format!(
            "Projection: #{}.b\
        \n  TableScan: {} projection=Some([1])",
            UNNAMED_TABLE, UNNAMED_TABLE
        );
        assert_eq!(format!("{:?}", optimized_plan), expected);

        let physical_plan = ctx.create_physical_plan(&optimized_plan).await?;

        assert_eq!(1, physical_plan.schema().fields().len());
        assert_eq!("b", physical_plan.schema().field(0).name().as_str());

        let batches = collect(physical_plan).await?;
        assert_eq!(1, batches.len());
        assert_eq!(1, batches[0].num_columns());
        assert_eq!(4, batches[0].num_rows());

        Ok(())
    }

    #[tokio::test]
    async fn sort() -> Result<()> {
        let results =
            execute("SELECT c1, c2 FROM test ORDER BY c1 DESC, c2 ASC", 4).await?;
        assert_eq!(results.len(), 1);

        let expected: Vec<&str> = vec![
            "+----+----+",
            "| c1 | c2 |",
            "+----+----+",
            "| 3  | 1  |",
            "| 3  | 2  |",
            "| 3  | 3  |",
            "| 3  | 4  |",
            "| 3  | 5  |",
            "| 3  | 6  |",
            "| 3  | 7  |",
            "| 3  | 8  |",
            "| 3  | 9  |",
            "| 3  | 10 |",
            "| 2  | 1  |",
            "| 2  | 2  |",
            "| 2  | 3  |",
            "| 2  | 4  |",
            "| 2  | 5  |",
            "| 2  | 6  |",
            "| 2  | 7  |",
            "| 2  | 8  |",
            "| 2  | 9  |",
            "| 2  | 10 |",
            "| 1  | 1  |",
            "| 1  | 2  |",
            "| 1  | 3  |",
            "| 1  | 4  |",
            "| 1  | 5  |",
            "| 1  | 6  |",
            "| 1  | 7  |",
            "| 1  | 8  |",
            "| 1  | 9  |",
            "| 1  | 10 |",
            "| 0  | 1  |",
            "| 0  | 2  |",
            "| 0  | 3  |",
            "| 0  | 4  |",
            "| 0  | 5  |",
            "| 0  | 6  |",
            "| 0  | 7  |",
            "| 0  | 8  |",
            "| 0  | 9  |",
            "| 0  | 10 |",
            "+----+----+",
        ];

        // Note it is important to NOT use assert_batches_sorted_eq
        // here as we are testing the sortedness of the output
        assert_batches_eq!(expected, &results);

        Ok(())
    }

    #[tokio::test]
    async fn sort_empty() -> Result<()> {
        // The predicate on this query purposely generates no results
        let results = execute(
            "SELECT c1, c2 FROM test WHERE c1 > 100000 ORDER BY c1 DESC, c2 ASC",
            4,
        )
        .await
        .unwrap();
        assert_eq!(results.len(), 0);
        Ok(())
    }

    #[tokio::test]
    async fn left_join_using() -> Result<()> {
        let results = execute(
            "SELECT t1.c1, t2.c2 FROM test t1 JOIN test t2 USING (c2) ORDER BY t2.c2",
            1,
        )
        .await?;
        assert_eq!(results.len(), 1);

        let expected = vec![
            "+----+----+",
            "| c1 | c2 |",
            "+----+----+",
            "| 0  | 1  |",
            "| 0  | 2  |",
            "| 0  | 3  |",
            "| 0  | 4  |",
            "| 0  | 5  |",
            "| 0  | 6  |",
            "| 0  | 7  |",
            "| 0  | 8  |",
            "| 0  | 9  |",
            "| 0  | 10 |",
            "+----+----+",
        ];

        assert_batches_eq!(expected, &results);
        Ok(())
    }

    #[tokio::test]
    async fn left_join_using_join_key_projection() -> Result<()> {
        let results = execute(
            "SELECT t1.c1, t1.c2, t2.c2 FROM test t1 JOIN test t2 USING (c2) ORDER BY t2.c2",
            1,
        )
            .await?;
        assert_eq!(results.len(), 1);

        let expected = vec![
            "+----+----+----+",
            "| c1 | c2 | c2 |",
            "+----+----+----+",
            "| 0  | 1  | 1  |",
            "| 0  | 2  | 2  |",
            "| 0  | 3  | 3  |",
            "| 0  | 4  | 4  |",
            "| 0  | 5  | 5  |",
            "| 0  | 6  | 6  |",
            "| 0  | 7  | 7  |",
            "| 0  | 8  | 8  |",
            "| 0  | 9  | 9  |",
            "| 0  | 10 | 10 |",
            "+----+----+----+",
        ];

        assert_batches_eq!(expected, &results);
        Ok(())
    }

    #[tokio::test]
    async fn left_join() -> Result<()> {
        let results = execute(
            "SELECT t1.c1, t1.c2, t2.c2 FROM test t1 JOIN test t2 ON t1.c2 = t2.c2 ORDER BY t1.c2",
            1,
        )
            .await?;
        assert_eq!(results.len(), 1);

        let expected = vec![
            "+----+----+----+",
            "| c1 | c2 | c2 |",
            "+----+----+----+",
            "| 0  | 1  | 1  |",
            "| 0  | 2  | 2  |",
            "| 0  | 3  | 3  |",
            "| 0  | 4  | 4  |",
            "| 0  | 5  | 5  |",
            "| 0  | 6  | 6  |",
            "| 0  | 7  | 7  |",
            "| 0  | 8  | 8  |",
            "| 0  | 9  | 9  |",
            "| 0  | 10 | 10 |",
            "+----+----+----+",
        ];

        assert_batches_eq!(expected, &results);
        Ok(())
    }

    #[tokio::test]
    async fn window() -> Result<()> {
        let results = execute(
            "SELECT \
            c1, \
            c2, \
            SUM(c2) OVER (), \
            COUNT(c2) OVER (), \
            MAX(c2) OVER (), \
            MIN(c2) OVER (), \
            AVG(c2) OVER () \
            FROM test \
            ORDER BY c1, c2 \
            LIMIT 5",
            4,
        )
        .await?;
        // result in one batch, although e.g. having 2 batches do not change
        // result semantics, having a len=1 assertion upfront keeps surprises
        // at bay
        assert_eq!(results.len(), 1);

        let expected = vec![
            "+----+----+--------------+----------------+--------------+--------------+--------------+",
            "| c1 | c2 | SUM(test.c2) | COUNT(test.c2) | MAX(test.c2) | MIN(test.c2) | AVG(test.c2) |",
            "+----+----+--------------+----------------+--------------+--------------+--------------+",
            "| 0  | 1  | 220          | 40             | 10           | 1            | 5.5          |",
            "| 0  | 2  | 220          | 40             | 10           | 1            | 5.5          |",
            "| 0  | 3  | 220          | 40             | 10           | 1            | 5.5          |",
            "| 0  | 4  | 220          | 40             | 10           | 1            | 5.5          |",
            "| 0  | 5  | 220          | 40             | 10           | 1            | 5.5          |",
            "+----+----+--------------+----------------+--------------+--------------+--------------+",
        ];

        // window function shall respect ordering
        assert_batches_eq!(expected, &results);
        Ok(())
    }

    #[tokio::test]
    async fn window_order_by() -> Result<()> {
        let results = execute(
            "SELECT \
            c1, \
            c2, \
            ROW_NUMBER() OVER (ORDER BY c1, c2), \
            FIRST_VALUE(c2) OVER (ORDER BY c1, c2), \
            LAST_VALUE(c2) OVER (ORDER BY c1, c2), \
            NTH_VALUE(c2, 2) OVER (ORDER BY c1, c2), \
            SUM(c2) OVER (ORDER BY c1, c2), \
            COUNT(c2) OVER (ORDER BY c1, c2), \
            MAX(c2) OVER (ORDER BY c1, c2), \
            MIN(c2) OVER (ORDER BY c1, c2), \
            AVG(c2) OVER (ORDER BY c1, c2) \
            FROM test \
            ORDER BY c1, c2 \
            LIMIT 5",
            4,
        )
        .await?;
        // result in one batch, although e.g. having 2 batches do not change
        // result semantics, having a len=1 assertion upfront keeps surprises
        // at bay
        assert_eq!(results.len(), 1);

        let expected = vec![
            "+----+----+--------------+----------------------+---------------------+-----------------------------+--------------+----------------+--------------+--------------+--------------+",
            "| c1 | c2 | ROW_NUMBER() | FIRST_VALUE(test.c2) | LAST_VALUE(test.c2) | NTH_VALUE(test.c2,Int64(2)) | SUM(test.c2) | COUNT(test.c2) | MAX(test.c2) | MIN(test.c2) | AVG(test.c2) |",
            "+----+----+--------------+----------------------+---------------------+-----------------------------+--------------+----------------+--------------+--------------+--------------+",
            "| 0  | 1  | 1            | 1                    | 1                   |                             | 1            | 1              | 1            | 1            | 1            |",
            "| 0  | 2  | 2            | 1                    | 2                   | 2                           | 3            | 2              | 2            | 1            | 1.5          |",
            "| 0  | 3  | 3            | 1                    | 3                   | 2                           | 6            | 3              | 3            | 1            | 2            |",
            "| 0  | 4  | 4            | 1                    | 4                   | 2                           | 10           | 4              | 4            | 1            | 2.5          |",
            "| 0  | 5  | 5            | 1                    | 5                   | 2                           | 15           | 5              | 5            | 1            | 3            |",
            "+----+----+--------------+----------------------+---------------------+-----------------------------+--------------+----------------+--------------+--------------+--------------+",
        ];

        // window function shall respect ordering
        assert_batches_eq!(expected, &results);
        Ok(())
    }

    #[tokio::test]
    async fn window_partition_by() -> Result<()> {
        let results = execute(
            "SELECT \
            c1, \
            c2, \
            SUM(c2) OVER (PARTITION BY c2), \
            COUNT(c2) OVER (PARTITION BY c2), \
            MAX(c2) OVER (PARTITION BY c2), \
            MIN(c2) OVER (PARTITION BY c2), \
            AVG(c2) OVER (PARTITION BY c2) \
            FROM test \
            ORDER BY c1, c2 \
            LIMIT 5",
            4,
        )
        .await?;

        let expected = vec![
            "+----+----+--------------+----------------+--------------+--------------+--------------+",
            "| c1 | c2 | SUM(test.c2) | COUNT(test.c2) | MAX(test.c2) | MIN(test.c2) | AVG(test.c2) |",
            "+----+----+--------------+----------------+--------------+--------------+--------------+",
            "| 0  | 1  | 4            | 4              | 1            | 1            | 1            |",
            "| 0  | 2  | 8            | 4              | 2            | 2            | 2            |",
            "| 0  | 3  | 12           | 4              | 3            | 3            | 3            |",
            "| 0  | 4  | 16           | 4              | 4            | 4            | 4            |",
            "| 0  | 5  | 20           | 4              | 5            | 5            | 5            |",
            "+----+----+--------------+----------------+--------------+--------------+--------------+",
        ];

        // window function shall respect ordering
        assert_batches_eq!(expected, &results);
        Ok(())
    }

    #[tokio::test]
    async fn window_partition_by_order_by() -> Result<()> {
        let results = execute(
            "SELECT \
            c1, \
            c2, \
            ROW_NUMBER() OVER (PARTITION BY c2 ORDER BY c1), \
            FIRST_VALUE(c2 + c1) OVER (PARTITION BY c2 ORDER BY c1), \
            LAST_VALUE(c2 + c1) OVER (PARTITION BY c2 ORDER BY c1), \
            NTH_VALUE(c2 + c1, 1) OVER (PARTITION BY c2 ORDER BY c1), \
            SUM(c2) OVER (PARTITION BY c2 ORDER BY c1), \
            COUNT(c2) OVER (PARTITION BY c2 ORDER BY c1), \
            MAX(c2) OVER (PARTITION BY c2 ORDER BY c1), \
            MIN(c2) OVER (PARTITION BY c2 ORDER BY c1), \
            AVG(c2) OVER (PARTITION BY c2 ORDER BY c1) \
            FROM test \
            ORDER BY c1, c2 \
            LIMIT 5",
            4,
        )
        .await?;

        let expected = vec![
            "+----+----+--------------+--------------------------------+-------------------------------+---------------------------------------+--------------+----------------+--------------+--------------+--------------+",
            "| c1 | c2 | ROW_NUMBER() | FIRST_VALUE(test.c2 + test.c1) | LAST_VALUE(test.c2 + test.c1) | NTH_VALUE(test.c2 + test.c1,Int64(1)) | SUM(test.c2) | COUNT(test.c2) | MAX(test.c2) | MIN(test.c2) | AVG(test.c2) |",
            "+----+----+--------------+--------------------------------+-------------------------------+---------------------------------------+--------------+----------------+--------------+--------------+--------------+",
            "| 0  | 1  | 1            | 1                              | 1                             | 1                                     | 1            | 1              | 1            | 1            | 1            |",
            "| 0  | 2  | 1            | 2                              | 2                             | 2                                     | 2            | 1              | 2            | 2            | 2            |",
            "| 0  | 3  | 1            | 3                              | 3                             | 3                                     | 3            | 1              | 3            | 3            | 3            |",
            "| 0  | 4  | 1            | 4                              | 4                             | 4                                     | 4            | 1              | 4            | 4            | 4            |",
            "| 0  | 5  | 1            | 5                              | 5                             | 5                                     | 5            | 1              | 5            | 5            | 5            |",
            "+----+----+--------------+--------------------------------+-------------------------------+---------------------------------------+--------------+----------------+--------------+--------------+--------------+",
        ];

        // window function shall respect ordering
        assert_batches_eq!(expected, &results);
        Ok(())
    }

    #[tokio::test]
    async fn aggregate_decimal_min() -> Result<()> {
        let mut ctx = ExecutionContext::new();
        ctx.register_table("d_table", test::table_with_decimal())
            .unwrap();

        let result = plan_and_collect(&mut ctx, "select min(c1) from d_table")
            .await
            .unwrap();
        let expected = vec![
            "+-----------------+",
            "| MIN(d_table.c1) |",
            "+-----------------+",
            "| -100.009        |",
            "+-----------------+",
        ];
        assert_batches_sorted_eq!(expected, &result);
        Ok(())
    }

    #[tokio::test]
    async fn aggregate_decimal_max() -> Result<()> {
        let mut ctx = ExecutionContext::new();
        ctx.register_table("d_table", test::table_with_decimal())
            .unwrap();

        let result = plan_and_collect(&mut ctx, "select max(c1) from d_table")
            .await
            .unwrap();
        let expected = vec![
            "+-----------------+",
            "| MAX(d_table.c1) |",
            "+-----------------+",
<<<<<<< HEAD
            "| 100.009         |",
=======
            "| 110.009         |",
>>>>>>> dc80c119
            "+-----------------+",
        ];
        assert_batches_sorted_eq!(expected, &result);
        Ok(())
    }

    #[tokio::test]
<<<<<<< HEAD
    async fn aggregate_decimal_sum() -> Result<()> {
        Ok(())
    }

    #[tokio::test]
    async fn aggregate_decimal_avg() -> Result<()> {
        Ok(())
    }



    #[tokio::test]
=======
>>>>>>> dc80c119
    async fn aggregate() -> Result<()> {
        let results = execute("SELECT SUM(c1), SUM(c2) FROM test", 4).await?;
        assert_eq!(results.len(), 1);

        let expected = vec![
            "+--------------+--------------+",
            "| SUM(test.c1) | SUM(test.c2) |",
            "+--------------+--------------+",
            "| 60           | 220          |",
            "+--------------+--------------+",
        ];
        assert_batches_sorted_eq!(expected, &results);

        Ok(())
    }

    #[tokio::test]
    async fn aggregate_empty() -> Result<()> {
        // The predicate on this query purposely generates no results
        let results = execute("SELECT SUM(c1), SUM(c2) FROM test where c1 > 100000", 4)
            .await
            .unwrap();

        assert_eq!(results.len(), 1);

        let expected = vec![
            "+--------------+--------------+",
            "| SUM(test.c1) | SUM(test.c2) |",
            "+--------------+--------------+",
            "|              |              |",
            "+--------------+--------------+",
        ];
        assert_batches_sorted_eq!(expected, &results);

        Ok(())
    }

    #[tokio::test]
    async fn aggregate_avg() -> Result<()> {
        let results = execute("SELECT AVG(c1), AVG(c2) FROM test", 4).await?;
        assert_eq!(results.len(), 1);

        let expected = vec![
            "+--------------+--------------+",
            "| AVG(test.c1) | AVG(test.c2) |",
            "+--------------+--------------+",
            "| 1.5          | 5.5          |",
            "+--------------+--------------+",
        ];
        assert_batches_sorted_eq!(expected, &results);

        Ok(())
    }

    #[tokio::test]
    async fn aggregate_max() -> Result<()> {
        let results = execute("SELECT MAX(c1), MAX(c2) FROM test", 4).await?;
        assert_eq!(results.len(), 1);

        let expected = vec![
            "+--------------+--------------+",
            "| MAX(test.c1) | MAX(test.c2) |",
            "+--------------+--------------+",
            "| 3            | 10           |",
            "+--------------+--------------+",
        ];
        assert_batches_sorted_eq!(expected, &results);

        Ok(())
    }

    #[tokio::test]
    async fn aggregate_min() -> Result<()> {
        let results = execute("SELECT MIN(c1), MIN(c2) FROM test", 4).await?;
        assert_eq!(results.len(), 1);

        let expected = vec![
            "+--------------+--------------+",
            "| MIN(test.c1) | MIN(test.c2) |",
            "+--------------+--------------+",
            "| 0            | 1            |",
            "+--------------+--------------+",
        ];
        assert_batches_sorted_eq!(expected, &results);

        Ok(())
    }

    #[tokio::test]
    async fn aggregate_grouped() -> Result<()> {
        let results = execute("SELECT c1, SUM(c2) FROM test GROUP BY c1", 4).await?;

        let expected = vec![
            "+----+--------------+",
            "| c1 | SUM(test.c2) |",
            "+----+--------------+",
            "| 0  | 55           |",
            "| 1  | 55           |",
            "| 2  | 55           |",
            "| 3  | 55           |",
            "+----+--------------+",
        ];
        assert_batches_sorted_eq!(expected, &results);

        Ok(())
    }

    #[tokio::test]
    async fn aggregate_grouped_avg() -> Result<()> {
        let results = execute("SELECT c1, AVG(c2) FROM test GROUP BY c1", 4).await?;

        let expected = vec![
            "+----+--------------+",
            "| c1 | AVG(test.c2) |",
            "+----+--------------+",
            "| 0  | 5.5          |",
            "| 1  | 5.5          |",
            "| 2  | 5.5          |",
            "| 3  | 5.5          |",
            "+----+--------------+",
        ];
        assert_batches_sorted_eq!(expected, &results);

        Ok(())
    }

    #[tokio::test]
    async fn boolean_literal() -> Result<()> {
        let results =
            execute("SELECT c1, c3 FROM test WHERE c1 > 2 AND c3 = true", 4).await?;

        let expected = vec![
            "+----+------+",
            "| c1 | c3   |",
            "+----+------+",
            "| 3  | true |",
            "| 3  | true |",
            "| 3  | true |",
            "| 3  | true |",
            "| 3  | true |",
            "+----+------+",
        ];
        assert_batches_sorted_eq!(expected, &results);

        Ok(())
    }

    #[tokio::test]
    async fn aggregate_grouped_empty() -> Result<()> {
        let results =
            execute("SELECT c1, AVG(c2) FROM test WHERE c1 = 123 GROUP BY c1", 4).await?;

        let expected = vec![
            "+----+--------------+",
            "| c1 | AVG(test.c2) |",
            "+----+--------------+",
            "+----+--------------+",
        ];
        assert_batches_sorted_eq!(expected, &results);

        Ok(())
    }

    #[tokio::test]
    async fn aggregate_grouped_max() -> Result<()> {
        let results = execute("SELECT c1, MAX(c2) FROM test GROUP BY c1", 4).await?;

        let expected = vec![
            "+----+--------------+",
            "| c1 | MAX(test.c2) |",
            "+----+--------------+",
            "| 0  | 10           |",
            "| 1  | 10           |",
            "| 2  | 10           |",
            "| 3  | 10           |",
            "+----+--------------+",
        ];
        assert_batches_sorted_eq!(expected, &results);

        Ok(())
    }

    #[tokio::test]
    async fn aggregate_grouped_min() -> Result<()> {
        let results = execute("SELECT c1, MIN(c2) FROM test GROUP BY c1", 4).await?;

        let expected = vec![
            "+----+--------------+",
            "| c1 | MIN(test.c2) |",
            "+----+--------------+",
            "| 0  | 1            |",
            "| 1  | 1            |",
            "| 2  | 1            |",
            "| 3  | 1            |",
            "+----+--------------+",
        ];
        assert_batches_sorted_eq!(expected, &results);

        Ok(())
    }

    #[tokio::test]
    async fn aggregate_timestamps_sum() -> Result<()> {
        let tmp_dir = TempDir::new()?;
        let mut ctx = create_ctx(&tmp_dir, 1).await?;
        ctx.register_table("t", test::table_with_timestamps())
            .unwrap();

        let results = plan_and_collect(
            &mut ctx,
            "SELECT sum(nanos), sum(micros), sum(millis), sum(secs) FROM t",
        )
        .await
        .unwrap_err();

        assert_eq!(results.to_string(), "Error during planning: The function Sum does not support inputs of type Timestamp(Nanosecond, None).");

        Ok(())
    }

    #[tokio::test]
    async fn aggregate_timestamps_count() -> Result<()> {
        let tmp_dir = TempDir::new()?;
        let mut ctx = create_ctx(&tmp_dir, 1).await?;
        ctx.register_table("t", test::table_with_timestamps())
            .unwrap();

        let results = plan_and_collect(
            &mut ctx,
            "SELECT count(nanos), count(micros), count(millis), count(secs) FROM t",
        )
        .await
        .unwrap();

        let expected = vec![
            "+----------------+-----------------+-----------------+---------------+",
            "| COUNT(t.nanos) | COUNT(t.micros) | COUNT(t.millis) | COUNT(t.secs) |",
            "+----------------+-----------------+-----------------+---------------+",
            "| 3              | 3               | 3               | 3             |",
            "+----------------+-----------------+-----------------+---------------+",
        ];
        assert_batches_sorted_eq!(expected, &results);

        Ok(())
    }

    #[tokio::test]
    async fn aggregate_timestamps_min() -> Result<()> {
        let tmp_dir = TempDir::new()?;
        let mut ctx = create_ctx(&tmp_dir, 1).await?;
        ctx.register_table("t", test::table_with_timestamps())
            .unwrap();

        let results = plan_and_collect(
            &mut ctx,
            "SELECT min(nanos), min(micros), min(millis), min(secs) FROM t",
        )
        .await
        .unwrap();

        let expected = vec![
            "+----------------------------+----------------------------+-------------------------+---------------------+",
            "| MIN(t.nanos)               | MIN(t.micros)              | MIN(t.millis)           | MIN(t.secs)         |",
            "+----------------------------+----------------------------+-------------------------+---------------------+",
            "| 2011-12-13 11:13:10.123450 | 2011-12-13 11:13:10.123450 | 2011-12-13 11:13:10.123 | 2011-12-13 11:13:10 |",
            "+----------------------------+----------------------------+-------------------------+---------------------+",
        ];
        assert_batches_sorted_eq!(expected, &results);

        Ok(())
    }

    #[tokio::test]
    async fn aggregate_timestamps_max() -> Result<()> {
        let tmp_dir = TempDir::new()?;
        let mut ctx = create_ctx(&tmp_dir, 1).await?;
        ctx.register_table("t", test::table_with_timestamps())
            .unwrap();

        let results = plan_and_collect(
            &mut ctx,
            "SELECT max(nanos), max(micros), max(millis), max(secs) FROM t",
        )
        .await
        .unwrap();

        let expected = vec![
            "+-------------------------+-------------------------+-------------------------+---------------------+",
            "| MAX(t.nanos)            | MAX(t.micros)           | MAX(t.millis)           | MAX(t.secs)         |",
            "+-------------------------+-------------------------+-------------------------+---------------------+",
            "| 2021-01-01 05:11:10.432 | 2021-01-01 05:11:10.432 | 2021-01-01 05:11:10.432 | 2021-01-01 05:11:10 |",
            "+-------------------------+-------------------------+-------------------------+---------------------+",
        ];
        assert_batches_sorted_eq!(expected, &results);

        Ok(())
    }

    #[tokio::test]
    async fn aggregate_timestamps_avg() -> Result<()> {
        let tmp_dir = TempDir::new()?;
        let mut ctx = create_ctx(&tmp_dir, 1).await?;
        ctx.register_table("t", test::table_with_timestamps())
            .unwrap();

        let results = plan_and_collect(
            &mut ctx,
            "SELECT avg(nanos), avg(micros), avg(millis), avg(secs) FROM t",
        )
        .await
        .unwrap_err();

        assert_eq!(results.to_string(), "Error during planning: The function Avg does not support inputs of type Timestamp(Nanosecond, None).");
        Ok(())
    }

    #[tokio::test]
    async fn aggregate_avg_add() -> Result<()> {
        let results = execute(
            "SELECT AVG(c1), AVG(c1) + 1, AVG(c1) + 2, 1 + AVG(c1) FROM test",
            4,
        )
        .await?;
        assert_eq!(results.len(), 1);

        let expected = vec![
            "+--------------+----------------------------+----------------------------+----------------------------+",
            "| AVG(test.c1) | AVG(test.c1) Plus Int64(1) | AVG(test.c1) Plus Int64(2) | Int64(1) Plus AVG(test.c1) |",
            "+--------------+----------------------------+----------------------------+----------------------------+",
            "| 1.5          | 2.5                        | 3.5                        | 2.5                        |",
            "+--------------+----------------------------+----------------------------+----------------------------+",
        ];
        assert_batches_sorted_eq!(expected, &results);

        Ok(())
    }

    #[tokio::test]
    async fn join_partitioned() -> Result<()> {
        // self join on partition id (workaround for duplicate column name)
        let results = execute(
            "SELECT 1 FROM test JOIN (SELECT c1 AS id1 FROM test) AS a ON c1=id1",
            4,
        )
        .await?;

        assert_eq!(
            results.iter().map(|b| b.num_rows()).sum::<usize>(),
            4 * 10 * 10
        );

        Ok(())
    }

    #[tokio::test]
    async fn join_timestamp() -> Result<()> {
        let tmp_dir = TempDir::new()?;
        let mut ctx = create_ctx(&tmp_dir, 1).await?;
        ctx.register_table("t", test::table_with_timestamps())
            .unwrap();

        let expected = vec![
            "+-------------------------------+----------------------------+-------------------------+---------------------+-------+-------------------------------+----------------------------+-------------------------+---------------------+-------+",
            "| nanos                         | micros                     | millis                  | secs                | name  | nanos                         | micros                     | millis                  | secs                | name  |",
            "+-------------------------------+----------------------------+-------------------------+---------------------+-------+-------------------------------+----------------------------+-------------------------+---------------------+-------+",
            "| 2011-12-13 11:13:10.123450    | 2011-12-13 11:13:10.123450 | 2011-12-13 11:13:10.123 | 2011-12-13 11:13:10 | Row 1 | 2011-12-13 11:13:10.123450    | 2011-12-13 11:13:10.123450 | 2011-12-13 11:13:10.123 | 2011-12-13 11:13:10 | Row 1 |",
            "| 2018-11-13 17:11:10.011375885 | 2018-11-13 17:11:10.011375 | 2018-11-13 17:11:10.011 | 2018-11-13 17:11:10 | Row 0 | 2018-11-13 17:11:10.011375885 | 2018-11-13 17:11:10.011375 | 2018-11-13 17:11:10.011 | 2018-11-13 17:11:10 | Row 0 |",
            "| 2021-01-01 05:11:10.432       | 2021-01-01 05:11:10.432    | 2021-01-01 05:11:10.432 | 2021-01-01 05:11:10 | Row 3 | 2021-01-01 05:11:10.432       | 2021-01-01 05:11:10.432    | 2021-01-01 05:11:10.432 | 2021-01-01 05:11:10 | Row 3 |",
            "+-------------------------------+----------------------------+-------------------------+---------------------+-------+-------------------------------+----------------------------+-------------------------+---------------------+-------+",
        ];

        let results = plan_and_collect(
            &mut ctx,
            "SELECT * FROM t as t1  \
             JOIN (SELECT * FROM t) as t2 \
             ON t1.nanos = t2.nanos",
        )
        .await
        .unwrap();
        assert_batches_sorted_eq!(expected, &results);

        let results = plan_and_collect(
            &mut ctx,
            "SELECT * FROM t as t1  \
             JOIN (SELECT * FROM t) as t2 \
             ON t1.micros = t2.micros",
        )
        .await
        .unwrap();
        assert_batches_sorted_eq!(expected, &results);

        let results = plan_and_collect(
            &mut ctx,
            "SELECT * FROM t as t1  \
             JOIN (SELECT * FROM t) as t2 \
             ON t1.millis = t2.millis",
        )
        .await
        .unwrap();
        assert_batches_sorted_eq!(expected, &results);

        Ok(())
    }

    #[tokio::test]
    async fn count_basic() -> Result<()> {
        let results = execute("SELECT COUNT(c1), COUNT(c2) FROM test", 1).await?;
        assert_eq!(results.len(), 1);

        let expected = vec![
            "+----------------+----------------+",
            "| COUNT(test.c1) | COUNT(test.c2) |",
            "+----------------+----------------+",
            "| 10             | 10             |",
            "+----------------+----------------+",
        ];
        assert_batches_sorted_eq!(expected, &results);
        Ok(())
    }

    #[tokio::test]
    async fn count_partitioned() -> Result<()> {
        let results = execute("SELECT COUNT(c1), COUNT(c2) FROM test", 4).await?;
        assert_eq!(results.len(), 1);

        let expected = vec![
            "+----------------+----------------+",
            "| COUNT(test.c1) | COUNT(test.c2) |",
            "+----------------+----------------+",
            "| 40             | 40             |",
            "+----------------+----------------+",
        ];
        assert_batches_sorted_eq!(expected, &results);
        Ok(())
    }

    #[tokio::test]
    async fn count_aggregated() -> Result<()> {
        let results = execute("SELECT c1, COUNT(c2) FROM test GROUP BY c1", 4).await?;

        let expected = vec![
            "+----+----------------+",
            "| c1 | COUNT(test.c2) |",
            "+----+----------------+",
            "| 0  | 10             |",
            "| 1  | 10             |",
            "| 2  | 10             |",
            "| 3  | 10             |",
            "+----+----------------+",
        ];
        assert_batches_sorted_eq!(expected, &results);
        Ok(())
    }

    #[tokio::test]
    async fn group_by_date_trunc() -> Result<()> {
        let tmp_dir = TempDir::new()?;
        let mut ctx = ExecutionContext::new();
        let schema = Arc::new(Schema::new(vec![
            Field::new("c2", DataType::UInt64, false),
            Field::new(
                "t1",
                DataType::Timestamp(TimeUnit::Microsecond, None),
                false,
            ),
        ]));

        // generate a partitioned file
        for partition in 0..4 {
            let filename = format!("partition-{}.{}", partition, "csv");
            let file_path = tmp_dir.path().join(&filename);
            let mut file = File::create(file_path)?;

            // generate some data
            for i in 0..10 {
                let data = format!("{},2020-12-{}T00:00:00.000Z\n", i, i + 10);
                file.write_all(data.as_bytes())?;
            }
        }

        ctx.register_csv(
            "test",
            tmp_dir.path().to_str().unwrap(),
            CsvReadOptions::new().schema(&schema).has_header(false),
        )
        .await?;

        let results = plan_and_collect(
            &mut ctx,
            "SELECT date_trunc('week', t1) as week, SUM(c2) FROM test GROUP BY date_trunc('week', t1)",
        ).await?;

        let expected = vec![
            "+---------------------+--------------+",
            "| week                | SUM(test.c2) |",
            "+---------------------+--------------+",
            "| 2020-12-07 00:00:00 | 24           |",
            "| 2020-12-14 00:00:00 | 156          |",
            "+---------------------+--------------+",
        ];
        assert_batches_sorted_eq!(expected, &results);

        Ok(())
    }

    #[tokio::test]
    async fn group_by_largeutf8() {
        {
            let mut ctx = ExecutionContext::new();

            // input data looks like:
            // A, 1
            // B, 2
            // A, 2
            // A, 4
            // C, 1
            // A, 1

            let str_array: LargeStringArray = vec!["A", "B", "A", "A", "C", "A"]
                .into_iter()
                .map(Some)
                .collect();
            let str_array = Arc::new(str_array);

            let val_array: Int64Array = vec![1, 2, 2, 4, 1, 1].into();
            let val_array = Arc::new(val_array);

            let schema = Arc::new(Schema::new(vec![
                Field::new("str", str_array.data_type().clone(), false),
                Field::new("val", val_array.data_type().clone(), false),
            ]));

            let batch =
                RecordBatch::try_new(schema.clone(), vec![str_array, val_array]).unwrap();

            let provider = MemTable::try_new(schema.clone(), vec![vec![batch]]).unwrap();
            ctx.register_table("t", Arc::new(provider)).unwrap();

            let results =
                plan_and_collect(&mut ctx, "SELECT str, count(val) FROM t GROUP BY str")
                    .await
                    .expect("ran plan correctly");

            let expected = vec![
                "+-----+--------------+",
                "| str | COUNT(t.val) |",
                "+-----+--------------+",
                "| A   | 4            |",
                "| B   | 1            |",
                "| C   | 1            |",
                "+-----+--------------+",
            ];
            assert_batches_sorted_eq!(expected, &results);
        }
    }

    #[tokio::test]
    async fn unprojected_filter() {
        let mut ctx = ExecutionContext::new();
        let df = ctx
            .read_table(test::table_with_sequence(1, 3).unwrap())
            .unwrap();

        let df = df
            .select(vec![binary_expr(col("i"), Operator::Plus, col("i"))])
            .unwrap()
            .filter(col("i").gt(lit(2)))
            .unwrap();
        let results = df.collect().await.unwrap();

        let expected = vec![
            "+--------------------------+",
            "| ?table?.i Plus ?table?.i |",
            "+--------------------------+",
            "| 6                        |",
            "+--------------------------+",
        ];
        assert_batches_sorted_eq!(expected, &results);
    }

    #[tokio::test]
    async fn group_by_dictionary() {
        async fn run_test_case<K: ArrowDictionaryKeyType>() {
            let mut ctx = ExecutionContext::new();

            // input data looks like:
            // A, 1
            // B, 2
            // A, 2
            // A, 4
            // C, 1
            // A, 1

            let dict_array: DictionaryArray<K> =
                vec!["A", "B", "A", "A", "C", "A"].into_iter().collect();
            let dict_array = Arc::new(dict_array);

            let val_array: Int64Array = vec![1, 2, 2, 4, 1, 1].into();
            let val_array = Arc::new(val_array);

            let schema = Arc::new(Schema::new(vec![
                Field::new("dict", dict_array.data_type().clone(), false),
                Field::new("val", val_array.data_type().clone(), false),
            ]));

            let batch = RecordBatch::try_new(schema.clone(), vec![dict_array, val_array])
                .unwrap();

            let provider = MemTable::try_new(schema.clone(), vec![vec![batch]]).unwrap();
            ctx.register_table("t", Arc::new(provider)).unwrap();

            let results = plan_and_collect(
                &mut ctx,
                "SELECT dict, count(val) FROM t GROUP BY dict",
            )
            .await
            .expect("ran plan correctly");

            let expected = vec![
                "+------+--------------+",
                "| dict | COUNT(t.val) |",
                "+------+--------------+",
                "| A    | 4            |",
                "| B    | 1            |",
                "| C    | 1            |",
                "+------+--------------+",
            ];
            assert_batches_sorted_eq!(expected, &results);

            // Now, use dict as an aggregate
            let results =
                plan_and_collect(&mut ctx, "SELECT val, count(dict) FROM t GROUP BY val")
                    .await
                    .expect("ran plan correctly");

            let expected = vec![
                "+-----+---------------+",
                "| val | COUNT(t.dict) |",
                "+-----+---------------+",
                "| 1   | 3             |",
                "| 2   | 2             |",
                "| 4   | 1             |",
                "+-----+---------------+",
            ];
            assert_batches_sorted_eq!(expected, &results);

            // Now, use dict as an aggregate
            let results = plan_and_collect(
                &mut ctx,
                "SELECT val, count(distinct dict) FROM t GROUP BY val",
            )
            .await
            .expect("ran plan correctly");

            let expected = vec![
                "+-----+------------------------+",
                "| val | COUNT(DISTINCT t.dict) |",
                "+-----+------------------------+",
                "| 1   | 2                      |",
                "| 2   | 2                      |",
                "| 4   | 1                      |",
                "+-----+------------------------+",
            ];
            assert_batches_sorted_eq!(expected, &results);
        }

        run_test_case::<Int8Type>().await;
        run_test_case::<Int16Type>().await;
        run_test_case::<Int32Type>().await;
        run_test_case::<Int64Type>().await;
        run_test_case::<UInt8Type>().await;
        run_test_case::<UInt16Type>().await;
        run_test_case::<UInt32Type>().await;
        run_test_case::<UInt64Type>().await;
    }

    async fn run_count_distinct_integers_aggregated_scenario(
        partitions: Vec<Vec<(&str, u64)>>,
    ) -> Result<Vec<RecordBatch>> {
        let tmp_dir = TempDir::new()?;
        let mut ctx = ExecutionContext::new();
        let schema = Arc::new(Schema::new(vec![
            Field::new("c_group", DataType::Utf8, false),
            Field::new("c_int8", DataType::Int8, false),
            Field::new("c_int16", DataType::Int16, false),
            Field::new("c_int32", DataType::Int32, false),
            Field::new("c_int64", DataType::Int64, false),
            Field::new("c_uint8", DataType::UInt8, false),
            Field::new("c_uint16", DataType::UInt16, false),
            Field::new("c_uint32", DataType::UInt32, false),
            Field::new("c_uint64", DataType::UInt64, false),
        ]));

        for (i, partition) in partitions.iter().enumerate() {
            let filename = format!("partition-{}.csv", i);
            let file_path = tmp_dir.path().join(&filename);
            let mut file = File::create(file_path)?;
            for row in partition {
                let row_str = format!(
                    "{},{}\n",
                    row.0,
                    // Populate values for each of the integer fields in the
                    // schema.
                    (0..8)
                        .map(|_| { row.1.to_string() })
                        .collect::<Vec<_>>()
                        .join(","),
                );
                file.write_all(row_str.as_bytes())?;
            }
        }
        ctx.register_csv(
            "test",
            tmp_dir.path().to_str().unwrap(),
            CsvReadOptions::new().schema(&schema).has_header(false),
        )
        .await?;

        let results = plan_and_collect(
            &mut ctx,
            "
              SELECT
                c_group,
                COUNT(c_uint64),
                COUNT(DISTINCT c_int8),
                COUNT(DISTINCT c_int16),
                COUNT(DISTINCT c_int32),
                COUNT(DISTINCT c_int64),
                COUNT(DISTINCT c_uint8),
                COUNT(DISTINCT c_uint16),
                COUNT(DISTINCT c_uint32),
                COUNT(DISTINCT c_uint64)
              FROM test
              GROUP BY c_group
            ",
        )
        .await?;

        Ok(results)
    }

    #[tokio::test]
    async fn count_distinct_integers_aggregated_single_partition() -> Result<()> {
        let partitions = vec![
            // The first member of each tuple will be the value for the
            // `c_group` column, and the second member will be the value for
            // each of the int/uint fields.
            vec![
                ("a", 1),
                ("a", 1),
                ("a", 2),
                ("b", 9),
                ("c", 9),
                ("c", 10),
                ("c", 9),
            ],
        ];

        let results = run_count_distinct_integers_aggregated_scenario(partitions).await?;

        let expected = vec![
            "+---------+----------------------+-----------------------------+------------------------------+------------------------------+------------------------------+------------------------------+-------------------------------+-------------------------------+-------------------------------+",
            "| c_group | COUNT(test.c_uint64) | COUNT(DISTINCT test.c_int8) | COUNT(DISTINCT test.c_int16) | COUNT(DISTINCT test.c_int32) | COUNT(DISTINCT test.c_int64) | COUNT(DISTINCT test.c_uint8) | COUNT(DISTINCT test.c_uint16) | COUNT(DISTINCT test.c_uint32) | COUNT(DISTINCT test.c_uint64) |",
            "+---------+----------------------+-----------------------------+------------------------------+------------------------------+------------------------------+------------------------------+-------------------------------+-------------------------------+-------------------------------+",
            "| a       | 3                    | 2                           | 2                            | 2                            | 2                            | 2                            | 2                             | 2                             | 2                             |",
            "| b       | 1                    | 1                           | 1                            | 1                            | 1                            | 1                            | 1                             | 1                             | 1                             |",
            "| c       | 3                    | 2                           | 2                            | 2                            | 2                            | 2                            | 2                             | 2                             | 2                             |",
            "+---------+----------------------+-----------------------------+------------------------------+------------------------------+------------------------------+------------------------------+-------------------------------+-------------------------------+-------------------------------+",
        ];
        assert_batches_sorted_eq!(expected, &results);

        Ok(())
    }

    #[tokio::test]
    async fn count_distinct_integers_aggregated_multiple_partitions() -> Result<()> {
        let partitions = vec![
            // The first member of each tuple will be the value for the
            // `c_group` column, and the second member will be the value for
            // each of the int/uint fields.
            vec![("a", 1), ("a", 1), ("a", 2), ("b", 9), ("c", 9)],
            vec![("a", 1), ("a", 3), ("b", 8), ("b", 9), ("b", 10), ("b", 11)],
        ];

        let results = run_count_distinct_integers_aggregated_scenario(partitions).await?;

        let expected = vec![
            "+---------+----------------------+-----------------------------+------------------------------+------------------------------+------------------------------+------------------------------+-------------------------------+-------------------------------+-------------------------------+",
            "| c_group | COUNT(test.c_uint64) | COUNT(DISTINCT test.c_int8) | COUNT(DISTINCT test.c_int16) | COUNT(DISTINCT test.c_int32) | COUNT(DISTINCT test.c_int64) | COUNT(DISTINCT test.c_uint8) | COUNT(DISTINCT test.c_uint16) | COUNT(DISTINCT test.c_uint32) | COUNT(DISTINCT test.c_uint64) |",
            "+---------+----------------------+-----------------------------+------------------------------+------------------------------+------------------------------+------------------------------+-------------------------------+-------------------------------+-------------------------------+",
            "| a       | 5                    | 3                           | 3                            | 3                            | 3                            | 3                            | 3                             | 3                             | 3                             |",
            "| b       | 5                    | 4                           | 4                            | 4                            | 4                            | 4                            | 4                             | 4                             | 4                             |",
            "| c       | 1                    | 1                           | 1                            | 1                            | 1                            | 1                            | 1                             | 1                             | 1                             |",
            "+---------+----------------------+-----------------------------+------------------------------+------------------------------+------------------------------+------------------------------+-------------------------------+-------------------------------+-------------------------------+",
        ];
        assert_batches_sorted_eq!(expected, &results);

        Ok(())
    }

    #[tokio::test]
    async fn aggregate_with_alias() -> Result<()> {
        let tmp_dir = TempDir::new()?;
        let ctx = create_ctx(&tmp_dir, 1).await?;

        let schema = Arc::new(Schema::new(vec![
            Field::new("c1", DataType::Utf8, false),
            Field::new("c2", DataType::UInt32, false),
        ]));

        let plan = LogicalPlanBuilder::scan_empty(None, schema.as_ref(), None)?
            .aggregate(vec![col("c1")], vec![sum(col("c2"))])?
            .project(vec![col("c1"), sum(col("c2")).alias("total_salary")])?
            .build()?;

        let plan = ctx.optimize(&plan)?;

        let physical_plan = ctx.create_physical_plan(&Arc::new(plan)).await?;
        assert_eq!("c1", physical_plan.schema().field(0).name().as_str());
        assert_eq!(
            "total_salary",
            physical_plan.schema().field(1).name().as_str()
        );
        Ok(())
    }

    #[tokio::test]
    async fn limit() -> Result<()> {
        let tmp_dir = TempDir::new()?;
        let mut ctx = create_ctx(&tmp_dir, 1).await?;
        ctx.register_table("t", test::table_with_sequence(1, 1000).unwrap())
            .unwrap();

        let results =
            plan_and_collect(&mut ctx, "SELECT i FROM t ORDER BY i DESC limit 3")
                .await
                .unwrap();

        let expected = vec![
            "+------+", "| i    |", "+------+", "| 1000 |", "| 999  |", "| 998  |",
            "+------+",
        ];

        assert_batches_eq!(expected, &results);

        let results = plan_and_collect(&mut ctx, "SELECT i FROM t ORDER BY i limit 3")
            .await
            .unwrap();

        let expected = vec![
            "+---+", "| i |", "+---+", "| 1 |", "| 2 |", "| 3 |", "+---+",
        ];

        assert_batches_eq!(expected, &results);

        let results = plan_and_collect(&mut ctx, "SELECT i FROM t limit 3")
            .await
            .unwrap();

        // the actual rows are not guaranteed, so only check the count (should be 3)
        let num_rows: usize = results.into_iter().map(|b| b.num_rows()).sum();
        assert_eq!(num_rows, 3);

        Ok(())
    }

    #[tokio::test]
    async fn limit_multi_partitions() -> Result<()> {
        let tmp_dir = TempDir::new()?;
        let mut ctx = create_ctx(&tmp_dir, 1).await?;

        let partitions = vec![
            vec![test::make_partition(0)],
            vec![test::make_partition(1)],
            vec![test::make_partition(2)],
            vec![test::make_partition(3)],
            vec![test::make_partition(4)],
            vec![test::make_partition(5)],
        ];
        let schema = partitions[0][0].schema();
        let provider = Arc::new(MemTable::try_new(schema, partitions).unwrap());

        ctx.register_table("t", provider).unwrap();

        // select all rows
        let results = plan_and_collect(&mut ctx, "SELECT i FROM t").await.unwrap();

        let num_rows: usize = results.into_iter().map(|b| b.num_rows()).sum();
        assert_eq!(num_rows, 15);

        for limit in 1..10 {
            let query = format!("SELECT i FROM t limit {}", limit);
            let results = plan_and_collect(&mut ctx, &query).await.unwrap();

            let num_rows: usize = results.into_iter().map(|b| b.num_rows()).sum();
            assert_eq!(num_rows, limit, "mismatch with query {}", query);
        }

        Ok(())
    }

    #[tokio::test]
    async fn case_sensitive_identifiers_functions() {
        let mut ctx = ExecutionContext::new();
        ctx.register_table("t", test::table_with_sequence(1, 1).unwrap())
            .unwrap();

        let expected = vec![
            "+-----------+",
            "| sqrt(t.i) |",
            "+-----------+",
            "| 1         |",
            "+-----------+",
        ];

        let results = plan_and_collect(&mut ctx, "SELECT sqrt(i) FROM t")
            .await
            .unwrap();

        assert_batches_sorted_eq!(expected, &results);

        let results = plan_and_collect(&mut ctx, "SELECT SQRT(i) FROM t")
            .await
            .unwrap();
        assert_batches_sorted_eq!(expected, &results);

        // Using double quotes allows specifying the function name with capitalization
        let err = plan_and_collect(&mut ctx, "SELECT \"SQRT\"(i) FROM t")
            .await
            .unwrap_err();
        assert_eq!(
            err.to_string(),
            "Error during planning: Invalid function 'SQRT'"
        );

        let results = plan_and_collect(&mut ctx, "SELECT \"sqrt\"(i) FROM t")
            .await
            .unwrap();
        assert_batches_sorted_eq!(expected, &results);
    }

    #[tokio::test]
    async fn case_builtin_math_expression() {
        let mut ctx = ExecutionContext::new();

        let type_values = vec![
            (
                DataType::Int8,
                Arc::new(Int8Array::from(vec![1])) as ArrayRef,
            ),
            (
                DataType::Int16,
                Arc::new(Int16Array::from(vec![1])) as ArrayRef,
            ),
            (
                DataType::Int32,
                Arc::new(Int32Array::from(vec![1])) as ArrayRef,
            ),
            (
                DataType::Int64,
                Arc::new(Int64Array::from(vec![1])) as ArrayRef,
            ),
            (
                DataType::UInt8,
                Arc::new(UInt8Array::from(vec![1])) as ArrayRef,
            ),
            (
                DataType::UInt16,
                Arc::new(UInt16Array::from(vec![1])) as ArrayRef,
            ),
            (
                DataType::UInt32,
                Arc::new(UInt32Array::from(vec![1])) as ArrayRef,
            ),
            (
                DataType::UInt64,
                Arc::new(UInt64Array::from(vec![1])) as ArrayRef,
            ),
            (
                DataType::Float32,
                Arc::new(Float32Array::from(vec![1.0_f32])) as ArrayRef,
            ),
            (
                DataType::Float64,
                Arc::new(Float64Array::from(vec![1.0_f64])) as ArrayRef,
            ),
        ];

        for (data_type, array) in type_values.iter() {
            let schema =
                Arc::new(Schema::new(vec![Field::new("v", data_type.clone(), false)]));
            let batch =
                RecordBatch::try_new(schema.clone(), vec![array.clone()]).unwrap();
            let provider = MemTable::try_new(schema, vec![vec![batch]]).unwrap();
            ctx.deregister_table("t").unwrap();
            ctx.register_table("t", Arc::new(provider)).unwrap();
            let expected = vec![
                "+-----------+",
                "| sqrt(t.v) |",
                "+-----------+",
                "| 1         |",
                "+-----------+",
            ];
            let results = plan_and_collect(&mut ctx, "SELECT sqrt(v) FROM t")
                .await
                .unwrap();

            assert_batches_sorted_eq!(expected, &results);
        }
    }

    #[tokio::test]
    async fn case_sensitive_identifiers_user_defined_functions() -> Result<()> {
        let mut ctx = ExecutionContext::new();
        ctx.register_table("t", test::table_with_sequence(1, 1).unwrap())
            .unwrap();

        let myfunc = |args: &[ArrayRef]| Ok(Arc::clone(&args[0]));
        let myfunc = make_scalar_function(myfunc);

        ctx.register_udf(create_udf(
            "MY_FUNC",
            vec![DataType::Int32],
            Arc::new(DataType::Int32),
            Volatility::Immutable,
            myfunc,
        ));

        // doesn't work as it was registered with non lowercase
        let err = plan_and_collect(&mut ctx, "SELECT MY_FUNC(i) FROM t")
            .await
            .unwrap_err();
        assert_eq!(
            err.to_string(),
            "Error during planning: Invalid function \'my_func\'"
        );

        // Can call it if you put quotes
        let result = plan_and_collect(&mut ctx, "SELECT \"MY_FUNC\"(i) FROM t").await?;

        let expected = vec![
            "+--------------+",
            "| MY_FUNC(t.i) |",
            "+--------------+",
            "| 1            |",
            "+--------------+",
        ];
        assert_batches_eq!(expected, &result);

        Ok(())
    }

    #[tokio::test]
    async fn case_sensitive_identifiers_aggregates() {
        let mut ctx = ExecutionContext::new();
        ctx.register_table("t", test::table_with_sequence(1, 1).unwrap())
            .unwrap();

        let expected = vec![
            "+----------+",
            "| MAX(t.i) |",
            "+----------+",
            "| 1        |",
            "+----------+",
        ];

        let results = plan_and_collect(&mut ctx, "SELECT max(i) FROM t")
            .await
            .unwrap();

        assert_batches_sorted_eq!(expected, &results);

        let results = plan_and_collect(&mut ctx, "SELECT MAX(i) FROM t")
            .await
            .unwrap();
        assert_batches_sorted_eq!(expected, &results);

        // Using double quotes allows specifying the function name with capitalization
        let err = plan_and_collect(&mut ctx, "SELECT \"MAX\"(i) FROM t")
            .await
            .unwrap_err();
        assert_eq!(
            err.to_string(),
            "Error during planning: Invalid function 'MAX'"
        );

        let results = plan_and_collect(&mut ctx, "SELECT \"max\"(i) FROM t")
            .await
            .unwrap();
        assert_batches_sorted_eq!(expected, &results);
    }

    #[tokio::test]
    async fn case_sensitive_identifiers_user_defined_aggregates() -> Result<()> {
        let mut ctx = ExecutionContext::new();
        ctx.register_table("t", test::table_with_sequence(1, 1).unwrap())
            .unwrap();

        // Note capitalizaton
        let my_avg = create_udaf(
            "MY_AVG",
            DataType::Float64,
            Arc::new(DataType::Float64),
            Volatility::Immutable,
            Arc::new(|| Ok(Box::new(AvgAccumulator::try_new(&DataType::Float64)?))),
            Arc::new(vec![DataType::UInt64, DataType::Float64]),
        );

        ctx.register_udaf(my_avg);

        // doesn't work as it was registered as non lowercase
        let err = plan_and_collect(&mut ctx, "SELECT MY_AVG(i) FROM t")
            .await
            .unwrap_err();
        assert_eq!(
            err.to_string(),
            "Error during planning: Invalid function \'my_avg\'"
        );

        // Can call it if you put quotes
        let result = plan_and_collect(&mut ctx, "SELECT \"MY_AVG\"(i) FROM t").await?;

        let expected = vec![
            "+-------------+",
            "| MY_AVG(t.i) |",
            "+-------------+",
            "| 1           |",
            "+-------------+",
        ];
        assert_batches_eq!(expected, &result);

        Ok(())
    }

    #[tokio::test]
    async fn write_csv_results() -> Result<()> {
        // create partitioned input file and context
        let tmp_dir = TempDir::new()?;
        let mut ctx = create_ctx(&tmp_dir, 4).await?;

        // execute a simple query and write the results to CSV
        let out_dir = tmp_dir.as_ref().to_str().unwrap().to_string() + "/out";
        write_csv(&mut ctx, "SELECT c1, c2 FROM test", &out_dir).await?;

        // create a new context and verify that the results were saved to a partitioned csv file
        let mut ctx = ExecutionContext::new();

        let schema = Arc::new(Schema::new(vec![
            Field::new("c1", DataType::UInt32, false),
            Field::new("c2", DataType::UInt64, false),
        ]));

        // register each partition as well as the top level dir
        let csv_read_option = CsvReadOptions::new().schema(&schema);
        ctx.register_csv("part0", &format!("{}/part-0.csv", out_dir), csv_read_option)
            .await?;
        ctx.register_csv("allparts", &out_dir, csv_read_option)
            .await?;

        let part0 = plan_and_collect(&mut ctx, "SELECT c1, c2 FROM part0").await?;
        let allparts = plan_and_collect(&mut ctx, "SELECT c1, c2 FROM allparts").await?;

        let allparts_count: usize = allparts.iter().map(|batch| batch.num_rows()).sum();

        assert_eq!(part0[0].schema(), allparts[0].schema());

        assert_eq!(allparts_count, 40);

        Ok(())
    }

    #[tokio::test]
    async fn write_parquet_results() -> Result<()> {
        // create partitioned input file and context
        let tmp_dir = TempDir::new()?;
        let mut ctx = create_ctx(&tmp_dir, 4).await?;

        // execute a simple query and write the results to CSV
        let out_dir = tmp_dir.as_ref().to_str().unwrap().to_string() + "/out";
        write_parquet(&mut ctx, "SELECT c1, c2 FROM test", &out_dir, None).await?;

        // create a new context and verify that the results were saved to a partitioned csv file
        let mut ctx = ExecutionContext::new();

        // register each partition as well as the top level dir
        ctx.register_parquet("part0", &format!("{}/part-0.parquet", out_dir))
            .await?;
        ctx.register_parquet("part1", &format!("{}/part-1.parquet", out_dir))
            .await?;
        ctx.register_parquet("part2", &format!("{}/part-2.parquet", out_dir))
            .await?;
        ctx.register_parquet("part3", &format!("{}/part-3.parquet", out_dir))
            .await?;
        ctx.register_parquet("allparts", &out_dir).await?;

        let part0 = plan_and_collect(&mut ctx, "SELECT c1, c2 FROM part0").await?;
        let allparts = plan_and_collect(&mut ctx, "SELECT c1, c2 FROM allparts").await?;

        let allparts_count: usize = allparts.iter().map(|batch| batch.num_rows()).sum();

        assert_eq!(part0[0].schema(), allparts[0].schema());

        assert_eq!(allparts_count, 40);

        Ok(())
    }

    #[tokio::test]
    async fn query_csv_with_custom_partition_extension() -> Result<()> {
        let tmp_dir = TempDir::new()?;

        // The main stipulation of this test: use a file extension that isn't .csv.
        let file_extension = ".tst";

        let mut ctx = ExecutionContext::new();
        let schema = populate_csv_partitions(&tmp_dir, 2, file_extension)?;
        ctx.register_csv(
            "test",
            tmp_dir.path().to_str().unwrap(),
            CsvReadOptions::new()
                .schema(&schema)
                .file_extension(file_extension),
        )
        .await?;
        let results =
            plan_and_collect(&mut ctx, "SELECT SUM(c1), SUM(c2), COUNT(*) FROM test")
                .await?;

        assert_eq!(results.len(), 1);
        let expected = vec![
            "+--------------+--------------+-----------------+",
            "| SUM(test.c1) | SUM(test.c2) | COUNT(UInt8(1)) |",
            "+--------------+--------------+-----------------+",
            "| 10           | 110          | 20              |",
            "+--------------+--------------+-----------------+",
        ];
        assert_batches_eq!(expected, &results);

        Ok(())
    }

    #[tokio::test]
    async fn send_context_to_threads() -> Result<()> {
        // ensure ExecutionContexts can be used in a multi-threaded
        // environment. Usecase is for concurrent planing.
        let tmp_dir = TempDir::new()?;
        let partition_count = 4;
        let ctx = Arc::new(Mutex::new(create_ctx(&tmp_dir, partition_count).await?));

        let threads: Vec<JoinHandle<Result<_>>> = (0..2)
            .map(|_| ctx.clone())
            .map(|ctx_clone| {
                thread::spawn(move || {
                    let ctx = ctx_clone.lock().expect("Locked context");
                    // Ensure we can create logical plan code on a separate thread.
                    ctx.create_logical_plan(
                        "SELECT c1, c2 FROM test WHERE c1 > 0 AND c1 < 3",
                    )
                })
            })
            .collect();

        for thread in threads {
            thread.join().expect("Failed to join thread")?;
        }
        Ok(())
    }

    #[tokio::test]
    async fn ctx_sql_should_optimize_plan() -> Result<()> {
        let mut ctx = ExecutionContext::new();
        let plan1 = ctx
            .create_logical_plan("SELECT * FROM (SELECT 1) AS one WHERE TRUE AND TRUE")?;

        let opt_plan1 = ctx.optimize(&plan1)?;

        let plan2 = ctx
            .sql("SELECT * FROM (SELECT 1) AS one WHERE TRUE AND TRUE")
            .await?;

        assert_eq!(
            format!("{:?}", opt_plan1),
            format!("{:?}", plan2.to_logical_plan())
        );

        Ok(())
    }

    #[tokio::test]
    async fn scalar_udf() -> Result<()> {
        let schema = Schema::new(vec![
            Field::new("a", DataType::Int32, false),
            Field::new("b", DataType::Int32, false),
        ]);

        let batch = RecordBatch::try_new(
            Arc::new(schema.clone()),
            vec![
                Arc::new(Int32Array::from(vec![1, 10, 10, 100])),
                Arc::new(Int32Array::from(vec![2, 12, 12, 120])),
            ],
        )?;

        let mut ctx = ExecutionContext::new();

        let provider = MemTable::try_new(Arc::new(schema), vec![vec![batch]])?;
        ctx.register_table("t", Arc::new(provider))?;

        let myfunc = |args: &[ArrayRef]| {
            let l = &args[0]
                .as_any()
                .downcast_ref::<Int32Array>()
                .expect("cast failed");
            let r = &args[1]
                .as_any()
                .downcast_ref::<Int32Array>()
                .expect("cast failed");
            Ok(Arc::new(add(l, r)?) as ArrayRef)
        };
        let myfunc = make_scalar_function(myfunc);

        ctx.register_udf(create_udf(
            "my_add",
            vec![DataType::Int32, DataType::Int32],
            Arc::new(DataType::Int32),
            Volatility::Immutable,
            myfunc,
        ));

        // from here on, we may be in a different scope. We would still like to be able
        // to call UDFs.

        let t = ctx.table("t")?;

        let plan = LogicalPlanBuilder::from(t.to_logical_plan())
            .project(vec![
                col("a"),
                col("b"),
                ctx.udf("my_add")?.call(vec![col("a"), col("b")]),
            ])?
            .build()?;

        assert_eq!(
            format!("{:?}", plan),
            "Projection: #t.a, #t.b, my_add(#t.a, #t.b)\n  TableScan: t projection=None"
        );

        let plan = ctx.optimize(&plan)?;
        let plan = ctx.create_physical_plan(&plan).await?;
        let result = collect(plan).await?;

        let expected = vec![
            "+-----+-----+-----------------+",
            "| a   | b   | my_add(t.a,t.b) |",
            "+-----+-----+-----------------+",
            "| 1   | 2   | 3               |",
            "| 10  | 12  | 22              |",
            "| 10  | 12  | 22              |",
            "| 100 | 120 | 220             |",
            "+-----+-----+-----------------+",
        ];
        assert_batches_eq!(expected, &result);

        let batch = &result[0];
        let a = batch
            .column(0)
            .as_any()
            .downcast_ref::<Int32Array>()
            .expect("failed to cast a");
        let b = batch
            .column(1)
            .as_any()
            .downcast_ref::<Int32Array>()
            .expect("failed to cast b");
        let sum = batch
            .column(2)
            .as_any()
            .downcast_ref::<Int32Array>()
            .expect("failed to cast sum");

        assert_eq!(4, a.len());
        assert_eq!(4, b.len());
        assert_eq!(4, sum.len());
        for i in 0..sum.len() {
            assert_eq!(a.value(i) + b.value(i), sum.value(i));
        }

        ctx.deregister_table("t")?;

        Ok(())
    }

    #[tokio::test]
    async fn simple_avg() -> Result<()> {
        let schema = Schema::new(vec![Field::new("a", DataType::Int32, false)]);

        let batch1 = RecordBatch::try_new(
            Arc::new(schema.clone()),
            vec![Arc::new(Int32Array::from(vec![1, 2, 3]))],
        )?;
        let batch2 = RecordBatch::try_new(
            Arc::new(schema.clone()),
            vec![Arc::new(Int32Array::from(vec![4, 5]))],
        )?;

        let mut ctx = ExecutionContext::new();

        let provider =
            MemTable::try_new(Arc::new(schema), vec![vec![batch1], vec![batch2]])?;
        ctx.register_table("t", Arc::new(provider))?;

        let result = plan_and_collect(&mut ctx, "SELECT AVG(a) FROM t").await?;

        let batch = &result[0];
        assert_eq!(1, batch.num_columns());
        assert_eq!(1, batch.num_rows());

        let values = batch
            .column(0)
            .as_any()
            .downcast_ref::<Float64Array>()
            .expect("failed to cast version");
        assert_eq!(values.len(), 1);
        // avg(1,2,3,4,5) = 3.0
        assert_eq!(values.value(0), 3.0_f64);
        Ok(())
    }

    /// tests the creation, registration and usage of a UDAF
    #[tokio::test]
    async fn simple_udaf() -> Result<()> {
        let schema = Schema::new(vec![Field::new("a", DataType::Int32, false)]);

        let batch1 = RecordBatch::try_new(
            Arc::new(schema.clone()),
            vec![Arc::new(Int32Array::from(vec![1, 2, 3]))],
        )?;
        let batch2 = RecordBatch::try_new(
            Arc::new(schema.clone()),
            vec![Arc::new(Int32Array::from(vec![4, 5]))],
        )?;

        let mut ctx = ExecutionContext::new();

        let provider =
            MemTable::try_new(Arc::new(schema), vec![vec![batch1], vec![batch2]])?;
        ctx.register_table("t", Arc::new(provider))?;

        // define a udaf, using a DataFusion's accumulator
        let my_avg = create_udaf(
            "my_avg",
            DataType::Float64,
            Arc::new(DataType::Float64),
            Volatility::Immutable,
            Arc::new(|| Ok(Box::new(AvgAccumulator::try_new(&DataType::Float64)?))),
            Arc::new(vec![DataType::UInt64, DataType::Float64]),
        );

        ctx.register_udaf(my_avg);

        let result = plan_and_collect(&mut ctx, "SELECT MY_AVG(a) FROM t").await?;

        let expected = vec![
            "+-------------+",
            "| my_avg(t.a) |",
            "+-------------+",
            "| 3           |",
            "+-------------+",
        ];
        assert_batches_eq!(expected, &result);

        Ok(())
    }

    #[tokio::test]
    async fn custom_query_planner() -> Result<()> {
        let mut ctx = ExecutionContext::with_config(
            ExecutionConfig::new().with_query_planner(Arc::new(MyQueryPlanner {})),
        );

        let df = ctx.sql("SELECT 1").await?;
        df.collect().await.expect_err("query not supported");
        Ok(())
    }

    #[tokio::test]
    async fn information_schema_tables_not_exist_by_default() {
        let mut ctx = ExecutionContext::new();

        let err = plan_and_collect(&mut ctx, "SELECT * from information_schema.tables")
            .await
            .unwrap_err();
        assert_eq!(
            err.to_string(),
            "Error during planning: Table or CTE with name 'information_schema.tables' not found"
        );
    }

    #[tokio::test]
    async fn information_schema_tables_no_tables() {
        let mut ctx = ExecutionContext::with_config(
            ExecutionConfig::new().with_information_schema(true),
        );

        let result =
            plan_and_collect(&mut ctx, "SELECT * from information_schema.tables")
                .await
                .unwrap();

        let expected = vec![
            "+---------------+--------------------+------------+------------+",
            "| table_catalog | table_schema       | table_name | table_type |",
            "+---------------+--------------------+------------+------------+",
            "| datafusion    | information_schema | columns    | VIEW       |",
            "| datafusion    | information_schema | tables     | VIEW       |",
            "+---------------+--------------------+------------+------------+",
        ];
        assert_batches_sorted_eq!(expected, &result);
    }

    #[tokio::test]
    async fn information_schema_tables_tables_default_catalog() {
        let mut ctx = ExecutionContext::with_config(
            ExecutionConfig::new().with_information_schema(true),
        );

        // Now, register an empty table
        ctx.register_table("t", test::table_with_sequence(1, 1).unwrap())
            .unwrap();

        let result =
            plan_and_collect(&mut ctx, "SELECT * from information_schema.tables")
                .await
                .unwrap();

        let expected = vec![
            "+---------------+--------------------+------------+------------+",
            "| table_catalog | table_schema       | table_name | table_type |",
            "+---------------+--------------------+------------+------------+",
            "| datafusion    | information_schema | tables     | VIEW       |",
            "| datafusion    | information_schema | columns    | VIEW       |",
            "| datafusion    | public             | t          | BASE TABLE |",
            "+---------------+--------------------+------------+------------+",
        ];
        assert_batches_sorted_eq!(expected, &result);

        // Newly added tables should appear
        ctx.register_table("t2", test::table_with_sequence(1, 1).unwrap())
            .unwrap();

        let result =
            plan_and_collect(&mut ctx, "SELECT * from information_schema.tables")
                .await
                .unwrap();

        let expected = vec![
            "+---------------+--------------------+------------+------------+",
            "| table_catalog | table_schema       | table_name | table_type |",
            "+---------------+--------------------+------------+------------+",
            "| datafusion    | information_schema | columns    | VIEW       |",
            "| datafusion    | information_schema | tables     | VIEW       |",
            "| datafusion    | public             | t          | BASE TABLE |",
            "| datafusion    | public             | t2         | BASE TABLE |",
            "+---------------+--------------------+------------+------------+",
        ];
        assert_batches_sorted_eq!(expected, &result);
    }

    #[tokio::test]
    async fn information_schema_tables_tables_with_multiple_catalogs() {
        let mut ctx = ExecutionContext::with_config(
            ExecutionConfig::new().with_information_schema(true),
        );
        let catalog = MemoryCatalogProvider::new();
        let schema = MemorySchemaProvider::new();
        schema
            .register_table("t1".to_owned(), test::table_with_sequence(1, 1).unwrap())
            .unwrap();
        schema
            .register_table("t2".to_owned(), test::table_with_sequence(1, 1).unwrap())
            .unwrap();
        catalog.register_schema("my_schema", Arc::new(schema));
        ctx.register_catalog("my_catalog", Arc::new(catalog));

        let catalog = MemoryCatalogProvider::new();
        let schema = MemorySchemaProvider::new();
        schema
            .register_table("t3".to_owned(), test::table_with_sequence(1, 1).unwrap())
            .unwrap();
        catalog.register_schema("my_other_schema", Arc::new(schema));
        ctx.register_catalog("my_other_catalog", Arc::new(catalog));

        let result =
            plan_and_collect(&mut ctx, "SELECT * from information_schema.tables")
                .await
                .unwrap();

        let expected = vec![
            "+------------------+--------------------+------------+------------+",
            "| table_catalog    | table_schema       | table_name | table_type |",
            "+------------------+--------------------+------------+------------+",
            "| datafusion       | information_schema | columns    | VIEW       |",
            "| datafusion       | information_schema | tables     | VIEW       |",
            "| my_catalog       | information_schema | columns    | VIEW       |",
            "| my_catalog       | information_schema | tables     | VIEW       |",
            "| my_catalog       | my_schema          | t1         | BASE TABLE |",
            "| my_catalog       | my_schema          | t2         | BASE TABLE |",
            "| my_other_catalog | information_schema | columns    | VIEW       |",
            "| my_other_catalog | information_schema | tables     | VIEW       |",
            "| my_other_catalog | my_other_schema    | t3         | BASE TABLE |",
            "+------------------+--------------------+------------+------------+",
        ];
        assert_batches_sorted_eq!(expected, &result);
    }

    #[tokio::test]
    async fn information_schema_tables_table_types() {
        struct TestTable(TableType);

        #[async_trait]
        impl TableProvider for TestTable {
            fn as_any(&self) -> &dyn std::any::Any {
                self
            }

            fn table_type(&self) -> TableType {
                self.0
            }

            fn schema(&self) -> SchemaRef {
                unimplemented!()
            }

            async fn scan(
                &self,
                _: &Option<Vec<usize>>,
                _: usize,
                _: &[Expr],
                _: Option<usize>,
            ) -> Result<Arc<dyn ExecutionPlan>> {
                unimplemented!()
            }
        }

        let mut ctx = ExecutionContext::with_config(
            ExecutionConfig::new().with_information_schema(true),
        );

        ctx.register_table("physical", Arc::new(TestTable(TableType::Base)))
            .unwrap();
        ctx.register_table("query", Arc::new(TestTable(TableType::View)))
            .unwrap();
        ctx.register_table("temp", Arc::new(TestTable(TableType::Temporary)))
            .unwrap();

        let result =
            plan_and_collect(&mut ctx, "SELECT * from information_schema.tables")
                .await
                .unwrap();

        let expected = vec![
            "+---------------+--------------------+------------+-----------------+",
            "| table_catalog | table_schema       | table_name | table_type      |",
            "+---------------+--------------------+------------+-----------------+",
            "| datafusion    | information_schema | tables     | VIEW            |",
            "| datafusion    | information_schema | columns    | VIEW            |",
            "| datafusion    | public             | physical   | BASE TABLE      |",
            "| datafusion    | public             | query      | VIEW            |",
            "| datafusion    | public             | temp       | LOCAL TEMPORARY |",
            "+---------------+--------------------+------------+-----------------+",
        ];
        assert_batches_sorted_eq!(expected, &result);
    }

    #[tokio::test]
    async fn information_schema_show_tables_no_information_schema() {
        let mut ctx = ExecutionContext::with_config(ExecutionConfig::new());

        ctx.register_table("t", test::table_with_sequence(1, 1).unwrap())
            .unwrap();

        // use show tables alias
        let err = plan_and_collect(&mut ctx, "SHOW TABLES").await.unwrap_err();

        assert_eq!(err.to_string(), "Error during planning: SHOW TABLES is not supported unless information_schema is enabled");
    }

    #[tokio::test]
    async fn information_schema_show_tables() {
        let mut ctx = ExecutionContext::with_config(
            ExecutionConfig::new().with_information_schema(true),
        );

        ctx.register_table("t", test::table_with_sequence(1, 1).unwrap())
            .unwrap();

        // use show tables alias
        let result = plan_and_collect(&mut ctx, "SHOW TABLES").await.unwrap();

        let expected = vec![
            "+---------------+--------------------+------------+------------+",
            "| table_catalog | table_schema       | table_name | table_type |",
            "+---------------+--------------------+------------+------------+",
            "| datafusion    | information_schema | columns    | VIEW       |",
            "| datafusion    | information_schema | tables     | VIEW       |",
            "| datafusion    | public             | t          | BASE TABLE |",
            "+---------------+--------------------+------------+------------+",
        ];
        assert_batches_sorted_eq!(expected, &result);

        let result = plan_and_collect(&mut ctx, "SHOW tables").await.unwrap();

        assert_batches_sorted_eq!(expected, &result);
    }

    #[tokio::test]
    async fn information_schema_show_columns_no_information_schema() {
        let mut ctx = ExecutionContext::with_config(ExecutionConfig::new());

        ctx.register_table("t", test::table_with_sequence(1, 1).unwrap())
            .unwrap();

        let err = plan_and_collect(&mut ctx, "SHOW COLUMNS FROM t")
            .await
            .unwrap_err();

        assert_eq!(err.to_string(), "Error during planning: SHOW COLUMNS is not supported unless information_schema is enabled");
    }

    #[tokio::test]
    async fn information_schema_show_columns_like_where() {
        let mut ctx = ExecutionContext::with_config(ExecutionConfig::new());

        ctx.register_table("t", test::table_with_sequence(1, 1).unwrap())
            .unwrap();

        let expected =
            "Error during planning: SHOW COLUMNS with WHERE or LIKE is not supported";

        let err = plan_and_collect(&mut ctx, "SHOW COLUMNS FROM t LIKE 'f'")
            .await
            .unwrap_err();
        assert_eq!(err.to_string(), expected);

        let err =
            plan_and_collect(&mut ctx, "SHOW COLUMNS FROM t WHERE column_name = 'bar'")
                .await
                .unwrap_err();
        assert_eq!(err.to_string(), expected);
    }

    #[tokio::test]
    async fn information_schema_show_columns() {
        let mut ctx = ExecutionContext::with_config(
            ExecutionConfig::new().with_information_schema(true),
        );

        ctx.register_table("t", test::table_with_sequence(1, 1).unwrap())
            .unwrap();

        let result = plan_and_collect(&mut ctx, "SHOW COLUMNS FROM t")
            .await
            .unwrap();

        let expected = vec![
            "+---------------+--------------+------------+-------------+-----------+-------------+",
            "| table_catalog | table_schema | table_name | column_name | data_type | is_nullable |",
            "+---------------+--------------+------------+-------------+-----------+-------------+",
            "| datafusion    | public       | t          | i           | Int32     | YES         |",
            "+---------------+--------------+------------+-------------+-----------+-------------+",
        ];
        assert_batches_sorted_eq!(expected, &result);

        let result = plan_and_collect(&mut ctx, "SHOW columns from t")
            .await
            .unwrap();
        assert_batches_sorted_eq!(expected, &result);

        // This isn't ideal but it is consistent behavior for `SELECT * from T`
        let err = plan_and_collect(&mut ctx, "SHOW columns from T")
            .await
            .unwrap_err();
        assert_eq!(
            err.to_string(),
            "Error during planning: Unknown relation for SHOW COLUMNS: T"
        );
    }

    // test errors with WHERE and LIKE
    #[tokio::test]
    async fn information_schema_show_columns_full_extended() {
        let mut ctx = ExecutionContext::with_config(
            ExecutionConfig::new().with_information_schema(true),
        );

        ctx.register_table("t", test::table_with_sequence(1, 1).unwrap())
            .unwrap();

        let result = plan_and_collect(&mut ctx, "SHOW FULL COLUMNS FROM t")
            .await
            .unwrap();
        let expected = vec![
            "+---------------+--------------+------------+-------------+------------------+----------------+-------------+-----------+--------------------------+------------------------+-------------------+-------------------------+---------------+--------------------+---------------+",
            "| table_catalog | table_schema | table_name | column_name | ordinal_position | column_default | is_nullable | data_type | character_maximum_length | character_octet_length | numeric_precision | numeric_precision_radix | numeric_scale | datetime_precision | interval_type |",
            "+---------------+--------------+------------+-------------+------------------+----------------+-------------+-----------+--------------------------+------------------------+-------------------+-------------------------+---------------+--------------------+---------------+",
            "| datafusion    | public       | t          | i           | 0                |                | YES         | Int32     |                          |                        | 32                | 2                       |               |                    |               |",
            "+---------------+--------------+------------+-------------+------------------+----------------+-------------+-----------+--------------------------+------------------------+-------------------+-------------------------+---------------+--------------------+---------------+",
        ];
        assert_batches_sorted_eq!(expected, &result);

        let result = plan_and_collect(&mut ctx, "SHOW EXTENDED COLUMNS FROM t")
            .await
            .unwrap();
        assert_batches_sorted_eq!(expected, &result);
    }

    #[tokio::test]
    async fn information_schema_show_table_table_names() {
        let mut ctx = ExecutionContext::with_config(
            ExecutionConfig::new().with_information_schema(true),
        );

        ctx.register_table("t", test::table_with_sequence(1, 1).unwrap())
            .unwrap();

        let result = plan_and_collect(&mut ctx, "SHOW COLUMNS FROM public.t")
            .await
            .unwrap();

        let expected = vec![
            "+---------------+--------------+------------+-------------+-----------+-------------+",
            "| table_catalog | table_schema | table_name | column_name | data_type | is_nullable |",
            "+---------------+--------------+------------+-------------+-----------+-------------+",
            "| datafusion    | public       | t          | i           | Int32     | YES         |",
            "+---------------+--------------+------------+-------------+-----------+-------------+",
        ];
        assert_batches_sorted_eq!(expected, &result);

        let result = plan_and_collect(&mut ctx, "SHOW columns from datafusion.public.t")
            .await
            .unwrap();
        assert_batches_sorted_eq!(expected, &result);

        let err = plan_and_collect(&mut ctx, "SHOW columns from t2")
            .await
            .unwrap_err();
        assert_eq!(
            err.to_string(),
            "Error during planning: Unknown relation for SHOW COLUMNS: t2"
        );

        let err = plan_and_collect(&mut ctx, "SHOW columns from datafusion.public.t2")
            .await
            .unwrap_err();
        assert_eq!(err.to_string(), "Error during planning: Unknown relation for SHOW COLUMNS: datafusion.public.t2");
    }

    #[tokio::test]
    async fn show_unsupported() {
        let mut ctx = ExecutionContext::with_config(ExecutionConfig::new());

        let err = plan_and_collect(&mut ctx, "SHOW SOMETHING_UNKNOWN")
            .await
            .unwrap_err();

        assert_eq!(err.to_string(), "This feature is not implemented: SHOW SOMETHING_UNKNOWN not implemented. Supported syntax: SHOW <TABLES>");
    }

    #[tokio::test]
    async fn information_schema_columns_not_exist_by_default() {
        let mut ctx = ExecutionContext::new();

        let err = plan_and_collect(&mut ctx, "SELECT * from information_schema.columns")
            .await
            .unwrap_err();
        assert_eq!(
            err.to_string(),
            "Error during planning: Table or CTE with name 'information_schema.columns' not found"
        );
    }

    fn table_with_many_types() -> Arc<dyn TableProvider> {
        let schema = Schema::new(vec![
            Field::new("int32_col", DataType::Int32, false),
            Field::new("float64_col", DataType::Float64, true),
            Field::new("utf8_col", DataType::Utf8, true),
            Field::new("large_utf8_col", DataType::LargeUtf8, false),
            Field::new("binary_col", DataType::Binary, false),
            Field::new("large_binary_col", DataType::LargeBinary, false),
            Field::new(
                "timestamp_nanos",
                DataType::Timestamp(TimeUnit::Nanosecond, None),
                false,
            ),
        ]);

        let batch = RecordBatch::try_new(
            Arc::new(schema.clone()),
            vec![
                Arc::new(Int32Array::from(vec![1])),
                Arc::new(Float64Array::from(vec![1.0])),
                Arc::new(StringArray::from(vec![Some("foo")])),
                Arc::new(LargeStringArray::from(vec![Some("bar")])),
                Arc::new(BinaryArray::from(vec![b"foo" as &[u8]])),
                Arc::new(LargeBinaryArray::from(vec![b"foo" as &[u8]])),
                Arc::new(TimestampNanosecondArray::from_opt_vec(
                    vec![Some(123)],
                    None,
                )),
            ],
        )
        .unwrap();
        let provider = MemTable::try_new(Arc::new(schema), vec![vec![batch]]).unwrap();
        Arc::new(provider)
    }

    #[tokio::test]
    async fn information_schema_columns() {
        let mut ctx = ExecutionContext::with_config(
            ExecutionConfig::new().with_information_schema(true),
        );
        let catalog = MemoryCatalogProvider::new();
        let schema = MemorySchemaProvider::new();

        schema
            .register_table("t1".to_owned(), test::table_with_sequence(1, 1).unwrap())
            .unwrap();

        schema
            .register_table("t2".to_owned(), table_with_many_types())
            .unwrap();
        catalog.register_schema("my_schema", Arc::new(schema));
        ctx.register_catalog("my_catalog", Arc::new(catalog));

        let result =
            plan_and_collect(&mut ctx, "SELECT * from information_schema.columns")
                .await
                .unwrap();

        let expected = vec![
            "+---------------+--------------+------------+------------------+------------------+----------------+-------------+-----------------------------+--------------------------+------------------------+-------------------+-------------------------+---------------+--------------------+---------------+",
            "| table_catalog | table_schema | table_name | column_name      | ordinal_position | column_default | is_nullable | data_type                   | character_maximum_length | character_octet_length | numeric_precision | numeric_precision_radix | numeric_scale | datetime_precision | interval_type |",
            "+---------------+--------------+------------+------------------+------------------+----------------+-------------+-----------------------------+--------------------------+------------------------+-------------------+-------------------------+---------------+--------------------+---------------+",
            "| my_catalog    | my_schema    | t1         | i                | 0                |                | YES         | Int32                       |                          |                        | 32                | 2                       |               |                    |               |",
            "| my_catalog    | my_schema    | t2         | binary_col       | 4                |                | NO          | Binary                      |                          | 2147483647             |                   |                         |               |                    |               |",
            "| my_catalog    | my_schema    | t2         | float64_col      | 1                |                | YES         | Float64                     |                          |                        | 24                | 2                       |               |                    |               |",
            "| my_catalog    | my_schema    | t2         | int32_col        | 0                |                | NO          | Int32                       |                          |                        | 32                | 2                       |               |                    |               |",
            "| my_catalog    | my_schema    | t2         | large_binary_col | 5                |                | NO          | LargeBinary                 |                          | 9223372036854775807    |                   |                         |               |                    |               |",
            "| my_catalog    | my_schema    | t2         | large_utf8_col   | 3                |                | NO          | LargeUtf8                   |                          | 9223372036854775807    |                   |                         |               |                    |               |",
            "| my_catalog    | my_schema    | t2         | timestamp_nanos  | 6                |                | NO          | Timestamp(Nanosecond, None) |                          |                        |                   |                         |               |                    |               |",
            "| my_catalog    | my_schema    | t2         | utf8_col         | 2                |                | YES         | Utf8                        |                          | 2147483647             |                   |                         |               |                    |               |",
            "+---------------+--------------+------------+------------------+------------------+----------------+-------------+-----------------------------+--------------------------+------------------------+-------------------+-------------------------+---------------+--------------------+---------------+",
        ];
        assert_batches_sorted_eq!(expected, &result);
    }

    #[tokio::test]
    async fn disabled_default_catalog_and_schema() -> Result<()> {
        let mut ctx = ExecutionContext::with_config(
            ExecutionConfig::new().create_default_catalog_and_schema(false),
        );

        assert!(matches!(
            ctx.register_table("test", test::table_with_sequence(1, 1)?),
            Err(DataFusionError::Plan(_))
        ));

        assert!(matches!(
            ctx.sql("select * from datafusion.public.test").await,
            Err(DataFusionError::Plan(_))
        ));

        Ok(())
    }

    #[tokio::test]
    async fn custom_catalog_and_schema() -> Result<()> {
        let mut ctx = ExecutionContext::with_config(
            ExecutionConfig::new()
                .create_default_catalog_and_schema(false)
                .with_default_catalog_and_schema("my_catalog", "my_schema"),
        );

        let catalog = MemoryCatalogProvider::new();
        let schema = MemorySchemaProvider::new();
        schema.register_table("test".to_owned(), test::table_with_sequence(1, 1)?)?;
        catalog.register_schema("my_schema", Arc::new(schema));
        ctx.register_catalog("my_catalog", Arc::new(catalog));

        for table_ref in &["my_catalog.my_schema.test", "my_schema.test", "test"] {
            let result = plan_and_collect(
                &mut ctx,
                &format!("SELECT COUNT(*) AS count FROM {}", table_ref),
            )
            .await?;

            let expected = vec![
                "+-------+",
                "| count |",
                "+-------+",
                "| 1     |",
                "+-------+",
            ];
            assert_batches_eq!(expected, &result);
        }

        Ok(())
    }

    #[tokio::test]
    async fn cross_catalog_access() -> Result<()> {
        let mut ctx = ExecutionContext::new();

        let catalog_a = MemoryCatalogProvider::new();
        let schema_a = MemorySchemaProvider::new();
        schema_a
            .register_table("table_a".to_owned(), test::table_with_sequence(1, 1)?)?;
        catalog_a.register_schema("schema_a", Arc::new(schema_a));
        ctx.register_catalog("catalog_a", Arc::new(catalog_a));

        let catalog_b = MemoryCatalogProvider::new();
        let schema_b = MemorySchemaProvider::new();
        schema_b
            .register_table("table_b".to_owned(), test::table_with_sequence(1, 2)?)?;
        catalog_b.register_schema("schema_b", Arc::new(schema_b));
        ctx.register_catalog("catalog_b", Arc::new(catalog_b));

        let result = plan_and_collect(
            &mut ctx,
            "SELECT cat, SUM(i) AS total FROM (
                    SELECT i, 'a' AS cat FROM catalog_a.schema_a.table_a
                    UNION ALL
                    SELECT i, 'b' AS cat FROM catalog_b.schema_b.table_b
                ) AS all
                GROUP BY cat
                ORDER BY cat
                ",
        )
        .await?;

        let expected = vec![
            "+-----+-------+",
            "| cat | total |",
            "+-----+-------+",
            "| a   | 1     |",
            "| b   | 3     |",
            "+-----+-------+",
        ];
        assert_batches_eq!(expected, &result);

        Ok(())
    }

    #[tokio::test]
    async fn create_external_table_with_timestamps() {
        let mut ctx = ExecutionContext::new();

        let data = "Jorge,2018-12-13T12:12:10.011Z\n\
                    Andrew,2018-11-13T17:11:10.011Z";

        let tmp_dir = TempDir::new().unwrap();
        let file_path = tmp_dir.path().join("timestamps.csv");

        // scope to ensure the file is closed and written
        {
            File::create(&file_path)
                .expect("creating temp file")
                .write_all(data.as_bytes())
                .expect("writing data");
        }

        let sql = format!(
            "CREATE EXTERNAL TABLE csv_with_timestamps (
                  name VARCHAR,
                  ts TIMESTAMP
              )
              STORED AS CSV
              LOCATION '{}'
              ",
            file_path.to_str().expect("path is utf8")
        );

        plan_and_collect(&mut ctx, &sql)
            .await
            .expect("Executing CREATE EXTERNAL TABLE");

        let sql = "SELECT * from csv_with_timestamps";
        let result = plan_and_collect(&mut ctx, sql).await.unwrap();
        let expected = vec![
            "+--------+-------------------------+",
            "| name   | ts                      |",
            "+--------+-------------------------+",
            "| Andrew | 2018-11-13 17:11:10.011 |",
            "| Jorge  | 2018-12-13 12:12:10.011 |",
            "+--------+-------------------------+",
        ];
        assert_batches_sorted_eq!(expected, &result);
    }

    #[tokio::test]
    async fn query_empty_table() {
        let mut ctx = ExecutionContext::new();
        let empty_table = Arc::new(EmptyTable::new(Arc::new(Schema::empty())));
        ctx.register_table("test_tbl", empty_table).unwrap();
        let sql = "SELECT * FROM test_tbl";
        let result = plan_and_collect(&mut ctx, sql)
            .await
            .expect("Query empty table");
        let expected = vec!["++", "++"];
        assert_batches_sorted_eq!(expected, &result);
    }

    #[tokio::test]
    async fn catalogs_not_leaked() {
        // the information schema used to introduce cyclic Arcs
        let ctx = ExecutionContext::with_config(
            ExecutionConfig::new().with_information_schema(true),
        );

        // register a single catalog
        let catalog = Arc::new(MemoryCatalogProvider::new());
        let catalog_weak = Arc::downgrade(&catalog);
        ctx.register_catalog("my_catalog", catalog);

        let catalog_list_weak = {
            let state = ctx.state.lock().unwrap();
            Arc::downgrade(&state.catalog_list)
        };

        drop(ctx);

        assert_eq!(Weak::strong_count(&catalog_list_weak), 0);
        assert_eq!(Weak::strong_count(&catalog_weak), 0);
    }

    #[tokio::test]
    async fn schema_merge_ignores_metadata() {
        // Create two parquet files in same table with same schema but different metadata
        let tmp_dir = TempDir::new().unwrap();
        let table_dir = tmp_dir.path().join("parquet_test");
        let table_path = Path::new(&table_dir);

        let mut non_empty_metadata: HashMap<String, String> = HashMap::new();
        non_empty_metadata.insert("testing".to_string(), "metadata".to_string());

        let fields = vec![
            Field::new("id", DataType::Int32, true),
            Field::new("name", DataType::Utf8, true),
        ];
        let schemas = vec![
            Arc::new(Schema::new_with_metadata(
                fields.clone(),
                non_empty_metadata.clone(),
            )),
            Arc::new(Schema::new(fields.clone())),
        ];

        if let Ok(()) = fs::create_dir(table_path) {
            for (i, schema) in schemas.iter().enumerate().take(2) {
                let filename = format!("part-{}.parquet", i);
                let path = table_path.join(&filename);
                let file = fs::File::create(path).unwrap();
                let mut writer =
                    ArrowWriter::try_new(file.try_clone().unwrap(), schema.clone(), None)
                        .unwrap();

                // create mock record batch
                let ids = Arc::new(Int32Array::from(vec![i as i32]));
                let names = Arc::new(StringArray::from(vec!["test"]));
                let rec_batch =
                    RecordBatch::try_new(schema.clone(), vec![ids, names]).unwrap();

                writer.write(&rec_batch).unwrap();
                writer.close().unwrap();
            }
        }

        // Read the parquet files into a dataframe to confirm results
        // (no errors)
        let mut ctx = ExecutionContext::new();
        let df = ctx
            .read_parquet(table_dir.to_str().unwrap().to_string())
            .await
            .unwrap();
        let result = df.collect().await.unwrap();

        assert_eq!(result[0].schema().metadata(), result[1].schema().metadata());
    }

    struct MyPhysicalPlanner {}

    #[async_trait]
    impl PhysicalPlanner for MyPhysicalPlanner {
        async fn create_physical_plan(
            &self,
            _logical_plan: &LogicalPlan,
            _ctx_state: &ExecutionContextState,
        ) -> Result<Arc<dyn ExecutionPlan>> {
            Err(DataFusionError::NotImplemented(
                "query not supported".to_string(),
            ))
        }

        fn create_physical_expr(
            &self,
            _expr: &Expr,
            _input_dfschema: &crate::logical_plan::DFSchema,
            _input_schema: &Schema,
            _ctx_state: &ExecutionContextState,
        ) -> Result<Arc<dyn crate::physical_plan::PhysicalExpr>> {
            unimplemented!()
        }
    }

    struct MyQueryPlanner {}

    #[async_trait]
    impl QueryPlanner for MyQueryPlanner {
        async fn create_physical_plan(
            &self,
            logical_plan: &LogicalPlan,
            ctx_state: &ExecutionContextState,
        ) -> Result<Arc<dyn ExecutionPlan>> {
            let physical_planner = MyPhysicalPlanner {};
            physical_planner
                .create_physical_plan(logical_plan, ctx_state)
                .await
        }
    }

    /// Execute SQL and return results
    async fn plan_and_collect(
        ctx: &mut ExecutionContext,
        sql: &str,
    ) -> Result<Vec<RecordBatch>> {
        ctx.sql(sql).await?.collect().await
    }

    /// Execute SQL and return results
    async fn execute(sql: &str, partition_count: usize) -> Result<Vec<RecordBatch>> {
        let tmp_dir = TempDir::new()?;
        let mut ctx = create_ctx(&tmp_dir, partition_count).await?;
        plan_and_collect(&mut ctx, sql).await
    }

    /// Execute SQL and write results to partitioned csv files
    async fn write_csv(
        ctx: &mut ExecutionContext,
        sql: &str,
        out_dir: &str,
    ) -> Result<()> {
        let logical_plan = ctx.create_logical_plan(sql)?;
        let logical_plan = ctx.optimize(&logical_plan)?;
        let physical_plan = ctx.create_physical_plan(&logical_plan).await?;
        ctx.write_csv(physical_plan, out_dir.to_string()).await
    }

    /// Execute SQL and write results to partitioned parquet files
    async fn write_parquet(
        ctx: &mut ExecutionContext,
        sql: &str,
        out_dir: &str,
        writer_properties: Option<WriterProperties>,
    ) -> Result<()> {
        let logical_plan = ctx.create_logical_plan(sql)?;
        let logical_plan = ctx.optimize(&logical_plan)?;
        let physical_plan = ctx.create_physical_plan(&logical_plan).await?;
        ctx.write_parquet(physical_plan, out_dir.to_string(), writer_properties)
            .await
    }

    /// Generate CSV partitions within the supplied directory
    fn populate_csv_partitions(
        tmp_dir: &TempDir,
        partition_count: usize,
        file_extension: &str,
    ) -> Result<SchemaRef> {
        // define schema for data source (csv file)
        let schema = Arc::new(Schema::new(vec![
            Field::new("c1", DataType::UInt32, false),
            Field::new("c2", DataType::UInt64, false),
            Field::new("c3", DataType::Boolean, false),
        ]));

        // generate a partitioned file
        for partition in 0..partition_count {
            let filename = format!("partition-{}.{}", partition, file_extension);
            let file_path = tmp_dir.path().join(&filename);
            let mut file = File::create(file_path)?;

            // generate some data
            for i in 0..=10 {
                let data = format!("{},{},{}\n", partition, i, i % 2 == 0);
                file.write_all(data.as_bytes())?;
            }
        }

        Ok(schema)
    }

    /// Generate a partitioned CSV file and register it with an execution context
    async fn create_ctx(
        tmp_dir: &TempDir,
        partition_count: usize,
    ) -> Result<ExecutionContext> {
        let mut ctx = ExecutionContext::with_config(
            ExecutionConfig::new().with_target_partitions(8),
        );

        let schema = populate_csv_partitions(tmp_dir, partition_count, ".csv")?;

        // register csv file with the execution context
        ctx.register_csv(
            "test",
            tmp_dir.path().to_str().unwrap(),
            CsvReadOptions::new().schema(&schema),
        )
        .await?;

        Ok(ctx)
    }

    // Test for compilation error when calling read_* functions from an #[async_trait] function.
    // See https://github.com/apache/arrow-datafusion/issues/1154
    #[async_trait]
    trait CallReadTrait {
        async fn call_read_csv(&self) -> Arc<dyn DataFrame>;
        async fn call_read_avro(&self) -> Arc<dyn DataFrame>;
        async fn call_read_parquet(&self) -> Arc<dyn DataFrame>;
    }

    struct CallRead {}

    #[async_trait]
    impl CallReadTrait for CallRead {
        async fn call_read_csv(&self) -> Arc<dyn DataFrame> {
            let mut ctx = ExecutionContext::new();
            ctx.read_csv("dummy", CsvReadOptions::new()).await.unwrap()
        }

        async fn call_read_avro(&self) -> Arc<dyn DataFrame> {
            let mut ctx = ExecutionContext::new();
            ctx.read_avro("dummy", AvroReadOptions::default())
                .await
                .unwrap()
        }

        async fn call_read_parquet(&self) -> Arc<dyn DataFrame> {
            let mut ctx = ExecutionContext::new();
            ctx.read_parquet("dummy").await.unwrap()
        }
    }
}<|MERGE_RESOLUTION|>--- conflicted
+++ resolved
@@ -1875,11 +1875,7 @@
             "+-----------------+",
             "| MAX(d_table.c1) |",
             "+-----------------+",
-<<<<<<< HEAD
-            "| 100.009         |",
-=======
             "| 110.009         |",
->>>>>>> dc80c119
             "+-----------------+",
         ];
         assert_batches_sorted_eq!(expected, &result);
@@ -1887,7 +1883,6 @@
     }
 
     #[tokio::test]
-<<<<<<< HEAD
     async fn aggregate_decimal_sum() -> Result<()> {
         Ok(())
     }
@@ -1897,11 +1892,7 @@
         Ok(())
     }
 
-
-
-    #[tokio::test]
-=======
->>>>>>> dc80c119
+    #[tokio::test]
     async fn aggregate() -> Result<()> {
         let results = execute("SELECT SUM(c1), SUM(c2) FROM test", 4).await?;
         assert_eq!(results.len(), 1);
