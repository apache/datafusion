--- conflicted
+++ resolved
@@ -465,15 +465,11 @@
     }
 
     /// Creates a DataFrame for reading a Parquet data source.
-<<<<<<< HEAD
     pub async fn read_parquet(
-        &mut self,
+        &self,
         uri: impl Into<String>,
         options: ParquetReadOptions<'_>,
     ) -> Result<Arc<DataFrame>> {
-=======
-    pub async fn read_parquet(&self, uri: impl Into<String>) -> Result<Arc<DataFrame>> {
->>>>>>> 22fdca3e
         let uri: String = uri.into();
         let (object_store, path) = self.runtime_env().object_store(&uri)?;
         let target_partitions = self.copied_config().target_partitions;
@@ -564,18 +560,13 @@
 
     /// Registers a Parquet data source so that it can be referenced from SQL statements
     /// executed against this context.
-<<<<<<< HEAD
     pub async fn register_parquet(
-        &mut self,
+        &self,
         name: &str,
         uri: &str,
         options: ParquetReadOptions<'_>,
     ) -> Result<()> {
         let (target_partitions, parquet_pruning) = {
-=======
-    pub async fn register_parquet(&self, name: &str, uri: &str) -> Result<()> {
-        let (target_partitions, enable_pruning) = {
->>>>>>> 22fdca3e
             let conf = self.copied_config();
             (conf.target_partitions, conf.parquet_pruning)
         };
@@ -3529,15 +3520,10 @@
         }
 
         async fn call_read_parquet(&self) -> Arc<DataFrame> {
-<<<<<<< HEAD
-            let mut ctx = SessionContext::new();
+            let ctx = SessionContext::new();
             ctx.read_parquet("dummy", ParquetReadOptions::default())
                 .await
                 .unwrap()
-=======
-            let ctx = SessionContext::new();
-            ctx.read_parquet("dummy").await.unwrap()
->>>>>>> 22fdca3e
         }
     }
 }