--- conflicted
+++ resolved
@@ -18,673 +18,4 @@
 //! DFSchema is an extended schema struct that DataFusion uses to provide support for
 //! fields with optional relation names.
 
-<<<<<<< HEAD
-use std::collections::HashSet;
-use std::convert::TryFrom;
-use std::sync::Arc;
-
-use crate::error::{DataFusionError, Result};
-use crate::logical_plan::Column;
-
-use crate::field_util::{FieldExt, SchemaExt};
-use arrow::datatypes::{DataType, Field, Schema, SchemaRef};
-use std::fmt::{Display, Formatter};
-
-/// A reference-counted reference to a `DFSchema`.
-pub type DFSchemaRef = Arc<DFSchema>;
-
-/// DFSchema wraps an Arrow schema and adds relation names
-#[derive(Debug, Clone, PartialEq, Eq)]
-pub struct DFSchema {
-    /// Fields
-    fields: Vec<DFField>,
-}
-
-impl DFSchema {
-    /// Creates an empty `DFSchema`
-    pub fn empty() -> Self {
-        Self { fields: vec![] }
-    }
-
-    /// Create a new `DFSchema`
-    pub fn new(fields: Vec<DFField>) -> Result<Self> {
-        let mut qualified_names = HashSet::new();
-        let mut unqualified_names = HashSet::new();
-
-        for field in &fields {
-            if let Some(qualifier) = field.qualifier() {
-                if !qualified_names.insert((qualifier, field.name())) {
-                    return Err(DataFusionError::Plan(format!(
-                        "Schema contains duplicate qualified field name '{}'",
-                        field.qualified_name()
-                    )));
-                }
-            } else if !unqualified_names.insert(field.name()) {
-                return Err(DataFusionError::Plan(format!(
-                    "Schema contains duplicate unqualified field name '{}'",
-                    field.name()
-                )));
-            }
-        }
-
-        // check for mix of qualified and unqualified field with same unqualified name
-        // note that we need to sort the contents of the HashSet first so that errors are
-        // deterministic
-        let mut qualified_names = qualified_names
-            .iter()
-            .map(|(l, r)| (l.as_str(), r.to_owned()))
-            .collect::<Vec<(&str, &str)>>();
-        qualified_names.sort_by(|a, b| {
-            let a = format!("{}.{}", a.0, a.1);
-            let b = format!("{}.{}", b.0, b.1);
-            a.cmp(&b)
-        });
-        for (qualifier, name) in &qualified_names {
-            if unqualified_names.contains(name) {
-                return Err(DataFusionError::Plan(format!(
-                    "Schema contains qualified field name '{}.{}' \
-                    and unqualified field name '{}' which would be ambiguous",
-                    qualifier, name, name
-                )));
-            }
-        }
-        Ok(Self { fields })
-    }
-
-    /// Create a `DFSchema` from an Arrow schema
-    pub fn try_from_qualified_schema(qualifier: &str, schema: &Schema) -> Result<Self> {
-        Self::new(
-            schema
-                .fields()
-                .iter()
-                .map(|f| DFField::from_qualified(qualifier, f.clone()))
-                .collect(),
-        )
-    }
-
-    /// Combine two schemas
-    pub fn join(&self, schema: &DFSchema) -> Result<Self> {
-        let mut fields = self.fields.clone();
-        fields.extend_from_slice(schema.fields().as_slice());
-        Self::new(fields)
-    }
-
-    /// Merge a schema into self
-    pub fn merge(&mut self, other_schema: &DFSchema) {
-        for field in other_schema.fields() {
-            // skip duplicate columns
-            let duplicated_field = match field.qualifier() {
-                Some(q) => self.field_with_name(Some(q.as_str()), field.name()).is_ok(),
-                // for unqualifed columns, check as unqualified name
-                None => self.field_with_unqualified_name(field.name()).is_ok(),
-            };
-            if !duplicated_field {
-                self.fields.push(field.clone());
-            }
-        }
-    }
-
-    /// Get a list of fields
-    pub fn fields(&self) -> &Vec<DFField> {
-        &self.fields
-    }
-
-    /// Returns an immutable reference of a specific `Field` instance selected using an
-    /// offset within the internal `fields` vector
-    pub fn field(&self, i: usize) -> &DFField {
-        &self.fields[i]
-    }
-
-    /// Find the index of the column with the given unqualified name
-    pub fn index_of(&self, name: &str) -> Result<usize> {
-        for i in 0..self.fields.len() {
-            if self.fields[i].name() == name {
-                return Ok(i);
-            }
-        }
-        Err(DataFusionError::Plan(format!(
-            "No field named '{}'. Valid fields are {}.",
-            name,
-            self.get_field_names()
-        )))
-    }
-
-    fn index_of_column_by_name(
-        &self,
-        qualifier: Option<&str>,
-        name: &str,
-    ) -> Result<usize> {
-        let mut matches = self
-            .fields
-            .iter()
-            .enumerate()
-            .filter(|(_, field)| match (qualifier, &field.qualifier) {
-                // field to lookup is qualified.
-                // current field is qualified and not shared between relations, compare both
-                // qualifier and name.
-                (Some(q), Some(field_q)) => q == field_q && field.name() == name,
-                // field to lookup is qualified but current field is unqualified.
-                (Some(_), None) => false,
-                // field to lookup is unqualified, no need to compare qualifier
-                (None, Some(_)) | (None, None) => field.name() == name,
-            })
-            .map(|(idx, _)| idx);
-        match matches.next() {
-            None => Err(DataFusionError::Plan(format!(
-                "No field named '{}.{}'. Valid fields are {}.",
-                qualifier.unwrap_or("<unqualified>"),
-                name,
-                self.get_field_names()
-            ))),
-            Some(idx) => match matches.next() {
-                None => Ok(idx),
-                // found more than one matches
-                Some(_) => Err(DataFusionError::Internal(format!(
-                    "Ambiguous reference to qualified field named '{}.{}'",
-                    qualifier.unwrap_or("<unqualified>"),
-                    name
-                ))),
-            },
-        }
-    }
-
-    /// Find the index of the column with the given qualifier and name
-    pub fn index_of_column(&self, col: &Column) -> Result<usize> {
-        self.index_of_column_by_name(col.relation.as_deref(), &col.name)
-    }
-
-    /// Find the field with the given name
-    pub fn field_with_name(
-        &self,
-        qualifier: Option<&str>,
-        name: &str,
-    ) -> Result<&DFField> {
-        if let Some(qualifier) = qualifier {
-            self.field_with_qualified_name(qualifier, name)
-        } else {
-            self.field_with_unqualified_name(name)
-        }
-    }
-
-    /// Find all fields match the given name
-    pub fn fields_with_unqualified_name(&self, name: &str) -> Vec<&DFField> {
-        self.fields
-            .iter()
-            .filter(|field| field.name() == name)
-            .collect()
-    }
-
-    /// Find the field with the given name
-    pub fn field_with_unqualified_name(&self, name: &str) -> Result<&DFField> {
-        let matches = self.fields_with_unqualified_name(name);
-        match matches.len() {
-            0 => Err(DataFusionError::Plan(format!(
-                "No field with unqualified name '{}'. Valid fields are {}.",
-                name,
-                self.get_field_names()
-            ))),
-            1 => Ok(matches[0]),
-            _ => Err(DataFusionError::Plan(format!(
-                "Ambiguous reference to field named '{}'",
-                name
-            ))),
-        }
-    }
-
-    /// Find the field with the given qualified name
-    pub fn field_with_qualified_name(
-        &self,
-        qualifier: &str,
-        name: &str,
-    ) -> Result<&DFField> {
-        let idx = self.index_of_column_by_name(Some(qualifier), name)?;
-        Ok(self.field(idx))
-    }
-
-    /// Find the field with the given qualified column
-    pub fn field_from_column(&self, column: &Column) -> Result<&DFField> {
-        match &column.relation {
-            Some(r) => self.field_with_qualified_name(r, &column.name),
-            None => self.field_with_unqualified_name(&column.name),
-        }
-    }
-
-    /// Check to see if unqualified field names matches field names in Arrow schema
-    pub fn matches_arrow_schema(&self, arrow_schema: &Schema) -> bool {
-        self.fields
-            .iter()
-            .zip(arrow_schema.fields().iter())
-            .all(|(dffield, arrowfield)| dffield.name() == arrowfield.name())
-    }
-
-    /// Strip all field qualifier in schema
-    pub fn strip_qualifiers(self) -> Self {
-        DFSchema {
-            fields: self
-                .fields
-                .into_iter()
-                .map(|f| f.strip_qualifier())
-                .collect(),
-        }
-    }
-
-    /// Replace all field qualifier with new value in schema
-    pub fn replace_qualifier(self, qualifier: &str) -> Self {
-        DFSchema {
-            fields: self
-                .fields
-                .into_iter()
-                .map(|f| {
-                    DFField::new(
-                        Some(qualifier),
-                        f.name(),
-                        f.data_type().to_owned(),
-                        f.is_nullable(),
-                    )
-                })
-                .collect(),
-        }
-    }
-
-    /// Get comma-seperated list of field names for use in error messages
-    fn get_field_names(&self) -> String {
-        self.fields
-            .iter()
-            .map(|f| match f.qualifier() {
-                Some(qualifier) => format!("'{}.{}'", qualifier, f.name()),
-                None => format!("'{}'", f.name()),
-            })
-            .collect::<Vec<_>>()
-            .join(", ")
-    }
-}
-
-impl From<DFSchema> for Schema {
-    /// Convert DFSchema into a Schema
-    fn from(df_schema: DFSchema) -> Self {
-        Schema::new(
-            df_schema
-                .fields
-                .into_iter()
-                .map(|f| {
-                    if f.qualifier().is_some() {
-                        Field::new(f.name(), f.data_type().to_owned(), f.is_nullable())
-                    } else {
-                        f.field
-                    }
-                })
-                .collect(),
-        )
-    }
-}
-
-impl From<&DFSchema> for Schema {
-    /// Convert DFSchema reference into a Schema
-    fn from(df_schema: &DFSchema) -> Self {
-        Schema::new(df_schema.fields.iter().map(|f| f.field.clone()).collect())
-    }
-}
-
-/// Create a `DFSchema` from an Arrow schema
-impl TryFrom<Schema> for DFSchema {
-    type Error = DataFusionError;
-    fn try_from(schema: Schema) -> std::result::Result<Self, Self::Error> {
-        Self::new(
-            schema
-                .fields()
-                .iter()
-                .map(|f| DFField::from(f.clone()))
-                .collect(),
-        )
-    }
-}
-
-impl From<DFSchema> for SchemaRef {
-    fn from(df_schema: DFSchema) -> Self {
-        SchemaRef::new(df_schema.into())
-    }
-}
-
-/// Convenience trait to convert Schema like things to DFSchema and DFSchemaRef with fewer keystrokes
-pub trait ToDFSchema
-where
-    Self: Sized,
-{
-    /// Attempt to create a DSSchema
-    #[allow(clippy::wrong_self_convention)]
-    fn to_dfschema(self) -> Result<DFSchema>;
-
-    /// Attempt to create a DSSchemaRef
-    #[allow(clippy::wrong_self_convention)]
-    fn to_dfschema_ref(self) -> Result<DFSchemaRef> {
-        Ok(Arc::new(self.to_dfschema()?))
-    }
-}
-
-impl ToDFSchema for Schema {
-    #[allow(clippy::wrong_self_convention)]
-    fn to_dfschema(self) -> Result<DFSchema> {
-        DFSchema::try_from(self)
-    }
-}
-
-impl ToDFSchema for SchemaRef {
-    #[allow(clippy::wrong_self_convention)]
-    fn to_dfschema(self) -> Result<DFSchema> {
-        // Attempt to use the Schema directly if there are no other
-        // references, otherwise clone
-        match Self::try_unwrap(self) {
-            Ok(schema) => DFSchema::try_from(schema),
-            Err(schemaref) => DFSchema::try_from(schemaref.as_ref().clone()),
-        }
-    }
-}
-
-impl ToDFSchema for Vec<DFField> {
-    fn to_dfschema(self) -> Result<DFSchema> {
-        DFSchema::new(self)
-    }
-}
-
-impl Display for DFSchema {
-    fn fmt(&self, f: &mut Formatter) -> std::fmt::Result {
-        write!(
-            f,
-            "{}",
-            self.fields
-                .iter()
-                .map(|field| field.qualified_name())
-                .collect::<Vec<String>>()
-                .join(", ")
-        )
-    }
-}
-
-/// DFField wraps an Arrow field and adds an optional qualifier
-#[derive(Debug, Clone, PartialEq, Eq)]
-pub struct DFField {
-    /// Optional qualifier (usually a table or relation name)
-    qualifier: Option<String>,
-    /// Arrow field definition
-    field: Field,
-}
-
-impl DFField {
-    /// Creates a new `DFField`
-    pub fn new(
-        qualifier: Option<&str>,
-        name: &str,
-        data_type: DataType,
-        nullable: bool,
-    ) -> Self {
-        DFField {
-            qualifier: qualifier.map(|s| s.to_owned()),
-            field: Field::new(name, data_type, nullable),
-        }
-    }
-
-    /// Create an unqualified field from an existing Arrow field
-    pub fn from(field: Field) -> Self {
-        Self {
-            qualifier: None,
-            field,
-        }
-    }
-
-    /// Create a qualified field from an existing Arrow field
-    pub fn from_qualified(qualifier: &str, field: Field) -> Self {
-        Self {
-            qualifier: Some(qualifier.to_owned()),
-            field,
-        }
-    }
-
-    /// Returns an immutable reference to the `DFField`'s unqualified name
-    pub fn name(&self) -> &str {
-        self.field.name()
-    }
-
-    /// Returns an immutable reference to the `DFField`'s data-type
-    pub fn data_type(&self) -> &DataType {
-        self.field.data_type()
-    }
-
-    /// Indicates whether this `DFField` supports null values
-    pub fn is_nullable(&self) -> bool {
-        self.field.is_nullable()
-    }
-
-    /// Returns a string to the `DFField`'s qualified name
-    pub fn qualified_name(&self) -> String {
-        if let Some(qualifier) = &self.qualifier {
-            format!("{}.{}", qualifier, self.field.name())
-        } else {
-            self.field.name().to_owned()
-        }
-    }
-
-    /// Builds a qualified column based on self
-    pub fn qualified_column(&self) -> Column {
-        Column {
-            relation: self.qualifier.clone(),
-            name: self.field.name().to_string(),
-        }
-    }
-
-    /// Builds an unqualified column based on self
-    pub fn unqualified_column(&self) -> Column {
-        Column {
-            relation: None,
-            name: self.field.name().to_string(),
-        }
-    }
-
-    /// Get the optional qualifier
-    pub fn qualifier(&self) -> Option<&String> {
-        self.qualifier.as_ref()
-    }
-
-    /// Get the arrow field
-    pub fn field(&self) -> &Field {
-        &self.field
-    }
-
-    /// Return field with qualifier stripped
-    pub fn strip_qualifier(mut self) -> Self {
-        self.qualifier = None;
-        self
-    }
-}
-
-#[cfg(test)]
-mod tests {
-    use super::*;
-    use arrow::datatypes::DataType;
-
-    #[test]
-    fn from_unqualified_field() {
-        let field = Field::new("c0", DataType::Boolean, true);
-        let field = DFField::from(field);
-        assert_eq!("c0", field.name());
-        assert_eq!("c0", field.qualified_name());
-    }
-
-    #[test]
-    fn from_qualified_field() {
-        let field = Field::new("c0", DataType::Boolean, true);
-        let field = DFField::from_qualified("t1", field);
-        assert_eq!("c0", field.name());
-        assert_eq!("t1.c0", field.qualified_name());
-    }
-
-    #[test]
-    fn from_unqualified_schema() -> Result<()> {
-        let schema = DFSchema::try_from(test_schema_1())?;
-        assert_eq!("c0, c1", schema.to_string());
-        Ok(())
-    }
-
-    #[test]
-    fn from_qualified_schema() -> Result<()> {
-        let schema = DFSchema::try_from_qualified_schema("t1", &test_schema_1())?;
-        assert_eq!("t1.c0, t1.c1", schema.to_string());
-        Ok(())
-    }
-
-    #[test]
-    fn from_qualified_schema_into_arrow_schema() -> Result<()> {
-        let schema = DFSchema::try_from_qualified_schema("t1", &test_schema_1())?;
-        let arrow_schema: Schema = schema.into();
-        let expected =
-            "[Field { name: \"c0\", data_type: Boolean, is_nullable: true, metadata: {} }, \
-        Field { name: \"c1\", data_type: Boolean, is_nullable: true, metadata: {} }]";
-        assert_eq!(expected, format!("{:?}", arrow_schema.fields));
-        Ok(())
-    }
-
-    #[test]
-    fn join_qualified() -> Result<()> {
-        let left = DFSchema::try_from_qualified_schema("t1", &test_schema_1())?;
-        let right = DFSchema::try_from_qualified_schema("t2", &test_schema_1())?;
-        let join = left.join(&right)?;
-        assert_eq!("t1.c0, t1.c1, t2.c0, t2.c1", join.to_string());
-        // test valid access
-        assert!(join.field_with_qualified_name("t1", "c0").is_ok());
-        assert!(join.field_with_qualified_name("t2", "c0").is_ok());
-        // test invalid access
-        assert!(join.field_with_unqualified_name("c0").is_err());
-        assert!(join.field_with_unqualified_name("t1.c0").is_err());
-        assert!(join.field_with_unqualified_name("t2.c0").is_err());
-        Ok(())
-    }
-
-    #[test]
-    fn join_qualified_duplicate() -> Result<()> {
-        let left = DFSchema::try_from_qualified_schema("t1", &test_schema_1())?;
-        let right = DFSchema::try_from_qualified_schema("t1", &test_schema_1())?;
-        let join = left.join(&right);
-        assert!(join.is_err());
-        assert_eq!(
-            "Error during planning: Schema contains duplicate \
-        qualified field name \'t1.c0\'",
-            &format!("{}", join.err().unwrap())
-        );
-        Ok(())
-    }
-
-    #[test]
-    fn join_unqualified_duplicate() -> Result<()> {
-        let left = DFSchema::try_from(test_schema_1())?;
-        let right = DFSchema::try_from(test_schema_1())?;
-        let join = left.join(&right);
-        assert!(join.is_err());
-        assert_eq!(
-            "Error during planning: Schema contains duplicate \
-        unqualified field name \'c0\'",
-            &format!("{}", join.err().unwrap())
-        );
-        Ok(())
-    }
-
-    #[test]
-    fn join_mixed() -> Result<()> {
-        let left = DFSchema::try_from_qualified_schema("t1", &test_schema_1())?;
-        let right = DFSchema::try_from(test_schema_2())?;
-        let join = left.join(&right)?;
-        assert_eq!("t1.c0, t1.c1, c100, c101", join.to_string());
-        // test valid access
-        assert!(join.field_with_qualified_name("t1", "c0").is_ok());
-        assert!(join.field_with_unqualified_name("c0").is_ok());
-        assert!(join.field_with_unqualified_name("c100").is_ok());
-        assert!(join.field_with_name(None, "c100").is_ok());
-        // test invalid access
-        assert!(join.field_with_unqualified_name("t1.c0").is_err());
-        assert!(join.field_with_unqualified_name("t1.c100").is_err());
-        assert!(join.field_with_qualified_name("", "c100").is_err());
-        Ok(())
-    }
-
-    #[test]
-    fn join_mixed_duplicate() -> Result<()> {
-        let left = DFSchema::try_from_qualified_schema("t1", &test_schema_1())?;
-        let right = DFSchema::try_from(test_schema_1())?;
-        let join = left.join(&right);
-        assert!(join.is_err());
-        assert_eq!(
-            "Error during planning: Schema contains qualified \
-        field name \'t1.c0\' and unqualified field name \'c0\' which would be ambiguous",
-            &format!("{}", join.err().unwrap())
-        );
-        Ok(())
-    }
-
-    #[test]
-    fn helpful_error_messages() -> Result<()> {
-        let schema = DFSchema::try_from_qualified_schema("t1", &test_schema_1())?;
-        let expected_help = "Valid fields are \'t1.c0\', \'t1.c1\'.";
-        assert!(schema
-            .field_with_qualified_name("x", "y")
-            .unwrap_err()
-            .to_string()
-            .contains(expected_help));
-        assert!(schema
-            .field_with_unqualified_name("y")
-            .unwrap_err()
-            .to_string()
-            .contains(expected_help));
-        assert!(schema
-            .index_of("y")
-            .unwrap_err()
-            .to_string()
-            .contains(expected_help));
-        Ok(())
-    }
-
-    #[test]
-    fn into() {
-        // Demonstrate how to convert back and forth between Schema, SchemaRef, DFSchema, and DFSchemaRef
-        let arrow_schema = Schema::new(vec![Field::new("c0", DataType::Int64, true)]);
-        let arrow_schema_ref = Arc::new(arrow_schema.clone());
-
-        let df_schema =
-            DFSchema::new(vec![DFField::new(None, "c0", DataType::Int64, true)]).unwrap();
-        let df_schema_ref = Arc::new(df_schema.clone());
-
-        {
-            let arrow_schema = arrow_schema.clone();
-            let arrow_schema_ref = arrow_schema_ref.clone();
-
-            assert_eq!(df_schema, arrow_schema.to_dfschema().unwrap());
-            assert_eq!(df_schema, arrow_schema_ref.to_dfschema().unwrap());
-        }
-
-        {
-            let arrow_schema = arrow_schema.clone();
-            let arrow_schema_ref = arrow_schema_ref.clone();
-
-            assert_eq!(df_schema_ref, arrow_schema.to_dfschema_ref().unwrap());
-            assert_eq!(df_schema_ref, arrow_schema_ref.to_dfschema_ref().unwrap());
-        }
-
-        // Now, consume the refs
-        assert_eq!(df_schema_ref, arrow_schema.to_dfschema_ref().unwrap());
-        assert_eq!(df_schema_ref, arrow_schema_ref.to_dfschema_ref().unwrap());
-    }
-
-    fn test_schema_1() -> Schema {
-        Schema::new(vec![
-            Field::new("c0", DataType::Boolean, true),
-            Field::new("c1", DataType::Boolean, true),
-        ])
-    }
-
-    fn test_schema_2() -> Schema {
-        Schema::new(vec![
-            Field::new("c100", DataType::Boolean, true),
-            Field::new("c101", DataType::Boolean, true),
-        ])
-    }
-}
-=======
-pub use datafusion_common::{DFField, DFSchema, DFSchemaRef, ExprSchema, ToDFSchema};
->>>>>>> 014e5e90
+pub use datafusion_common::{DFField, DFSchema, DFSchemaRef, ExprSchema, ToDFSchema};