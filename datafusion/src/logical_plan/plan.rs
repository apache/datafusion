// Licensed to the Apache Software Foundation (ASF) under one
// or more contributor license agreements.  See the NOTICE file
// distributed with this work for additional information
// regarding copyright ownership.  The ASF licenses this file
// to you under the Apache License, Version 2.0 (the
// "License"); you may not use this file except in compliance
// with the License.  You may obtain a copy of the License at
//
//   http://www.apache.org/licenses/LICENSE-2.0
//
// Unless required by applicable law or agreed to in writing,
// software distributed under the License is distributed on an
// "AS IS" BASIS, WITHOUT WARRANTIES OR CONDITIONS OF ANY
// KIND, either express or implied.  See the License for the
// specific language governing permissions and limitations
// under the License.
//! This module contains the  `LogicalPlan` enum that describes queries
//! via a logical query plan.

use super::display::{GraphvizVisitor, IndentVisitor};
use super::expr::{Column, Expr};
use super::extension::UserDefinedLogicalNode;
use crate::datasource::TableProvider;
use crate::error::DataFusionError;
use crate::logical_plan::dfschema::DFSchemaRef;
use crate::sql::parser::FileType;
use arrow::datatypes::{DataType, Field, Schema, SchemaRef};
use std::{
    collections::HashSet,
    fmt::{self, Display},
    sync::Arc,
};

/// Join type
#[derive(Debug, Clone, Copy, PartialEq, Eq)]
pub enum JoinType {
    /// Inner Join
    Inner,
    /// Left Join
    Left,
    /// Right Join
    Right,
    /// Full Join
    Full,
    /// Semi Join
    Semi,
    /// Anti Join
    Anti,
}

/// Join constraint
#[derive(Debug, Clone, Copy)]
pub enum JoinConstraint {
    /// Join ON
    On,
    /// Join USING
    Using,
}

/// Produces rows from a table provider by reference or from the context
#[derive(Clone)]
pub struct TableScanPlan {
    /// The name of the table
    pub table_name: String,
    /// The source of the table
    pub source: Arc<dyn TableProvider>,
    /// Optional column indices to use as a projection
    pub projection: Option<Vec<usize>>,
    /// The schema description of the output
    pub projected_schema: DFSchemaRef,
    /// Optional expressions to be used as filters by the table provider
    pub filters: Vec<Expr>,
    /// Optional limit to skip reading
    pub limit: Option<usize>,
}

<<<<<<< HEAD
/// Creates an in memory table.
#[derive(Clone)]
pub struct CreateMemoryTable {
    /// The table name
    pub name: String,
    /// The logical plan
    pub input: Arc<LogicalPlan>,
}

/// Creates an external table.
#[derive(Clone)]
pub struct CreateExternalTable {
    /// The table schema
    pub schema: DFSchemaRef,
    /// The table name
    pub name: String,
    /// The physical location
    pub location: String,
    /// The file type of physical file
    pub file_type: FileType,
    /// Whether the CSV file contains a header
    pub has_header: bool,
}

/// Drops a table.
#[derive(Clone)]
pub struct DropTable {
    /// The table name
    pub name: String,
    /// If the table exists
    pub if_exist: bool,
    /// Dummy schema
    pub schema: DFSchemaRef,
=======
/// Produces a relation with string representations of
/// various parts of the plan
#[derive(Clone)]
pub struct ExplainPlan {
    /// Should extra (detailed, intermediate plans) be included?
    pub verbose: bool,
    /// The logical plan that is being EXPLAIN'd
    pub plan: Arc<LogicalPlan>,
    /// Represent the various stages plans have gone through
    pub stringified_plans: Vec<StringifiedPlan>,
    /// The output schema of the explain (2 columns of text)
    pub schema: DFSchemaRef,
}

/// Runs the actual plan, and then prints the physical plan with
/// with execution metrics.
#[derive(Clone)]
pub struct AnalyzePlan {
    /// Should extra detail be included?
    pub verbose: bool,
    /// The logical plan that is being EXPLAIN ANALYZE'd
    pub input: Arc<LogicalPlan>,
    /// The output schema of the explain (2 columns of text)
    pub schema: DFSchemaRef,
}

/// Extension operator defined outside of DataFusion
#[derive(Clone)]
pub struct ExtensionPlan {
    /// The runtime extension operator
    pub node: Arc<dyn UserDefinedLogicalNode + Send + Sync>,
>>>>>>> bcd12589
}

/// A LogicalPlan represents the different types of relational
/// operators (such as Projection, Filter, etc) and can be created by
/// the SQL query planner and the DataFrame API.
///
/// A LogicalPlan represents transforming an input relation (table) to
/// an output relation (table) with a (potentially) different
/// schema. A plan represents a dataflow tree where data flows
/// from leaves up to the root to produce the query result.
#[derive(Clone)]
pub enum LogicalPlan {
    /// Evaluates an arbitrary list of expressions (essentially a
    /// SELECT with an expression list) on its input.
    Projection {
        /// The list of expressions
        expr: Vec<Expr>,
        /// The incoming logical plan
        input: Arc<LogicalPlan>,
        /// The schema description of the output
        schema: DFSchemaRef,
        /// Projection output relation alias
        alias: Option<String>,
    },
    /// Filters rows from its input that do not match an
    /// expression (essentially a WHERE clause with a predicate
    /// expression).
    ///
    /// Semantically, `<predicate>` is evaluated for each row of the input;
    /// If the value of `<predicate>` is true, the input row is passed to
    /// the output. If the value of `<predicate>` is false, the row is
    /// discarded.
    Filter {
        /// The predicate expression, which must have Boolean type.
        predicate: Expr,
        /// The incoming logical plan
        input: Arc<LogicalPlan>,
    },
    /// Window its input based on a set of window spec and window function (e.g. SUM or RANK)
    Window {
        /// The incoming logical plan
        input: Arc<LogicalPlan>,
        /// The window function expression
        window_expr: Vec<Expr>,
        /// The schema description of the window output
        schema: DFSchemaRef,
    },
    /// Aggregates its input based on a set of grouping and aggregate
    /// expressions (e.g. SUM).
    Aggregate {
        /// The incoming logical plan
        input: Arc<LogicalPlan>,
        /// Grouping expressions
        group_expr: Vec<Expr>,
        /// Aggregate expressions
        aggr_expr: Vec<Expr>,
        /// The schema description of the aggregate output
        schema: DFSchemaRef,
    },
    /// Sorts its input according to a list of sort expressions.
    Sort {
        /// The sort expressions
        expr: Vec<Expr>,
        /// The incoming logical plan
        input: Arc<LogicalPlan>,
    },
    /// Join two logical plans on one or more join columns
    Join {
        /// Left input
        left: Arc<LogicalPlan>,
        /// Right input
        right: Arc<LogicalPlan>,
        /// Equijoin clause expressed as pairs of (left, right) join columns
        on: Vec<(Column, Column)>,
        /// Join type
        join_type: JoinType,
        /// Join constraint
        join_constraint: JoinConstraint,
        /// The output schema, containing fields from the left and right inputs
        schema: DFSchemaRef,
        /// If null_equals_null is true, null == null else null != null
        null_equals_null: bool,
    },
    /// Apply Cross Join to two logical plans
    CrossJoin {
        /// Left input
        left: Arc<LogicalPlan>,
        /// Right input
        right: Arc<LogicalPlan>,
        /// The output schema, containing fields from the left and right inputs
        schema: DFSchemaRef,
    },
    /// Repartition the plan based on a partitioning scheme.
    Repartition {
        /// The incoming logical plan
        input: Arc<LogicalPlan>,
        /// The partitioning scheme
        partitioning_scheme: Partitioning,
    },
    /// Union multiple inputs
    Union {
        /// Inputs to merge
        inputs: Vec<LogicalPlan>,
        /// Union schema. Should be the same for all inputs.
        schema: DFSchemaRef,
        /// Union output relation alias
        alias: Option<String>,
    },
    /// Produces rows from a table provider by reference or from the context
    TableScan(TableScanPlan),
    /// Produces no rows: An empty relation with an empty schema
    EmptyRelation {
        /// Whether to produce a placeholder row
        produce_one_row: bool,
        /// The schema description of the output
        schema: DFSchemaRef,
    },
    /// Produces the first `n` tuples from its input and discards the rest.
    Limit {
        /// The limit
        n: usize,
        /// The logical plan
        input: Arc<LogicalPlan>,
    },
    /// Creates an external table.
    CreateExternalTable(CreateExternalTable),
    /// Creates an in memory table.
    CreateMemoryTable(CreateMemoryTable),
    /// Drops a table.
    DropTable(DropTable),
    /// Values expression. See
    /// [Postgres VALUES](https://www.postgresql.org/docs/current/queries-values.html)
    /// documentation for more details.
    Values {
        /// The table schema
        schema: DFSchemaRef,
        /// Values
        values: Vec<Vec<Expr>>,
    },
    /// Produces a relation with string representations of
    /// various parts of the plan
    Explain(ExplainPlan),
    /// Runs the actual plan, and then prints the physical plan with
    /// with execution metrics.
    Analyze(AnalyzePlan),
    /// Extension operator defined outside of DataFusion
    Extension(ExtensionPlan),
}

impl LogicalPlan {
    /// Get a reference to the logical plan's schema
    pub fn schema(&self) -> &DFSchemaRef {
        match self {
            LogicalPlan::EmptyRelation { schema, .. } => schema,
            LogicalPlan::Values { schema, .. } => schema,
            LogicalPlan::TableScan(TableScanPlan {
                projected_schema, ..
            }) => projected_schema,
            LogicalPlan::Projection { schema, .. } => schema,
            LogicalPlan::Filter { input, .. } => input.schema(),
            LogicalPlan::Window { schema, .. } => schema,
            LogicalPlan::Aggregate { schema, .. } => schema,
            LogicalPlan::Sort { input, .. } => input.schema(),
            LogicalPlan::Join { schema, .. } => schema,
            LogicalPlan::CrossJoin { schema, .. } => schema,
            LogicalPlan::Repartition { input, .. } => input.schema(),
            LogicalPlan::Limit { input, .. } => input.schema(),
<<<<<<< HEAD
            LogicalPlan::CreateExternalTable(CreateExternalTable { schema, .. }) => {
                schema
            }
            LogicalPlan::Explain { schema, .. } => schema,
            LogicalPlan::Analyze { schema, .. } => schema,
            LogicalPlan::Extension { node } => node.schema(),
=======
            LogicalPlan::CreateExternalTable { schema, .. } => schema,
            LogicalPlan::Explain(explain) => &explain.schema,
            LogicalPlan::Analyze(analyze) => &analyze.schema,
            LogicalPlan::Extension(extension) => extension.node.schema(),
>>>>>>> bcd12589
            LogicalPlan::Union { schema, .. } => schema,
            LogicalPlan::CreateMemoryTable(CreateMemoryTable { input, .. }) => {
                input.schema()
            }
            LogicalPlan::DropTable(DropTable { schema, .. }) => schema,
        }
    }

    /// Get a vector of references to all schemas in every node of the logical plan
    pub fn all_schemas(&self) -> Vec<&DFSchemaRef> {
        match self {
            LogicalPlan::TableScan(TableScanPlan {
                projected_schema, ..
            }) => vec![projected_schema],
            LogicalPlan::Values { schema, .. } => vec![schema],
            LogicalPlan::Window { input, schema, .. }
            | LogicalPlan::Aggregate { input, schema, .. }
            | LogicalPlan::Projection { input, schema, .. } => {
                let mut schemas = input.all_schemas();
                schemas.insert(0, schema);
                schemas
            }
            LogicalPlan::Join {
                left,
                right,
                schema,
                ..
            }
            | LogicalPlan::CrossJoin {
                left,
                right,
                schema,
            } => {
                let mut schemas = left.all_schemas();
                schemas.extend(right.all_schemas());
                schemas.insert(0, schema);
                schemas
            }
            LogicalPlan::Union { schema, .. } => {
                vec![schema]
            }
            LogicalPlan::Extension(extension) => vec![extension.node.schema()],
            LogicalPlan::Explain(ExplainPlan { schema, .. })
            | LogicalPlan::Analyze(AnalyzePlan { schema, .. })
            | LogicalPlan::EmptyRelation { schema, .. }
            | LogicalPlan::CreateExternalTable(CreateExternalTable { schema, .. }) => {
                vec![schema]
            }
            LogicalPlan::Limit { input, .. }
            | LogicalPlan::Repartition { input, .. }
            | LogicalPlan::Sort { input, .. }
            | LogicalPlan::CreateMemoryTable(CreateMemoryTable { input, .. })
            | LogicalPlan::Filter { input, .. } => input.all_schemas(),
            LogicalPlan::DropTable(_) => vec![],
        }
    }

    /// Returns the (fixed) output schema for explain plans
    pub fn explain_schema() -> SchemaRef {
        SchemaRef::new(Schema::new(vec![
            Field::new("plan_type", DataType::Utf8, false),
            Field::new("plan", DataType::Utf8, false),
        ]))
    }

    /// returns all expressions (non-recursively) in the current
    /// logical plan node. This does not include expressions in any
    /// children
    pub fn expressions(self: &LogicalPlan) -> Vec<Expr> {
        match self {
            LogicalPlan::Projection { expr, .. } => expr.clone(),
            LogicalPlan::Values { values, .. } => {
                values.iter().flatten().cloned().collect()
            }
            LogicalPlan::Filter { predicate, .. } => vec![predicate.clone()],
            LogicalPlan::Repartition {
                partitioning_scheme,
                ..
            } => match partitioning_scheme {
                Partitioning::Hash(expr, _) => expr.clone(),
                _ => vec![],
            },
            LogicalPlan::Window { window_expr, .. } => window_expr.clone(),
            LogicalPlan::Aggregate {
                group_expr,
                aggr_expr,
                ..
            } => group_expr.iter().chain(aggr_expr.iter()).cloned().collect(),
            LogicalPlan::Join { on, .. } => on
                .iter()
                .flat_map(|(l, r)| vec![Expr::Column(l.clone()), Expr::Column(r.clone())])
                .collect(),
            LogicalPlan::Sort { expr, .. } => expr.clone(),
            LogicalPlan::Extension(extension) => extension.node.expressions(),
            // plans without expressions
            LogicalPlan::TableScan { .. }
            | LogicalPlan::EmptyRelation { .. }
            | LogicalPlan::Limit { .. }
            | LogicalPlan::CreateExternalTable(_)
            | LogicalPlan::CreateMemoryTable(_)
            | LogicalPlan::DropTable(_)
            | LogicalPlan::CrossJoin { .. }
            | LogicalPlan::Analyze { .. }
            | LogicalPlan::Explain { .. }
            | LogicalPlan::Union { .. } => {
                vec![]
            }
        }
    }

    /// returns all inputs of this `LogicalPlan` node. Does not
    /// include inputs to inputs.
    pub fn inputs(self: &LogicalPlan) -> Vec<&LogicalPlan> {
        match self {
            LogicalPlan::Projection { input, .. } => vec![input],
            LogicalPlan::Filter { input, .. } => vec![input],
            LogicalPlan::Repartition { input, .. } => vec![input],
            LogicalPlan::Window { input, .. } => vec![input],
            LogicalPlan::Aggregate { input, .. } => vec![input],
            LogicalPlan::Sort { input, .. } => vec![input],
            LogicalPlan::Join { left, right, .. } => vec![left, right],
            LogicalPlan::CrossJoin { left, right, .. } => vec![left, right],
            LogicalPlan::Limit { input, .. } => vec![input],
            LogicalPlan::Extension(extension) => extension.node.inputs(),
            LogicalPlan::Union { inputs, .. } => inputs.iter().collect(),
<<<<<<< HEAD
            LogicalPlan::Explain { plan, .. } => vec![plan],
            LogicalPlan::Analyze { input: plan, .. } => vec![plan],
            LogicalPlan::CreateMemoryTable(CreateMemoryTable { input, .. }) => {
                vec![input]
            }
=======
            LogicalPlan::Explain(explain) => vec![&explain.plan],
            LogicalPlan::Analyze(analyze) => vec![&analyze.input],
            LogicalPlan::CreateMemoryTable { input, .. } => vec![input],
>>>>>>> bcd12589
            // plans without inputs
            LogicalPlan::TableScan { .. }
            | LogicalPlan::EmptyRelation { .. }
            | LogicalPlan::Values { .. }
            | LogicalPlan::CreateExternalTable(_)
            | LogicalPlan::DropTable(_) => vec![],
        }
    }

    /// returns all `Using` join columns in a logical plan
    pub fn using_columns(&self) -> Result<Vec<HashSet<Column>>, DataFusionError> {
        struct UsingJoinColumnVisitor {
            using_columns: Vec<HashSet<Column>>,
        }

        impl PlanVisitor for UsingJoinColumnVisitor {
            type Error = DataFusionError;

            fn pre_visit(&mut self, plan: &LogicalPlan) -> Result<bool, Self::Error> {
                if let LogicalPlan::Join {
                    join_constraint: JoinConstraint::Using,
                    on,
                    ..
                } = plan
                {
                    self.using_columns.push(
                        on.iter()
                            .map(|entry| [&entry.0, &entry.1])
                            .flatten()
                            .cloned()
                            .collect::<HashSet<Column>>(),
                    );
                }
                Ok(true)
            }
        }

        let mut visitor = UsingJoinColumnVisitor {
            using_columns: vec![],
        };
        self.accept(&mut visitor)?;
        Ok(visitor.using_columns)
    }
}

/// Logical partitioning schemes supported by the repartition operator.
#[derive(Debug, Clone)]
pub enum Partitioning {
    /// Allocate batches using a round-robin algorithm and the specified number of partitions
    RoundRobinBatch(usize),
    /// Allocate rows based on a hash of one of more expressions and the specified number
    /// of partitions.
    /// This partitioning scheme is not yet fully supported. See <https://issues.apache.org/jira/browse/ARROW-11011>
    Hash(Vec<Expr>, usize),
}

/// Trait that implements the [Visitor
/// pattern](https://en.wikipedia.org/wiki/Visitor_pattern) for a
/// depth first walk of `LogicalPlan` nodes. `pre_visit` is called
/// before any children are visited, and then `post_visit` is called
/// after all children have been visited.
////
/// To use, define a struct that implements this trait and then invoke
/// [`LogicalPlan::accept`].
///
/// For example, for a logical plan like:
///
/// ```text
/// Projection: #id
///    Filter: #state Eq Utf8(\"CO\")\
///       CsvScan: employee.csv projection=Some([0, 3])";
/// ```
///
/// The sequence of visit operations would be:
/// ```text
/// visitor.pre_visit(Projection)
/// visitor.pre_visit(Filter)
/// visitor.pre_visit(CsvScan)
/// visitor.post_visit(CsvScan)
/// visitor.post_visit(Filter)
/// visitor.post_visit(Projection)
/// ```
pub trait PlanVisitor {
    /// The type of error returned by this visitor
    type Error;

    /// Invoked on a logical plan before any of its child inputs have been
    /// visited. If Ok(true) is returned, the recursion continues. If
    /// Err(..) or Ok(false) are returned, the recursion stops
    /// immediately and the error, if any, is returned to `accept`
    fn pre_visit(&mut self, plan: &LogicalPlan)
        -> std::result::Result<bool, Self::Error>;

    /// Invoked on a logical plan after all of its child inputs have
    /// been visited. The return value is handled the same as the
    /// return value of `pre_visit`. The provided default implementation
    /// returns `Ok(true)`.
    fn post_visit(
        &mut self,
        _plan: &LogicalPlan,
    ) -> std::result::Result<bool, Self::Error> {
        Ok(true)
    }
}

impl LogicalPlan {
    /// returns all inputs in the logical plan. Returns Ok(true) if
    /// all nodes were visited, and Ok(false) if any call to
    /// `pre_visit` or `post_visit` returned Ok(false) and may have
    /// cut short the recursion
    pub fn accept<V>(&self, visitor: &mut V) -> std::result::Result<bool, V::Error>
    where
        V: PlanVisitor,
    {
        if !visitor.pre_visit(self)? {
            return Ok(false);
        }

        let recurse = match self {
            LogicalPlan::Projection { input, .. } => input.accept(visitor)?,
            LogicalPlan::Filter { input, .. } => input.accept(visitor)?,
            LogicalPlan::Repartition { input, .. } => input.accept(visitor)?,
            LogicalPlan::Window { input, .. } => input.accept(visitor)?,
            LogicalPlan::Aggregate { input, .. } => input.accept(visitor)?,
            LogicalPlan::Sort { input, .. } => input.accept(visitor)?,
            LogicalPlan::Join { left, right, .. }
            | LogicalPlan::CrossJoin { left, right, .. } => {
                left.accept(visitor)? && right.accept(visitor)?
            }
            LogicalPlan::Union { inputs, .. } => {
                for input in inputs {
                    if !input.accept(visitor)? {
                        return Ok(false);
                    }
                }
                true
            }
            LogicalPlan::Limit { input, .. } => input.accept(visitor)?,
<<<<<<< HEAD
            LogicalPlan::CreateMemoryTable(CreateMemoryTable { input, .. }) => {
                input.accept(visitor)?
            }
            LogicalPlan::Extension { node } => {
                for input in node.inputs() {
=======
            LogicalPlan::CreateMemoryTable { input, .. } => input.accept(visitor)?,
            LogicalPlan::Extension(extension) => {
                for input in extension.node.inputs() {
>>>>>>> bcd12589
                    if !input.accept(visitor)? {
                        return Ok(false);
                    }
                }
                true
            }
            LogicalPlan::Explain(explain) => explain.plan.accept(visitor)?,
            LogicalPlan::Analyze(analyze) => analyze.input.accept(visitor)?,
            // plans without inputs
            LogicalPlan::TableScan { .. }
            | LogicalPlan::EmptyRelation { .. }
            | LogicalPlan::Values { .. }
            | LogicalPlan::CreateExternalTable(_)
            | LogicalPlan::DropTable(_) => true,
        };
        if !recurse {
            return Ok(false);
        }

        if !visitor.post_visit(self)? {
            return Ok(false);
        }

        Ok(true)
    }
}

// Various implementations for printing out LogicalPlans
impl LogicalPlan {
    /// Return a `format`able structure that produces a single line
    /// per node. For example:
    ///
    /// ```text
    /// Projection: #employee.id
    ///    Filter: #employee.state Eq Utf8(\"CO\")\
    ///       CsvScan: employee projection=Some([0, 3])
    /// ```
    ///
    /// ```
    /// use arrow::datatypes::{Field, Schema, DataType};
    /// use datafusion::logical_plan::{lit, col, LogicalPlanBuilder};
    /// let schema = Schema::new(vec![
    ///     Field::new("id", DataType::Int32, false),
    /// ]);
    /// let plan = LogicalPlanBuilder::scan_empty(Some("foo_csv"), &schema, None).unwrap()
    ///     .filter(col("id").eq(lit(5))).unwrap()
    ///     .build().unwrap();
    ///
    /// // Format using display_indent
    /// let display_string = format!("{}", plan.display_indent());
    ///
    /// assert_eq!("Filter: #foo_csv.id = Int32(5)\
    ///              \n  TableScan: foo_csv projection=None",
    ///             display_string);
    /// ```
    pub fn display_indent(&self) -> impl fmt::Display + '_ {
        // Boilerplate structure to wrap LogicalPlan with something
        // that that can be formatted
        struct Wrapper<'a>(&'a LogicalPlan);
        impl<'a> fmt::Display for Wrapper<'a> {
            fn fmt(&self, f: &mut fmt::Formatter) -> fmt::Result {
                let with_schema = false;
                let mut visitor = IndentVisitor::new(f, with_schema);
                self.0.accept(&mut visitor).unwrap();
                Ok(())
            }
        }
        Wrapper(self)
    }

    /// Return a `format`able structure that produces a single line
    /// per node that includes the output schema. For example:
    ///
    /// ```text
    /// Projection: #employee.id [id:Int32]\
    ///    Filter: #employee.state = Utf8(\"CO\") [id:Int32, state:Utf8]\
    ///      TableScan: employee projection=Some([0, 3]) [id:Int32, state:Utf8]";
    /// ```
    ///
    /// ```
    /// use arrow::datatypes::{Field, Schema, DataType};
    /// use datafusion::logical_plan::{lit, col, LogicalPlanBuilder};
    /// let schema = Schema::new(vec![
    ///     Field::new("id", DataType::Int32, false),
    /// ]);
    /// let plan = LogicalPlanBuilder::scan_empty(Some("foo_csv"), &schema, None).unwrap()
    ///     .filter(col("id").eq(lit(5))).unwrap()
    ///     .build().unwrap();
    ///
    /// // Format using display_indent_schema
    /// let display_string = format!("{}", plan.display_indent_schema());
    ///
    /// assert_eq!("Filter: #foo_csv.id = Int32(5) [id:Int32]\
    ///             \n  TableScan: foo_csv projection=None [id:Int32]",
    ///             display_string);
    /// ```
    pub fn display_indent_schema(&self) -> impl fmt::Display + '_ {
        // Boilerplate structure to wrap LogicalPlan with something
        // that that can be formatted
        struct Wrapper<'a>(&'a LogicalPlan);
        impl<'a> fmt::Display for Wrapper<'a> {
            fn fmt(&self, f: &mut fmt::Formatter) -> fmt::Result {
                let with_schema = true;
                let mut visitor = IndentVisitor::new(f, with_schema);
                self.0.accept(&mut visitor).unwrap();
                Ok(())
            }
        }
        Wrapper(self)
    }

    /// Return a `format`able structure that produces lines meant for
    /// graphical display using the `DOT` language. This format can be
    /// visualized using software from
    /// [`graphviz`](https://graphviz.org/)
    ///
    /// This currently produces two graphs -- one with the basic
    /// structure, and one with additional details such as schema.
    ///
    /// ```
    /// use arrow::datatypes::{Field, Schema, DataType};
    /// use datafusion::logical_plan::{lit, col, LogicalPlanBuilder};
    /// let schema = Schema::new(vec![
    ///     Field::new("id", DataType::Int32, false),
    /// ]);
    /// let plan = LogicalPlanBuilder::scan_empty(Some("foo.csv"), &schema, None).unwrap()
    ///     .filter(col("id").eq(lit(5))).unwrap()
    ///     .build().unwrap();
    ///
    /// // Format using display_graphviz
    /// let graphviz_string = format!("{}", plan.display_graphviz());
    /// ```
    ///
    /// If graphviz string is saved to a file such as `/tmp/example.dot`, the following
    /// commands can be used to render it as a pdf:
    ///
    /// ```bash
    ///   dot -Tpdf < /tmp/example.dot  > /tmp/example.pdf
    /// ```
    ///
    pub fn display_graphviz(&self) -> impl fmt::Display + '_ {
        // Boilerplate structure to wrap LogicalPlan with something
        // that that can be formatted
        struct Wrapper<'a>(&'a LogicalPlan);
        impl<'a> fmt::Display for Wrapper<'a> {
            fn fmt(&self, f: &mut fmt::Formatter) -> fmt::Result {
                writeln!(
                    f,
                    "// Begin DataFusion GraphViz Plan (see https://graphviz.org)"
                )?;
                writeln!(f, "digraph {{")?;

                let mut visitor = GraphvizVisitor::new(f);

                visitor.pre_visit_plan("LogicalPlan")?;
                self.0.accept(&mut visitor).unwrap();
                visitor.post_visit_plan()?;

                visitor.set_with_schema(true);
                visitor.pre_visit_plan("Detailed LogicalPlan")?;
                self.0.accept(&mut visitor).unwrap();
                visitor.post_visit_plan()?;

                writeln!(f, "}}")?;
                writeln!(f, "// End DataFusion GraphViz Plan")?;
                Ok(())
            }
        }
        Wrapper(self)
    }

    /// Return a `format`able structure with the a human readable
    /// description of this LogicalPlan node per node, not including
    /// children. For example:
    ///
    /// ```text
    /// Projection: #id
    /// ```
    /// ```
    /// use arrow::datatypes::{Field, Schema, DataType};
    /// use datafusion::logical_plan::{lit, col, LogicalPlanBuilder};
    /// let schema = Schema::new(vec![
    ///     Field::new("id", DataType::Int32, false),
    /// ]);
    /// let plan = LogicalPlanBuilder::scan_empty(Some("foo.csv"), &schema, None).unwrap()
    ///     .build().unwrap();
    ///
    /// // Format using display
    /// let display_string = format!("{}", plan.display());
    ///
    /// assert_eq!("TableScan: foo.csv projection=None", display_string);
    /// ```
    pub fn display(&self) -> impl fmt::Display + '_ {
        // Boilerplate structure to wrap LogicalPlan with something
        // that that can be formatted
        struct Wrapper<'a>(&'a LogicalPlan);
        impl<'a> fmt::Display for Wrapper<'a> {
            fn fmt(&self, f: &mut fmt::Formatter) -> fmt::Result {
                match &*self.0 {
                    LogicalPlan::EmptyRelation { .. } => write!(f, "EmptyRelation"),
                    LogicalPlan::Values { ref values, .. } => {
                        let str_values: Vec<_> = values
                            .iter()
                            // limit to only 5 values to avoid horrible display
                            .take(5)
                            .map(|row| {
                                let item = row
                                    .iter()
                                    .map(|expr| expr.to_string())
                                    .collect::<Vec<_>>()
                                    .join(", ");
                                format!("({})", item)
                            })
                            .collect();

                        let elipse = if values.len() > 5 { "..." } else { "" };
                        write!(f, "Values: {}{}", str_values.join(", "), elipse)
                    }

                    LogicalPlan::TableScan(TableScanPlan {
                        ref table_name,
                        ref projection,
                        ref filters,
                        ref limit,
                        ..
                    }) => {
                        write!(
                            f,
                            "TableScan: {} projection={:?}",
                            table_name, projection
                        )?;

                        if !filters.is_empty() {
                            write!(f, ", filters={:?}", filters)?;
                        }

                        if let Some(n) = limit {
                            write!(f, ", limit={}", n)?;
                        }

                        Ok(())
                    }
                    LogicalPlan::Projection {
                        ref expr, alias, ..
                    } => {
                        write!(f, "Projection: ")?;
                        for (i, expr_item) in expr.iter().enumerate() {
                            if i > 0 {
                                write!(f, ", ")?;
                            }
                            write!(f, "{:?}", expr_item)?;
                        }
                        if let Some(a) = alias {
                            write!(f, ", alias={}", a)?;
                        }
                        Ok(())
                    }
                    LogicalPlan::Filter {
                        predicate: ref expr,
                        ..
                    } => write!(f, "Filter: {:?}", expr),
                    LogicalPlan::Window {
                        ref window_expr, ..
                    } => {
                        write!(f, "WindowAggr: windowExpr=[{:?}]", window_expr)
                    }
                    LogicalPlan::Aggregate {
                        ref group_expr,
                        ref aggr_expr,
                        ..
                    } => write!(
                        f,
                        "Aggregate: groupBy=[{:?}], aggr=[{:?}]",
                        group_expr, aggr_expr
                    ),
                    LogicalPlan::Sort { ref expr, .. } => {
                        write!(f, "Sort: ")?;
                        for (i, expr_item) in expr.iter().enumerate() {
                            if i > 0 {
                                write!(f, ", ")?;
                            }
                            write!(f, "{:?}", expr_item)?;
                        }
                        Ok(())
                    }
                    LogicalPlan::Join {
                        on: ref keys,
                        join_constraint,
                        ..
                    } => {
                        let join_expr: Vec<String> =
                            keys.iter().map(|(l, r)| format!("{} = {}", l, r)).collect();
                        match join_constraint {
                            JoinConstraint::On => {
                                write!(f, "Join: {}", join_expr.join(", "))
                            }
                            JoinConstraint::Using => {
                                write!(f, "Join: Using {}", join_expr.join(", "))
                            }
                        }
                    }
                    LogicalPlan::CrossJoin { .. } => {
                        write!(f, "CrossJoin:")
                    }
                    LogicalPlan::Repartition {
                        partitioning_scheme,
                        ..
                    } => match partitioning_scheme {
                        Partitioning::RoundRobinBatch(n) => write!(
                            f,
                            "Repartition: RoundRobinBatch partition_count={}",
                            n
                        ),
                        Partitioning::Hash(expr, n) => {
                            let hash_expr: Vec<String> =
                                expr.iter().map(|e| format!("{:?}", e)).collect();
                            write!(
                                f,
                                "Repartition: Hash({}) partition_count={}",
                                hash_expr.join(", "),
                                n
                            )
                        }
                    },
                    LogicalPlan::Limit { ref n, .. } => write!(f, "Limit: {}", n),
                    LogicalPlan::CreateExternalTable(CreateExternalTable {
                        ref name,
                        ..
                    }) => {
                        write!(f, "CreateExternalTable: {:?}", name)
                    }
                    LogicalPlan::CreateMemoryTable(CreateMemoryTable {
                        name, ..
                    }) => {
                        write!(f, "CreateMemoryTable: {:?}", name)
                    }
                    LogicalPlan::DropTable(DropTable { name, if_exist, .. }) => {
                        write!(f, "DropTable: {:?} if not exist:={}", name, if_exist)
                    }
                    LogicalPlan::Explain { .. } => write!(f, "Explain"),
                    LogicalPlan::Analyze { .. } => write!(f, "Analyze"),
                    LogicalPlan::Union { .. } => write!(f, "Union"),
                    LogicalPlan::Extension(e) => e.node.fmt_for_explain(f),
                }
            }
        }
        Wrapper(self)
    }
}

impl fmt::Debug for LogicalPlan {
    fn fmt(&self, f: &mut fmt::Formatter) -> fmt::Result {
        self.display_indent().fmt(f)
    }
}

/// Represents which type of plan, when storing multiple
/// for use in EXPLAIN plans
#[derive(Debug, Clone, PartialEq)]
pub enum PlanType {
    /// The initial LogicalPlan provided to DataFusion
    InitialLogicalPlan,
    /// The LogicalPlan which results from applying an optimizer pass
    OptimizedLogicalPlan {
        /// The name of the optimizer which produced this plan
        optimizer_name: String,
    },
    /// The final, fully optimized LogicalPlan that was converted to a physical plan
    FinalLogicalPlan,
    /// The initial physical plan, prepared for execution
    InitialPhysicalPlan,
    /// The ExecutionPlan which results from applying an optimizer pass
    OptimizedPhysicalPlan {
        /// The name of the optimizer which produced this plan
        optimizer_name: String,
    },
    /// The final, fully optimized physical which would be executed
    FinalPhysicalPlan,
}

impl fmt::Display for PlanType {
    fn fmt(&self, f: &mut fmt::Formatter<'_>) -> fmt::Result {
        match self {
            PlanType::InitialLogicalPlan => write!(f, "initial_logical_plan"),
            PlanType::OptimizedLogicalPlan { optimizer_name } => {
                write!(f, "logical_plan after {}", optimizer_name)
            }
            PlanType::FinalLogicalPlan => write!(f, "logical_plan"),
            PlanType::InitialPhysicalPlan => write!(f, "initial_physical_plan"),
            PlanType::OptimizedPhysicalPlan { optimizer_name } => {
                write!(f, "physical_plan after {}", optimizer_name)
            }
            PlanType::FinalPhysicalPlan => write!(f, "physical_plan"),
        }
    }
}

/// Represents some sort of execution plan, in String form
#[derive(Debug, Clone, PartialEq)]
#[allow(clippy::rc_buffer)]
pub struct StringifiedPlan {
    /// An identifier of what type of plan this string represents
    pub plan_type: PlanType,
    /// The string representation of the plan
    pub plan: Arc<String>,
}

impl StringifiedPlan {
    /// Create a new Stringified plan of `plan_type` with string
    /// representation `plan`
    pub fn new(plan_type: PlanType, plan: impl Into<String>) -> Self {
        StringifiedPlan {
            plan_type,
            plan: Arc::new(plan.into()),
        }
    }

    /// returns true if this plan should be displayed. Generally
    /// `verbose_mode = true` will display all available plans
    pub fn should_display(&self, verbose_mode: bool) -> bool {
        match self.plan_type {
            PlanType::FinalLogicalPlan | PlanType::FinalPhysicalPlan => true,
            _ => verbose_mode,
        }
    }
}

/// Trait for something that can be formatted as a stringified plan
pub trait ToStringifiedPlan {
    /// Create a stringified plan with the specified type
    fn to_stringified(&self, plan_type: PlanType) -> StringifiedPlan;
}

impl ToStringifiedPlan for LogicalPlan {
    fn to_stringified(&self, plan_type: PlanType) -> StringifiedPlan {
        StringifiedPlan::new(plan_type, self.display_indent().to_string())
    }
}

#[cfg(test)]
mod tests {
    use super::super::{col, lit, LogicalPlanBuilder};
    use super::*;

    fn employee_schema() -> Schema {
        Schema::new(vec![
            Field::new("id", DataType::Int32, false),
            Field::new("first_name", DataType::Utf8, false),
            Field::new("last_name", DataType::Utf8, false),
            Field::new("state", DataType::Utf8, false),
            Field::new("salary", DataType::Int32, false),
        ])
    }

    fn display_plan() -> LogicalPlan {
        LogicalPlanBuilder::scan_empty(
            Some("employee_csv"),
            &employee_schema(),
            Some(vec![0, 3]),
        )
        .unwrap()
        .filter(col("state").eq(lit("CO")))
        .unwrap()
        .project(vec![col("id")])
        .unwrap()
        .build()
        .unwrap()
    }

    #[test]
    fn test_display_indent() {
        let plan = display_plan();

        let expected = "Projection: #employee_csv.id\
        \n  Filter: #employee_csv.state = Utf8(\"CO\")\
        \n    TableScan: employee_csv projection=Some([0, 3])";

        assert_eq!(expected, format!("{}", plan.display_indent()));
    }

    #[test]
    fn test_display_indent_schema() {
        let plan = display_plan();

        let expected = "Projection: #employee_csv.id [id:Int32]\
                        \n  Filter: #employee_csv.state = Utf8(\"CO\") [id:Int32, state:Utf8]\
                        \n    TableScan: employee_csv projection=Some([0, 3]) [id:Int32, state:Utf8]";

        assert_eq!(expected, format!("{}", plan.display_indent_schema()));
    }

    #[test]
    fn test_display_graphviz() {
        let plan = display_plan();

        // just test for a few key lines in the output rather than the
        // whole thing to make test mainteance easier.
        let graphviz = format!("{}", plan.display_graphviz());

        assert!(
            graphviz.contains(
                r#"// Begin DataFusion GraphViz Plan (see https://graphviz.org)"#
            ),
            "\n{}",
            plan.display_graphviz()
        );
        assert!(
            graphviz.contains(
                r#"[shape=box label="TableScan: employee_csv projection=Some([0, 3])"]"#
            ),
            "\n{}",
            plan.display_graphviz()
        );
        assert!(graphviz.contains(r#"[shape=box label="TableScan: employee_csv projection=Some([0, 3])\nSchema: [id:Int32, state:Utf8]"]"#),
                "\n{}", plan.display_graphviz());
        assert!(
            graphviz.contains(r#"// End DataFusion GraphViz Plan"#),
            "\n{}",
            plan.display_graphviz()
        );
    }

    /// Tests for the Visitor trait and walking logical plan nodes

    #[derive(Debug, Default)]
    struct OkVisitor {
        strings: Vec<String>,
    }
    impl PlanVisitor for OkVisitor {
        type Error = String;

        fn pre_visit(
            &mut self,
            plan: &LogicalPlan,
        ) -> std::result::Result<bool, Self::Error> {
            let s = match plan {
                LogicalPlan::Projection { .. } => "pre_visit Projection",
                LogicalPlan::Filter { .. } => "pre_visit Filter",
                LogicalPlan::TableScan { .. } => "pre_visit TableScan",
                _ => unimplemented!("unknown plan type"),
            };

            self.strings.push(s.into());
            Ok(true)
        }

        fn post_visit(
            &mut self,
            plan: &LogicalPlan,
        ) -> std::result::Result<bool, Self::Error> {
            let s = match plan {
                LogicalPlan::Projection { .. } => "post_visit Projection",
                LogicalPlan::Filter { .. } => "post_visit Filter",
                LogicalPlan::TableScan { .. } => "post_visit TableScan",
                _ => unimplemented!("unknown plan type"),
            };

            self.strings.push(s.into());
            Ok(true)
        }
    }

    #[test]
    fn visit_order() {
        let mut visitor = OkVisitor::default();
        let plan = test_plan();
        let res = plan.accept(&mut visitor);
        assert!(res.is_ok());

        assert_eq!(
            visitor.strings,
            vec![
                "pre_visit Projection",
                "pre_visit Filter",
                "pre_visit TableScan",
                "post_visit TableScan",
                "post_visit Filter",
                "post_visit Projection"
            ]
        );
    }

    #[derive(Debug, Default)]
    /// Counter than counts to zero and returns true when it gets there
    struct OptionalCounter {
        val: Option<usize>,
    }
    impl OptionalCounter {
        fn new(val: usize) -> Self {
            Self { val: Some(val) }
        }
        // Decrements the counter by 1, if any, returning true if it hits zero
        fn dec(&mut self) -> bool {
            if Some(0) == self.val {
                true
            } else {
                self.val = self.val.take().map(|i| i - 1);
                false
            }
        }
    }

    #[derive(Debug, Default)]
    /// Visitor that returns false after some number of visits
    struct StoppingVisitor {
        inner: OkVisitor,
        /// When Some(0) returns false from pre_visit
        return_false_from_pre_in: OptionalCounter,
        /// When Some(0) returns false from post_visit
        return_false_from_post_in: OptionalCounter,
    }

    impl PlanVisitor for StoppingVisitor {
        type Error = String;

        fn pre_visit(
            &mut self,
            plan: &LogicalPlan,
        ) -> std::result::Result<bool, Self::Error> {
            if self.return_false_from_pre_in.dec() {
                return Ok(false);
            }
            self.inner.pre_visit(plan)
        }

        fn post_visit(
            &mut self,
            plan: &LogicalPlan,
        ) -> std::result::Result<bool, Self::Error> {
            if self.return_false_from_post_in.dec() {
                return Ok(false);
            }

            self.inner.post_visit(plan)
        }
    }

    /// test early stopping in pre-visit
    #[test]
    fn early_stopping_pre_visit() {
        let mut visitor = StoppingVisitor {
            return_false_from_pre_in: OptionalCounter::new(2),
            ..Default::default()
        };
        let plan = test_plan();
        let res = plan.accept(&mut visitor);
        assert!(res.is_ok());

        assert_eq!(
            visitor.inner.strings,
            vec!["pre_visit Projection", "pre_visit Filter",]
        );
    }

    #[test]
    fn early_stopping_post_visit() {
        let mut visitor = StoppingVisitor {
            return_false_from_post_in: OptionalCounter::new(1),
            ..Default::default()
        };
        let plan = test_plan();
        let res = plan.accept(&mut visitor);
        assert!(res.is_ok());

        assert_eq!(
            visitor.inner.strings,
            vec![
                "pre_visit Projection",
                "pre_visit Filter",
                "pre_visit TableScan",
                "post_visit TableScan",
            ]
        );
    }

    #[derive(Debug, Default)]
    /// Visitor that returns an error after some number of visits
    struct ErrorVisitor {
        inner: OkVisitor,
        /// When Some(0) returns false from pre_visit
        return_error_from_pre_in: OptionalCounter,
        /// When Some(0) returns false from post_visit
        return_error_from_post_in: OptionalCounter,
    }

    impl PlanVisitor for ErrorVisitor {
        type Error = String;

        fn pre_visit(
            &mut self,
            plan: &LogicalPlan,
        ) -> std::result::Result<bool, Self::Error> {
            if self.return_error_from_pre_in.dec() {
                return Err("Error in pre_visit".into());
            }

            self.inner.pre_visit(plan)
        }

        fn post_visit(
            &mut self,
            plan: &LogicalPlan,
        ) -> std::result::Result<bool, Self::Error> {
            if self.return_error_from_post_in.dec() {
                return Err("Error in post_visit".into());
            }

            self.inner.post_visit(plan)
        }
    }

    #[test]
    fn error_pre_visit() {
        let mut visitor = ErrorVisitor {
            return_error_from_pre_in: OptionalCounter::new(2),
            ..Default::default()
        };
        let plan = test_plan();
        let res = plan.accept(&mut visitor);

        if let Err(e) = res {
            assert_eq!("Error in pre_visit", e);
        } else {
            panic!("Expected an error");
        }

        assert_eq!(
            visitor.inner.strings,
            vec!["pre_visit Projection", "pre_visit Filter",]
        );
    }

    #[test]
    fn error_post_visit() {
        let mut visitor = ErrorVisitor {
            return_error_from_post_in: OptionalCounter::new(1),
            ..Default::default()
        };
        let plan = test_plan();
        let res = plan.accept(&mut visitor);
        if let Err(e) = res {
            assert_eq!("Error in post_visit", e);
        } else {
            panic!("Expected an error");
        }

        assert_eq!(
            visitor.inner.strings,
            vec![
                "pre_visit Projection",
                "pre_visit Filter",
                "pre_visit TableScan",
                "post_visit TableScan",
            ]
        );
    }

    fn test_plan() -> LogicalPlan {
        let schema = Schema::new(vec![
            Field::new("id", DataType::Int32, false),
            Field::new("state", DataType::Utf8, false),
        ]);

        LogicalPlanBuilder::scan_empty(None, &schema, Some(vec![0, 1]))
            .unwrap()
            .filter(col("state").eq(lit("CO")))
            .unwrap()
            .project(vec![col("id")])
            .unwrap()
            .build()
            .unwrap()
    }
}<|MERGE_RESOLUTION|>--- conflicted
+++ resolved
@@ -74,7 +74,6 @@
     pub limit: Option<usize>,
 }
 
-<<<<<<< HEAD
 /// Creates an in memory table.
 #[derive(Clone)]
 pub struct CreateMemoryTable {
@@ -108,7 +107,8 @@
     pub if_exist: bool,
     /// Dummy schema
     pub schema: DFSchemaRef,
-=======
+}
+
 /// Produces a relation with string representations of
 /// various parts of the plan
 #[derive(Clone)]
@@ -140,7 +140,6 @@
 pub struct ExtensionPlan {
     /// The runtime extension operator
     pub node: Arc<dyn UserDefinedLogicalNode + Send + Sync>,
->>>>>>> bcd12589
 }
 
 /// A LogicalPlan represents the different types of relational
@@ -308,19 +307,12 @@
             LogicalPlan::CrossJoin { schema, .. } => schema,
             LogicalPlan::Repartition { input, .. } => input.schema(),
             LogicalPlan::Limit { input, .. } => input.schema(),
-<<<<<<< HEAD
             LogicalPlan::CreateExternalTable(CreateExternalTable { schema, .. }) => {
                 schema
             }
-            LogicalPlan::Explain { schema, .. } => schema,
-            LogicalPlan::Analyze { schema, .. } => schema,
-            LogicalPlan::Extension { node } => node.schema(),
-=======
-            LogicalPlan::CreateExternalTable { schema, .. } => schema,
             LogicalPlan::Explain(explain) => &explain.schema,
             LogicalPlan::Analyze(analyze) => &analyze.schema,
             LogicalPlan::Extension(extension) => extension.node.schema(),
->>>>>>> bcd12589
             LogicalPlan::Union { schema, .. } => schema,
             LogicalPlan::CreateMemoryTable(CreateMemoryTable { input, .. }) => {
                 input.schema()
@@ -446,17 +438,11 @@
             LogicalPlan::Limit { input, .. } => vec![input],
             LogicalPlan::Extension(extension) => extension.node.inputs(),
             LogicalPlan::Union { inputs, .. } => inputs.iter().collect(),
-<<<<<<< HEAD
-            LogicalPlan::Explain { plan, .. } => vec![plan],
-            LogicalPlan::Analyze { input: plan, .. } => vec![plan],
+            LogicalPlan::Explain(explain) => vec![&explain.plan],
+            LogicalPlan::Analyze(analyze) => vec![&analyze.input],
             LogicalPlan::CreateMemoryTable(CreateMemoryTable { input, .. }) => {
                 vec![input]
             }
-=======
-            LogicalPlan::Explain(explain) => vec![&explain.plan],
-            LogicalPlan::Analyze(analyze) => vec![&analyze.input],
-            LogicalPlan::CreateMemoryTable { input, .. } => vec![input],
->>>>>>> bcd12589
             // plans without inputs
             LogicalPlan::TableScan { .. }
             | LogicalPlan::EmptyRelation { .. }
@@ -595,17 +581,11 @@
                 true
             }
             LogicalPlan::Limit { input, .. } => input.accept(visitor)?,
-<<<<<<< HEAD
             LogicalPlan::CreateMemoryTable(CreateMemoryTable { input, .. }) => {
                 input.accept(visitor)?
             }
-            LogicalPlan::Extension { node } => {
-                for input in node.inputs() {
-=======
-            LogicalPlan::CreateMemoryTable { input, .. } => input.accept(visitor)?,
             LogicalPlan::Extension(extension) => {
                 for input in extension.node.inputs() {
->>>>>>> bcd12589
                     if !input.accept(visitor)? {
                         return Ok(false);
                     }
