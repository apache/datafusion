// Licensed to the Apache Software Foundation (ASF) under one
// or more contributor license agreements.  See the NOTICE file
// distributed with this work for additional information
// regarding copyright ownership.  The ASF licenses this file
// to you under the Apache License, Version 2.0 (the
// "License"); you may not use this file except in compliance
// with the License.  You may obtain a copy of the License at
//
//   http://www.apache.org/licenses/LICENSE-2.0
//
// Unless required by applicable law or agreed to in writing,
// software distributed under the License is distributed on an
// "AS IS" BASIS, WITHOUT WARRANTIES OR CONDITIONS OF ANY
// KIND, either express or implied.  See the License for the
// specific language governing permissions and limitations
// under the License.

//! This module provides a logical query plan enum that can describe queries. Logical query
//! plans can be created from a SQL statement or built programmatically via the Table API.
//!
//! Logical query plans can then be optimized and executed directly, or translated into
//! physical query plans and executed.

pub(crate) mod builder;
mod dfschema;
mod display;
mod expr;
mod extension;
mod operators;
mod plan;
mod registry;
pub mod window_frames;
pub use builder::{
    build_join_schema, union_with_alias, LogicalPlanBuilder, UNNAMED_TABLE,
};
pub use dfschema::{DFField, DFSchema, DFSchemaRef, ToDFSchema};
pub use display::display_schema;
pub use expr::{
    abs, acos, and, array, ascii, asin, atan, avg, binary_expr, bit_length, btrim, case,
    ceil, character_length, chr, col, columnize_expr, combine_filters, concat, concat_ws,
<<<<<<< HEAD
    cos, count, count_distinct, create_udaf, create_udf, exp, exprlist_to_fields, floor,
    in_list, initcap, left, length, lit, ln, log10, log2, lower, lpad, ltrim, max, md5,
    min, normalize_col, normalize_cols, now, octet_length, or, random, regexp_match,
    regexp_replace, repeat, replace, replace_col, reverse, right, round, rpad, rtrim,
    sha224, sha256, sha384, sha512, signum, sin, split_part, sqrt, starts_with, strpos,
    substr, sum, tan, to_hex, translate, trim, trunc, unnormalize_col, unnormalize_cols,
    upper, when, Column, Expr, ExprRewriter, ExpressionVisitor, Literal, Recursion,
    RewriteRecursion,
=======
    cos, count, count_distinct, create_udaf, create_udf, date_part, date_trunc, exp,
    exprlist_to_fields, floor, in_list, initcap, left, length, lit, ln, log10, log2,
    lower, lpad, ltrim, max, md5, min, normalize_col, normalize_cols, now, octet_length,
    or, random, regexp_match, regexp_replace, repeat, replace, replace_col, reverse,
    right, round, rpad, rtrim, sha224, sha256, sha384, sha512, signum, sin, split_part,
    sqrt, starts_with, strpos, substr, sum, tan, to_hex, translate, trim, trunc,
    unnormalize_col, unnormalize_cols, upper, when, Column, Expr, ExprRewriter,
    ExpressionVisitor, Literal, Recursion,
>>>>>>> 7932cb93
};
pub use extension::UserDefinedLogicalNode;
pub use operators::Operator;
pub use plan::{
    JoinConstraint, JoinType, LogicalPlan, Partitioning, PlanType, PlanVisitor,
};
pub(crate) use plan::{StringifiedPlan, ToStringifiedPlan};
pub use registry::FunctionRegistry;<|MERGE_RESOLUTION|>--- conflicted
+++ resolved
@@ -38,16 +38,6 @@
 pub use expr::{
     abs, acos, and, array, ascii, asin, atan, avg, binary_expr, bit_length, btrim, case,
     ceil, character_length, chr, col, columnize_expr, combine_filters, concat, concat_ws,
-<<<<<<< HEAD
-    cos, count, count_distinct, create_udaf, create_udf, exp, exprlist_to_fields, floor,
-    in_list, initcap, left, length, lit, ln, log10, log2, lower, lpad, ltrim, max, md5,
-    min, normalize_col, normalize_cols, now, octet_length, or, random, regexp_match,
-    regexp_replace, repeat, replace, replace_col, reverse, right, round, rpad, rtrim,
-    sha224, sha256, sha384, sha512, signum, sin, split_part, sqrt, starts_with, strpos,
-    substr, sum, tan, to_hex, translate, trim, trunc, unnormalize_col, unnormalize_cols,
-    upper, when, Column, Expr, ExprRewriter, ExpressionVisitor, Literal, Recursion,
-    RewriteRecursion,
-=======
     cos, count, count_distinct, create_udaf, create_udf, date_part, date_trunc, exp,
     exprlist_to_fields, floor, in_list, initcap, left, length, lit, ln, log10, log2,
     lower, lpad, ltrim, max, md5, min, normalize_col, normalize_cols, now, octet_length,
@@ -55,8 +45,7 @@
     right, round, rpad, rtrim, sha224, sha256, sha384, sha512, signum, sin, split_part,
     sqrt, starts_with, strpos, substr, sum, tan, to_hex, translate, trim, trunc,
     unnormalize_col, unnormalize_cols, upper, when, Column, Expr, ExprRewriter,
-    ExpressionVisitor, Literal, Recursion,
->>>>>>> 7932cb93
+    ExpressionVisitor, Literal, Recursion, RewriteRecursion,
 };
 pub use extension::UserDefinedLogicalNode;
 pub use operators::Operator;
