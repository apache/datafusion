// Licensed to the Apache Software Foundation (ASF) under one
// or more contributor license agreements.  See the NOTICE file
// distributed with this work for additional information
// regarding copyright ownership.  The ASF licenses this file
// to you under the Apache License, Version 2.0 (the
// "License"); you may not use this file except in compliance
// with the License.  You may obtain a copy of the License at
//
//   http://www.apache.org/licenses/LICENSE-2.0
//
// Unless required by applicable law or agreed to in writing,
// software distributed under the License is distributed on an
// "AS IS" BASIS, WITHOUT WARRANTIES OR CONDITIONS OF ANY
// KIND, either express or implied.  See the License for the
// specific language governing permissions and limitations
// under the License.

//! This module provides a logical query plan enum that can describe queries. Logical query
//! plans can be created from a SQL statement or built programmatically via the Table API.
//!
//! Logical query plans can then be optimized and executed directly, or translated into
//! physical query plans and executed.

pub(crate) mod builder;
mod dfschema;
mod display;
mod expr;
mod extension;
mod operators;
pub mod plan;
mod registry;
pub mod window_frames;
pub use builder::{
    build_join_schema, union_with_alias, LogicalPlanBuilder, UNNAMED_TABLE,
};
pub use dfschema::{DFField, DFSchema, DFSchemaRef, ToDFSchema};
pub use display::display_schema;
pub use expr::{
    abs, acos, and, approx_distinct, array, ascii, asin, atan, avg, binary_expr,
    bit_length, btrim, case, ceil, character_length, chr, col, columnize_expr,
    combine_filters, concat, concat_ws, cos, count, count_distinct, create_udaf,
    create_udf, date_part, date_trunc, digest, exp, exprlist_to_fields, floor, in_list,
    initcap, left, length, lit, lit_timestamp_nano, ln, log10, log2, lower, lpad, ltrim,
    max, md5, min, normalize_col, normalize_cols, now, octet_length, or, random,
    regexp_match, regexp_replace, repeat, replace, replace_col, reverse, right, round,
    rpad, rtrim, sha224, sha256, sha384, sha512, signum, sin, split_part, sqrt,
    starts_with, strpos, substr, sum, tan, to_hex, translate, trim, trunc,
    unnormalize_col, unnormalize_cols, upper, when, Column, Expr, ExprRewriter,
    ExpressionVisitor, Literal, Recursion, RewriteRecursion,
};
pub use extension::UserDefinedLogicalNode;
pub use operators::Operator;
pub use plan::{
<<<<<<< HEAD
    CrossJoin, JoinConstraint, JoinType, LogicalPlan, Partitioning, PlanType,
    PlanVisitor, Repartition, Union,
=======
    CreateExternalTable, CreateMemoryTable, DropTable, JoinConstraint, JoinType,
    LogicalPlan, Partitioning, PlanType, PlanVisitor, TableScanPlan,
>>>>>>> b8ff94ce
};
pub(crate) use plan::{StringifiedPlan, ToStringifiedPlan};
pub use registry::FunctionRegistry;<|MERGE_RESOLUTION|>--- conflicted
+++ resolved
@@ -51,13 +51,9 @@
 pub use extension::UserDefinedLogicalNode;
 pub use operators::Operator;
 pub use plan::{
-<<<<<<< HEAD
-    CrossJoin, JoinConstraint, JoinType, LogicalPlan, Partitioning, PlanType,
-    PlanVisitor, Repartition, Union,
-=======
-    CreateExternalTable, CreateMemoryTable, DropTable, JoinConstraint, JoinType,
-    LogicalPlan, Partitioning, PlanType, PlanVisitor, TableScanPlan,
->>>>>>> b8ff94ce
+    CreateExternalTable, CreateMemoryTable, CrossJoin, DropTable, JoinConstraint,
+    JoinType, LogicalPlan, Partitioning, PlanType, PlanVisitor, Repartition,
+    TableScanPlan, Union,
 };
 pub(crate) use plan::{StringifiedPlan, ToStringifiedPlan};
 pub use registry::FunctionRegistry;