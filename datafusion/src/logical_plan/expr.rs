--- conflicted
+++ resolved
@@ -1568,11 +1568,7 @@
             }
         }
         other => Err(DataFusionError::NotImplemented(format!(
-<<<<<<< HEAD
-            "Logical plan does not support logical expression {:?}",
-=======
             "Create name does not support logical expression {:?}",
->>>>>>> aeed7769
             other
         ))),
     }
