// Licensed to the Apache Software Foundation (ASF) under one
// or more contributor license agreements.  See the NOTICE file
// distributed with this work for additional information
// regarding copyright ownership.  The ASF licenses this file
// to you under the Apache License, Version 2.0 (the
// "License"); you may not use this file except in compliance
// with the License.  You may obtain a copy of the License at
//
//   http://www.apache.org/licenses/LICENSE-2.0
//
// Unless required by applicable law or agreed to in writing,
// software distributed under the License is distributed on an
// "AS IS" BASIS, WITHOUT WARRANTIES OR CONDITIONS OF ANY
// KIND, either express or implied.  See the License for the
// specific language governing permissions and limitations
// under the License.

//! This module provides an `Expr` enum for representing expressions
//! such as `col = 5` or `SUM(col)`. See examples on the [`Expr`] struct.

pub use super::Operator;

use arrow::{compute::cast::can_cast_types, datatypes::DataType};

use crate::error::{DataFusionError, Result};
<<<<<<< HEAD
use crate::execution::context::ExecutionProps;
use crate::field_util::{get_indexed_field, FieldExt};
use crate::logical_plan::{
    plan::Aggregate, window_frames, DFField, DFSchema, LogicalPlan,
};
use crate::optimizer::simplify_expressions::{ConstEvaluator, Simplifier};
use crate::physical_plan::functions::Volatility;
use crate::physical_plan::{
    aggregates, expressions::binary_operator_data_type, functions, udf::ScalarUDF,
    window_functions,
};
use crate::{physical_plan::udaf::AggregateUDF, scalar::ScalarValue};
use aggregates::{AccumulatorFunctionImplementation, StateTypeFunction};
use functions::{ReturnTypeFunction, ScalarFunctionImplementation, Signature};
use std::collections::{HashMap, HashSet};
use std::convert::Infallible;
use std::fmt;
use std::hash::{BuildHasher, Hash, Hasher};
use std::ops::Not;
use std::str::FromStr;
use std::sync::Arc;

/// A named reference to a qualified field in a schema.
#[derive(Debug, Clone, PartialEq, Eq, Hash, PartialOrd, Ord)]
pub struct Column {
    /// relation/table name.
    pub relation: Option<String>,
    /// field/column name.
    pub name: String,
}

impl Column {
    /// Create Column from unqualified name.
    pub fn from_name(name: impl Into<String>) -> Self {
        Self {
            relation: None,
            name: name.into(),
        }
    }

    /// Deserialize a fully qualified name string into a column
    pub fn from_qualified_name(flat_name: &str) -> Self {
        use sqlparser::tokenizer::Token;

        let dialect = sqlparser::dialect::GenericDialect {};
        let mut tokenizer = sqlparser::tokenizer::Tokenizer::new(&dialect, flat_name);
        if let Ok(tokens) = tokenizer.tokenize() {
            if let [Token::Word(relation), Token::Period, Token::Word(name)] =
                tokens.as_slice()
            {
                return Column {
                    relation: Some(relation.value.clone()),
                    name: name.value.clone(),
                };
            }
        }
        // any expression that's not in the form of `foo.bar` will be treated as unqualified column
        // name
        Column {
            relation: None,
            name: String::from(flat_name),
        }
    }

    /// Serialize column into a flat name string
    pub fn flat_name(&self) -> String {
        match &self.relation {
            Some(r) => format!("{}.{}", r, self.name),
            None => self.name.clone(),
        }
    }

    /// Normalizes `self` if is unqualified (has no relation name)
    /// with an explicit qualifier from the first matching input
    /// schemas.
    ///
    /// For example, `foo` will be normalized to `t.foo` if there is a
    /// column named `foo` in a relation named `t` found in `schemas`
    pub fn normalize(self, plan: &LogicalPlan) -> Result<Self> {
        let schemas = plan.all_schemas();
        let using_columns = plan.using_columns()?;
        self.normalize_with_schemas(&schemas, &using_columns)
    }

    // Internal implementation of normalize
    fn normalize_with_schemas(
        self,
        schemas: &[&Arc<DFSchema>],
        using_columns: &[HashSet<Column>],
    ) -> Result<Self> {
        if self.relation.is_some() {
            return Ok(self);
        }

        for schema in schemas {
            let fields = schema.fields_with_unqualified_name(&self.name);
            match fields.len() {
                0 => continue,
                1 => {
                    return Ok(fields[0].qualified_column());
                }
                _ => {
                    // More than 1 fields in this schema have their names set to self.name.
                    //
                    // This should only happen when a JOIN query with USING constraint references
                    // join columns using unqualified column name. For example:
                    //
                    // ```sql
                    // SELECT id FROM t1 JOIN t2 USING(id)
                    // ```
                    //
                    // In this case, both `t1.id` and `t2.id` will match unqualified column `id`.
                    // We will use the relation from the first matched field to normalize self.

                    // Compare matched fields with one USING JOIN clause at a time
                    for using_col in using_columns {
                        let all_matched = fields
                            .iter()
                            .all(|f| using_col.contains(&f.qualified_column()));
                        // All matched fields belong to the same using column set, in orther words
                        // the same join clause. We simply pick the qualifer from the first match.
                        if all_matched {
                            return Ok(fields[0].qualified_column());
                        }
                    }
                }
            }
        }

        Err(DataFusionError::Plan(format!(
            "Column {} not found in provided schemas",
            self
        )))
    }
}

impl From<&str> for Column {
    fn from(c: &str) -> Self {
        Self::from_qualified_name(c)
    }
}

impl FromStr for Column {
    type Err = Infallible;

    fn from_str(s: &str) -> std::result::Result<Self, Self::Err> {
        Ok(s.into())
    }
}

impl fmt::Display for Column {
    fn fmt(&self, f: &mut fmt::Formatter) -> fmt::Result {
        match &self.relation {
            Some(r) => write!(f, "#{}.{}", r, self.name),
            None => write!(f, "#{}", self.name),
        }
    }
}

/// `Expr` is a central struct of DataFusion's query API, and
/// represent logical expressions such as `A + 1`, or `CAST(c1 AS
/// int)`.
///
/// An `Expr` can compute its [DataType](arrow::datatypes::DataType)
/// and nullability, and has functions for building up complex
/// expressions.
///
/// # Examples
///
/// ## Create an expression `c1` referring to column named "c1"
/// ```
/// # use datafusion::logical_plan::*;
/// let expr = col("c1");
/// assert_eq!(expr, Expr::Column(Column::from_name("c1")));
/// ```
///
/// ## Create the expression `c1 + c2` to add columns "c1" and "c2" together
/// ```
/// # use datafusion::logical_plan::*;
/// let expr = col("c1") + col("c2");
///
/// assert!(matches!(expr, Expr::BinaryExpr { ..} ));
/// if let Expr::BinaryExpr { left, right, op } = expr {
///   assert_eq!(*left, col("c1"));
///   assert_eq!(*right, col("c2"));
///   assert_eq!(op, Operator::Plus);
/// }
/// ```
///
/// ## Create expression `c1 = 42` to compare the value in coumn "c1" to the literal value `42`
/// ```
/// # use datafusion::logical_plan::*;
/// # use datafusion::scalar::*;
/// let expr = col("c1").eq(lit(42));
///
/// assert!(matches!(expr, Expr::BinaryExpr { ..} ));
/// if let Expr::BinaryExpr { left, right, op } = expr {
///   assert_eq!(*left, col("c1"));
///   let scalar = ScalarValue::Int32(Some(42));
///   assert_eq!(*right, Expr::Literal(scalar));
///   assert_eq!(op, Operator::Eq);
/// }
/// ```
#[derive(Clone, PartialEq, Hash)]
pub enum Expr {
    /// An expression with a specific name.
    Alias(Box<Expr>, String),
    /// A named reference to a qualified filed in a schema.
    Column(Column),
    /// A named reference to a variable in a registry.
    ScalarVariable(Vec<String>),
    /// A constant value.
    Literal(ScalarValue),
    /// A binary expression such as "age > 21"
    BinaryExpr {
        /// Left-hand side of the expression
        left: Box<Expr>,
        /// The comparison operator
        op: Operator,
        /// Right-hand side of the expression
        right: Box<Expr>,
    },
    /// Negation of an expression. The expression's type must be a boolean to make sense.
    Not(Box<Expr>),
    /// Whether an expression is not Null. This expression is never null.
    IsNotNull(Box<Expr>),
    /// Whether an expression is Null. This expression is never null.
    IsNull(Box<Expr>),
    /// arithmetic negation of an expression, the operand must be of a signed numeric data type
    Negative(Box<Expr>),
    /// Returns the field of a [`ListArray`] or [`StructArray`] by key
    GetIndexedField {
        /// the expression to take the field from
        expr: Box<Expr>,
        /// The name of the field to take
        key: ScalarValue,
    },
    /// Whether an expression is between a given range.
    Between {
        /// The value to compare
        expr: Box<Expr>,
        /// Whether the expression is negated
        negated: bool,
        /// The low end of the range
        low: Box<Expr>,
        /// The high end of the range
        high: Box<Expr>,
    },
    /// The CASE expression is similar to a series of nested if/else and there are two forms that
    /// can be used. The first form consists of a series of boolean "when" expressions with
    /// corresponding "then" expressions, and an optional "else" expression.
    ///
    /// CASE WHEN condition THEN result
    ///      [WHEN ...]
    ///      [ELSE result]
    /// END
    ///
    /// The second form uses a base expression and then a series of "when" clauses that match on a
    /// literal value.
    ///
    /// CASE expression
    ///     WHEN value THEN result
    ///     [WHEN ...]
    ///     [ELSE result]
    /// END
    Case {
        /// Optional base expression that can be compared to literal values in the "when" expressions
        expr: Option<Box<Expr>>,
        /// One or more when/then expressions
        when_then_expr: Vec<(Box<Expr>, Box<Expr>)>,
        /// Optional "else" expression
        else_expr: Option<Box<Expr>>,
    },
    /// Casts the expression to a given type and will return a runtime error if the expression cannot be cast.
    /// This expression is guaranteed to have a fixed type.
    Cast {
        /// The expression being cast
        expr: Box<Expr>,
        /// The `DataType` the expression will yield
        data_type: DataType,
    },
    /// Casts the expression to a given type and will return a null value if the expression cannot be cast.
    /// This expression is guaranteed to have a fixed type.
    TryCast {
        /// The expression being cast
        expr: Box<Expr>,
        /// The `DataType` the expression will yield
        data_type: DataType,
    },
    /// A sort expression, that can be used to sort values.
    Sort {
        /// The expression to sort on
        expr: Box<Expr>,
        /// The direction of the sort
        asc: bool,
        /// Whether to put Nulls before all other data values
        nulls_first: bool,
    },
    /// Represents the call of a built-in scalar function with a set of arguments.
    ScalarFunction {
        /// The function
        fun: functions::BuiltinScalarFunction,
        /// List of expressions to feed to the functions as arguments
        args: Vec<Expr>,
    },
    /// Represents the call of a user-defined scalar function with arguments.
    ScalarUDF {
        /// The function
        fun: Arc<ScalarUDF>,
        /// List of expressions to feed to the functions as arguments
        args: Vec<Expr>,
    },
    /// Represents the call of an aggregate built-in function with arguments.
    AggregateFunction {
        /// Name of the function
        fun: aggregates::AggregateFunction,
        /// List of expressions to feed to the functions as arguments
        args: Vec<Expr>,
        /// Whether this is a DISTINCT aggregation or not
        distinct: bool,
    },
    /// Represents the call of a window function with arguments.
    WindowFunction {
        /// Name of the function
        fun: window_functions::WindowFunction,
        /// List of expressions to feed to the functions as arguments
        args: Vec<Expr>,
        /// List of partition by expressions
        partition_by: Vec<Expr>,
        /// List of order by expressions
        order_by: Vec<Expr>,
        /// Window frame
        window_frame: Option<window_frames::WindowFrame>,
    },
    /// aggregate function
    AggregateUDF {
        /// The function
        fun: Arc<AggregateUDF>,
        /// List of expressions to feed to the functions as arguments
        args: Vec<Expr>,
    },
    /// Returns whether the list contains the expr value.
    InList {
        /// The expression to compare
        expr: Box<Expr>,
        /// A list of values to compare against
        list: Vec<Expr>,
        /// Whether the expression is negated
        negated: bool,
    },
    /// Represents a reference to all fields in a schema.
    Wildcard,
}

/// Fixed seed for the hashing so that Ords are consistent across runs
const SEED: ahash::RandomState = ahash::RandomState::with_seeds(0, 0, 0, 0);

impl PartialOrd for Expr {
    fn partial_cmp(&self, other: &Self) -> Option<std::cmp::Ordering> {
        let mut hasher = SEED.build_hasher();
        self.hash(&mut hasher);
        let s = hasher.finish();

        let mut hasher = SEED.build_hasher();
        other.hash(&mut hasher);
        let o = hasher.finish();

        Some(s.cmp(&o))
    }
}

impl Expr {
    /// Returns the [arrow::datatypes::DataType] of the expression based on [arrow::datatypes::Schema].
    ///
    /// # Errors
    ///
    /// This function errors when it is not possible to compute its [arrow::datatypes::DataType].
    /// This happens when e.g. the expression refers to a column that does not exist in the schema, or when
    /// the expression is incorrectly typed (e.g. `[utf8] + [bool]`).
    pub fn get_type(&self, schema: &DFSchema) -> Result<DataType> {
        match self {
            Expr::Alias(expr, _) | Expr::Sort { expr, .. } | Expr::Negative(expr) => {
                expr.get_type(schema)
            }
            Expr::Column(c) => Ok(schema.field_from_column(c)?.data_type().clone()),
            Expr::ScalarVariable(_) => Ok(DataType::Utf8),
            Expr::Literal(l) => Ok(l.get_datatype()),
            Expr::Case { when_then_expr, .. } => when_then_expr[0].1.get_type(schema),
            Expr::Cast { data_type, .. } | Expr::TryCast { data_type, .. } => {
                Ok(data_type.clone())
            }
            Expr::ScalarUDF { fun, args } => {
                let data_types = args
                    .iter()
                    .map(|e| e.get_type(schema))
                    .collect::<Result<Vec<_>>>()?;
                Ok((fun.return_type)(&data_types)?.as_ref().clone())
            }
            Expr::ScalarFunction { fun, args } => {
                let data_types = args
                    .iter()
                    .map(|e| e.get_type(schema))
                    .collect::<Result<Vec<_>>>()?;
                functions::return_type(fun, &data_types)
            }
            Expr::WindowFunction { fun, args, .. } => {
                let data_types = args
                    .iter()
                    .map(|e| e.get_type(schema))
                    .collect::<Result<Vec<_>>>()?;
                window_functions::return_type(fun, &data_types)
            }
            Expr::AggregateFunction { fun, args, .. } => {
                let data_types = args
                    .iter()
                    .map(|e| e.get_type(schema))
                    .collect::<Result<Vec<_>>>()?;
                aggregates::return_type(fun, &data_types)
            }
            Expr::AggregateUDF { fun, args, .. } => {
                let data_types = args
                    .iter()
                    .map(|e| e.get_type(schema))
                    .collect::<Result<Vec<_>>>()?;
                Ok((fun.return_type)(&data_types)?.as_ref().clone())
            }
            Expr::Not(_)
            | Expr::IsNull(_)
            | Expr::Between { .. }
            | Expr::InList { .. }
            | Expr::IsNotNull(_) => Ok(DataType::Boolean),
            Expr::BinaryExpr {
                ref left,
                ref right,
                ref op,
            } => binary_operator_data_type(
                &left.get_type(schema)?,
                op,
                &right.get_type(schema)?,
            ),
            Expr::Wildcard => Err(DataFusionError::Internal(
                "Wildcard expressions are not valid in a logical query plan".to_owned(),
            )),
            Expr::GetIndexedField { ref expr, key } => {
                let data_type = expr.get_type(schema)?;

                get_indexed_field(&data_type, key).map(|x| x.data_type().clone())
            }
        }
    }

    /// Returns the nullability of the expression based on [arrow::datatypes::Schema].
    ///
    /// # Errors
    ///
    /// This function errors when it is not possible to compute its nullability.
    /// This happens when the expression refers to a column that does not exist in the schema.
    pub fn nullable(&self, input_schema: &DFSchema) -> Result<bool> {
        match self {
            Expr::Alias(expr, _)
            | Expr::Not(expr)
            | Expr::Negative(expr)
            | Expr::Sort { expr, .. }
            | Expr::Between { expr, .. }
            | Expr::InList { expr, .. } => expr.nullable(input_schema),
            Expr::Column(c) => Ok(input_schema.field_from_column(c)?.is_nullable()),
            Expr::Literal(value) => Ok(value.is_null()),
            Expr::Case {
                when_then_expr,
                else_expr,
                ..
            } => {
                // this expression is nullable if any of the input expressions are nullable
                let then_nullable = when_then_expr
                    .iter()
                    .map(|(_, t)| t.nullable(input_schema))
                    .collect::<Result<Vec<_>>>()?;
                if then_nullable.contains(&true) {
                    Ok(true)
                } else if let Some(e) = else_expr {
                    e.nullable(input_schema)
                } else {
                    Ok(false)
                }
            }
            Expr::Cast { expr, .. } => expr.nullable(input_schema),
            Expr::ScalarVariable(_)
            | Expr::TryCast { .. }
            | Expr::ScalarFunction { .. }
            | Expr::ScalarUDF { .. }
            | Expr::WindowFunction { .. }
            | Expr::AggregateFunction { .. }
            | Expr::AggregateUDF { .. } => Ok(true),
            Expr::IsNull(_) | Expr::IsNotNull(_) => Ok(false),
            Expr::BinaryExpr {
                ref left,
                ref right,
                ..
            } => Ok(left.nullable(input_schema)? || right.nullable(input_schema)?),
            Expr::Wildcard => Err(DataFusionError::Internal(
                "Wildcard expressions are not valid in a logical query plan".to_owned(),
            )),
            Expr::GetIndexedField { ref expr, key } => {
                let data_type = expr.get_type(input_schema)?;
                get_indexed_field(&data_type, key).map(|x| x.is_nullable())
            }
        }
    }

    /// Returns the name of this expression based on [crate::logical_plan::DFSchema].
    ///
    /// This represents how a column with this expression is named when no alias is chosen
    pub fn name(&self, input_schema: &DFSchema) -> Result<String> {
        create_name(self, input_schema)
    }

    /// Returns a [arrow::datatypes::Field] compatible with this expression.
    pub fn to_field(&self, input_schema: &DFSchema) -> Result<DFField> {
        match self {
            Expr::Column(c) => Ok(DFField::new(
                c.relation.as_deref(),
                &c.name,
                self.get_type(input_schema)?,
                self.nullable(input_schema)?,
            )),
            _ => Ok(DFField::new(
                None,
                &self.name(input_schema)?,
                self.get_type(input_schema)?,
                self.nullable(input_schema)?,
            )),
        }
    }

    /// Wraps this expression in a cast to a target [arrow::datatypes::DataType].
    ///
    /// # Errors
    ///
    /// This function errors when it is impossible to cast the
    /// expression to the target [arrow::datatypes::DataType].
    pub fn cast_to(self, cast_to_type: &DataType, schema: &DFSchema) -> Result<Expr> {
        // TODO(kszucs): most of the operations do not validate the type correctness
        // like all of the binary expressions below. Perhaps Expr should track the
        // type of the expression?
        let this_type = self.get_type(schema)?;
        if this_type == *cast_to_type {
            Ok(self)
        } else if can_cast_types(&this_type, cast_to_type) {
            Ok(Expr::Cast {
                expr: Box::new(self),
                data_type: cast_to_type.clone(),
            })
        } else {
            Err(DataFusionError::Plan(format!(
                "Cannot automatically convert {:?} to {:?}",
                this_type, cast_to_type
            )))
        }
    }

    /// Return `self == other`
    pub fn eq(self, other: Expr) -> Expr {
        binary_expr(self, Operator::Eq, other)
    }

    /// Return `self != other`
    pub fn not_eq(self, other: Expr) -> Expr {
        binary_expr(self, Operator::NotEq, other)
    }

    /// Return `self > other`
    pub fn gt(self, other: Expr) -> Expr {
        binary_expr(self, Operator::Gt, other)
    }

    /// Return `self >= other`
    pub fn gt_eq(self, other: Expr) -> Expr {
        binary_expr(self, Operator::GtEq, other)
    }

    /// Return `self < other`
    pub fn lt(self, other: Expr) -> Expr {
        binary_expr(self, Operator::Lt, other)
    }

    /// Return `self <= other`
    pub fn lt_eq(self, other: Expr) -> Expr {
        binary_expr(self, Operator::LtEq, other)
    }

    /// Return `self && other`
    pub fn and(self, other: Expr) -> Expr {
        binary_expr(self, Operator::And, other)
    }

    /// Return `self || other`
    pub fn or(self, other: Expr) -> Expr {
        binary_expr(self, Operator::Or, other)
    }

    /// Return `!self`
    #[allow(clippy::should_implement_trait)]
    pub fn not(self) -> Expr {
        !self
    }

    /// Calculate the modulus of two expressions.
    /// Return `self % other`
    pub fn modulus(self, other: Expr) -> Expr {
        binary_expr(self, Operator::Modulo, other)
    }

    /// Return `self LIKE other`
    pub fn like(self, other: Expr) -> Expr {
        binary_expr(self, Operator::Like, other)
    }

    /// Return `self NOT LIKE other`
    pub fn not_like(self, other: Expr) -> Expr {
        binary_expr(self, Operator::NotLike, other)
    }

    /// Return `self AS name` alias expression
    pub fn alias(self, name: &str) -> Expr {
        Expr::Alias(Box::new(self), name.to_owned())
    }

    /// Return `self IN <list>` if `negated` is false, otherwise
    /// return `self NOT IN <list>`.a
    pub fn in_list(self, list: Vec<Expr>, negated: bool) -> Expr {
        Expr::InList {
            expr: Box::new(self),
            list,
            negated,
        }
    }

    /// Return `IsNull(Box(self))
    #[allow(clippy::wrong_self_convention)]
    pub fn is_null(self) -> Expr {
        Expr::IsNull(Box::new(self))
    }

    /// Return `IsNotNull(Box(self))
    #[allow(clippy::wrong_self_convention)]
    pub fn is_not_null(self) -> Expr {
        Expr::IsNotNull(Box::new(self))
    }

    /// Create a sort expression from an existing expression.
    ///
    /// ```
    /// # use datafusion::logical_plan::col;
    /// let sort_expr = col("foo").sort(true, true); // SORT ASC NULLS_FIRST
    /// ```
    pub fn sort(self, asc: bool, nulls_first: bool) -> Expr {
        Expr::Sort {
            expr: Box::new(self),
            asc,
            nulls_first,
        }
    }

    /// Performs a depth first walk of an expression and
    /// its children, calling [`ExpressionVisitor::pre_visit`] and
    /// `visitor.post_visit`.
    ///
    /// Implements the [visitor pattern](https://en.wikipedia.org/wiki/Visitor_pattern) to
    /// separate expression algorithms from the structure of the
    /// `Expr` tree and make it easier to add new types of expressions
    /// and algorithms that walk the tree.
    ///
    /// For an expression tree such as
    /// ```text
    /// BinaryExpr (GT)
    ///    left: Column("foo")
    ///    right: Column("bar")
    /// ```
    ///
    /// The nodes are visited using the following order
    /// ```text
    /// pre_visit(BinaryExpr(GT))
    /// pre_visit(Column("foo"))
    /// pre_visit(Column("bar"))
    /// post_visit(Column("bar"))
    /// post_visit(Column("bar"))
    /// post_visit(BinaryExpr(GT))
    /// ```
    ///
    /// If an Err result is returned, recursion is stopped immediately
    ///
    /// If `Recursion::Stop` is returned on a call to pre_visit, no
    /// children of that expression are visited, nor is post_visit
    /// called on that expression
    ///
    pub fn accept<V: ExpressionVisitor>(&self, visitor: V) -> Result<V> {
        let visitor = match visitor.pre_visit(self)? {
            Recursion::Continue(visitor) => visitor,
            // If the recursion should stop, do not visit children
            Recursion::Stop(visitor) => return Ok(visitor),
        };

        // recurse (and cover all expression types)
        let visitor = match self {
            Expr::Alias(expr, _)
            | Expr::Not(expr)
            | Expr::IsNotNull(expr)
            | Expr::IsNull(expr)
            | Expr::Negative(expr)
            | Expr::Cast { expr, .. }
            | Expr::TryCast { expr, .. }
            | Expr::Sort { expr, .. }
            | Expr::GetIndexedField { expr, .. } => expr.accept(visitor),
            Expr::Column(_)
            | Expr::ScalarVariable(_)
            | Expr::Literal(_)
            | Expr::Wildcard => Ok(visitor),
            Expr::BinaryExpr { left, right, .. } => {
                let visitor = left.accept(visitor)?;
                right.accept(visitor)
            }
            Expr::Between {
                expr, low, high, ..
            } => {
                let visitor = expr.accept(visitor)?;
                let visitor = low.accept(visitor)?;
                high.accept(visitor)
            }
            Expr::Case {
                expr,
                when_then_expr,
                else_expr,
            } => {
                let visitor = if let Some(expr) = expr.as_ref() {
                    expr.accept(visitor)
                } else {
                    Ok(visitor)
                }?;
                let visitor = when_then_expr.iter().try_fold(
                    visitor,
                    |visitor, (when, then)| {
                        let visitor = when.accept(visitor)?;
                        then.accept(visitor)
                    },
                )?;
                if let Some(else_expr) = else_expr.as_ref() {
                    else_expr.accept(visitor)
                } else {
                    Ok(visitor)
                }
            }
            Expr::ScalarFunction { args, .. }
            | Expr::ScalarUDF { args, .. }
            | Expr::AggregateFunction { args, .. }
            | Expr::AggregateUDF { args, .. } => args
                .iter()
                .try_fold(visitor, |visitor, arg| arg.accept(visitor)),
            Expr::WindowFunction {
                args,
                partition_by,
                order_by,
                ..
            } => {
                let visitor = args
                    .iter()
                    .try_fold(visitor, |visitor, arg| arg.accept(visitor))?;
                let visitor = partition_by
                    .iter()
                    .try_fold(visitor, |visitor, arg| arg.accept(visitor))?;
                let visitor = order_by
                    .iter()
                    .try_fold(visitor, |visitor, arg| arg.accept(visitor))?;
                Ok(visitor)
            }
            Expr::InList { expr, list, .. } => {
                let visitor = expr.accept(visitor)?;
                list.iter()
                    .try_fold(visitor, |visitor, arg| arg.accept(visitor))
            }
        }?;

        visitor.post_visit(self)
    }

    /// Performs a depth first walk of an expression and its children
    /// to rewrite an expression, consuming `self` producing a new
    /// [`Expr`].
    ///
    /// Implements a modified version of the [visitor
    /// pattern](https://en.wikipedia.org/wiki/Visitor_pattern) to
    /// separate algorithms from the structure of the `Expr` tree and
    /// make it easier to write new, efficient expression
    /// transformation algorithms.
    ///
    /// For an expression tree such as
    /// ```text
    /// BinaryExpr (GT)
    ///    left: Column("foo")
    ///    right: Column("bar")
    /// ```
    ///
    /// The nodes are visited using the following order
    /// ```text
    /// pre_visit(BinaryExpr(GT))
    /// pre_visit(Column("foo"))
    /// mutatate(Column("foo"))
    /// pre_visit(Column("bar"))
    /// mutate(Column("bar"))
    /// mutate(BinaryExpr(GT))
    /// ```
    ///
    /// If an Err result is returned, recursion is stopped immediately
    ///
    /// If [`false`] is returned on a call to pre_visit, no
    /// children of that expression are visited, nor is mutate
    /// called on that expression
    ///
    pub fn rewrite<R>(self, rewriter: &mut R) -> Result<Self>
    where
        R: ExprRewriter,
    {
        let need_mutate = match rewriter.pre_visit(&self)? {
            RewriteRecursion::Mutate => return rewriter.mutate(self),
            RewriteRecursion::Stop => return Ok(self),
            RewriteRecursion::Continue => true,
            RewriteRecursion::Skip => false,
        };

        // recurse into all sub expressions(and cover all expression types)
        let expr = match self {
            Expr::Alias(expr, name) => Expr::Alias(rewrite_boxed(expr, rewriter)?, name),
            Expr::Column(_) => self.clone(),
            Expr::ScalarVariable(names) => Expr::ScalarVariable(names),
            Expr::Literal(value) => Expr::Literal(value),
            Expr::BinaryExpr { left, op, right } => Expr::BinaryExpr {
                left: rewrite_boxed(left, rewriter)?,
                op,
                right: rewrite_boxed(right, rewriter)?,
            },
            Expr::Not(expr) => Expr::Not(rewrite_boxed(expr, rewriter)?),
            Expr::IsNotNull(expr) => Expr::IsNotNull(rewrite_boxed(expr, rewriter)?),
            Expr::IsNull(expr) => Expr::IsNull(rewrite_boxed(expr, rewriter)?),
            Expr::Negative(expr) => Expr::Negative(rewrite_boxed(expr, rewriter)?),
            Expr::Between {
                expr,
                low,
                high,
                negated,
            } => Expr::Between {
                expr: rewrite_boxed(expr, rewriter)?,
                low: rewrite_boxed(low, rewriter)?,
                high: rewrite_boxed(high, rewriter)?,
                negated,
            },
            Expr::Case {
                expr,
                when_then_expr,
                else_expr,
            } => {
                let expr = rewrite_option_box(expr, rewriter)?;
                let when_then_expr = when_then_expr
                    .into_iter()
                    .map(|(when, then)| {
                        Ok((
                            rewrite_boxed(when, rewriter)?,
                            rewrite_boxed(then, rewriter)?,
                        ))
                    })
                    .collect::<Result<Vec<_>>>()?;

                let else_expr = rewrite_option_box(else_expr, rewriter)?;

                Expr::Case {
                    expr,
                    when_then_expr,
                    else_expr,
                }
            }
            Expr::Cast { expr, data_type } => Expr::Cast {
                expr: rewrite_boxed(expr, rewriter)?,
                data_type,
            },
            Expr::TryCast { expr, data_type } => Expr::TryCast {
                expr: rewrite_boxed(expr, rewriter)?,
                data_type,
            },
            Expr::Sort {
                expr,
                asc,
                nulls_first,
            } => Expr::Sort {
                expr: rewrite_boxed(expr, rewriter)?,
                asc,
                nulls_first,
            },
            Expr::ScalarFunction { args, fun } => Expr::ScalarFunction {
                args: rewrite_vec(args, rewriter)?,
                fun,
            },
            Expr::ScalarUDF { args, fun } => Expr::ScalarUDF {
                args: rewrite_vec(args, rewriter)?,
                fun,
            },
            Expr::WindowFunction {
                args,
                fun,
                partition_by,
                order_by,
                window_frame,
            } => Expr::WindowFunction {
                args: rewrite_vec(args, rewriter)?,
                fun,
                partition_by: rewrite_vec(partition_by, rewriter)?,
                order_by: rewrite_vec(order_by, rewriter)?,
                window_frame,
            },
            Expr::AggregateFunction {
                args,
                fun,
                distinct,
            } => Expr::AggregateFunction {
                args: rewrite_vec(args, rewriter)?,
                fun,
                distinct,
            },
            Expr::AggregateUDF { args, fun } => Expr::AggregateUDF {
                args: rewrite_vec(args, rewriter)?,
                fun,
            },
            Expr::InList {
                expr,
                list,
                negated,
            } => Expr::InList {
                expr: rewrite_boxed(expr, rewriter)?,
                list: rewrite_vec(list, rewriter)?,
                negated,
            },
            Expr::Wildcard => Expr::Wildcard,
            Expr::GetIndexedField { expr, key } => Expr::GetIndexedField {
                expr: rewrite_boxed(expr, rewriter)?,
                key,
            },
        };

        // now rewrite this expression itself
        if need_mutate {
            rewriter.mutate(expr)
        } else {
            Ok(expr)
        }
    }

    /// Simplifies this [`Expr`]`s as much as possible, evaluating
    /// constants and applying algebraic simplifications
    ///
    /// # Example:
    /// `b > 2 AND b > 2`
    /// can be written to
    /// `b > 2`
    ///
    /// ```
    /// use datafusion::logical_plan::*;
    /// use datafusion::error::Result;
    /// use datafusion::execution::context::ExecutionProps;
    ///
    /// /// Simple implementation that provides `Simplifier` the information it needs
    /// #[derive(Default)]
    /// struct Info {
    ///   execution_props: ExecutionProps,
    /// };
    ///
    /// impl SimplifyInfo for Info {
    ///   fn is_boolean_type(&self, expr: &Expr) -> Result<bool> {
    ///     Ok(false)
    ///   }
    ///   fn nullable(&self, expr: &Expr) -> Result<bool> {
    ///     Ok(true)
    ///   }
    ///   fn execution_props(&self) -> &ExecutionProps {
    ///     &self.execution_props
    ///   }
    /// }
    ///
    /// // b < 2
    /// let b_lt_2 = col("b").gt(lit(2));
    ///
    /// // (b < 2) OR (b < 2)
    /// let expr = b_lt_2.clone().or(b_lt_2.clone());
    ///
    /// // (b < 2) OR (b < 2) --> (b < 2)
    /// let expr = expr.simplify(&Info::default()).unwrap();
    /// assert_eq!(expr, b_lt_2);
    /// ```
    pub fn simplify<S: SimplifyInfo>(self, info: &S) -> Result<Self> {
        let mut rewriter = Simplifier::new(info);
        let mut const_evaluator = ConstEvaluator::new(info.execution_props());

        // TODO iterate until no changes are made during rewrite
        // (evaluating constants can enable new simplifications and
        // simplifications can enable new constant evaluation)
        // https://github.com/apache/arrow-datafusion/issues/1160
        self.rewrite(&mut const_evaluator)?.rewrite(&mut rewriter)
    }
}

impl Not for Expr {
    type Output = Self;

    fn not(self) -> Self::Output {
        Expr::Not(Box::new(self))
    }
}

impl std::fmt::Display for Expr {
    fn fmt(&self, f: &mut std::fmt::Formatter) -> std::fmt::Result {
        match self {
            Expr::BinaryExpr {
                ref left,
                ref right,
                ref op,
            } => write!(f, "{} {} {}", left, op, right),
            Expr::AggregateFunction {
                /// Name of the function
                ref fun,
                /// List of expressions to feed to the functions as arguments
                ref args,
                /// Whether this is a DISTINCT aggregation or not
                ref distinct,
            } => fmt_function(f, &fun.to_string(), *distinct, args, true),
            Expr::ScalarFunction {
                /// Name of the function
                ref fun,
                /// List of expressions to feed to the functions as arguments
                ref args,
            } => fmt_function(f, &fun.to_string(), false, args, true),
            _ => write!(f, "{:?}", self),
        }
    }
}

#[allow(clippy::boxed_local)]
fn rewrite_boxed<R>(boxed_expr: Box<Expr>, rewriter: &mut R) -> Result<Box<Expr>>
where
    R: ExprRewriter,
{
    // TODO: It might be possible to avoid an allocation (the
    // Box::new) below by reusing the box.
    let expr: Expr = *boxed_expr;
    let rewritten_expr = expr.rewrite(rewriter)?;
    Ok(Box::new(rewritten_expr))
}

fn rewrite_option_box<R>(
    option_box: Option<Box<Expr>>,
    rewriter: &mut R,
) -> Result<Option<Box<Expr>>>
where
    R: ExprRewriter,
{
    option_box
        .map(|expr| rewrite_boxed(expr, rewriter))
        .transpose()
}

/// rewrite a `Vec` of `Expr`s with the rewriter
fn rewrite_vec<R>(v: Vec<Expr>, rewriter: &mut R) -> Result<Vec<Expr>>
where
    R: ExprRewriter,
{
    v.into_iter().map(|expr| expr.rewrite(rewriter)).collect()
}

/// Controls how the visitor recursion should proceed.
pub enum Recursion<V: ExpressionVisitor> {
    /// Attempt to visit all the children, recursively, of this expression.
    Continue(V),
    /// Do not visit the children of this expression, though the walk
    /// of parents of this expression will not be affected
    Stop(V),
}

/// Encode the traversal of an expression tree. When passed to
/// `Expr::accept`, `ExpressionVisitor::visit` is invoked
/// recursively on all nodes of an expression tree. See the comments
/// on `Expr::accept` for details on its use
pub trait ExpressionVisitor: Sized {
    /// Invoked before any children of `expr` are visisted.
    fn pre_visit(self, expr: &Expr) -> Result<Recursion<Self>>;

    /// Invoked after all children of `expr` are visited. Default
    /// implementation does nothing.
    fn post_visit(self, _expr: &Expr) -> Result<Self> {
        Ok(self)
    }
}

/// Controls how the [ExprRewriter] recursion should proceed.
pub enum RewriteRecursion {
    /// Continue rewrite / visit this expression.
    Continue,
    /// Call [mutate()] immediately and return.
    Mutate,
    /// Do not rewrite / visit the children of this expression.
    Stop,
    /// Keep recursive but skip mutate on this expression
    Skip,
}

/// Trait for potentially recursively rewriting an [`Expr`] expression
/// tree. When passed to `Expr::rewrite`, `ExpressionVisitor::mutate` is
/// invoked recursively on all nodes of an expression tree. See the
/// comments on `Expr::rewrite` for details on its use
pub trait ExprRewriter: Sized {
    /// Invoked before any children of `expr` are rewritten /
    /// visited. Default implementation returns `Ok(RewriteRecursion::Continue)`
    fn pre_visit(&mut self, _expr: &Expr) -> Result<RewriteRecursion> {
        Ok(RewriteRecursion::Continue)
    }

    /// Invoked after all children of `expr` have been mutated and
    /// returns a potentially modified expr.
    fn mutate(&mut self, expr: Expr) -> Result<Expr>;
}

/// The information necessary to apply algebraic simplification to an
/// [Expr]. See [SimplifyContext] for one implementation
pub trait SimplifyInfo {
    /// returns true if this Expr has boolean type
    fn is_boolean_type(&self, expr: &Expr) -> Result<bool>;

    /// returns true of this expr is nullable (could possibly be NULL)
    fn nullable(&self, expr: &Expr) -> Result<bool>;

    /// Returns details needed for partial expression evaluation
    fn execution_props(&self) -> &ExecutionProps;
}

=======
use crate::logical_plan::ExprSchemable;
use crate::logical_plan::{DFField, DFSchema};
use crate::physical_plan::udaf::AggregateUDF;
use crate::physical_plan::{aggregates, functions, udf::ScalarUDF};
use arrow::datatypes::DataType;
pub use datafusion_common::{Column, ExprSchema};
pub use datafusion_expr::expr_fn::col;
use datafusion_expr::AccumulatorFunctionImplementation;
pub use datafusion_expr::Expr;
use datafusion_expr::StateTypeFunction;
pub use datafusion_expr::{lit, lit_timestamp_nano, Literal};
use datafusion_expr::{
    ReturnTypeFunction, ScalarFunctionImplementation, Signature, Volatility,
};
use std::collections::HashSet;
use std::sync::Arc;

>>>>>>> 014e5e90
/// Helper struct for building [Expr::Case]
pub struct CaseBuilder {
    expr: Option<Box<Expr>>,
    when_expr: Vec<Expr>,
    then_expr: Vec<Expr>,
    else_expr: Option<Box<Expr>>,
}

impl CaseBuilder {
    pub fn when(&mut self, when: Expr, then: Expr) -> CaseBuilder {
        self.when_expr.push(when);
        self.then_expr.push(then);
        CaseBuilder {
            expr: self.expr.clone(),
            when_expr: self.when_expr.clone(),
            then_expr: self.then_expr.clone(),
            else_expr: self.else_expr.clone(),
        }
    }
    pub fn otherwise(&mut self, else_expr: Expr) -> Result<Expr> {
        self.else_expr = Some(Box::new(else_expr));
        self.build()
    }

    pub fn end(&self) -> Result<Expr> {
        self.build()
    }
}

impl CaseBuilder {
    fn build(&self) -> Result<Expr> {
        // collect all "then" expressions
        let mut then_expr = self.then_expr.clone();
        if let Some(e) = &self.else_expr {
            then_expr.push(e.as_ref().to_owned());
        }

        let then_types: Vec<DataType> = then_expr
            .iter()
            .map(|e| match e {
                Expr::Literal(_) => e.get_type(&DFSchema::empty()),
                _ => Ok(DataType::Null),
            })
            .collect::<Result<Vec<_>>>()?;

        if then_types.contains(&DataType::Null) {
            // cannot verify types until execution type
        } else {
            let unique_types: HashSet<&DataType> = then_types.iter().collect();
            if unique_types.len() != 1 {
                return Err(DataFusionError::Plan(format!(
                    "CASE expression 'then' values had multiple data types: {:?}",
                    unique_types
                )));
            }
        }

        Ok(Expr::Case {
            expr: self.expr.clone(),
            when_then_expr: self
                .when_expr
                .iter()
                .zip(self.then_expr.iter())
                .map(|(w, t)| (Box::new(w.clone()), Box::new(t.clone())))
                .collect(),
            else_expr: self.else_expr.clone(),
        })
    }
}

/// Create a CASE WHEN statement with literal WHEN expressions for comparison to the base expression.
pub fn case(expr: Expr) -> CaseBuilder {
    CaseBuilder {
        expr: Some(Box::new(expr)),
        when_expr: vec![],
        then_expr: vec![],
        else_expr: None,
    }
}

/// Create a CASE WHEN statement with boolean WHEN expressions and no base expression.
pub fn when(when: Expr, then: Expr) -> CaseBuilder {
    CaseBuilder {
        expr: None,
        when_expr: vec![when],
        then_expr: vec![then],
        else_expr: None,
    }
}

/// return a new expression with a logical AND
pub fn and(left: Expr, right: Expr) -> Expr {
    Expr::BinaryExpr {
        left: Box::new(left),
        op: Operator::And,
        right: Box::new(right),
    }
}

/// Combines an array of filter expressions into a single filter expression
/// consisting of the input filter expressions joined with logical AND.
/// Returns None if the filters array is empty.
pub fn combine_filters(filters: &[Expr]) -> Option<Expr> {
    if filters.is_empty() {
        return None;
    }
    let combined_filter = filters
        .iter()
        .skip(1)
        .fold(filters[0].clone(), |acc, filter| and(acc, filter.clone()));
    Some(combined_filter)
}

/// return a new expression with a logical OR
pub fn or(left: Expr, right: Expr) -> Expr {
    Expr::BinaryExpr {
        left: Box::new(left),
        op: Operator::Or,
        right: Box::new(right),
    }
}

/// Convert an expression into Column expression if it's already provided as input plan.
///
/// For example, it rewrites:
///
/// ```ignore
/// .aggregate(vec![col("c1")], vec![sum(col("c2"))])?
/// .project(vec![col("c1"), sum(col("c2"))?
/// ```
///
/// Into:
///
/// ```ignore
/// .aggregate(vec![col("c1")], vec![sum(col("c2"))])?
/// .project(vec![col("c1"), col("SUM(#c2)")?
/// ```
pub fn columnize_expr(e: Expr, input_schema: &DFSchema) -> Expr {
    match e {
        Expr::Column(_) => e,
        Expr::Alias(inner_expr, name) => {
            Expr::Alias(Box::new(columnize_expr(*inner_expr, input_schema)), name)
        }
        _ => match e.name(input_schema) {
            Ok(name) => match input_schema.field_with_unqualified_name(&name) {
                Ok(field) => Expr::Column(field.qualified_column()),
                // expression not provided as input, do not convert to a column reference
                Err(_) => e,
            },
            Err(_) => e,
        },
    }
}

/// Recursively un-alias an expressions
#[inline]
pub fn unalias(expr: Expr) -> Expr {
    match expr {
        Expr::Alias(sub_expr, _) => unalias(*sub_expr),
        _ => expr,
    }
}

/// Create an expression to represent the min() aggregate function
pub fn min(expr: Expr) -> Expr {
    Expr::AggregateFunction {
        fun: aggregates::AggregateFunction::Min,
        distinct: false,
        args: vec![expr],
    }
}

/// Create an expression to represent the max() aggregate function
pub fn max(expr: Expr) -> Expr {
    Expr::AggregateFunction {
        fun: aggregates::AggregateFunction::Max,
        distinct: false,
        args: vec![expr],
    }
}

/// Create an expression to represent the sum() aggregate function
pub fn sum(expr: Expr) -> Expr {
    Expr::AggregateFunction {
        fun: aggregates::AggregateFunction::Sum,
        distinct: false,
        args: vec![expr],
    }
}

/// Create an expression to represent the avg() aggregate function
pub fn avg(expr: Expr) -> Expr {
    Expr::AggregateFunction {
        fun: aggregates::AggregateFunction::Avg,
        distinct: false,
        args: vec![expr],
    }
}

/// Create an expression to represent the count() aggregate function
pub fn count(expr: Expr) -> Expr {
    Expr::AggregateFunction {
        fun: aggregates::AggregateFunction::Count,
        distinct: false,
        args: vec![expr],
    }
}

/// Create an expression to represent the count(distinct) aggregate function
pub fn count_distinct(expr: Expr) -> Expr {
    Expr::AggregateFunction {
        fun: aggregates::AggregateFunction::Count,
        distinct: true,
        args: vec![expr],
    }
}

/// Create an in_list expression
pub fn in_list(expr: Expr, list: Vec<Expr>, negated: bool) -> Expr {
    Expr::InList {
        expr: Box::new(expr),
        list,
        negated,
    }
}

/// Concatenates the text representations of all the arguments. NULL arguments are ignored.
pub fn concat(args: &[Expr]) -> Expr {
    Expr::ScalarFunction {
        fun: functions::BuiltinScalarFunction::Concat,
        args: args.to_vec(),
    }
}

/// Concatenates all but the first argument, with separators.
/// The first argument is used as the separator string, and should not be NULL.
/// Other NULL arguments are ignored.
pub fn concat_ws(sep: impl Into<String>, values: &[Expr]) -> Expr {
    let mut args = vec![lit(sep.into())];
    args.extend_from_slice(values);
    Expr::ScalarFunction {
        fun: functions::BuiltinScalarFunction::ConcatWithSeparator,
        args,
    }
}

/// Returns a random value in the range 0.0 <= x < 1.0
pub fn random() -> Expr {
    Expr::ScalarFunction {
        fun: functions::BuiltinScalarFunction::Random,
        args: vec![],
    }
}

/// Returns the approximate number of distinct input values.
/// This function provides an approximation of count(DISTINCT x).
/// Zero is returned if all input values are null.
/// This function should produce a standard error of 0.81%,
/// which is the standard deviation of the (approximately normal)
/// error distribution over all possible sets.
/// It does not guarantee an upper bound on the error for any specific input set.
pub fn approx_distinct(expr: Expr) -> Expr {
    Expr::AggregateFunction {
        fun: aggregates::AggregateFunction::ApproxDistinct,
        distinct: false,
        args: vec![expr],
    }
}

/// Calculate an approximation of the specified `percentile` for `expr`.
pub fn approx_percentile_cont(expr: Expr, percentile: Expr) -> Expr {
    Expr::AggregateFunction {
        fun: aggregates::AggregateFunction::ApproxPercentileCont,
        distinct: false,
        args: vec![expr, percentile],
    }
}

// TODO(kszucs): this seems buggy, unary_scalar_expr! is used for many
// varying arity functions
/// Create an convenience function representing a unary scalar function
macro_rules! unary_scalar_expr {
    ($ENUM:ident, $FUNC:ident) => {
        #[doc = concat!("Unary scalar function definition for ", stringify!($FUNC) ) ]
        pub fn $FUNC(e: Expr) -> Expr {
            Expr::ScalarFunction {
                fun: functions::BuiltinScalarFunction::$ENUM,
                args: vec![e],
            }
        }
    };
}

macro_rules! scalar_expr {
    ($ENUM:ident, $FUNC:ident, $($arg:ident),*) => {
        #[doc = concat!("Scalar function definition for ", stringify!($FUNC) ) ]
        pub fn $FUNC($($arg: Expr),*) -> Expr {
            Expr::ScalarFunction {
                fun: functions::BuiltinScalarFunction::$ENUM,
                args: vec![$($arg),*],
            }
        }
    };
}

macro_rules! nary_scalar_expr {
    ($ENUM:ident, $FUNC:ident) => {
        #[doc = concat!("Scalar function definition for ", stringify!($FUNC) ) ]
        pub fn $FUNC(args: Vec<Expr>) -> Expr {
            Expr::ScalarFunction {
                fun: functions::BuiltinScalarFunction::$ENUM,
                args,
            }
        }
    };
}

// generate methods for creating the supported unary/binary expressions

// math functions
unary_scalar_expr!(Sqrt, sqrt);
unary_scalar_expr!(Sin, sin);
unary_scalar_expr!(Cos, cos);
unary_scalar_expr!(Tan, tan);
unary_scalar_expr!(Asin, asin);
unary_scalar_expr!(Acos, acos);
unary_scalar_expr!(Atan, atan);
unary_scalar_expr!(Floor, floor);
unary_scalar_expr!(Ceil, ceil);
unary_scalar_expr!(Now, now);
unary_scalar_expr!(Round, round);
unary_scalar_expr!(Trunc, trunc);
unary_scalar_expr!(Abs, abs);
unary_scalar_expr!(Signum, signum);
unary_scalar_expr!(Exp, exp);
unary_scalar_expr!(Log2, log2);
unary_scalar_expr!(Log10, log10);
unary_scalar_expr!(Ln, ln);

// string functions
scalar_expr!(Ascii, ascii, string);
scalar_expr!(BitLength, bit_length, string);
nary_scalar_expr!(Btrim, btrim);
scalar_expr!(CharacterLength, character_length, string);
scalar_expr!(CharacterLength, length, string);
scalar_expr!(Chr, chr, string);
scalar_expr!(Digest, digest, string, algorithm);
scalar_expr!(InitCap, initcap, string);
scalar_expr!(Left, left, string, count);
scalar_expr!(Lower, lower, string);
nary_scalar_expr!(Lpad, lpad);
scalar_expr!(Ltrim, ltrim, string);
scalar_expr!(MD5, md5, string);
scalar_expr!(OctetLength, octet_length, string);
nary_scalar_expr!(RegexpMatch, regexp_match);
nary_scalar_expr!(RegexpReplace, regexp_replace);
scalar_expr!(Replace, replace, string, from, to);
scalar_expr!(Repeat, repeat, string, count);
scalar_expr!(Reverse, reverse, string);
scalar_expr!(Right, right, string, count);
nary_scalar_expr!(Rpad, rpad);
scalar_expr!(Rtrim, rtrim, string);
scalar_expr!(SHA224, sha224, string);
scalar_expr!(SHA256, sha256, string);
scalar_expr!(SHA384, sha384, string);
scalar_expr!(SHA512, sha512, string);
scalar_expr!(SplitPart, split_part, expr, delimiter, index);
scalar_expr!(StartsWith, starts_with, string, characters);
scalar_expr!(Strpos, strpos, string, substring);
scalar_expr!(Substr, substr, string, position);
scalar_expr!(ToHex, to_hex, string);
scalar_expr!(Translate, translate, string, from, to);
scalar_expr!(Trim, trim, string);
scalar_expr!(Upper, upper, string);

// date functions
scalar_expr!(DatePart, date_part, part, date);
scalar_expr!(DateTrunc, date_trunc, part, date);

/// returns an array of fixed size with each argument on it.
pub fn array(args: Vec<Expr>) -> Expr {
    Expr::ScalarFunction {
        fun: functions::BuiltinScalarFunction::Array,
        args,
    }
}

/// Creates a new UDF with a specific signature and specific return type.
/// This is a helper function to create a new UDF.
/// The function `create_udf` returns a subset of all possible `ScalarFunction`:
/// * the UDF has a fixed return type
/// * the UDF has a fixed signature (e.g. [f64, f64])
pub fn create_udf(
    name: &str,
    input_types: Vec<DataType>,
    return_type: Arc<DataType>,
    volatility: Volatility,
    fun: ScalarFunctionImplementation,
) -> ScalarUDF {
    let return_type: ReturnTypeFunction = Arc::new(move |_| Ok(return_type.clone()));
    ScalarUDF::new(
        name,
        &Signature::exact(input_types, volatility),
        &return_type,
        &fun,
    )
}

/// Creates a new UDAF with a specific signature, state type and return type.
/// The signature and state type must match the `Accumulator's implementation`.
#[allow(clippy::rc_buffer)]
pub fn create_udaf(
    name: &str,
    input_type: DataType,
    return_type: Arc<DataType>,
    volatility: Volatility,
    accumulator: AccumulatorFunctionImplementation,
    state_type: Arc<Vec<DataType>>,
) -> AggregateUDF {
    let return_type: ReturnTypeFunction = Arc::new(move |_| Ok(return_type.clone()));
    let state_type: StateTypeFunction = Arc::new(move |_| Ok(state_type.clone()));
    AggregateUDF::new(
        name,
        &Signature::exact(vec![input_type], volatility),
        &return_type,
        &accumulator,
        &state_type,
    )
}

/// Create field meta-data from an expression, for use in a result set schema
pub fn exprlist_to_fields<'a>(
    expr: impl IntoIterator<Item = &'a Expr>,
    input_schema: &DFSchema,
) -> Result<Vec<DFField>> {
    expr.into_iter().map(|e| e.to_field(input_schema)).collect()
}

/// Calls a named built in function
/// ```
/// use datafusion::logical_plan::*;
///
/// // create the expression sin(x) < 0.2
/// let expr = call_fn("sin", vec![col("x")]).unwrap().lt(lit(0.2));
/// ```
pub fn call_fn(name: impl AsRef<str>, args: Vec<Expr>) -> Result<Expr> {
    match name.as_ref().parse::<functions::BuiltinScalarFunction>() {
        Ok(fun) => Ok(Expr::ScalarFunction { fun, args }),
        Err(e) => Err(e),
    }
}

#[cfg(test)]
mod tests {
    use super::super::{col, lit, when};
    use super::*;
    use datafusion_expr::expr_fn::binary_expr;

    #[test]
    fn case_when_same_literal_then_types() -> Result<()> {
        let _ = when(col("state").eq(lit("CO")), lit(303))
            .when(col("state").eq(lit("NY")), lit(212))
            .end()?;
        Ok(())
    }

    #[test]
    fn case_when_different_literal_then_types() {
        let maybe_expr = when(col("state").eq(lit("CO")), lit(303))
            .when(col("state").eq(lit("NY")), lit("212"))
            .end();
        assert!(maybe_expr.is_err());
    }

    #[test]
    fn filter_is_null_and_is_not_null() {
        let col_null = col("col1");
        let col_not_null = col("col2");
        assert_eq!(format!("{:?}", col_null.is_null()), "#col1 IS NULL");
        assert_eq!(
            format!("{:?}", col_not_null.is_not_null()),
            "#col2 IS NOT NULL"
        );
    }

    #[test]
    fn test_not() {
        assert_eq!(lit(1).not(), !lit(1));
    }

    macro_rules! test_unary_scalar_expr {
        ($ENUM:ident, $FUNC:ident) => {{
            if let Expr::ScalarFunction { fun, args } = $FUNC(col("tableA.a")) {
                let name = functions::BuiltinScalarFunction::$ENUM;
                assert_eq!(name, fun);
                assert_eq!(1, args.len());
            } else {
                assert!(false, "unexpected");
            }
        }};
    }

    macro_rules! test_scalar_expr {
        ($ENUM:ident, $FUNC:ident, $($arg:ident),*) => {
            let expected = vec![$(stringify!($arg)),*];
            let result = $FUNC(
                $(
                    col(stringify!($arg.to_string()))
                ),*
            );
            if let Expr::ScalarFunction { fun, args } = result {
                let name = functions::BuiltinScalarFunction::$ENUM;
                assert_eq!(name, fun);
                assert_eq!(expected.len(), args.len());
            } else {
                assert!(false, "unexpected: {:?}", result);
            }
        };
    }

    macro_rules! test_nary_scalar_expr {
        ($ENUM:ident, $FUNC:ident, $($arg:ident),*) => {
            let expected = vec![$(stringify!($arg)),*];
            let result = $FUNC(
                vec![
                    $(
                        col(stringify!($arg.to_string()))
                    ),*
                ]
            );
            if let Expr::ScalarFunction { fun, args } = result {
                let name = functions::BuiltinScalarFunction::$ENUM;
                assert_eq!(name, fun);
                assert_eq!(expected.len(), args.len());
            } else {
                assert!(false, "unexpected: {:?}", result);
            }
        };
    }

    #[test]
    fn digest_function_definitions() {
        if let Expr::ScalarFunction { fun, args } = digest(col("tableA.a"), lit("md5")) {
            let name = functions::BuiltinScalarFunction::Digest;
            assert_eq!(name, fun);
            assert_eq!(2, args.len());
        } else {
            unreachable!();
        }
    }

    #[test]
    fn scalar_function_definitions() {
        test_unary_scalar_expr!(Sqrt, sqrt);
        test_unary_scalar_expr!(Sin, sin);
        test_unary_scalar_expr!(Cos, cos);
        test_unary_scalar_expr!(Tan, tan);
        test_unary_scalar_expr!(Asin, asin);
        test_unary_scalar_expr!(Acos, acos);
        test_unary_scalar_expr!(Atan, atan);
        test_unary_scalar_expr!(Floor, floor);
        test_unary_scalar_expr!(Ceil, ceil);
        test_unary_scalar_expr!(Now, now);
        test_unary_scalar_expr!(Round, round);
        test_unary_scalar_expr!(Trunc, trunc);
        test_unary_scalar_expr!(Abs, abs);
        test_unary_scalar_expr!(Signum, signum);
        test_unary_scalar_expr!(Exp, exp);
        test_unary_scalar_expr!(Log2, log2);
        test_unary_scalar_expr!(Log10, log10);
        test_unary_scalar_expr!(Ln, ln);

        test_scalar_expr!(Ascii, ascii, input);
        test_scalar_expr!(BitLength, bit_length, string);
        test_nary_scalar_expr!(Btrim, btrim, string);
        test_nary_scalar_expr!(Btrim, btrim, string, characters);
        test_scalar_expr!(CharacterLength, character_length, string);
        test_scalar_expr!(CharacterLength, length, string);
        test_scalar_expr!(Chr, chr, string);
        test_scalar_expr!(Digest, digest, string, algorithm);
        test_scalar_expr!(InitCap, initcap, string);
        test_scalar_expr!(Left, left, string, count);
        test_scalar_expr!(Lower, lower, string);
        test_nary_scalar_expr!(Lpad, lpad, string, count);
        test_nary_scalar_expr!(Lpad, lpad, string, count, characters);
        test_scalar_expr!(Ltrim, ltrim, string);
        test_scalar_expr!(MD5, md5, string);
        test_scalar_expr!(OctetLength, octet_length, string);
        test_nary_scalar_expr!(RegexpMatch, regexp_match, string, pattern);
        test_nary_scalar_expr!(RegexpMatch, regexp_match, string, pattern, flags);
        test_nary_scalar_expr!(
            RegexpReplace,
            regexp_replace,
            string,
            pattern,
            replacement
        );
        test_nary_scalar_expr!(
            RegexpReplace,
            regexp_replace,
            string,
            pattern,
            replacement,
            flags
        );
        test_scalar_expr!(Replace, replace, string, from, to);
        test_scalar_expr!(Repeat, repeat, string, count);
        test_scalar_expr!(Reverse, reverse, string);
        test_scalar_expr!(Right, right, string, count);
        test_nary_scalar_expr!(Rpad, rpad, string, count);
        test_nary_scalar_expr!(Rpad, rpad, string, count, characters);
        test_scalar_expr!(Rtrim, rtrim, string);
        test_scalar_expr!(SHA224, sha224, string);
        test_scalar_expr!(SHA256, sha256, string);
        test_scalar_expr!(SHA384, sha384, string);
        test_scalar_expr!(SHA512, sha512, string);
        test_scalar_expr!(SplitPart, split_part, expr, delimiter, index);
        test_scalar_expr!(StartsWith, starts_with, string, characters);
        test_scalar_expr!(Strpos, strpos, string, substring);
        test_scalar_expr!(Substr, substr, string, position);
        test_scalar_expr!(ToHex, to_hex, string);
        test_scalar_expr!(Translate, translate, string, from, to);
        test_scalar_expr!(Trim, trim, string);
        test_scalar_expr!(Upper, upper, string);

        test_scalar_expr!(DatePart, date_part, part, date);
        test_scalar_expr!(DateTrunc, date_trunc, part, date);
    }

    #[test]
    fn test_partial_ord() {
        // Test validates that partial ord is defined for Expr using hashes, not
        // intended to exhaustively test all possibilities
        let exp1 = col("a") + lit(1);
        let exp2 = col("a") + lit(2);
        let exp3 = !(col("a") + lit(2));

        assert!(exp1 < exp2);
        assert!(exp2 > exp1);
        assert!(exp2 > exp3);
        assert!(exp3 < exp2);
    }

    #[test]
    fn combine_zero_filters() {
        let result = combine_filters(&[]);
        assert_eq!(result, None);
    }

    #[test]
    fn combine_one_filter() {
        let filter = binary_expr(col("c1"), Operator::Lt, lit(1));
        let result = combine_filters(&[filter.clone()]);
        assert_eq!(result, Some(filter));
    }

    #[test]
    fn combine_multiple_filters() {
        let filter1 = binary_expr(col("c1"), Operator::Lt, lit(1));
        let filter2 = binary_expr(col("c2"), Operator::Lt, lit(2));
        let filter3 = binary_expr(col("c3"), Operator::Lt, lit(3));
        let result =
            combine_filters(&[filter1.clone(), filter2.clone(), filter3.clone()]);
        assert_eq!(result, Some(and(and(filter1, filter2), filter3)));
    }

    #[test]
    fn expr_schema_nullability() {
        let expr = col("foo").eq(lit(1));
        assert!(!expr.nullable(&MockExprSchema::new()).unwrap());
        assert!(expr
            .nullable(&MockExprSchema::new().with_nullable(true))
            .unwrap());
    }

    #[test]
    fn expr_schema_data_type() {
        let expr = col("foo");
        assert_eq!(
            DataType::Utf8,
            expr.get_type(&MockExprSchema::new().with_data_type(DataType::Utf8))
                .unwrap()
        );
    }

    struct MockExprSchema {
        nullable: bool,
        data_type: DataType,
    }

    impl MockExprSchema {
        fn new() -> Self {
            Self {
                nullable: false,
                data_type: DataType::Null,
            }
        }

        fn with_nullable(mut self, nullable: bool) -> Self {
            self.nullable = nullable;
            self
        }

        fn with_data_type(mut self, data_type: DataType) -> Self {
            self.data_type = data_type;
            self
        }
    }

    impl ExprSchema for MockExprSchema {
        fn nullable(&self, _col: &Column) -> Result<bool> {
            Ok(self.nullable)
        }

        fn data_type(&self, _col: &Column) -> Result<&DataType> {
            Ok(&self.data_type)
        }
    }
}<|MERGE_RESOLUTION|>--- conflicted
+++ resolved
@@ -20,1154 +20,13 @@
 
 pub use super::Operator;
 
-use arrow::{compute::cast::can_cast_types, datatypes::DataType};
+use arrow::datatypes::DataType;
 
 use crate::error::{DataFusionError, Result};
-<<<<<<< HEAD
-use crate::execution::context::ExecutionProps;
-use crate::field_util::{get_indexed_field, FieldExt};
-use crate::logical_plan::{
-    plan::Aggregate, window_frames, DFField, DFSchema, LogicalPlan,
-};
-use crate::optimizer::simplify_expressions::{ConstEvaluator, Simplifier};
-use crate::physical_plan::functions::Volatility;
-use crate::physical_plan::{
-    aggregates, expressions::binary_operator_data_type, functions, udf::ScalarUDF,
-    window_functions,
-};
-use crate::{physical_plan::udaf::AggregateUDF, scalar::ScalarValue};
-use aggregates::{AccumulatorFunctionImplementation, StateTypeFunction};
-use functions::{ReturnTypeFunction, ScalarFunctionImplementation, Signature};
-use std::collections::{HashMap, HashSet};
-use std::convert::Infallible;
-use std::fmt;
-use std::hash::{BuildHasher, Hash, Hasher};
-use std::ops::Not;
-use std::str::FromStr;
-use std::sync::Arc;
-
-/// A named reference to a qualified field in a schema.
-#[derive(Debug, Clone, PartialEq, Eq, Hash, PartialOrd, Ord)]
-pub struct Column {
-    /// relation/table name.
-    pub relation: Option<String>,
-    /// field/column name.
-    pub name: String,
-}
-
-impl Column {
-    /// Create Column from unqualified name.
-    pub fn from_name(name: impl Into<String>) -> Self {
-        Self {
-            relation: None,
-            name: name.into(),
-        }
-    }
-
-    /// Deserialize a fully qualified name string into a column
-    pub fn from_qualified_name(flat_name: &str) -> Self {
-        use sqlparser::tokenizer::Token;
-
-        let dialect = sqlparser::dialect::GenericDialect {};
-        let mut tokenizer = sqlparser::tokenizer::Tokenizer::new(&dialect, flat_name);
-        if let Ok(tokens) = tokenizer.tokenize() {
-            if let [Token::Word(relation), Token::Period, Token::Word(name)] =
-                tokens.as_slice()
-            {
-                return Column {
-                    relation: Some(relation.value.clone()),
-                    name: name.value.clone(),
-                };
-            }
-        }
-        // any expression that's not in the form of `foo.bar` will be treated as unqualified column
-        // name
-        Column {
-            relation: None,
-            name: String::from(flat_name),
-        }
-    }
-
-    /// Serialize column into a flat name string
-    pub fn flat_name(&self) -> String {
-        match &self.relation {
-            Some(r) => format!("{}.{}", r, self.name),
-            None => self.name.clone(),
-        }
-    }
-
-    /// Normalizes `self` if is unqualified (has no relation name)
-    /// with an explicit qualifier from the first matching input
-    /// schemas.
-    ///
-    /// For example, `foo` will be normalized to `t.foo` if there is a
-    /// column named `foo` in a relation named `t` found in `schemas`
-    pub fn normalize(self, plan: &LogicalPlan) -> Result<Self> {
-        let schemas = plan.all_schemas();
-        let using_columns = plan.using_columns()?;
-        self.normalize_with_schemas(&schemas, &using_columns)
-    }
-
-    // Internal implementation of normalize
-    fn normalize_with_schemas(
-        self,
-        schemas: &[&Arc<DFSchema>],
-        using_columns: &[HashSet<Column>],
-    ) -> Result<Self> {
-        if self.relation.is_some() {
-            return Ok(self);
-        }
-
-        for schema in schemas {
-            let fields = schema.fields_with_unqualified_name(&self.name);
-            match fields.len() {
-                0 => continue,
-                1 => {
-                    return Ok(fields[0].qualified_column());
-                }
-                _ => {
-                    // More than 1 fields in this schema have their names set to self.name.
-                    //
-                    // This should only happen when a JOIN query with USING constraint references
-                    // join columns using unqualified column name. For example:
-                    //
-                    // ```sql
-                    // SELECT id FROM t1 JOIN t2 USING(id)
-                    // ```
-                    //
-                    // In this case, both `t1.id` and `t2.id` will match unqualified column `id`.
-                    // We will use the relation from the first matched field to normalize self.
-
-                    // Compare matched fields with one USING JOIN clause at a time
-                    for using_col in using_columns {
-                        let all_matched = fields
-                            .iter()
-                            .all(|f| using_col.contains(&f.qualified_column()));
-                        // All matched fields belong to the same using column set, in orther words
-                        // the same join clause. We simply pick the qualifer from the first match.
-                        if all_matched {
-                            return Ok(fields[0].qualified_column());
-                        }
-                    }
-                }
-            }
-        }
-
-        Err(DataFusionError::Plan(format!(
-            "Column {} not found in provided schemas",
-            self
-        )))
-    }
-}
-
-impl From<&str> for Column {
-    fn from(c: &str) -> Self {
-        Self::from_qualified_name(c)
-    }
-}
-
-impl FromStr for Column {
-    type Err = Infallible;
-
-    fn from_str(s: &str) -> std::result::Result<Self, Self::Err> {
-        Ok(s.into())
-    }
-}
-
-impl fmt::Display for Column {
-    fn fmt(&self, f: &mut fmt::Formatter) -> fmt::Result {
-        match &self.relation {
-            Some(r) => write!(f, "#{}.{}", r, self.name),
-            None => write!(f, "#{}", self.name),
-        }
-    }
-}
-
-/// `Expr` is a central struct of DataFusion's query API, and
-/// represent logical expressions such as `A + 1`, or `CAST(c1 AS
-/// int)`.
-///
-/// An `Expr` can compute its [DataType](arrow::datatypes::DataType)
-/// and nullability, and has functions for building up complex
-/// expressions.
-///
-/// # Examples
-///
-/// ## Create an expression `c1` referring to column named "c1"
-/// ```
-/// # use datafusion::logical_plan::*;
-/// let expr = col("c1");
-/// assert_eq!(expr, Expr::Column(Column::from_name("c1")));
-/// ```
-///
-/// ## Create the expression `c1 + c2` to add columns "c1" and "c2" together
-/// ```
-/// # use datafusion::logical_plan::*;
-/// let expr = col("c1") + col("c2");
-///
-/// assert!(matches!(expr, Expr::BinaryExpr { ..} ));
-/// if let Expr::BinaryExpr { left, right, op } = expr {
-///   assert_eq!(*left, col("c1"));
-///   assert_eq!(*right, col("c2"));
-///   assert_eq!(op, Operator::Plus);
-/// }
-/// ```
-///
-/// ## Create expression `c1 = 42` to compare the value in coumn "c1" to the literal value `42`
-/// ```
-/// # use datafusion::logical_plan::*;
-/// # use datafusion::scalar::*;
-/// let expr = col("c1").eq(lit(42));
-///
-/// assert!(matches!(expr, Expr::BinaryExpr { ..} ));
-/// if let Expr::BinaryExpr { left, right, op } = expr {
-///   assert_eq!(*left, col("c1"));
-///   let scalar = ScalarValue::Int32(Some(42));
-///   assert_eq!(*right, Expr::Literal(scalar));
-///   assert_eq!(op, Operator::Eq);
-/// }
-/// ```
-#[derive(Clone, PartialEq, Hash)]
-pub enum Expr {
-    /// An expression with a specific name.
-    Alias(Box<Expr>, String),
-    /// A named reference to a qualified filed in a schema.
-    Column(Column),
-    /// A named reference to a variable in a registry.
-    ScalarVariable(Vec<String>),
-    /// A constant value.
-    Literal(ScalarValue),
-    /// A binary expression such as "age > 21"
-    BinaryExpr {
-        /// Left-hand side of the expression
-        left: Box<Expr>,
-        /// The comparison operator
-        op: Operator,
-        /// Right-hand side of the expression
-        right: Box<Expr>,
-    },
-    /// Negation of an expression. The expression's type must be a boolean to make sense.
-    Not(Box<Expr>),
-    /// Whether an expression is not Null. This expression is never null.
-    IsNotNull(Box<Expr>),
-    /// Whether an expression is Null. This expression is never null.
-    IsNull(Box<Expr>),
-    /// arithmetic negation of an expression, the operand must be of a signed numeric data type
-    Negative(Box<Expr>),
-    /// Returns the field of a [`ListArray`] or [`StructArray`] by key
-    GetIndexedField {
-        /// the expression to take the field from
-        expr: Box<Expr>,
-        /// The name of the field to take
-        key: ScalarValue,
-    },
-    /// Whether an expression is between a given range.
-    Between {
-        /// The value to compare
-        expr: Box<Expr>,
-        /// Whether the expression is negated
-        negated: bool,
-        /// The low end of the range
-        low: Box<Expr>,
-        /// The high end of the range
-        high: Box<Expr>,
-    },
-    /// The CASE expression is similar to a series of nested if/else and there are two forms that
-    /// can be used. The first form consists of a series of boolean "when" expressions with
-    /// corresponding "then" expressions, and an optional "else" expression.
-    ///
-    /// CASE WHEN condition THEN result
-    ///      [WHEN ...]
-    ///      [ELSE result]
-    /// END
-    ///
-    /// The second form uses a base expression and then a series of "when" clauses that match on a
-    /// literal value.
-    ///
-    /// CASE expression
-    ///     WHEN value THEN result
-    ///     [WHEN ...]
-    ///     [ELSE result]
-    /// END
-    Case {
-        /// Optional base expression that can be compared to literal values in the "when" expressions
-        expr: Option<Box<Expr>>,
-        /// One or more when/then expressions
-        when_then_expr: Vec<(Box<Expr>, Box<Expr>)>,
-        /// Optional "else" expression
-        else_expr: Option<Box<Expr>>,
-    },
-    /// Casts the expression to a given type and will return a runtime error if the expression cannot be cast.
-    /// This expression is guaranteed to have a fixed type.
-    Cast {
-        /// The expression being cast
-        expr: Box<Expr>,
-        /// The `DataType` the expression will yield
-        data_type: DataType,
-    },
-    /// Casts the expression to a given type and will return a null value if the expression cannot be cast.
-    /// This expression is guaranteed to have a fixed type.
-    TryCast {
-        /// The expression being cast
-        expr: Box<Expr>,
-        /// The `DataType` the expression will yield
-        data_type: DataType,
-    },
-    /// A sort expression, that can be used to sort values.
-    Sort {
-        /// The expression to sort on
-        expr: Box<Expr>,
-        /// The direction of the sort
-        asc: bool,
-        /// Whether to put Nulls before all other data values
-        nulls_first: bool,
-    },
-    /// Represents the call of a built-in scalar function with a set of arguments.
-    ScalarFunction {
-        /// The function
-        fun: functions::BuiltinScalarFunction,
-        /// List of expressions to feed to the functions as arguments
-        args: Vec<Expr>,
-    },
-    /// Represents the call of a user-defined scalar function with arguments.
-    ScalarUDF {
-        /// The function
-        fun: Arc<ScalarUDF>,
-        /// List of expressions to feed to the functions as arguments
-        args: Vec<Expr>,
-    },
-    /// Represents the call of an aggregate built-in function with arguments.
-    AggregateFunction {
-        /// Name of the function
-        fun: aggregates::AggregateFunction,
-        /// List of expressions to feed to the functions as arguments
-        args: Vec<Expr>,
-        /// Whether this is a DISTINCT aggregation or not
-        distinct: bool,
-    },
-    /// Represents the call of a window function with arguments.
-    WindowFunction {
-        /// Name of the function
-        fun: window_functions::WindowFunction,
-        /// List of expressions to feed to the functions as arguments
-        args: Vec<Expr>,
-        /// List of partition by expressions
-        partition_by: Vec<Expr>,
-        /// List of order by expressions
-        order_by: Vec<Expr>,
-        /// Window frame
-        window_frame: Option<window_frames::WindowFrame>,
-    },
-    /// aggregate function
-    AggregateUDF {
-        /// The function
-        fun: Arc<AggregateUDF>,
-        /// List of expressions to feed to the functions as arguments
-        args: Vec<Expr>,
-    },
-    /// Returns whether the list contains the expr value.
-    InList {
-        /// The expression to compare
-        expr: Box<Expr>,
-        /// A list of values to compare against
-        list: Vec<Expr>,
-        /// Whether the expression is negated
-        negated: bool,
-    },
-    /// Represents a reference to all fields in a schema.
-    Wildcard,
-}
-
-/// Fixed seed for the hashing so that Ords are consistent across runs
-const SEED: ahash::RandomState = ahash::RandomState::with_seeds(0, 0, 0, 0);
-
-impl PartialOrd for Expr {
-    fn partial_cmp(&self, other: &Self) -> Option<std::cmp::Ordering> {
-        let mut hasher = SEED.build_hasher();
-        self.hash(&mut hasher);
-        let s = hasher.finish();
-
-        let mut hasher = SEED.build_hasher();
-        other.hash(&mut hasher);
-        let o = hasher.finish();
-
-        Some(s.cmp(&o))
-    }
-}
-
-impl Expr {
-    /// Returns the [arrow::datatypes::DataType] of the expression based on [arrow::datatypes::Schema].
-    ///
-    /// # Errors
-    ///
-    /// This function errors when it is not possible to compute its [arrow::datatypes::DataType].
-    /// This happens when e.g. the expression refers to a column that does not exist in the schema, or when
-    /// the expression is incorrectly typed (e.g. `[utf8] + [bool]`).
-    pub fn get_type(&self, schema: &DFSchema) -> Result<DataType> {
-        match self {
-            Expr::Alias(expr, _) | Expr::Sort { expr, .. } | Expr::Negative(expr) => {
-                expr.get_type(schema)
-            }
-            Expr::Column(c) => Ok(schema.field_from_column(c)?.data_type().clone()),
-            Expr::ScalarVariable(_) => Ok(DataType::Utf8),
-            Expr::Literal(l) => Ok(l.get_datatype()),
-            Expr::Case { when_then_expr, .. } => when_then_expr[0].1.get_type(schema),
-            Expr::Cast { data_type, .. } | Expr::TryCast { data_type, .. } => {
-                Ok(data_type.clone())
-            }
-            Expr::ScalarUDF { fun, args } => {
-                let data_types = args
-                    .iter()
-                    .map(|e| e.get_type(schema))
-                    .collect::<Result<Vec<_>>>()?;
-                Ok((fun.return_type)(&data_types)?.as_ref().clone())
-            }
-            Expr::ScalarFunction { fun, args } => {
-                let data_types = args
-                    .iter()
-                    .map(|e| e.get_type(schema))
-                    .collect::<Result<Vec<_>>>()?;
-                functions::return_type(fun, &data_types)
-            }
-            Expr::WindowFunction { fun, args, .. } => {
-                let data_types = args
-                    .iter()
-                    .map(|e| e.get_type(schema))
-                    .collect::<Result<Vec<_>>>()?;
-                window_functions::return_type(fun, &data_types)
-            }
-            Expr::AggregateFunction { fun, args, .. } => {
-                let data_types = args
-                    .iter()
-                    .map(|e| e.get_type(schema))
-                    .collect::<Result<Vec<_>>>()?;
-                aggregates::return_type(fun, &data_types)
-            }
-            Expr::AggregateUDF { fun, args, .. } => {
-                let data_types = args
-                    .iter()
-                    .map(|e| e.get_type(schema))
-                    .collect::<Result<Vec<_>>>()?;
-                Ok((fun.return_type)(&data_types)?.as_ref().clone())
-            }
-            Expr::Not(_)
-            | Expr::IsNull(_)
-            | Expr::Between { .. }
-            | Expr::InList { .. }
-            | Expr::IsNotNull(_) => Ok(DataType::Boolean),
-            Expr::BinaryExpr {
-                ref left,
-                ref right,
-                ref op,
-            } => binary_operator_data_type(
-                &left.get_type(schema)?,
-                op,
-                &right.get_type(schema)?,
-            ),
-            Expr::Wildcard => Err(DataFusionError::Internal(
-                "Wildcard expressions are not valid in a logical query plan".to_owned(),
-            )),
-            Expr::GetIndexedField { ref expr, key } => {
-                let data_type = expr.get_type(schema)?;
-
-                get_indexed_field(&data_type, key).map(|x| x.data_type().clone())
-            }
-        }
-    }
-
-    /// Returns the nullability of the expression based on [arrow::datatypes::Schema].
-    ///
-    /// # Errors
-    ///
-    /// This function errors when it is not possible to compute its nullability.
-    /// This happens when the expression refers to a column that does not exist in the schema.
-    pub fn nullable(&self, input_schema: &DFSchema) -> Result<bool> {
-        match self {
-            Expr::Alias(expr, _)
-            | Expr::Not(expr)
-            | Expr::Negative(expr)
-            | Expr::Sort { expr, .. }
-            | Expr::Between { expr, .. }
-            | Expr::InList { expr, .. } => expr.nullable(input_schema),
-            Expr::Column(c) => Ok(input_schema.field_from_column(c)?.is_nullable()),
-            Expr::Literal(value) => Ok(value.is_null()),
-            Expr::Case {
-                when_then_expr,
-                else_expr,
-                ..
-            } => {
-                // this expression is nullable if any of the input expressions are nullable
-                let then_nullable = when_then_expr
-                    .iter()
-                    .map(|(_, t)| t.nullable(input_schema))
-                    .collect::<Result<Vec<_>>>()?;
-                if then_nullable.contains(&true) {
-                    Ok(true)
-                } else if let Some(e) = else_expr {
-                    e.nullable(input_schema)
-                } else {
-                    Ok(false)
-                }
-            }
-            Expr::Cast { expr, .. } => expr.nullable(input_schema),
-            Expr::ScalarVariable(_)
-            | Expr::TryCast { .. }
-            | Expr::ScalarFunction { .. }
-            | Expr::ScalarUDF { .. }
-            | Expr::WindowFunction { .. }
-            | Expr::AggregateFunction { .. }
-            | Expr::AggregateUDF { .. } => Ok(true),
-            Expr::IsNull(_) | Expr::IsNotNull(_) => Ok(false),
-            Expr::BinaryExpr {
-                ref left,
-                ref right,
-                ..
-            } => Ok(left.nullable(input_schema)? || right.nullable(input_schema)?),
-            Expr::Wildcard => Err(DataFusionError::Internal(
-                "Wildcard expressions are not valid in a logical query plan".to_owned(),
-            )),
-            Expr::GetIndexedField { ref expr, key } => {
-                let data_type = expr.get_type(input_schema)?;
-                get_indexed_field(&data_type, key).map(|x| x.is_nullable())
-            }
-        }
-    }
-
-    /// Returns the name of this expression based on [crate::logical_plan::DFSchema].
-    ///
-    /// This represents how a column with this expression is named when no alias is chosen
-    pub fn name(&self, input_schema: &DFSchema) -> Result<String> {
-        create_name(self, input_schema)
-    }
-
-    /// Returns a [arrow::datatypes::Field] compatible with this expression.
-    pub fn to_field(&self, input_schema: &DFSchema) -> Result<DFField> {
-        match self {
-            Expr::Column(c) => Ok(DFField::new(
-                c.relation.as_deref(),
-                &c.name,
-                self.get_type(input_schema)?,
-                self.nullable(input_schema)?,
-            )),
-            _ => Ok(DFField::new(
-                None,
-                &self.name(input_schema)?,
-                self.get_type(input_schema)?,
-                self.nullable(input_schema)?,
-            )),
-        }
-    }
-
-    /// Wraps this expression in a cast to a target [arrow::datatypes::DataType].
-    ///
-    /// # Errors
-    ///
-    /// This function errors when it is impossible to cast the
-    /// expression to the target [arrow::datatypes::DataType].
-    pub fn cast_to(self, cast_to_type: &DataType, schema: &DFSchema) -> Result<Expr> {
-        // TODO(kszucs): most of the operations do not validate the type correctness
-        // like all of the binary expressions below. Perhaps Expr should track the
-        // type of the expression?
-        let this_type = self.get_type(schema)?;
-        if this_type == *cast_to_type {
-            Ok(self)
-        } else if can_cast_types(&this_type, cast_to_type) {
-            Ok(Expr::Cast {
-                expr: Box::new(self),
-                data_type: cast_to_type.clone(),
-            })
-        } else {
-            Err(DataFusionError::Plan(format!(
-                "Cannot automatically convert {:?} to {:?}",
-                this_type, cast_to_type
-            )))
-        }
-    }
-
-    /// Return `self == other`
-    pub fn eq(self, other: Expr) -> Expr {
-        binary_expr(self, Operator::Eq, other)
-    }
-
-    /// Return `self != other`
-    pub fn not_eq(self, other: Expr) -> Expr {
-        binary_expr(self, Operator::NotEq, other)
-    }
-
-    /// Return `self > other`
-    pub fn gt(self, other: Expr) -> Expr {
-        binary_expr(self, Operator::Gt, other)
-    }
-
-    /// Return `self >= other`
-    pub fn gt_eq(self, other: Expr) -> Expr {
-        binary_expr(self, Operator::GtEq, other)
-    }
-
-    /// Return `self < other`
-    pub fn lt(self, other: Expr) -> Expr {
-        binary_expr(self, Operator::Lt, other)
-    }
-
-    /// Return `self <= other`
-    pub fn lt_eq(self, other: Expr) -> Expr {
-        binary_expr(self, Operator::LtEq, other)
-    }
-
-    /// Return `self && other`
-    pub fn and(self, other: Expr) -> Expr {
-        binary_expr(self, Operator::And, other)
-    }
-
-    /// Return `self || other`
-    pub fn or(self, other: Expr) -> Expr {
-        binary_expr(self, Operator::Or, other)
-    }
-
-    /// Return `!self`
-    #[allow(clippy::should_implement_trait)]
-    pub fn not(self) -> Expr {
-        !self
-    }
-
-    /// Calculate the modulus of two expressions.
-    /// Return `self % other`
-    pub fn modulus(self, other: Expr) -> Expr {
-        binary_expr(self, Operator::Modulo, other)
-    }
-
-    /// Return `self LIKE other`
-    pub fn like(self, other: Expr) -> Expr {
-        binary_expr(self, Operator::Like, other)
-    }
-
-    /// Return `self NOT LIKE other`
-    pub fn not_like(self, other: Expr) -> Expr {
-        binary_expr(self, Operator::NotLike, other)
-    }
-
-    /// Return `self AS name` alias expression
-    pub fn alias(self, name: &str) -> Expr {
-        Expr::Alias(Box::new(self), name.to_owned())
-    }
-
-    /// Return `self IN <list>` if `negated` is false, otherwise
-    /// return `self NOT IN <list>`.a
-    pub fn in_list(self, list: Vec<Expr>, negated: bool) -> Expr {
-        Expr::InList {
-            expr: Box::new(self),
-            list,
-            negated,
-        }
-    }
-
-    /// Return `IsNull(Box(self))
-    #[allow(clippy::wrong_self_convention)]
-    pub fn is_null(self) -> Expr {
-        Expr::IsNull(Box::new(self))
-    }
-
-    /// Return `IsNotNull(Box(self))
-    #[allow(clippy::wrong_self_convention)]
-    pub fn is_not_null(self) -> Expr {
-        Expr::IsNotNull(Box::new(self))
-    }
-
-    /// Create a sort expression from an existing expression.
-    ///
-    /// ```
-    /// # use datafusion::logical_plan::col;
-    /// let sort_expr = col("foo").sort(true, true); // SORT ASC NULLS_FIRST
-    /// ```
-    pub fn sort(self, asc: bool, nulls_first: bool) -> Expr {
-        Expr::Sort {
-            expr: Box::new(self),
-            asc,
-            nulls_first,
-        }
-    }
-
-    /// Performs a depth first walk of an expression and
-    /// its children, calling [`ExpressionVisitor::pre_visit`] and
-    /// `visitor.post_visit`.
-    ///
-    /// Implements the [visitor pattern](https://en.wikipedia.org/wiki/Visitor_pattern) to
-    /// separate expression algorithms from the structure of the
-    /// `Expr` tree and make it easier to add new types of expressions
-    /// and algorithms that walk the tree.
-    ///
-    /// For an expression tree such as
-    /// ```text
-    /// BinaryExpr (GT)
-    ///    left: Column("foo")
-    ///    right: Column("bar")
-    /// ```
-    ///
-    /// The nodes are visited using the following order
-    /// ```text
-    /// pre_visit(BinaryExpr(GT))
-    /// pre_visit(Column("foo"))
-    /// pre_visit(Column("bar"))
-    /// post_visit(Column("bar"))
-    /// post_visit(Column("bar"))
-    /// post_visit(BinaryExpr(GT))
-    /// ```
-    ///
-    /// If an Err result is returned, recursion is stopped immediately
-    ///
-    /// If `Recursion::Stop` is returned on a call to pre_visit, no
-    /// children of that expression are visited, nor is post_visit
-    /// called on that expression
-    ///
-    pub fn accept<V: ExpressionVisitor>(&self, visitor: V) -> Result<V> {
-        let visitor = match visitor.pre_visit(self)? {
-            Recursion::Continue(visitor) => visitor,
-            // If the recursion should stop, do not visit children
-            Recursion::Stop(visitor) => return Ok(visitor),
-        };
-
-        // recurse (and cover all expression types)
-        let visitor = match self {
-            Expr::Alias(expr, _)
-            | Expr::Not(expr)
-            | Expr::IsNotNull(expr)
-            | Expr::IsNull(expr)
-            | Expr::Negative(expr)
-            | Expr::Cast { expr, .. }
-            | Expr::TryCast { expr, .. }
-            | Expr::Sort { expr, .. }
-            | Expr::GetIndexedField { expr, .. } => expr.accept(visitor),
-            Expr::Column(_)
-            | Expr::ScalarVariable(_)
-            | Expr::Literal(_)
-            | Expr::Wildcard => Ok(visitor),
-            Expr::BinaryExpr { left, right, .. } => {
-                let visitor = left.accept(visitor)?;
-                right.accept(visitor)
-            }
-            Expr::Between {
-                expr, low, high, ..
-            } => {
-                let visitor = expr.accept(visitor)?;
-                let visitor = low.accept(visitor)?;
-                high.accept(visitor)
-            }
-            Expr::Case {
-                expr,
-                when_then_expr,
-                else_expr,
-            } => {
-                let visitor = if let Some(expr) = expr.as_ref() {
-                    expr.accept(visitor)
-                } else {
-                    Ok(visitor)
-                }?;
-                let visitor = when_then_expr.iter().try_fold(
-                    visitor,
-                    |visitor, (when, then)| {
-                        let visitor = when.accept(visitor)?;
-                        then.accept(visitor)
-                    },
-                )?;
-                if let Some(else_expr) = else_expr.as_ref() {
-                    else_expr.accept(visitor)
-                } else {
-                    Ok(visitor)
-                }
-            }
-            Expr::ScalarFunction { args, .. }
-            | Expr::ScalarUDF { args, .. }
-            | Expr::AggregateFunction { args, .. }
-            | Expr::AggregateUDF { args, .. } => args
-                .iter()
-                .try_fold(visitor, |visitor, arg| arg.accept(visitor)),
-            Expr::WindowFunction {
-                args,
-                partition_by,
-                order_by,
-                ..
-            } => {
-                let visitor = args
-                    .iter()
-                    .try_fold(visitor, |visitor, arg| arg.accept(visitor))?;
-                let visitor = partition_by
-                    .iter()
-                    .try_fold(visitor, |visitor, arg| arg.accept(visitor))?;
-                let visitor = order_by
-                    .iter()
-                    .try_fold(visitor, |visitor, arg| arg.accept(visitor))?;
-                Ok(visitor)
-            }
-            Expr::InList { expr, list, .. } => {
-                let visitor = expr.accept(visitor)?;
-                list.iter()
-                    .try_fold(visitor, |visitor, arg| arg.accept(visitor))
-            }
-        }?;
-
-        visitor.post_visit(self)
-    }
-
-    /// Performs a depth first walk of an expression and its children
-    /// to rewrite an expression, consuming `self` producing a new
-    /// [`Expr`].
-    ///
-    /// Implements a modified version of the [visitor
-    /// pattern](https://en.wikipedia.org/wiki/Visitor_pattern) to
-    /// separate algorithms from the structure of the `Expr` tree and
-    /// make it easier to write new, efficient expression
-    /// transformation algorithms.
-    ///
-    /// For an expression tree such as
-    /// ```text
-    /// BinaryExpr (GT)
-    ///    left: Column("foo")
-    ///    right: Column("bar")
-    /// ```
-    ///
-    /// The nodes are visited using the following order
-    /// ```text
-    /// pre_visit(BinaryExpr(GT))
-    /// pre_visit(Column("foo"))
-    /// mutatate(Column("foo"))
-    /// pre_visit(Column("bar"))
-    /// mutate(Column("bar"))
-    /// mutate(BinaryExpr(GT))
-    /// ```
-    ///
-    /// If an Err result is returned, recursion is stopped immediately
-    ///
-    /// If [`false`] is returned on a call to pre_visit, no
-    /// children of that expression are visited, nor is mutate
-    /// called on that expression
-    ///
-    pub fn rewrite<R>(self, rewriter: &mut R) -> Result<Self>
-    where
-        R: ExprRewriter,
-    {
-        let need_mutate = match rewriter.pre_visit(&self)? {
-            RewriteRecursion::Mutate => return rewriter.mutate(self),
-            RewriteRecursion::Stop => return Ok(self),
-            RewriteRecursion::Continue => true,
-            RewriteRecursion::Skip => false,
-        };
-
-        // recurse into all sub expressions(and cover all expression types)
-        let expr = match self {
-            Expr::Alias(expr, name) => Expr::Alias(rewrite_boxed(expr, rewriter)?, name),
-            Expr::Column(_) => self.clone(),
-            Expr::ScalarVariable(names) => Expr::ScalarVariable(names),
-            Expr::Literal(value) => Expr::Literal(value),
-            Expr::BinaryExpr { left, op, right } => Expr::BinaryExpr {
-                left: rewrite_boxed(left, rewriter)?,
-                op,
-                right: rewrite_boxed(right, rewriter)?,
-            },
-            Expr::Not(expr) => Expr::Not(rewrite_boxed(expr, rewriter)?),
-            Expr::IsNotNull(expr) => Expr::IsNotNull(rewrite_boxed(expr, rewriter)?),
-            Expr::IsNull(expr) => Expr::IsNull(rewrite_boxed(expr, rewriter)?),
-            Expr::Negative(expr) => Expr::Negative(rewrite_boxed(expr, rewriter)?),
-            Expr::Between {
-                expr,
-                low,
-                high,
-                negated,
-            } => Expr::Between {
-                expr: rewrite_boxed(expr, rewriter)?,
-                low: rewrite_boxed(low, rewriter)?,
-                high: rewrite_boxed(high, rewriter)?,
-                negated,
-            },
-            Expr::Case {
-                expr,
-                when_then_expr,
-                else_expr,
-            } => {
-                let expr = rewrite_option_box(expr, rewriter)?;
-                let when_then_expr = when_then_expr
-                    .into_iter()
-                    .map(|(when, then)| {
-                        Ok((
-                            rewrite_boxed(when, rewriter)?,
-                            rewrite_boxed(then, rewriter)?,
-                        ))
-                    })
-                    .collect::<Result<Vec<_>>>()?;
-
-                let else_expr = rewrite_option_box(else_expr, rewriter)?;
-
-                Expr::Case {
-                    expr,
-                    when_then_expr,
-                    else_expr,
-                }
-            }
-            Expr::Cast { expr, data_type } => Expr::Cast {
-                expr: rewrite_boxed(expr, rewriter)?,
-                data_type,
-            },
-            Expr::TryCast { expr, data_type } => Expr::TryCast {
-                expr: rewrite_boxed(expr, rewriter)?,
-                data_type,
-            },
-            Expr::Sort {
-                expr,
-                asc,
-                nulls_first,
-            } => Expr::Sort {
-                expr: rewrite_boxed(expr, rewriter)?,
-                asc,
-                nulls_first,
-            },
-            Expr::ScalarFunction { args, fun } => Expr::ScalarFunction {
-                args: rewrite_vec(args, rewriter)?,
-                fun,
-            },
-            Expr::ScalarUDF { args, fun } => Expr::ScalarUDF {
-                args: rewrite_vec(args, rewriter)?,
-                fun,
-            },
-            Expr::WindowFunction {
-                args,
-                fun,
-                partition_by,
-                order_by,
-                window_frame,
-            } => Expr::WindowFunction {
-                args: rewrite_vec(args, rewriter)?,
-                fun,
-                partition_by: rewrite_vec(partition_by, rewriter)?,
-                order_by: rewrite_vec(order_by, rewriter)?,
-                window_frame,
-            },
-            Expr::AggregateFunction {
-                args,
-                fun,
-                distinct,
-            } => Expr::AggregateFunction {
-                args: rewrite_vec(args, rewriter)?,
-                fun,
-                distinct,
-            },
-            Expr::AggregateUDF { args, fun } => Expr::AggregateUDF {
-                args: rewrite_vec(args, rewriter)?,
-                fun,
-            },
-            Expr::InList {
-                expr,
-                list,
-                negated,
-            } => Expr::InList {
-                expr: rewrite_boxed(expr, rewriter)?,
-                list: rewrite_vec(list, rewriter)?,
-                negated,
-            },
-            Expr::Wildcard => Expr::Wildcard,
-            Expr::GetIndexedField { expr, key } => Expr::GetIndexedField {
-                expr: rewrite_boxed(expr, rewriter)?,
-                key,
-            },
-        };
-
-        // now rewrite this expression itself
-        if need_mutate {
-            rewriter.mutate(expr)
-        } else {
-            Ok(expr)
-        }
-    }
-
-    /// Simplifies this [`Expr`]`s as much as possible, evaluating
-    /// constants and applying algebraic simplifications
-    ///
-    /// # Example:
-    /// `b > 2 AND b > 2`
-    /// can be written to
-    /// `b > 2`
-    ///
-    /// ```
-    /// use datafusion::logical_plan::*;
-    /// use datafusion::error::Result;
-    /// use datafusion::execution::context::ExecutionProps;
-    ///
-    /// /// Simple implementation that provides `Simplifier` the information it needs
-    /// #[derive(Default)]
-    /// struct Info {
-    ///   execution_props: ExecutionProps,
-    /// };
-    ///
-    /// impl SimplifyInfo for Info {
-    ///   fn is_boolean_type(&self, expr: &Expr) -> Result<bool> {
-    ///     Ok(false)
-    ///   }
-    ///   fn nullable(&self, expr: &Expr) -> Result<bool> {
-    ///     Ok(true)
-    ///   }
-    ///   fn execution_props(&self) -> &ExecutionProps {
-    ///     &self.execution_props
-    ///   }
-    /// }
-    ///
-    /// // b < 2
-    /// let b_lt_2 = col("b").gt(lit(2));
-    ///
-    /// // (b < 2) OR (b < 2)
-    /// let expr = b_lt_2.clone().or(b_lt_2.clone());
-    ///
-    /// // (b < 2) OR (b < 2) --> (b < 2)
-    /// let expr = expr.simplify(&Info::default()).unwrap();
-    /// assert_eq!(expr, b_lt_2);
-    /// ```
-    pub fn simplify<S: SimplifyInfo>(self, info: &S) -> Result<Self> {
-        let mut rewriter = Simplifier::new(info);
-        let mut const_evaluator = ConstEvaluator::new(info.execution_props());
-
-        // TODO iterate until no changes are made during rewrite
-        // (evaluating constants can enable new simplifications and
-        // simplifications can enable new constant evaluation)
-        // https://github.com/apache/arrow-datafusion/issues/1160
-        self.rewrite(&mut const_evaluator)?.rewrite(&mut rewriter)
-    }
-}
-
-impl Not for Expr {
-    type Output = Self;
-
-    fn not(self) -> Self::Output {
-        Expr::Not(Box::new(self))
-    }
-}
-
-impl std::fmt::Display for Expr {
-    fn fmt(&self, f: &mut std::fmt::Formatter) -> std::fmt::Result {
-        match self {
-            Expr::BinaryExpr {
-                ref left,
-                ref right,
-                ref op,
-            } => write!(f, "{} {} {}", left, op, right),
-            Expr::AggregateFunction {
-                /// Name of the function
-                ref fun,
-                /// List of expressions to feed to the functions as arguments
-                ref args,
-                /// Whether this is a DISTINCT aggregation or not
-                ref distinct,
-            } => fmt_function(f, &fun.to_string(), *distinct, args, true),
-            Expr::ScalarFunction {
-                /// Name of the function
-                ref fun,
-                /// List of expressions to feed to the functions as arguments
-                ref args,
-            } => fmt_function(f, &fun.to_string(), false, args, true),
-            _ => write!(f, "{:?}", self),
-        }
-    }
-}
-
-#[allow(clippy::boxed_local)]
-fn rewrite_boxed<R>(boxed_expr: Box<Expr>, rewriter: &mut R) -> Result<Box<Expr>>
-where
-    R: ExprRewriter,
-{
-    // TODO: It might be possible to avoid an allocation (the
-    // Box::new) below by reusing the box.
-    let expr: Expr = *boxed_expr;
-    let rewritten_expr = expr.rewrite(rewriter)?;
-    Ok(Box::new(rewritten_expr))
-}
-
-fn rewrite_option_box<R>(
-    option_box: Option<Box<Expr>>,
-    rewriter: &mut R,
-) -> Result<Option<Box<Expr>>>
-where
-    R: ExprRewriter,
-{
-    option_box
-        .map(|expr| rewrite_boxed(expr, rewriter))
-        .transpose()
-}
-
-/// rewrite a `Vec` of `Expr`s with the rewriter
-fn rewrite_vec<R>(v: Vec<Expr>, rewriter: &mut R) -> Result<Vec<Expr>>
-where
-    R: ExprRewriter,
-{
-    v.into_iter().map(|expr| expr.rewrite(rewriter)).collect()
-}
-
-/// Controls how the visitor recursion should proceed.
-pub enum Recursion<V: ExpressionVisitor> {
-    /// Attempt to visit all the children, recursively, of this expression.
-    Continue(V),
-    /// Do not visit the children of this expression, though the walk
-    /// of parents of this expression will not be affected
-    Stop(V),
-}
-
-/// Encode the traversal of an expression tree. When passed to
-/// `Expr::accept`, `ExpressionVisitor::visit` is invoked
-/// recursively on all nodes of an expression tree. See the comments
-/// on `Expr::accept` for details on its use
-pub trait ExpressionVisitor: Sized {
-    /// Invoked before any children of `expr` are visisted.
-    fn pre_visit(self, expr: &Expr) -> Result<Recursion<Self>>;
-
-    /// Invoked after all children of `expr` are visited. Default
-    /// implementation does nothing.
-    fn post_visit(self, _expr: &Expr) -> Result<Self> {
-        Ok(self)
-    }
-}
-
-/// Controls how the [ExprRewriter] recursion should proceed.
-pub enum RewriteRecursion {
-    /// Continue rewrite / visit this expression.
-    Continue,
-    /// Call [mutate()] immediately and return.
-    Mutate,
-    /// Do not rewrite / visit the children of this expression.
-    Stop,
-    /// Keep recursive but skip mutate on this expression
-    Skip,
-}
-
-/// Trait for potentially recursively rewriting an [`Expr`] expression
-/// tree. When passed to `Expr::rewrite`, `ExpressionVisitor::mutate` is
-/// invoked recursively on all nodes of an expression tree. See the
-/// comments on `Expr::rewrite` for details on its use
-pub trait ExprRewriter: Sized {
-    /// Invoked before any children of `expr` are rewritten /
-    /// visited. Default implementation returns `Ok(RewriteRecursion::Continue)`
-    fn pre_visit(&mut self, _expr: &Expr) -> Result<RewriteRecursion> {
-        Ok(RewriteRecursion::Continue)
-    }
-
-    /// Invoked after all children of `expr` have been mutated and
-    /// returns a potentially modified expr.
-    fn mutate(&mut self, expr: Expr) -> Result<Expr>;
-}
-
-/// The information necessary to apply algebraic simplification to an
-/// [Expr]. See [SimplifyContext] for one implementation
-pub trait SimplifyInfo {
-    /// returns true if this Expr has boolean type
-    fn is_boolean_type(&self, expr: &Expr) -> Result<bool>;
-
-    /// returns true of this expr is nullable (could possibly be NULL)
-    fn nullable(&self, expr: &Expr) -> Result<bool>;
-
-    /// Returns details needed for partial expression evaluation
-    fn execution_props(&self) -> &ExecutionProps;
-}
-
-=======
 use crate::logical_plan::ExprSchemable;
 use crate::logical_plan::{DFField, DFSchema};
 use crate::physical_plan::udaf::AggregateUDF;
 use crate::physical_plan::{aggregates, functions, udf::ScalarUDF};
-use arrow::datatypes::DataType;
 pub use datafusion_common::{Column, ExprSchema};
 pub use datafusion_expr::expr_fn::col;
 use datafusion_expr::AccumulatorFunctionImplementation;
@@ -1180,7 +39,6 @@
 use std::collections::HashSet;
 use std::sync::Arc;
 
->>>>>>> 014e5e90
 /// Helper struct for building [Expr::Case]
 pub struct CaseBuilder {
     expr: Option<Box<Expr>>,
