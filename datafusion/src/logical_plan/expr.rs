// Licensed to the Apache Software Foundation (ASF) under one
// or more contributor license agreements.  See the NOTICE file
// distributed with this work for additional information
// regarding copyright ownership.  The ASF licenses this file
// to you under the Apache License, Version 2.0 (the
// "License"); you may not use this file except in compliance
// with the License.  You may obtain a copy of the License at
//
//   http://www.apache.org/licenses/LICENSE-2.0
//
// Unless required by applicable law or agreed to in writing,
// software distributed under the License is distributed on an
// "AS IS" BASIS, WITHOUT WARRANTIES OR CONDITIONS OF ANY
// KIND, either express or implied.  See the License for the
// specific language governing permissions and limitations
// under the License.

//! This module provides an `Expr` enum for representing expressions
//! such as `col = 5` or `SUM(col)`. See examples on the [`Expr`] struct.

pub use super::Operator;
use crate::error::{DataFusionError, Result};
<<<<<<< HEAD
use crate::logical_plan::{DFField, DFSchema, DFSchemaRef};
=======
use crate::logical_plan::{window_frames, DFField, DFSchema};
>>>>>>> ad70a1e9
use crate::physical_plan::{
    aggregates, expressions::binary_operator_data_type, functions, udf::ScalarUDF,
    window_functions,
};
use crate::{physical_plan::udaf::AggregateUDF, scalar::ScalarValue};
use aggregates::{AccumulatorFunctionImplementation, StateTypeFunction};
use arrow::{compute::can_cast_types, datatypes::DataType};
use functions::{ReturnTypeFunction, ScalarFunctionImplementation, Signature};
use std::collections::HashSet;
use std::fmt;
use std::sync::Arc;

/// A named reference to a qualified filed in a schema.
#[derive(Debug, Clone, PartialEq, Eq, Hash)]
pub struct Column {
    /// relation/table name.
    pub relation: Option<String>,
    /// field/column name.
    pub name: String,
}

impl Column {
    /// Create Column from unqualified name.
    pub fn from_name(name: String) -> Self {
        Self {
            relation: None,
            name,
        }
    }

    /// Deserialize a fully qualified name string into a column
    pub fn from_qualified_name(flat_name: &str) -> Self {
        use sqlparser::tokenizer::Token;

        let dialect = sqlparser::dialect::GenericDialect {};
        let mut tokenizer = sqlparser::tokenizer::Tokenizer::new(&dialect, flat_name);
        if let Ok(tokens) = tokenizer.tokenize() {
            if let [Token::Word(relation), Token::Period, Token::Word(name)] =
                tokens.as_slice()
            {
                return Column {
                    relation: Some(relation.value.clone()),
                    name: name.value.clone(),
                };
            }
        }
        // any expression that's not in the form of `foo.bar` will be treated as unqualified column
        // name
        return Column {
            relation: None,
            name: String::from(flat_name),
        };
    }

    /// Serialize column into a flat name string
    pub fn flat_name(&self) -> String {
        match &self.relation {
            Some(r) => format!("{}.{}", r, self.name),
            None => self.name.clone(),
        }
    }

    /// Normalize Column with qualifier based on provided dataframe schemas.
    pub fn normalize(self, schemas: &[&DFSchemaRef]) -> Result<Self> {
        if self.relation.is_some() {
            return Ok(self);
        }

        for schema in schemas {
            if let Ok(field) = schema.field_with_unqualified_name(&self.name) {
                return Ok(field.qualified_column());
            }
        }

        return Err(DataFusionError::Plan(format!(
            "Column {} not found in provided schemas",
            self
        )));
    }
}

impl From<&str> for Column {
    fn from(c: &str) -> Self {
        Self::from_qualified_name(c)
    }
}

impl fmt::Display for Column {
    fn fmt(&self, f: &mut fmt::Formatter<'_>) -> fmt::Result {
        match &self.relation {
            Some(r) => write!(f, "#{}.{}", r, self.name),
            None => write!(f, "#{}", self.name),
        }
    }
}

/// `Expr` is a central struct of DataFusion's query API, and
/// represent logical expressions such as `A + 1`, or `CAST(c1 AS
/// int)`.
///
/// An `Expr` can compute its [DataType](arrow::datatypes::DataType)
/// and nullability, and has functions for building up complex
/// expressions.
///
/// # Examples
///
/// ## Create an expression `c1` referring to column named "c1"
/// ```
/// # use datafusion::logical_plan::*;
/// let expr = col("c1");
/// assert_eq!(expr, Expr::Column(Column::from_name("c1".to_string())));
/// ```
///
/// ## Create the expression `c1 + c2` to add columns "c1" and "c2" together
/// ```
/// # use datafusion::logical_plan::*;
/// let expr = col("c1") + col("c2");
///
/// assert!(matches!(expr, Expr::BinaryExpr { ..} ));
/// if let Expr::BinaryExpr { left, right, op } = expr {
///   assert_eq!(*left, col("c1"));
///   assert_eq!(*right, col("c2"));
///   assert_eq!(op, Operator::Plus);
/// }
/// ```
///
/// ## Create expression `c1 = 42` to compare the value in coumn "c1" to the literal value `42`
/// ```
/// # use datafusion::logical_plan::*;
/// # use datafusion::scalar::*;
/// let expr = col("c1").eq(lit(42));
///
/// assert!(matches!(expr, Expr::BinaryExpr { ..} ));
/// if let Expr::BinaryExpr { left, right, op } = expr {
///   assert_eq!(*left, col("c1"));
///   let scalar = ScalarValue::Int32(Some(42));
///   assert_eq!(*right, Expr::Literal(scalar));
///   assert_eq!(op, Operator::Eq);
/// }
/// ```
#[derive(Clone, PartialEq)]
pub enum Expr {
    /// An expression with a specific name.
    Alias(Box<Expr>, String),
    /// A named reference to a qualified filed in a schema.
    Column(Column),
    /// A named reference to a variable in a registry.
    ScalarVariable(Vec<String>),
    /// A constant value.
    Literal(ScalarValue),
    /// A binary expression such as "age > 21"
    BinaryExpr {
        /// Left-hand side of the expression
        left: Box<Expr>,
        /// The comparison operator
        op: Operator,
        /// Right-hand side of the expression
        right: Box<Expr>,
    },
    /// Negation of an expression. The expression's type must be a boolean to make sense.
    Not(Box<Expr>),
    /// Whether an expression is not Null. This expression is never null.
    IsNotNull(Box<Expr>),
    /// Whether an expression is Null. This expression is never null.
    IsNull(Box<Expr>),
    /// arithmetic negation of an expression, the operand must be of a signed numeric data type
    Negative(Box<Expr>),
    /// Whether an expression is between a given range.
    Between {
        /// The value to compare
        expr: Box<Expr>,
        /// Whether the expression is negated
        negated: bool,
        /// The low end of the range
        low: Box<Expr>,
        /// The high end of the range
        high: Box<Expr>,
    },
    /// The CASE expression is similar to a series of nested if/else and there are two forms that
    /// can be used. The first form consists of a series of boolean "when" expressions with
    /// corresponding "then" expressions, and an optional "else" expression.
    ///
    /// CASE WHEN condition THEN result
    ///      [WHEN ...]
    ///      [ELSE result]
    /// END
    ///
    /// The second form uses a base expression and then a series of "when" clauses that match on a
    /// literal value.
    ///
    /// CASE expression
    ///     WHEN value THEN result
    ///     [WHEN ...]
    ///     [ELSE result]
    /// END
    Case {
        /// Optional base expression that can be compared to literal values in the "when" expressions
        expr: Option<Box<Expr>>,
        /// One or more when/then expressions
        when_then_expr: Vec<(Box<Expr>, Box<Expr>)>,
        /// Optional "else" expression
        else_expr: Option<Box<Expr>>,
    },
    /// Casts the expression to a given type and will return a runtime error if the expression cannot be cast.
    /// This expression is guaranteed to have a fixed type.
    Cast {
        /// The expression being cast
        expr: Box<Expr>,
        /// The `DataType` the expression will yield
        data_type: DataType,
    },
    /// Casts the expression to a given type and will return a null value if the expression cannot be cast.
    /// This expression is guaranteed to have a fixed type.
    TryCast {
        /// The expression being cast
        expr: Box<Expr>,
        /// The `DataType` the expression will yield
        data_type: DataType,
    },
    /// A sort expression, that can be used to sort values.
    Sort {
        /// The expression to sort on
        expr: Box<Expr>,
        /// The direction of the sort
        asc: bool,
        /// Whether to put Nulls before all other data values
        nulls_first: bool,
    },
    /// Represents the call of a built-in scalar function with a set of arguments.
    ScalarFunction {
        /// The function
        fun: functions::BuiltinScalarFunction,
        /// List of expressions to feed to the functions as arguments
        args: Vec<Expr>,
    },
    /// Represents the call of a user-defined scalar function with arguments.
    ScalarUDF {
        /// The function
        fun: Arc<ScalarUDF>,
        /// List of expressions to feed to the functions as arguments
        args: Vec<Expr>,
    },
    /// Represents the call of an aggregate built-in function with arguments.
    AggregateFunction {
        /// Name of the function
        fun: aggregates::AggregateFunction,
        /// List of expressions to feed to the functions as arguments
        args: Vec<Expr>,
        /// Whether this is a DISTINCT aggregation or not
        distinct: bool,
    },
    /// Represents the call of a window function with arguments.
    WindowFunction {
        /// Name of the function
        fun: window_functions::WindowFunction,
        /// List of expressions to feed to the functions as arguments
        args: Vec<Expr>,
        /// List of partition by expressions
        partition_by: Vec<Expr>,
        /// List of order by expressions
        order_by: Vec<Expr>,
        /// Window frame
        window_frame: Option<window_frames::WindowFrame>,
    },
    /// aggregate function
    AggregateUDF {
        /// The function
        fun: Arc<AggregateUDF>,
        /// List of expressions to feed to the functions as arguments
        args: Vec<Expr>,
    },
    /// Returns whether the list contains the expr value.
    InList {
        /// The expression to compare
        expr: Box<Expr>,
        /// A list of values to compare against
        list: Vec<Expr>,
        /// Whether the expression is negated
        negated: bool,
    },
    /// Represents a reference to all fields in a schema.
    Wildcard,
}

impl Expr {
    /// Returns the [arrow::datatypes::DataType] of the expression based on [arrow::datatypes::Schema].
    ///
    /// # Errors
    ///
    /// This function errors when it is not possible to compute its [arrow::datatypes::DataType].
    /// This happens when e.g. the expression refers to a column that does not exist in the schema, or when
    /// the expression is incorrectly typed (e.g. `[utf8] + [bool]`).
    pub fn get_type(&self, schema: &DFSchema) -> Result<DataType> {
        match self {
            Expr::Alias(expr, _) => expr.get_type(schema),
            Expr::Column(c) => {
                Ok(schema.field_from_qualified_column(c)?.data_type().clone())
            }
            Expr::ScalarVariable(_) => Ok(DataType::Utf8),
            Expr::Literal(l) => Ok(l.get_datatype()),
            Expr::Case { when_then_expr, .. } => when_then_expr[0].1.get_type(schema),
            Expr::Cast { data_type, .. } => Ok(data_type.clone()),
            Expr::TryCast { data_type, .. } => Ok(data_type.clone()),
            Expr::ScalarUDF { fun, args } => {
                let data_types = args
                    .iter()
                    .map(|e| e.get_type(schema))
                    .collect::<Result<Vec<_>>>()?;
                Ok((fun.return_type)(&data_types)?.as_ref().clone())
            }
            Expr::ScalarFunction { fun, args } => {
                let data_types = args
                    .iter()
                    .map(|e| e.get_type(schema))
                    .collect::<Result<Vec<_>>>()?;
                functions::return_type(fun, &data_types)
            }
            Expr::WindowFunction { fun, args, .. } => {
                let data_types = args
                    .iter()
                    .map(|e| e.get_type(schema))
                    .collect::<Result<Vec<_>>>()?;
                window_functions::return_type(fun, &data_types)
            }
            Expr::AggregateFunction { fun, args, .. } => {
                let data_types = args
                    .iter()
                    .map(|e| e.get_type(schema))
                    .collect::<Result<Vec<_>>>()?;
                aggregates::return_type(fun, &data_types)
            }
            Expr::AggregateUDF { fun, args, .. } => {
                let data_types = args
                    .iter()
                    .map(|e| e.get_type(schema))
                    .collect::<Result<Vec<_>>>()?;
                Ok((fun.return_type)(&data_types)?.as_ref().clone())
            }
            Expr::Not(_) => Ok(DataType::Boolean),
            Expr::Negative(expr) => expr.get_type(schema),
            Expr::IsNull(_) => Ok(DataType::Boolean),
            Expr::IsNotNull(_) => Ok(DataType::Boolean),
            Expr::BinaryExpr {
                ref left,
                ref right,
                ref op,
            } => binary_operator_data_type(
                &left.get_type(schema)?,
                op,
                &right.get_type(schema)?,
            ),
            Expr::Sort { ref expr, .. } => expr.get_type(schema),
            Expr::Between { .. } => Ok(DataType::Boolean),
            Expr::InList { .. } => Ok(DataType::Boolean),
            Expr::Wildcard => Err(DataFusionError::Internal(
                "Wildcard expressions are not valid in a logical query plan".to_owned(),
            )),
        }
    }

    /// Returns the nullability of the expression based on [arrow::datatypes::Schema].
    ///
    /// # Errors
    ///
    /// This function errors when it is not possible to compute its nullability.
    /// This happens when the expression refers to a column that does not exist in the schema.
    pub fn nullable(&self, input_schema: &DFSchema) -> Result<bool> {
        match self {
            Expr::Alias(expr, _) => expr.nullable(input_schema),
            Expr::Column(c) => {
                Ok(input_schema.field_from_qualified_column(c)?.is_nullable())
            }
            Expr::Literal(value) => Ok(value.is_null()),
            Expr::ScalarVariable(_) => Ok(true),
            Expr::Case {
                when_then_expr,
                else_expr,
                ..
            } => {
                // this expression is nullable if any of the input expressions are nullable
                let then_nullable = when_then_expr
                    .iter()
                    .map(|(_, t)| t.nullable(input_schema))
                    .collect::<Result<Vec<_>>>()?;
                if then_nullable.contains(&true) {
                    Ok(true)
                } else if let Some(e) = else_expr {
                    e.nullable(input_schema)
                } else {
                    Ok(false)
                }
            }
            Expr::Cast { expr, .. } => expr.nullable(input_schema),
            Expr::TryCast { .. } => Ok(true),
            Expr::ScalarFunction { .. } => Ok(true),
            Expr::ScalarUDF { .. } => Ok(true),
            Expr::WindowFunction { .. } => Ok(true),
            Expr::AggregateFunction { .. } => Ok(true),
            Expr::AggregateUDF { .. } => Ok(true),
            Expr::Not(expr) => expr.nullable(input_schema),
            Expr::Negative(expr) => expr.nullable(input_schema),
            Expr::IsNull(_) => Ok(false),
            Expr::IsNotNull(_) => Ok(false),
            Expr::BinaryExpr {
                ref left,
                ref right,
                ..
            } => Ok(left.nullable(input_schema)? || right.nullable(input_schema)?),
            Expr::Sort { ref expr, .. } => expr.nullable(input_schema),
            Expr::Between { ref expr, .. } => expr.nullable(input_schema),
            Expr::InList { ref expr, .. } => expr.nullable(input_schema),
            Expr::Wildcard => Err(DataFusionError::Internal(
                "Wildcard expressions are not valid in a logical query plan".to_owned(),
            )),
        }
    }

    /// Returns the name of this expression based on [crate::logical_plan::DFSchema].
    ///
    /// This represents how a column with this expression is named when no alias is chosen
    pub fn name(&self, input_schema: &DFSchema) -> Result<String> {
        create_name(self, input_schema)
    }

    /// Returns a [arrow::datatypes::Field] compatible with this expression.
    pub fn to_field(&self, input_schema: &DFSchema) -> Result<DFField> {
        match self {
            Expr::Column(c) => Ok(DFField::new(
                c.relation.as_deref(),
                &c.name,
                self.get_type(input_schema)?,
                self.nullable(input_schema)?,
            )),
            _ => Ok(DFField::new(
                None,
                &self.name(input_schema)?,
                self.get_type(input_schema)?,
                self.nullable(input_schema)?,
            )),
        }
    }

    /// Wraps this expression in a cast to a target [arrow::datatypes::DataType].
    ///
    /// # Errors
    ///
    /// This function errors when it is impossible to cast the
    /// expression to the target [arrow::datatypes::DataType].
    pub fn cast_to(self, cast_to_type: &DataType, schema: &DFSchema) -> Result<Expr> {
        let this_type = self.get_type(schema)?;
        if this_type == *cast_to_type {
            Ok(self)
        } else if can_cast_types(&this_type, cast_to_type) {
            Ok(Expr::Cast {
                expr: Box::new(self),
                data_type: cast_to_type.clone(),
            })
        } else {
            Err(DataFusionError::Plan(format!(
                "Cannot automatically convert {:?} to {:?}",
                this_type, cast_to_type
            )))
        }
    }

    /// Return `self == other`
    pub fn eq(self, other: Expr) -> Expr {
        binary_expr(self, Operator::Eq, other)
    }

    /// Return `self != other`
    pub fn not_eq(self, other: Expr) -> Expr {
        binary_expr(self, Operator::NotEq, other)
    }

    /// Return `self > other`
    pub fn gt(self, other: Expr) -> Expr {
        binary_expr(self, Operator::Gt, other)
    }

    /// Return `self >= other`
    pub fn gt_eq(self, other: Expr) -> Expr {
        binary_expr(self, Operator::GtEq, other)
    }

    /// Return `self < other`
    pub fn lt(self, other: Expr) -> Expr {
        binary_expr(self, Operator::Lt, other)
    }

    /// Return `self <= other`
    pub fn lt_eq(self, other: Expr) -> Expr {
        binary_expr(self, Operator::LtEq, other)
    }

    /// Return `self && other`
    pub fn and(self, other: Expr) -> Expr {
        binary_expr(self, Operator::And, other)
    }

    /// Return `self || other`
    pub fn or(self, other: Expr) -> Expr {
        binary_expr(self, Operator::Or, other)
    }

    /// Return `!self`
    #[allow(clippy::should_implement_trait)]
    pub fn not(self) -> Expr {
        Expr::Not(Box::new(self))
    }

    /// Calculate the modulus of two expressions.
    /// Return `self % other`
    pub fn modulus(self, other: Expr) -> Expr {
        binary_expr(self, Operator::Modulus, other)
    }

    /// Return `self LIKE other`
    pub fn like(self, other: Expr) -> Expr {
        binary_expr(self, Operator::Like, other)
    }

    /// Return `self NOT LIKE other`
    pub fn not_like(self, other: Expr) -> Expr {
        binary_expr(self, Operator::NotLike, other)
    }

    /// Return `self AS name` alias expression
    pub fn alias(self, name: &str) -> Expr {
        Expr::Alias(Box::new(self), name.to_owned())
    }

    /// Return `self IN <list>` if `negated` is false, otherwise
    /// return `self NOT IN <list>`.a
    pub fn in_list(self, list: Vec<Expr>, negated: bool) -> Expr {
        Expr::InList {
            expr: Box::new(self),
            list,
            negated,
        }
    }

    /// Return `IsNull(Box(self))
    #[allow(clippy::wrong_self_convention)]
    pub fn is_null(self) -> Expr {
        Expr::IsNull(Box::new(self))
    }

    /// Return `IsNotNull(Box(self))
    #[allow(clippy::wrong_self_convention)]
    pub fn is_not_null(self) -> Expr {
        Expr::IsNotNull(Box::new(self))
    }

    /// Create a sort expression from an existing expression.
    ///
    /// ```
    /// # use datafusion::logical_plan::col;
    /// let sort_expr = col("foo").sort(true, true); // SORT ASC NULLS_FIRST
    /// ```
    pub fn sort(self, asc: bool, nulls_first: bool) -> Expr {
        Expr::Sort {
            expr: Box::new(self),
            asc,
            nulls_first,
        }
    }

    /// Performs a depth first walk of an expression and
    /// its children, calling [`ExpressionVisitor::pre_visit`] and
    /// `visitor.post_visit`.
    ///
    /// Implements the [visitor pattern](https://en.wikipedia.org/wiki/Visitor_pattern) to
    /// separate expression algorithms from the structure of the
    /// `Expr` tree and make it easier to add new types of expressions
    /// and algorithms that walk the tree.
    ///
    /// For an expression tree such as
    /// ```text
    /// BinaryExpr (GT)
    ///    left: Column("foo")
    ///    right: Column("bar")
    /// ```
    ///
    /// The nodes are visited using the following order
    /// ```text
    /// pre_visit(BinaryExpr(GT))
    /// pre_visit(Column("foo"))
    /// pre_visit(Column("bar"))
    /// post_visit(Column("bar"))
    /// post_visit(Column("bar"))
    /// post_visit(BinaryExpr(GT))
    /// ```
    ///
    /// If an Err result is returned, recursion is stopped immediately
    ///
    /// If `Recursion::Stop` is returned on a call to pre_visit, no
    /// children of that expression are visited, nor is post_visit
    /// called on that expression
    ///
    pub fn accept<V: ExpressionVisitor>(&self, visitor: V) -> Result<V> {
        let visitor = match visitor.pre_visit(self)? {
            Recursion::Continue(visitor) => visitor,
            // If the recursion should stop, do not visit children
            Recursion::Stop(visitor) => return Ok(visitor),
        };

        // recurse (and cover all expression types)
        let visitor = match self {
            Expr::Alias(expr, _) => expr.accept(visitor),
            Expr::Column(_) => Ok(visitor),
            Expr::ScalarVariable(..) => Ok(visitor),
            Expr::Literal(..) => Ok(visitor),
            Expr::BinaryExpr { left, right, .. } => {
                let visitor = left.accept(visitor)?;
                right.accept(visitor)
            }
            Expr::Not(expr) => expr.accept(visitor),
            Expr::IsNotNull(expr) => expr.accept(visitor),
            Expr::IsNull(expr) => expr.accept(visitor),
            Expr::Negative(expr) => expr.accept(visitor),
            Expr::Between {
                expr, low, high, ..
            } => {
                let visitor = expr.accept(visitor)?;
                let visitor = low.accept(visitor)?;
                high.accept(visitor)
            }
            Expr::Case {
                expr,
                when_then_expr,
                else_expr,
            } => {
                let visitor = if let Some(expr) = expr.as_ref() {
                    expr.accept(visitor)
                } else {
                    Ok(visitor)
                }?;
                let visitor = when_then_expr.iter().try_fold(
                    visitor,
                    |visitor, (when, then)| {
                        let visitor = when.accept(visitor)?;
                        then.accept(visitor)
                    },
                )?;
                if let Some(else_expr) = else_expr.as_ref() {
                    else_expr.accept(visitor)
                } else {
                    Ok(visitor)
                }
            }
            Expr::Cast { expr, .. } => expr.accept(visitor),
            Expr::TryCast { expr, .. } => expr.accept(visitor),
            Expr::Sort { expr, .. } => expr.accept(visitor),
            Expr::ScalarFunction { args, .. } => args
                .iter()
                .try_fold(visitor, |visitor, arg| arg.accept(visitor)),
            Expr::ScalarUDF { args, .. } => args
                .iter()
                .try_fold(visitor, |visitor, arg| arg.accept(visitor)),
            Expr::WindowFunction {
                args,
                partition_by,
                order_by,
                ..
            } => {
                let visitor = args
                    .iter()
                    .try_fold(visitor, |visitor, arg| arg.accept(visitor))?;
                let visitor = partition_by
                    .iter()
                    .try_fold(visitor, |visitor, arg| arg.accept(visitor))?;
                let visitor = order_by
                    .iter()
                    .try_fold(visitor, |visitor, arg| arg.accept(visitor))?;
                Ok(visitor)
            }
            Expr::AggregateFunction { args, .. } => args
                .iter()
                .try_fold(visitor, |visitor, arg| arg.accept(visitor)),
            Expr::AggregateUDF { args, .. } => args
                .iter()
                .try_fold(visitor, |visitor, arg| arg.accept(visitor)),
            Expr::InList { expr, list, .. } => {
                let visitor = expr.accept(visitor)?;
                list.iter()
                    .try_fold(visitor, |visitor, arg| arg.accept(visitor))
            }
            Expr::Wildcard => Ok(visitor),
        }?;

        visitor.post_visit(self)
    }

    /// Performs a depth first walk of an expression and its children
    /// to rewrite an expression, consuming `self` producing a new
    /// [`Expr`].
    ///
    /// Implements a modified version of the [visitor
    /// pattern](https://en.wikipedia.org/wiki/Visitor_pattern) to
    /// separate algorithms from the structure of the `Expr` tree and
    /// make it easier to write new, efficient expression
    /// transformation algorithms.
    ///
    /// For an expression tree such as
    /// ```text
    /// BinaryExpr (GT)
    ///    left: Column("foo")
    ///    right: Column("bar")
    /// ```
    ///
    /// The nodes are visited using the following order
    /// ```text
    /// pre_visit(BinaryExpr(GT))
    /// pre_visit(Column("foo"))
    /// mutatate(Column("foo"))
    /// pre_visit(Column("bar"))
    /// mutate(Column("bar"))
    /// mutate(BinaryExpr(GT))
    /// ```
    ///
    /// If an Err result is returned, recursion is stopped immediately
    ///
    /// If [`false`] is returned on a call to pre_visit, no
    /// children of that expression are visited, nor is mutate
    /// called on that expression
    ///
    pub fn rewrite<R>(self, rewriter: &mut R) -> Result<Self>
    where
        R: ExprRewriter,
    {
        if !rewriter.pre_visit(&self)? {
            return Ok(self);
        };

        // recurse into all sub expressions(and cover all expression types)
        let expr = match self {
            Expr::Alias(expr, name) => Expr::Alias(rewrite_boxed(expr, rewriter)?, name),
            Expr::Column(_) => self.clone(),
            Expr::ScalarVariable(names) => Expr::ScalarVariable(names),
            Expr::Literal(value) => Expr::Literal(value),
            Expr::BinaryExpr { left, op, right } => Expr::BinaryExpr {
                left: rewrite_boxed(left, rewriter)?,
                op,
                right: rewrite_boxed(right, rewriter)?,
            },
            Expr::Not(expr) => Expr::Not(rewrite_boxed(expr, rewriter)?),
            Expr::IsNotNull(expr) => Expr::IsNotNull(rewrite_boxed(expr, rewriter)?),
            Expr::IsNull(expr) => Expr::IsNull(rewrite_boxed(expr, rewriter)?),
            Expr::Negative(expr) => Expr::Negative(rewrite_boxed(expr, rewriter)?),
            Expr::Between {
                expr,
                low,
                high,
                negated,
            } => Expr::Between {
                expr: rewrite_boxed(expr, rewriter)?,
                low: rewrite_boxed(low, rewriter)?,
                high: rewrite_boxed(high, rewriter)?,
                negated,
            },
            Expr::Case {
                expr,
                when_then_expr,
                else_expr,
            } => {
                let expr = rewrite_option_box(expr, rewriter)?;
                let when_then_expr = when_then_expr
                    .into_iter()
                    .map(|(when, then)| {
                        Ok((
                            rewrite_boxed(when, rewriter)?,
                            rewrite_boxed(then, rewriter)?,
                        ))
                    })
                    .collect::<Result<Vec<_>>>()?;

                let else_expr = rewrite_option_box(else_expr, rewriter)?;

                Expr::Case {
                    expr,
                    when_then_expr,
                    else_expr,
                }
            }
            Expr::Cast { expr, data_type } => Expr::Cast {
                expr: rewrite_boxed(expr, rewriter)?,
                data_type,
            },
            Expr::TryCast { expr, data_type } => Expr::TryCast {
                expr: rewrite_boxed(expr, rewriter)?,
                data_type,
            },
            Expr::Sort {
                expr,
                asc,
                nulls_first,
            } => Expr::Sort {
                expr: rewrite_boxed(expr, rewriter)?,
                asc,
                nulls_first,
            },
            Expr::ScalarFunction { args, fun } => Expr::ScalarFunction {
                args: rewrite_vec(args, rewriter)?,
                fun,
            },
            Expr::ScalarUDF { args, fun } => Expr::ScalarUDF {
                args: rewrite_vec(args, rewriter)?,
                fun,
            },
            Expr::WindowFunction {
                args,
                fun,
                partition_by,
                order_by,
                window_frame,
            } => Expr::WindowFunction {
                args: rewrite_vec(args, rewriter)?,
                fun,
                partition_by: rewrite_vec(partition_by, rewriter)?,
                order_by: rewrite_vec(order_by, rewriter)?,
                window_frame,
            },
            Expr::AggregateFunction {
                args,
                fun,
                distinct,
            } => Expr::AggregateFunction {
                args: rewrite_vec(args, rewriter)?,
                fun,
                distinct,
            },
            Expr::AggregateUDF { args, fun } => Expr::AggregateUDF {
                args: rewrite_vec(args, rewriter)?,
                fun,
            },
            Expr::InList {
                expr,
                list,
                negated,
            } => Expr::InList {
                expr: rewrite_boxed(expr, rewriter)?,
                list,
                negated,
            },
            Expr::Wildcard => Expr::Wildcard,
        };

        // now rewrite this expression itself
        rewriter.mutate(expr)
    }
}

#[allow(clippy::boxed_local)]
fn rewrite_boxed<R>(boxed_expr: Box<Expr>, rewriter: &mut R) -> Result<Box<Expr>>
where
    R: ExprRewriter,
{
    // TODO: It might be possible to avoid an allocation (the
    // Box::new) below by reusing the box.
    let expr: Expr = *boxed_expr;
    let rewritten_expr = expr.rewrite(rewriter)?;
    Ok(Box::new(rewritten_expr))
}

fn rewrite_option_box<R>(
    option_box: Option<Box<Expr>>,
    rewriter: &mut R,
) -> Result<Option<Box<Expr>>>
where
    R: ExprRewriter,
{
    option_box
        .map(|expr| rewrite_boxed(expr, rewriter))
        .transpose()
}

/// rewrite a `Vec` of `Expr`s with the rewriter
fn rewrite_vec<R>(v: Vec<Expr>, rewriter: &mut R) -> Result<Vec<Expr>>
where
    R: ExprRewriter,
{
    v.into_iter().map(|expr| expr.rewrite(rewriter)).collect()
}

/// Controls how the visitor recursion should proceed.
pub enum Recursion<V: ExpressionVisitor> {
    /// Attempt to visit all the children, recursively, of this expression.
    Continue(V),
    /// Do not visit the children of this expression, though the walk
    /// of parents of this expression will not be affected
    Stop(V),
}

/// Encode the traversal of an expression tree. When passed to
/// `Expr::accept`, `ExpressionVisitor::visit` is invoked
/// recursively on all nodes of an expression tree. See the comments
/// on `Expr::accept` for details on its use
pub trait ExpressionVisitor: Sized {
    /// Invoked before any children of `expr` are visisted.
    fn pre_visit(self, expr: &Expr) -> Result<Recursion<Self>>;

    /// Invoked after all children of `expr` are visited. Default
    /// implementation does nothing.
    fn post_visit(self, _expr: &Expr) -> Result<Self> {
        Ok(self)
    }
}

/// Trait for potentially recursively rewriting an [`Expr`] expression
/// tree. When passed to `Expr::rewrite`, `ExpressionVisitor::mutate` is
/// invoked recursively on all nodes of an expression tree. See the
/// comments on `Expr::rewrite` for details on its use
pub trait ExprRewriter: Sized {
    /// Invoked before any children of `expr` are rewritten /
    /// visited. Default implementation returns `Ok(true)`
    fn pre_visit(&mut self, _expr: &Expr) -> Result<bool> {
        Ok(true)
    }

    /// Invoked after all children of `expr` have been mutated and
    /// returns a potentially modified expr.
    fn mutate(&mut self, expr: Expr) -> Result<Expr>;
}

pub struct CaseBuilder {
    expr: Option<Box<Expr>>,
    when_expr: Vec<Expr>,
    then_expr: Vec<Expr>,
    else_expr: Option<Box<Expr>>,
}

impl CaseBuilder {
    pub fn when(&mut self, when: Expr, then: Expr) -> CaseBuilder {
        self.when_expr.push(when);
        self.then_expr.push(then);
        CaseBuilder {
            expr: self.expr.clone(),
            when_expr: self.when_expr.clone(),
            then_expr: self.then_expr.clone(),
            else_expr: self.else_expr.clone(),
        }
    }
    pub fn otherwise(&mut self, else_expr: Expr) -> Result<Expr> {
        self.else_expr = Some(Box::new(else_expr));
        self.build()
    }

    pub fn end(&self) -> Result<Expr> {
        self.build()
    }
}

impl CaseBuilder {
    fn build(&self) -> Result<Expr> {
        // collect all "then" expressions
        let mut then_expr = self.then_expr.clone();
        if let Some(e) = &self.else_expr {
            then_expr.push(e.as_ref().to_owned());
        }

        let then_types: Vec<DataType> = then_expr
            .iter()
            .map(|e| match e {
                Expr::Literal(_) => e.get_type(&DFSchema::empty()),
                _ => Ok(DataType::Null),
            })
            .collect::<Result<Vec<_>>>()?;

        if then_types.contains(&DataType::Null) {
            // cannot verify types until execution type
        } else {
            let unique_types: HashSet<&DataType> = then_types.iter().collect();
            if unique_types.len() != 1 {
                return Err(DataFusionError::Plan(format!(
                    "CASE expression 'then' values had multiple data types: {:?}",
                    unique_types
                )));
            }
        }

        Ok(Expr::Case {
            expr: self.expr.clone(),
            when_then_expr: self
                .when_expr
                .iter()
                .zip(self.then_expr.iter())
                .map(|(w, t)| (Box::new(w.clone()), Box::new(t.clone())))
                .collect(),
            else_expr: self.else_expr.clone(),
        })
    }
}

/// Create a CASE WHEN statement with literal WHEN expressions for comparison to the base expression.
pub fn case(expr: Expr) -> CaseBuilder {
    CaseBuilder {
        expr: Some(Box::new(expr)),
        when_expr: vec![],
        then_expr: vec![],
        else_expr: None,
    }
}

/// Create a CASE WHEN statement with boolean WHEN expressions and no base expression.
pub fn when(when: Expr, then: Expr) -> CaseBuilder {
    CaseBuilder {
        expr: None,
        when_expr: vec![when],
        then_expr: vec![then],
        else_expr: None,
    }
}

/// return a new expression l <op> r
pub fn binary_expr(l: Expr, op: Operator, r: Expr) -> Expr {
    Expr::BinaryExpr {
        left: Box::new(l),
        op,
        right: Box::new(r),
    }
}

/// return a new expression with a logical AND
pub fn and(left: Expr, right: Expr) -> Expr {
    Expr::BinaryExpr {
        left: Box::new(left),
        op: Operator::And,
        right: Box::new(right),
    }
}

/// Combines an array of filter expressions into a single filter expression
/// consisting of the input filter expressions joined with logical AND.
/// Returns None if the filters array is empty.
pub fn combine_filters(filters: &[Expr]) -> Option<Expr> {
    if filters.is_empty() {
        return None;
    }
    let combined_filter = filters
        .iter()
        .skip(1)
        .fold(filters[0].clone(), |acc, filter| and(acc, filter.clone()));
    Some(combined_filter)
}

/// return a new expression with a logical OR
pub fn or(left: Expr, right: Expr) -> Expr {
    Expr::BinaryExpr {
        left: Box::new(left),
        op: Operator::Or,
        right: Box::new(right),
    }
}

/// Create a column expression based on a qualified or unqualified column name
pub fn col(ident: &str) -> Expr {
    Expr::Column(ident.into())
}

/// Convert an expression into Column expression if it's already provided as input
pub fn columnize_expr(e: Expr, input_schema: &DFSchema) -> Expr {
    match e {
        Expr::Column(_) => e,
        Expr::Alias(inner_expr, name) => {
            Expr::Alias(Box::new(columnize_expr(*inner_expr, input_schema)), name)
        }
        _ => match e.name(input_schema) {
            Ok(name) => match input_schema.field_with_unqualified_name(&name) {
                Ok(field) => Expr::Column(field.qualified_column()),
                // expression not provided as input, do not convert to a column reference
                Err(_) => e,
            },
            Err(_) => e,
        },
    }
}

/// Recursively normalize all Column expressions in a given expression tree
pub fn normalize_col(e: Expr, schemas: &[&DFSchemaRef]) -> Result<Expr> {
    struct ColumnNormalizer<'a, 'b> {
        schemas: &'a [&'b DFSchemaRef],
    }

    impl<'a, 'b> ExprRewriter for ColumnNormalizer<'a, 'b> {
        fn mutate(&mut self, expr: Expr) -> Result<Expr> {
            if let Expr::Column(c) = expr {
                Ok(Expr::Column(c.normalize(self.schemas)?))
            } else {
                Ok(expr)
            }
        }
    }

    e.rewrite(&mut ColumnNormalizer { schemas })
}

/// Recursively normalize all Column expressions in a list of expression trees
#[inline]
pub fn normalize_cols(
    exprs: impl IntoIterator<Item = Expr>,
    schemas: &[&DFSchemaRef],
) -> Result<Vec<Expr>> {
    exprs
        .into_iter()
        .map(|e| normalize_col(e, schemas))
        .collect()
}

/// Create an expression to represent the min() aggregate function
pub fn min(expr: Expr) -> Expr {
    Expr::AggregateFunction {
        fun: aggregates::AggregateFunction::Min,
        distinct: false,
        args: vec![expr],
    }
}

/// Create an expression to represent the max() aggregate function
pub fn max(expr: Expr) -> Expr {
    Expr::AggregateFunction {
        fun: aggregates::AggregateFunction::Max,
        distinct: false,
        args: vec![expr],
    }
}

/// Create an expression to represent the sum() aggregate function
pub fn sum(expr: Expr) -> Expr {
    Expr::AggregateFunction {
        fun: aggregates::AggregateFunction::Sum,
        distinct: false,
        args: vec![expr],
    }
}

/// Create an expression to represent the avg() aggregate function
pub fn avg(expr: Expr) -> Expr {
    Expr::AggregateFunction {
        fun: aggregates::AggregateFunction::Avg,
        distinct: false,
        args: vec![expr],
    }
}

/// Create an expression to represent the count() aggregate function
pub fn count(expr: Expr) -> Expr {
    Expr::AggregateFunction {
        fun: aggregates::AggregateFunction::Count,
        distinct: false,
        args: vec![expr],
    }
}

/// Create an expression to represent the count(distinct) aggregate function
pub fn count_distinct(expr: Expr) -> Expr {
    Expr::AggregateFunction {
        fun: aggregates::AggregateFunction::Count,
        distinct: true,
        args: vec![expr],
    }
}

/// Create an in_list expression
pub fn in_list(expr: Expr, list: Vec<Expr>, negated: bool) -> Expr {
    Expr::InList {
        expr: Box::new(expr),
        list,
        negated,
    }
}

/// Trait for converting a type to a [`Literal`] literal expression.
pub trait Literal {
    /// convert the value to a Literal expression
    fn lit(&self) -> Expr;
}

impl Literal for &str {
    fn lit(&self) -> Expr {
        Expr::Literal(ScalarValue::Utf8(Some((*self).to_owned())))
    }
}

impl Literal for String {
    fn lit(&self) -> Expr {
        Expr::Literal(ScalarValue::Utf8(Some((*self).to_owned())))
    }
}

impl Literal for ScalarValue {
    fn lit(&self) -> Expr {
        Expr::Literal(self.clone())
    }
}

macro_rules! make_literal {
    ($TYPE:ty, $SCALAR:ident) => {
        #[allow(missing_docs)]
        impl Literal for $TYPE {
            fn lit(&self) -> Expr {
                Expr::Literal(ScalarValue::$SCALAR(Some(self.clone())))
            }
        }
    };
}

make_literal!(bool, Boolean);
make_literal!(f32, Float32);
make_literal!(f64, Float64);
make_literal!(i8, Int8);
make_literal!(i16, Int16);
make_literal!(i32, Int32);
make_literal!(i64, Int64);
make_literal!(u8, UInt8);
make_literal!(u16, UInt16);
make_literal!(u32, UInt32);
make_literal!(u64, UInt64);

/// Create a literal expression
pub fn lit<T: Literal>(n: T) -> Expr {
    n.lit()
}

/// Create an convenience function representing a unary scalar function
macro_rules! unary_scalar_expr {
    ($ENUM:ident, $FUNC:ident) => {
        #[allow(missing_docs)]
        pub fn $FUNC(e: Expr) -> Expr {
            Expr::ScalarFunction {
                fun: functions::BuiltinScalarFunction::$ENUM,
                args: vec![e],
            }
        }
    };
}

// generate methods for creating the supported unary expressions

// math functions
unary_scalar_expr!(Sqrt, sqrt);
unary_scalar_expr!(Sin, sin);
unary_scalar_expr!(Cos, cos);
unary_scalar_expr!(Tan, tan);
unary_scalar_expr!(Asin, asin);
unary_scalar_expr!(Acos, acos);
unary_scalar_expr!(Atan, atan);
unary_scalar_expr!(Floor, floor);
unary_scalar_expr!(Ceil, ceil);
unary_scalar_expr!(Now, now);
unary_scalar_expr!(Round, round);
unary_scalar_expr!(Random, random);
unary_scalar_expr!(Trunc, trunc);
unary_scalar_expr!(Abs, abs);
unary_scalar_expr!(Signum, signum);
unary_scalar_expr!(Exp, exp);
unary_scalar_expr!(Log2, log2);
unary_scalar_expr!(Log10, log10);
unary_scalar_expr!(Ln, ln);

// string functions
unary_scalar_expr!(Ascii, ascii);
unary_scalar_expr!(BitLength, bit_length);
unary_scalar_expr!(Btrim, btrim);
unary_scalar_expr!(CharacterLength, character_length);
unary_scalar_expr!(CharacterLength, length);
unary_scalar_expr!(Chr, chr);
unary_scalar_expr!(Concat, concat);
unary_scalar_expr!(ConcatWithSeparator, concat_ws);
unary_scalar_expr!(InitCap, initcap);
unary_scalar_expr!(Left, left);
unary_scalar_expr!(Lower, lower);
unary_scalar_expr!(Lpad, lpad);
unary_scalar_expr!(Ltrim, ltrim);
unary_scalar_expr!(MD5, md5);
unary_scalar_expr!(OctetLength, octet_length);
unary_scalar_expr!(RegexpMatch, regexp_match);
unary_scalar_expr!(RegexpReplace, regexp_replace);
unary_scalar_expr!(Replace, replace);
unary_scalar_expr!(Repeat, repeat);
unary_scalar_expr!(Reverse, reverse);
unary_scalar_expr!(Right, right);
unary_scalar_expr!(Rpad, rpad);
unary_scalar_expr!(Rtrim, rtrim);
unary_scalar_expr!(SHA224, sha224);
unary_scalar_expr!(SHA256, sha256);
unary_scalar_expr!(SHA384, sha384);
unary_scalar_expr!(SHA512, sha512);
unary_scalar_expr!(SplitPart, split_part);
unary_scalar_expr!(StartsWith, starts_with);
unary_scalar_expr!(Strpos, strpos);
unary_scalar_expr!(Substr, substr);
unary_scalar_expr!(ToHex, to_hex);
unary_scalar_expr!(Translate, translate);
unary_scalar_expr!(Trim, trim);
unary_scalar_expr!(Upper, upper);

/// returns an array of fixed size with each argument on it.
pub fn array(args: Vec<Expr>) -> Expr {
    Expr::ScalarFunction {
        fun: functions::BuiltinScalarFunction::Array,
        args,
    }
}

/// Creates a new UDF with a specific signature and specific return type.
/// This is a helper function to create a new UDF.
/// The function `create_udf` returns a subset of all possible `ScalarFunction`:
/// * the UDF has a fixed return type
/// * the UDF has a fixed signature (e.g. [f64, f64])
pub fn create_udf(
    name: &str,
    input_types: Vec<DataType>,
    return_type: Arc<DataType>,
    fun: ScalarFunctionImplementation,
) -> ScalarUDF {
    let return_type: ReturnTypeFunction = Arc::new(move |_| Ok(return_type.clone()));
    ScalarUDF::new(name, &Signature::Exact(input_types), &return_type, &fun)
}

/// Creates a new UDAF with a specific signature, state type and return type.
/// The signature and state type must match the `Accumulator's implementation`.
#[allow(clippy::rc_buffer)]
pub fn create_udaf(
    name: &str,
    input_type: DataType,
    return_type: Arc<DataType>,
    accumulator: AccumulatorFunctionImplementation,
    state_type: Arc<Vec<DataType>>,
) -> AggregateUDF {
    let return_type: ReturnTypeFunction = Arc::new(move |_| Ok(return_type.clone()));
    let state_type: StateTypeFunction = Arc::new(move |_| Ok(state_type.clone()));
    AggregateUDF::new(
        name,
        &Signature::Exact(vec![input_type]),
        &return_type,
        &accumulator,
        &state_type,
    )
}

fn fmt_function(
    f: &mut fmt::Formatter,
    fun: &str,
    distinct: bool,
    args: &[Expr],
) -> fmt::Result {
    let args: Vec<String> = args.iter().map(|arg| format!("{:?}", arg)).collect();
    let distinct_str = match distinct {
        true => "DISTINCT ",
        false => "",
    };
    write!(f, "{}({}{})", fun, distinct_str, args.join(", "))
}

impl fmt::Debug for Expr {
    fn fmt(&self, f: &mut fmt::Formatter) -> fmt::Result {
        match self {
            Expr::Alias(expr, alias) => write!(f, "{:?} AS {}", expr, alias),
            Expr::Column(c) => write!(f, "{}", c),
            Expr::ScalarVariable(var_names) => write!(f, "{}", var_names.join(".")),
            Expr::Literal(v) => write!(f, "{:?}", v),
            Expr::Case {
                expr,
                when_then_expr,
                else_expr,
                ..
            } => {
                write!(f, "CASE ")?;
                if let Some(e) = expr {
                    write!(f, "{:?} ", e)?;
                }
                for (w, t) in when_then_expr {
                    write!(f, "WHEN {:?} THEN {:?} ", w, t)?;
                }
                if let Some(e) = else_expr {
                    write!(f, "ELSE {:?} ", e)?;
                }
                write!(f, "END")
            }
            Expr::Cast { expr, data_type } => {
                write!(f, "CAST({:?} AS {:?})", expr, data_type)
            }
            Expr::TryCast { expr, data_type } => {
                write!(f, "TRY_CAST({:?} AS {:?})", expr, data_type)
            }
            Expr::Not(expr) => write!(f, "NOT {:?}", expr),
            Expr::Negative(expr) => write!(f, "(- {:?})", expr),
            Expr::IsNull(expr) => write!(f, "{:?} IS NULL", expr),
            Expr::IsNotNull(expr) => write!(f, "{:?} IS NOT NULL", expr),
            Expr::BinaryExpr { left, op, right } => {
                write!(f, "{:?} {:?} {:?}", left, op, right)
            }
            Expr::Sort {
                expr,
                asc,
                nulls_first,
            } => {
                if *asc {
                    write!(f, "{:?} ASC", expr)?;
                } else {
                    write!(f, "{:?} DESC", expr)?;
                }
                if *nulls_first {
                    write!(f, " NULLS FIRST")
                } else {
                    write!(f, " NULLS LAST")
                }
            }
            Expr::ScalarFunction { fun, args, .. } => {
                fmt_function(f, &fun.to_string(), false, args)
            }
            Expr::ScalarUDF { fun, ref args, .. } => {
                fmt_function(f, &fun.name, false, args)
            }
            Expr::WindowFunction {
                fun,
                ref args,
                window_frame,
                ..
            } => {
                fmt_function(f, &fun.to_string(), false, args)?;
                if let Some(window_frame) = window_frame {
                    write!(
                        f,
                        " {} BETWEEN {} AND {}",
                        window_frame.units,
                        window_frame.start_bound,
                        window_frame.end_bound
                    )?;
                }
                Ok(())
            }
            Expr::AggregateFunction {
                fun,
                distinct,
                ref args,
                ..
            } => fmt_function(f, &fun.to_string(), *distinct, args),
            Expr::AggregateUDF { fun, ref args, .. } => {
                fmt_function(f, &fun.name, false, args)
            }
            Expr::Between {
                expr,
                negated,
                low,
                high,
            } => {
                if *negated {
                    write!(f, "{:?} NOT BETWEEN {:?} AND {:?}", expr, low, high)
                } else {
                    write!(f, "{:?} BETWEEN {:?} AND {:?}", expr, low, high)
                }
            }
            Expr::InList {
                expr,
                list,
                negated,
            } => {
                if *negated {
                    write!(f, "{:?} NOT IN ({:?})", expr, list)
                } else {
                    write!(f, "{:?} IN ({:?})", expr, list)
                }
            }
            Expr::Wildcard => write!(f, "*"),
        }
    }
}

fn create_function_name(
    fun: &str,
    distinct: bool,
    args: &[Expr],
    input_schema: &DFSchema,
) -> Result<String> {
    let names: Vec<String> = args
        .iter()
        .map(|e| create_name(e, input_schema))
        .collect::<Result<_>>()?;
    let distinct_str = match distinct {
        true => "DISTINCT ",
        false => "",
    };
    Ok(format!("{}({}{})", fun, distinct_str, names.join(",")))
}

/// Returns a readable name of an expression based on the input schema.
/// This function recursively transverses the expression for names such as "CAST(a > 2)".
fn create_name(e: &Expr, input_schema: &DFSchema) -> Result<String> {
    match e {
        Expr::Alias(_, name) => Ok(name.clone()),
        Expr::Column(c) => Ok(c.flat_name()),
        Expr::ScalarVariable(variable_names) => Ok(variable_names.join(".")),
        Expr::Literal(value) => Ok(format!("{:?}", value)),
        Expr::BinaryExpr { left, op, right } => {
            let left = create_name(left, input_schema)?;
            let right = create_name(right, input_schema)?;
            Ok(format!("{} {:?} {}", left, op, right))
        }
        Expr::Case {
            expr,
            when_then_expr,
            else_expr,
        } => {
            let mut name = "CASE ".to_string();
            if let Some(e) = expr {
                name += &format!("{:?} ", e);
            }
            for (w, t) in when_then_expr {
                name += &format!("WHEN {:?} THEN {:?} ", w, t);
            }
            if let Some(e) = else_expr {
                name += &format!("ELSE {:?} ", e);
            }
            name += "END";
            Ok(name)
        }
        Expr::Cast { expr, data_type } => {
            let expr = create_name(expr, input_schema)?;
            Ok(format!("CAST({} AS {:?})", expr, data_type))
        }
        Expr::TryCast { expr, data_type } => {
            let expr = create_name(expr, input_schema)?;
            Ok(format!("TRY_CAST({} AS {:?})", expr, data_type))
        }
        Expr::Not(expr) => {
            let expr = create_name(expr, input_schema)?;
            Ok(format!("NOT {}", expr))
        }
        Expr::Negative(expr) => {
            let expr = create_name(expr, input_schema)?;
            Ok(format!("(- {})", expr))
        }
        Expr::IsNull(expr) => {
            let expr = create_name(expr, input_schema)?;
            Ok(format!("{} IS NULL", expr))
        }
        Expr::IsNotNull(expr) => {
            let expr = create_name(expr, input_schema)?;
            Ok(format!("{} IS NOT NULL", expr))
        }
        Expr::ScalarFunction { fun, args, .. } => {
            create_function_name(&fun.to_string(), false, args, input_schema)
        }
        Expr::ScalarUDF { fun, args, .. } => {
            create_function_name(&fun.name, false, args, input_schema)
        }
        Expr::WindowFunction {
            fun,
            args,
            window_frame,
            ..
        } => {
            let fun_name =
                create_function_name(&fun.to_string(), false, args, input_schema)?;
            Ok(match window_frame {
                Some(window_frame) => format!("{} {}", fun_name, window_frame),
                None => fun_name,
            })
        }
        Expr::AggregateFunction {
            fun,
            distinct,
            args,
            ..
        } => create_function_name(&fun.to_string(), *distinct, args, input_schema),
        Expr::AggregateUDF { fun, args } => {
            let mut names = Vec::with_capacity(args.len());
            for e in args {
                names.push(create_name(e, input_schema)?);
            }
            Ok(format!("{}({})", fun.name, names.join(",")))
        }
        Expr::InList {
            expr,
            list,
            negated,
        } => {
            let expr = create_name(expr, input_schema)?;
            let list = list.iter().map(|expr| create_name(expr, input_schema));
            if *negated {
                Ok(format!("{} NOT IN ({:?})", expr, list))
            } else {
                Ok(format!("{} IN ({:?})", expr, list))
            }
        }
        other => Err(DataFusionError::NotImplemented(format!(
            "Create name does not support logical expression {:?}",
            other
        ))),
    }
}

/// Create field meta-data from an expression, for use in a result set schema
pub fn exprlist_to_fields<'a>(
    expr: impl IntoIterator<Item = &'a Expr>,
    input_schema: &DFSchema,
) -> Result<Vec<DFField>> {
    expr.into_iter().map(|e| e.to_field(input_schema)).collect()
}

#[cfg(test)]
mod tests {
    use super::super::{col, lit, when};
    use super::*;

    #[test]
    fn case_when_same_literal_then_types() -> Result<()> {
        let _ = when(col("state").eq(lit("CO")), lit(303))
            .when(col("state").eq(lit("NY")), lit(212))
            .end()?;
        Ok(())
    }

    #[test]
    fn case_when_different_literal_then_types() {
        let maybe_expr = when(col("state").eq(lit("CO")), lit(303))
            .when(col("state").eq(lit("NY")), lit("212"))
            .end();
        assert!(maybe_expr.is_err());
    }

    #[test]
    fn rewriter_visit() {
        let mut rewriter = RecordingRewriter::default();
        col("state").eq(lit("CO")).rewrite(&mut rewriter).unwrap();

        assert_eq!(
            rewriter.v,
            vec![
                "Previsited #state Eq Utf8(\"CO\")",
                "Previsited #state",
                "Mutated #state",
                "Previsited Utf8(\"CO\")",
                "Mutated Utf8(\"CO\")",
                "Mutated #state Eq Utf8(\"CO\")"
            ]
        )
    }

    #[test]
    fn filter_is_null_and_is_not_null() {
        let col_null = col("col1");
        let col_not_null = col("col2");
        assert_eq!(format!("{:?}", col_null.is_null()), "#col1 IS NULL");
        assert_eq!(
            format!("{:?}", col_not_null.is_not_null()),
            "#col2 IS NOT NULL"
        );
    }

    #[derive(Default)]
    struct RecordingRewriter {
        v: Vec<String>,
    }
    impl ExprRewriter for RecordingRewriter {
        fn mutate(&mut self, expr: Expr) -> Result<Expr> {
            self.v.push(format!("Mutated {:?}", expr));
            Ok(expr)
        }

        fn pre_visit(&mut self, expr: &Expr) -> Result<bool> {
            self.v.push(format!("Previsited {:?}", expr));
            Ok(true)
        }
    }

    #[test]
    fn rewriter_rewrite() {
        let mut rewriter = FooBarRewriter {};

        // rewrites "foo" --> "bar"
        let rewritten = col("state").eq(lit("foo")).rewrite(&mut rewriter).unwrap();
        assert_eq!(rewritten, col("state").eq(lit("bar")));

        // doesn't wrewrite
        let rewritten = col("state").eq(lit("baz")).rewrite(&mut rewriter).unwrap();
        assert_eq!(rewritten, col("state").eq(lit("baz")));
    }

    /// rewrites all "foo" string literals to "bar"
    struct FooBarRewriter {}
    impl ExprRewriter for FooBarRewriter {
        fn mutate(&mut self, expr: Expr) -> Result<Expr> {
            match expr {
                Expr::Literal(scalar) => {
                    if let ScalarValue::Utf8(Some(utf8_val)) = scalar {
                        let utf8_val = if utf8_val == "foo" {
                            "bar".to_string()
                        } else {
                            utf8_val
                        };
                        Ok(lit(utf8_val))
                    } else {
                        Ok(Expr::Literal(scalar))
                    }
                }
                // otherwise, return the expression unchanged
                expr => Ok(expr),
            }
        }
    }
}<|MERGE_RESOLUTION|>--- conflicted
+++ resolved
@@ -20,11 +20,7 @@
 
 pub use super::Operator;
 use crate::error::{DataFusionError, Result};
-<<<<<<< HEAD
-use crate::logical_plan::{DFField, DFSchema, DFSchemaRef};
-=======
-use crate::logical_plan::{window_frames, DFField, DFSchema};
->>>>>>> ad70a1e9
+use crate::logical_plan::{window_frames, DFField, DFSchema, DFSchemaRef};
 use crate::physical_plan::{
     aggregates, expressions::binary_operator_data_type, functions, udf::ScalarUDF,
     window_functions,
@@ -73,10 +69,10 @@
         }
         // any expression that's not in the form of `foo.bar` will be treated as unqualified column
         // name
-        return Column {
+        Column {
             relation: None,
             name: String::from(flat_name),
-        };
+        }
     }
 
     /// Serialize column into a flat name string
@@ -99,10 +95,10 @@
             }
         }
 
-        return Err(DataFusionError::Plan(format!(
+        Err(DataFusionError::Plan(format!(
             "Column {} not found in provided schemas",
             self
-        )));
+        )))
     }
 }
 
