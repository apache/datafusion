--- conflicted
+++ resolved
@@ -17,361 +17,4 @@
 
 //! Window frame types, reimported from datafusion_expr
 
-<<<<<<< HEAD
-use crate::error::{DataFusionError, Result};
-use sqlparser::ast;
-use std::cmp::Ordering;
-use std::convert::{From, TryFrom};
-use std::fmt;
-use std::hash::{Hash, Hasher};
-
-/// The frame-spec determines which output rows are read by an aggregate window function.
-///
-/// The ending frame boundary can be omitted (if the BETWEEN and AND keywords that surround the
-/// starting frame boundary are also omitted), in which case the ending frame boundary defaults to
-/// CURRENT ROW.
-#[derive(Debug, Clone, Copy, PartialEq, Eq, PartialOrd, Hash)]
-pub struct WindowFrame {
-    /// A frame type - either ROWS, RANGE or GROUPS
-    pub units: WindowFrameUnits,
-    /// A starting frame boundary
-    pub start_bound: WindowFrameBound,
-    /// An ending frame boundary
-    pub end_bound: WindowFrameBound,
-}
-
-impl fmt::Display for WindowFrame {
-    fn fmt(&self, f: &mut fmt::Formatter) -> fmt::Result {
-        write!(
-            f,
-            "{} BETWEEN {} AND {}",
-            self.units, self.start_bound, self.end_bound
-        )?;
-        Ok(())
-    }
-}
-
-impl TryFrom<ast::WindowFrame> for WindowFrame {
-    type Error = DataFusionError;
-
-    fn try_from(value: ast::WindowFrame) -> Result<Self> {
-        let start_bound = value.start_bound.into();
-        let end_bound = value
-            .end_bound
-            .map(WindowFrameBound::from)
-            .unwrap_or(WindowFrameBound::CurrentRow);
-
-        if let WindowFrameBound::Following(None) = start_bound {
-            Err(DataFusionError::Execution(
-                "Invalid window frame: start bound cannot be unbounded following"
-                    .to_owned(),
-            ))
-        } else if let WindowFrameBound::Preceding(None) = end_bound {
-            Err(DataFusionError::Execution(
-                "Invalid window frame: end bound cannot be unbounded preceding"
-                    .to_owned(),
-            ))
-        } else if start_bound > end_bound {
-            Err(DataFusionError::Execution(format!(
-            "Invalid window frame: start bound ({}) cannot be larger than end bound ({})",
-            start_bound, end_bound
-        )))
-        } else {
-            let units = value.units.into();
-            if units == WindowFrameUnits::Range {
-                for bound in &[start_bound, end_bound] {
-                    match bound {
-                        WindowFrameBound::Preceding(Some(v))
-                        | WindowFrameBound::Following(Some(v))
-                            if *v > 0 =>
-                        {
-                            Err(DataFusionError::NotImplemented(format!(
-                                "With WindowFrameUnits={}, the bound cannot be {} PRECEDING or FOLLOWING at the moment",
-                                units, v
-                            )))
-                        }
-                        _ => Ok(()),
-                    }?;
-                }
-            }
-            Ok(Self {
-                units,
-                start_bound,
-                end_bound,
-            })
-        }
-    }
-}
-
-impl Default for WindowFrame {
-    fn default() -> Self {
-        WindowFrame {
-            units: WindowFrameUnits::Range,
-            start_bound: WindowFrameBound::Preceding(None),
-            end_bound: WindowFrameBound::CurrentRow,
-        }
-    }
-}
-
-/// There are five ways to describe starting and ending frame boundaries:
-///
-/// 1. UNBOUNDED PRECEDING
-/// 2. <expr> PRECEDING
-/// 3. CURRENT ROW
-/// 4. <expr> FOLLOWING
-/// 5. UNBOUNDED FOLLOWING
-///
-/// in this implementation we'll only allow <expr> to be u64 (i.e. no dynamic boundary)
-#[derive(Debug, Clone, Copy, Eq)]
-pub enum WindowFrameBound {
-    /// 1. UNBOUNDED PRECEDING
-    /// The frame boundary is the first row in the partition.
-    ///
-    /// 2. <expr> PRECEDING
-    /// <expr> must be a non-negative constant numeric expression. The boundary is a row that
-    /// is <expr> "units" prior to the current row.
-    Preceding(Option<u64>),
-    /// 3. The current row.
-    ///
-    /// For RANGE and GROUPS frame types, peers of the current row are also
-    /// included in the frame, unless specifically excluded by the EXCLUDE clause.
-    /// This is true regardless of whether CURRENT ROW is used as the starting or ending frame
-    /// boundary.
-    CurrentRow,
-    /// 4. This is the same as "<expr> PRECEDING" except that the boundary is <expr> units after the
-    /// current rather than before the current row.
-    ///
-    /// 5. UNBOUNDED FOLLOWING
-    /// The frame boundary is the last row in the partition.
-    Following(Option<u64>),
-}
-
-impl From<ast::WindowFrameBound> for WindowFrameBound {
-    fn from(value: ast::WindowFrameBound) -> Self {
-        match value {
-            ast::WindowFrameBound::Preceding(v) => Self::Preceding(v),
-            ast::WindowFrameBound::Following(v) => Self::Following(v),
-            ast::WindowFrameBound::CurrentRow => Self::CurrentRow,
-        }
-    }
-}
-
-impl fmt::Display for WindowFrameBound {
-    fn fmt(&self, f: &mut fmt::Formatter) -> fmt::Result {
-        match self {
-            WindowFrameBound::CurrentRow => f.write_str("CURRENT ROW"),
-            WindowFrameBound::Preceding(None) => f.write_str("UNBOUNDED PRECEDING"),
-            WindowFrameBound::Following(None) => f.write_str("UNBOUNDED FOLLOWING"),
-            WindowFrameBound::Preceding(Some(n)) => write!(f, "{} PRECEDING", n),
-            WindowFrameBound::Following(Some(n)) => write!(f, "{} FOLLOWING", n),
-        }
-    }
-}
-
-impl Hash for WindowFrameBound {
-    fn hash<H: Hasher>(&self, state: &mut H) {
-        self.get_rank().hash(state)
-    }
-}
-
-impl PartialEq for WindowFrameBound {
-    fn eq(&self, other: &Self) -> bool {
-        self.cmp(other) == Ordering::Equal
-    }
-}
-
-impl PartialOrd for WindowFrameBound {
-    fn partial_cmp(&self, other: &Self) -> Option<Ordering> {
-        Some(self.cmp(other))
-    }
-}
-
-impl Ord for WindowFrameBound {
-    fn cmp(&self, other: &Self) -> Ordering {
-        self.get_rank().cmp(&other.get_rank())
-    }
-}
-
-impl WindowFrameBound {
-    /// get the rank of this window frame bound.
-    ///
-    /// the rank is a tuple of (u8, u64) because we'll firstly compare the kind and then the value
-    /// which requires special handling e.g. with preceding the larger the value the smaller the
-    /// rank and also for 0 preceding / following it is the same as current row
-    fn get_rank(&self) -> (u8, u64) {
-        match self {
-            WindowFrameBound::Preceding(None) => (0, 0),
-            WindowFrameBound::Following(None) => (4, 0),
-            WindowFrameBound::Preceding(Some(0))
-            | WindowFrameBound::CurrentRow
-            | WindowFrameBound::Following(Some(0)) => (2, 0),
-            WindowFrameBound::Preceding(Some(v)) => (1, u64::MAX - *v),
-            WindowFrameBound::Following(Some(v)) => (3, *v),
-        }
-    }
-}
-
-/// There are three frame types: ROWS, GROUPS, and RANGE. The frame type determines how the
-/// starting and ending boundaries of the frame are measured.
-#[derive(Debug, Clone, Copy, PartialEq, Eq, PartialOrd, Hash)]
-pub enum WindowFrameUnits {
-    /// The ROWS frame type means that the starting and ending boundaries for the frame are
-    /// determined by counting individual rows relative to the current row.
-    Rows,
-    /// The RANGE frame type requires that the ORDER BY clause of the window have exactly one
-    /// term. Call that term "X". With the RANGE frame type, the elements of the frame are
-    /// determined by computing the value of expression X for all rows in the partition and framing
-    /// those rows for which the value of X is within a certain range of the value of X for the
-    /// current row.
-    Range,
-    /// The GROUPS frame type means that the starting and ending boundaries are determine
-    /// by counting "groups" relative to the current group. A "group" is a set of rows that all have
-    /// equivalent values for all all terms of the window ORDER BY clause.
-    Groups,
-}
-
-impl fmt::Display for WindowFrameUnits {
-    fn fmt(&self, f: &mut fmt::Formatter) -> fmt::Result {
-        f.write_str(match self {
-            WindowFrameUnits::Rows => "ROWS",
-            WindowFrameUnits::Range => "RANGE",
-            WindowFrameUnits::Groups => "GROUPS",
-        })
-    }
-}
-
-impl From<ast::WindowFrameUnits> for WindowFrameUnits {
-    fn from(value: ast::WindowFrameUnits) -> Self {
-        match value {
-            ast::WindowFrameUnits::Range => Self::Range,
-            ast::WindowFrameUnits::Groups => Self::Groups,
-            ast::WindowFrameUnits::Rows => Self::Rows,
-        }
-    }
-}
-
-#[cfg(test)]
-mod tests {
-    use super::*;
-
-    #[test]
-    fn test_window_frame_creation() -> Result<()> {
-        let window_frame = ast::WindowFrame {
-            units: ast::WindowFrameUnits::Range,
-            start_bound: ast::WindowFrameBound::Following(None),
-            end_bound: None,
-        };
-        let result = WindowFrame::try_from(window_frame);
-        assert_eq!(
-            result.err().unwrap().to_string(),
-            "Execution error: Invalid window frame: start bound cannot be unbounded following".to_owned()
-        );
-
-        let window_frame = ast::WindowFrame {
-            units: ast::WindowFrameUnits::Range,
-            start_bound: ast::WindowFrameBound::Preceding(None),
-            end_bound: Some(ast::WindowFrameBound::Preceding(None)),
-        };
-        let result = WindowFrame::try_from(window_frame);
-        assert_eq!(
-            result.err().unwrap().to_string(),
-            "Execution error: Invalid window frame: end bound cannot be unbounded preceding".to_owned()
-        );
-
-        let window_frame = ast::WindowFrame {
-            units: ast::WindowFrameUnits::Range,
-            start_bound: ast::WindowFrameBound::Preceding(Some(1)),
-            end_bound: Some(ast::WindowFrameBound::Preceding(Some(2))),
-        };
-        let result = WindowFrame::try_from(window_frame);
-        assert_eq!(
-            result.err().unwrap().to_string(),
-            "Execution error: Invalid window frame: start bound (1 PRECEDING) cannot be larger than end bound (2 PRECEDING)".to_owned()
-        );
-
-        let window_frame = ast::WindowFrame {
-            units: ast::WindowFrameUnits::Range,
-            start_bound: ast::WindowFrameBound::Preceding(Some(2)),
-            end_bound: Some(ast::WindowFrameBound::Preceding(Some(1))),
-        };
-        let result = WindowFrame::try_from(window_frame);
-        assert_eq!(
-            result.err().unwrap().to_string(),
-            "This feature is not implemented: With WindowFrameUnits=RANGE, the bound cannot be 2 PRECEDING or FOLLOWING at the moment".to_owned()
-        );
-
-        let window_frame = ast::WindowFrame {
-            units: ast::WindowFrameUnits::Rows,
-            start_bound: ast::WindowFrameBound::Preceding(Some(2)),
-            end_bound: Some(ast::WindowFrameBound::Preceding(Some(1))),
-        };
-        let result = WindowFrame::try_from(window_frame);
-        assert!(result.is_ok());
-        Ok(())
-    }
-
-    #[test]
-    fn test_eq() {
-        assert_eq!(
-            WindowFrameBound::Preceding(Some(0)),
-            WindowFrameBound::CurrentRow
-        );
-        assert_eq!(
-            WindowFrameBound::CurrentRow,
-            WindowFrameBound::Following(Some(0))
-        );
-        assert_eq!(
-            WindowFrameBound::Following(Some(2)),
-            WindowFrameBound::Following(Some(2))
-        );
-        assert_eq!(
-            WindowFrameBound::Following(None),
-            WindowFrameBound::Following(None)
-        );
-        assert_eq!(
-            WindowFrameBound::Preceding(Some(2)),
-            WindowFrameBound::Preceding(Some(2))
-        );
-        assert_eq!(
-            WindowFrameBound::Preceding(None),
-            WindowFrameBound::Preceding(None)
-        );
-    }
-
-    #[test]
-    fn test_ord() {
-        assert!(WindowFrameBound::Preceding(Some(1)) < WindowFrameBound::CurrentRow);
-        // ! yes this is correct!
-        assert!(
-            WindowFrameBound::Preceding(Some(2)) < WindowFrameBound::Preceding(Some(1))
-        );
-        assert!(
-            WindowFrameBound::Preceding(Some(u64::MAX))
-                < WindowFrameBound::Preceding(Some(u64::MAX - 1))
-        );
-        assert!(
-            WindowFrameBound::Preceding(None)
-                < WindowFrameBound::Preceding(Some(1000000))
-        );
-        assert!(
-            WindowFrameBound::Preceding(None)
-                < WindowFrameBound::Preceding(Some(u64::MAX))
-        );
-        assert!(WindowFrameBound::Preceding(None) < WindowFrameBound::Following(Some(0)));
-        assert!(
-            WindowFrameBound::Preceding(Some(1)) < WindowFrameBound::Following(Some(1))
-        );
-        assert!(WindowFrameBound::CurrentRow < WindowFrameBound::Following(Some(1)));
-        assert!(
-            WindowFrameBound::Following(Some(1)) < WindowFrameBound::Following(Some(2))
-        );
-        assert!(WindowFrameBound::Following(Some(2)) < WindowFrameBound::Following(None));
-        assert!(
-            WindowFrameBound::Following(Some(u64::MAX))
-                < WindowFrameBound::Following(None)
-        );
-    }
-}
-=======
-pub use datafusion_expr::{WindowFrame, WindowFrameBound, WindowFrameUnits};
->>>>>>> 014e5e90
+pub use datafusion_expr::{WindowFrame, WindowFrameBound, WindowFrameUnits};