// Licensed to the Apache Software Foundation (ASF) under one
// or more contributor license agreements.  See the NOTICE file
// distributed with this work for additional information
// regarding copyright ownership.  The ASF licenses this file
// to you under the Apache License, Version 2.0 (the
// "License"); you may not use this file except in compliance
// with the License.  You may obtain a copy of the License at
//
//   http://www.apache.org/licenses/LICENSE-2.0
//
// Unless required by applicable law or agreed to in writing,
// software distributed under the License is distributed on an
// "AS IS" BASIS, WITHOUT WARRANTIES OR CONDITIONS OF ANY
// KIND, either express or implied.  See the License for the
// specific language governing permissions and limitations
// under the License.

//! This module provides a builder for creating LogicalPlans

use std::{collections::HashMap, sync::Arc};

use arrow::{
    datatypes::{Schema, SchemaRef},
    record_batch::RecordBatch,
};

use crate::datasource::TableProvider;
use crate::error::{DataFusionError, Result};
use crate::{
    datasource::{empty::EmptyTable, parquet::ParquetTable, CsvFile, MemTable},
    prelude::CsvReadOptions,
};

use super::dfschema::ToDFSchema;
use super::{exprlist_to_fields, Expr, JoinType, LogicalPlan, PlanType, StringifiedPlan};
use crate::logical_plan::{
    columnize_expr, normalize_col, normalize_cols, Column, DFField, DFSchema,
    DFSchemaRef, Partitioning,
};
use std::collections::HashSet;

/// Default table name for unnamed table
pub const UNNAMED_TABLE: &str = "?table?";

pub enum JoinConstraint {
    On,
    Using,
}

/// Builder for logical plans
///
/// ```
/// # use datafusion::prelude::*;
/// # use datafusion::logical_plan::LogicalPlanBuilder;
/// # use datafusion::error::Result;
/// # use arrow::datatypes::{Schema, DataType, Field};
/// #
/// # fn main() -> Result<()> {
/// #
/// # fn employee_schema() -> Schema {
/// #    Schema::new(vec![
/// #           Field::new("id", DataType::Int32, false),
/// #           Field::new("first_name", DataType::Utf8, false),
/// #           Field::new("last_name", DataType::Utf8, false),
/// #           Field::new("state", DataType::Utf8, false),
/// #           Field::new("salary", DataType::Int32, false),
/// #       ])
/// #   }
/// #
/// // Create a plan similar to
/// // SELECT last_name
/// // FROM employees
/// // WHERE salary < 1000
/// let plan = LogicalPlanBuilder::scan_empty(
///              Some("employee"),
///              &employee_schema(),
///              None,
///            )?
///            // Keep only rows where salary < 1000
///            .filter(col("salary").lt_eq(lit(1000)))?
///            // only show "last_name" in the final results
///            .project(vec![col("last_name")])?
///            .build()?;
///
/// # Ok(())
/// # }
/// ```
pub struct LogicalPlanBuilder {
    plan: LogicalPlan,
}

impl LogicalPlanBuilder {
    /// Create a builder from an existing plan
    pub fn from(plan: &LogicalPlan) -> Self {
        Self { plan: plan.clone() }
    }

    /// Create an empty relation.
    ///
    /// `produce_one_row` set to true means this empty node needs to produce a placeholder row.
    pub fn empty(produce_one_row: bool) -> Self {
        Self::from(&LogicalPlan::EmptyRelation {
            produce_one_row,
            schema: DFSchemaRef::new(DFSchema::empty()),
        })
    }

    /// Scan a memory data source
    pub fn scan_memory(
        partitions: Vec<Vec<RecordBatch>>,
        schema: SchemaRef,
        projection: Option<Vec<usize>>,
    ) -> Result<Self> {
        let provider = Arc::new(MemTable::try_new(schema, partitions)?);
        Self::scan(UNNAMED_TABLE, provider, projection)
    }

    /// Scan a CSV data source
    pub fn scan_csv(
        path: &str,
        options: CsvReadOptions,
        projection: Option<Vec<usize>>,
    ) -> Result<Self> {
        let provider = Arc::new(CsvFile::try_new(path, options)?);
        Self::scan(path, provider, projection)
    }

    /// Scan a Parquet data source
    pub fn scan_parquet(
        path: &str,
        projection: Option<Vec<usize>>,
        max_concurrency: usize,
    ) -> Result<Self> {
        let provider = Arc::new(ParquetTable::try_new(path, max_concurrency)?);
        Self::scan(path, provider, projection)
    }

    /// Scan an empty data source, mainly used in tests
    pub fn scan_empty(
        name: Option<&str>,
        table_schema: &Schema,
        projection: Option<Vec<usize>>,
    ) -> Result<Self> {
        let table_schema = Arc::new(table_schema.clone());
        let provider = Arc::new(EmptyTable::new(table_schema));
        Self::scan(name.unwrap_or(UNNAMED_TABLE), provider, projection)
    }

    /// Convert a table provider into a builder with a TableScan
    pub fn scan(
        table_name: &str,
        provider: Arc<dyn TableProvider>,
        projection: Option<Vec<usize>>,
    ) -> Result<Self> {
        if table_name.is_empty() {
            return Err(DataFusionError::Plan(
                "table_name cannot be empty".to_string(),
            ));
        }

        let schema = provider.schema();

        let projected_schema = projection
            .as_ref()
            .map(|p| DFSchema {
                fields: p
                    .iter()
                    .map(|i| {
                        DFField::from_qualified(table_name, schema.field(*i).clone())
                    })
                    .collect(),
            })
            .unwrap_or_else(|| {
                DFSchema::try_from_qualified(table_name, &schema).unwrap()
            });

        let table_scan = LogicalPlan::TableScan {
            table_name: table_name.to_string(),
            source: provider,
            projected_schema: Arc::new(projected_schema),
            projection,
            filters: vec![],
            limit: None,
        };

        Ok(Self::from(&table_scan))
    }

    /// Apply a projection.
    ///
    /// # Errors
    /// This function errors under any of the following conditions:
    /// * Two or more expressions have the same name
    /// * An invalid expression is used (e.g. a `sort` expression)
    pub fn project(&self, expr: impl IntoIterator<Item = Expr>) -> Result<Self> {
        let input_schema = self.plan.schema();
        let all_schemas = self.plan.all_schemas();
        let mut projected_expr = vec![];
        for e in expr {
            let normalized_e = normalize_col(e, &all_schemas)?;
            match normalized_e {
                Expr::Wildcard => {
                    (0..input_schema.fields().len()).for_each(|i| {
                        projected_expr
                            .push(Expr::Column(input_schema.field(i).qualified_column()))
                    });
                }
                _ => projected_expr.push(columnize_expr(normalized_e, input_schema)),
            }
        }

        validate_unique_names("Projections", projected_expr.iter(), input_schema)?;

        let schema = DFSchema::new(exprlist_to_fields(&projected_expr, input_schema)?)?;

        Ok(Self::from(&LogicalPlan::Projection {
            expr: projected_expr,
            input: Arc::new(self.plan.clone()),
            schema: DFSchemaRef::new(schema),
        }))
    }

    /// Apply a filter
    pub fn filter(&self, expr: Expr) -> Result<Self> {
        let expr = normalize_col(expr, &self.plan.all_schemas())?;
        Ok(Self::from(&LogicalPlan::Filter {
            predicate: expr,
            input: Arc::new(self.plan.clone()),
        }))
    }

    /// Apply a limit
    pub fn limit(&self, n: usize) -> Result<Self> {
        Ok(Self::from(&LogicalPlan::Limit {
            n,
            input: Arc::new(self.plan.clone()),
        }))
    }

    /// Apply a sort
    pub fn sort(&self, exprs: impl IntoIterator<Item = Expr>) -> Result<Self> {
        let schemas = self.plan.all_schemas();
        Ok(Self::from(&LogicalPlan::Sort {
            expr: normalize_cols(exprs, &schemas)?,
            input: Arc::new(self.plan.clone()),
        }))
    }

    /// Apply a union
    pub fn union(&self, plan: LogicalPlan) -> Result<Self> {
        Ok(Self::from(&union_with_alias(
            self.plan.clone(),
            plan,
            None,
        )?))
    }

    /// Apply a join with on constraint
    pub fn join(
        &self,
        right: &LogicalPlan,
        join_type: JoinType,
        left_keys: Vec<impl Into<Column>>,
        right_keys: Vec<impl Into<Column>>,
    ) -> Result<Self> {
        if left_keys.len() != right_keys.len() {
            return Err(DataFusionError::Plan(
                "left_keys and right_keys were not the same length".to_string(),
            ));
        }

        let left_keys: Vec<Column> = left_keys
            .into_iter()
            .map(|c| c.into().normalize(&self.plan.all_schemas()))
            .collect::<Result<_>>()?;
        let right_keys: Vec<Column> = right_keys
            .into_iter()
            // FIXME: write a test for this
            .map(|c| c.into().normalize(&right.all_schemas()))
            .collect::<Result<_>>()?;
        let on: Vec<(_, _)> = left_keys.into_iter().zip(right_keys.into_iter()).collect();
        let join_schema = build_join_schema(
            self.plan.schema(),
            right.schema(),
            &on,
            &join_type,
            JoinConstraint::On,
        )?;

        Ok(Self::from(&LogicalPlan::Join {
            left: Arc::new(self.plan.clone()),
            right: Arc::new(right.clone()),
            on,
            join_type,
            schema: DFSchemaRef::new(join_schema),
        }))
    }

    /// Apply a join with using constraint, which duplicates all join columns in output schema.
    pub fn join_using(
        &self,
        right: &LogicalPlan,
        join_type: JoinType,
        using_keys: Vec<impl Into<Column> + Clone>,
    ) -> Result<Self> {
        let left_keys: Vec<Column> = using_keys
            .clone()
            .into_iter()
            .map(|c| c.into().normalize(&self.plan.all_schemas()))
            .collect::<Result<_>>()?;
        let right_keys: Vec<Column> = using_keys
            .into_iter()
            .map(|c| c.into().normalize(&right.all_schemas()))
            .collect::<Result<_>>()?;

        let on: Vec<(_, _)> = left_keys.into_iter().zip(right_keys.into_iter()).collect();
        let join_schema = build_join_schema(
            self.plan.schema(),
            right.schema(),
            &on,
            &join_type,
            JoinConstraint::Using,
        )?;

        Ok(Self::from(&LogicalPlan::Join {
            left: Arc::new(self.plan.clone()),
            right: Arc::new(right.clone()),
            on,
            join_type,
            schema: DFSchemaRef::new(join_schema),
        }))
    }

    /// Apply a cross join
    pub fn cross_join(&self, right: &LogicalPlan) -> Result<Self> {
        let schema = self.plan.schema().join(right.schema())?;
        Ok(Self::from(&LogicalPlan::CrossJoin {
            left: Arc::new(self.plan.clone()),
            right: Arc::new(right.clone()),
            schema: DFSchemaRef::new(schema),
        }))
    }

    /// Repartition
    pub fn repartition(&self, partitioning_scheme: Partitioning) -> Result<Self> {
        Ok(Self::from(&LogicalPlan::Repartition {
            input: Arc::new(self.plan.clone()),
            partitioning_scheme,
        }))
    }

    /// Apply an aggregate: grouping on the `group_expr` expressions
    /// and calculating `aggr_expr` aggregates for each distinct
    /// value of the `group_expr`;
    pub fn aggregate(
        &self,
        group_expr: impl IntoIterator<Item = Expr>,
        aggr_expr: impl IntoIterator<Item = Expr>,
    ) -> Result<Self> {
        let schemas = self.plan.all_schemas();
        let group_expr = normalize_cols(group_expr, &schemas)?;
        let aggr_expr = normalize_cols(aggr_expr, &schemas)?;
        let all_expr = group_expr.iter().chain(aggr_expr.iter());

        validate_unique_names("Aggregations", all_expr.clone(), self.plan.schema())?;

        let aggr_schema =
            DFSchema::new(exprlist_to_fields(all_expr, self.plan.schema())?)?;

        Ok(Self::from(&LogicalPlan::Aggregate {
            input: Arc::new(self.plan.clone()),
            group_expr,
            aggr_expr,
            schema: DFSchemaRef::new(aggr_schema),
        }))
    }

    /// Create an expression to represent the explanation of the plan
    pub fn explain(&self, verbose: bool) -> Result<Self> {
        let stringified_plans = vec![StringifiedPlan::new(
            PlanType::LogicalPlan,
            format!("{:#?}", self.plan.clone()),
        )];

        let schema = LogicalPlan::explain_schema();

        Ok(Self::from(&LogicalPlan::Explain {
            verbose,
            plan: Arc::new(self.plan.clone()),
            stringified_plans,
            schema: schema.to_dfschema_ref()?,
        }))
    }

    /// Build the plan
    pub fn build(&self) -> Result<LogicalPlan> {
        Ok(self.plan.clone())
    }
}

/// Creates a schema for a join operation.
/// The fields from the left side are first
fn build_join_schema(
    left: &DFSchema,
    right: &DFSchema,
    on: &[(Column, Column)],
    join_type: &JoinType,
    join_constraint: JoinConstraint,
) -> Result<DFSchema> {
    let fields: Vec<DFField> = match join_type {
<<<<<<< HEAD
        JoinType::Inner | JoinType::Left => {
            let duplicate_keys = match join_constraint {
                JoinConstraint::On => on
                    .iter()
                    .filter(|(l, r)| l == r)
                    .map(|on| on.1.clone())
                    .collect::<HashSet<_>>(),
                // using join requires unique join columns in the output schema, so we mark all
                // right join keys as duplicate
                JoinConstraint::Using => {
                    on.iter().map(|on| on.1.clone()).collect::<HashSet<_>>()
                }
            };
=======
        JoinType::Inner | JoinType::Left | JoinType::Full => {
            // remove right-side join keys if they have the same names as the left-side
            let duplicate_keys = &on
                .iter()
                .filter(|(l, r)| l == r)
                .map(|on| on.1.to_string())
                .collect::<HashSet<_>>();
>>>>>>> 1702d6c8

            let left_fields = left.fields().iter();

            // remove right-side join keys if they have the same names as the left-side
            let right_fields = right
                .fields()
                .iter()
                .filter(|f| !duplicate_keys.contains(&f.qualified_column()));

            // left then right
            left_fields.chain(right_fields).cloned().collect()
        }
        JoinType::Right => {
            let duplicate_keys = match join_constraint {
                JoinConstraint::On => on
                    .iter()
                    .filter(|(l, r)| l == r)
                    .map(|on| on.1.clone())
                    .collect::<HashSet<_>>(),
                // using join requires unique join columns in the output schema, so we mark all
                // left join keys as duplicate
                JoinConstraint::Using => {
                    on.iter().map(|on| on.0.clone()).collect::<HashSet<_>>()
                }
            };

            // remove left-side join keys if they have the same names as the right-side
            let left_fields = left
                .fields()
                .iter()
                .filter(|f| !duplicate_keys.contains(&f.qualified_column()));

            let right_fields = right.fields().iter();

            // left then right
            left_fields.chain(right_fields).cloned().collect()
        }
    };

    DFSchema::new(fields)
}

/// Errors if one or more expressions have equal names.
fn validate_unique_names<'a>(
    node_name: &str,
    expressions: impl IntoIterator<Item = &'a Expr>,
    input_schema: &DFSchema,
) -> Result<()> {
    let mut unique_names = HashMap::new();
    expressions.into_iter().enumerate().try_for_each(|(position, expr)| {
        let name = expr.name(input_schema)?;
        match unique_names.get(&name) {
            None => {
                unique_names.insert(name, (position, expr));
                Ok(())
            },
            Some((existing_position, existing_expr)) => {
                Err(DataFusionError::Plan(
                    format!("{} require unique expression names \
                             but the expression \"{:?}\" at position {} and \"{:?}\" \
                             at position {} have the same name. Consider aliasing (\"AS\") one of them.",
                             node_name, existing_expr, existing_position, expr, position,
                            )
                ))
            }
        }
    })
}

/// Union two logical plans with an optional alias.
pub fn union_with_alias(
    left_plan: LogicalPlan,
    right_plan: LogicalPlan,
    alias: Option<String>,
) -> Result<LogicalPlan> {
    let inputs = vec![left_plan, right_plan]
        .into_iter()
        .flat_map(|p| match p {
            LogicalPlan::Union { inputs, .. } => inputs,
            x => vec![x],
        })
        .collect::<Vec<_>>();
    if inputs.is_empty() {
        return Err(DataFusionError::Plan("Empty UNION".to_string()));
    }

    let union_schema = (**inputs[0].schema()).clone();
    let union_schema = Arc::new(match alias {
        Some(ref alias) => union_schema.replace_qualifier(alias.as_str()),
        None => union_schema.strip_qualifiers(),
    });
    if !inputs.iter().skip(1).all(|input_plan| {
        // union changes all qualifers in resulting schema, so we only need to
        // match against arrow schema here, which doesn't include qualifiers
        union_schema.matches_arrow_schema(&((**input_plan.schema()).clone().into()))
    }) {
        return Err(DataFusionError::Plan(
            "UNION ALL schemas are expected to be the same".to_string(),
        ));
    }

    Ok(LogicalPlan::Union {
        schema: union_schema,
        inputs,
        alias,
    })
}

#[cfg(test)]
mod tests {
    use arrow::datatypes::{DataType, Field};

    use super::super::{col, lit, sum};
    use super::*;

    #[test]
    fn plan_builder_simple() -> Result<()> {
        let plan = LogicalPlanBuilder::scan_empty(
            Some("employee_csv"),
            &employee_schema(),
            Some(vec![0, 3]),
        )?
        .filter(col("state").eq(lit("CO")))?
        .project(vec![col("id")])?
        .build()?;

        let expected = "Projection: #employee_csv.id\
        \n  Filter: #employee_csv.state Eq Utf8(\"CO\")\
        \n    TableScan: employee_csv projection=Some([0, 3])";

        assert_eq!(expected, format!("{:?}", plan));

        Ok(())
    }

    #[test]
    fn plan_builder_aggregate() -> Result<()> {
        let plan = LogicalPlanBuilder::scan_empty(
            Some("employee_csv"),
            &employee_schema(),
            Some(vec![3, 4]),
        )?
        .aggregate(
            vec![col("state")],
            vec![sum(col("salary")).alias("total_salary")],
        )?
        .project(vec![col("state"), col("total_salary")])?
        .build()?;

        let expected = "Projection: #employee_csv.state, #total_salary\
        \n  Aggregate: groupBy=[[#employee_csv.state]], aggr=[[SUM(#employee_csv.salary) AS total_salary]]\
        \n    TableScan: employee_csv projection=Some([3, 4])";

        assert_eq!(expected, format!("{:?}", plan));

        Ok(())
    }

    #[test]
    fn plan_builder_sort() -> Result<()> {
        let plan = LogicalPlanBuilder::scan_empty(
            Some("employee_csv"),
            &employee_schema(),
            Some(vec![3, 4]),
        )?
        .sort(vec![
            Expr::Sort {
                expr: Box::new(col("state")),
                asc: true,
                nulls_first: true,
            },
            Expr::Sort {
                expr: Box::new(col("salary")),
                asc: false,
                nulls_first: false,
            },
        ])?
        .build()?;

        let expected = "Sort: #employee_csv.state ASC NULLS FIRST, #employee_csv.salary DESC NULLS LAST\
        \n  TableScan: employee_csv projection=Some([3, 4])";

        assert_eq!(expected, format!("{:?}", plan));

        Ok(())
    }

    #[test]
    fn plan_builder_union_combined_single_union() -> Result<()> {
        let plan = LogicalPlanBuilder::scan_empty(
            Some("employee_csv"),
            &employee_schema(),
            Some(vec![3, 4]),
        )?;

        let plan = plan
            .union(plan.build()?)?
            .union(plan.build()?)?
            .union(plan.build()?)?
            .build()?;

        // output has only one union
        let expected = "Union\
        \n  TableScan: employee_csv projection=Some([3, 4])\
        \n  TableScan: employee_csv projection=Some([3, 4])\
        \n  TableScan: employee_csv projection=Some([3, 4])\
        \n  TableScan: employee_csv projection=Some([3, 4])";

        assert_eq!(expected, format!("{:?}", plan));

        Ok(())
    }

    #[test]
    fn projection_non_unique_names() -> Result<()> {
        let plan = LogicalPlanBuilder::scan_empty(
            Some("employee_csv"),
            &employee_schema(),
            // project id and first_name by column index
            Some(vec![0, 1]),
        )?
        // two columns with the same name => error
        .project(vec![col("id"), col("first_name").alias("id")]);

        match plan {
            Err(DataFusionError::Plan(e)) => {
                assert_eq!(
                    e,
                    "Schema contains qualified field name 'employee_csv.id' \
                    and unqualified field name 'id' which would be ambiguous"
                );
                Ok(())
            }
            _ => Err(DataFusionError::Plan(
                "Plan should have returned an DataFusionError::Plan".to_string(),
            )),
        }
    }

    #[test]
    fn aggregate_non_unique_names() -> Result<()> {
        let plan = LogicalPlanBuilder::scan_empty(
            Some("employee_csv"),
            &employee_schema(),
            // project state and salary by column index
            Some(vec![3, 4]),
        )?
        // two columns with the same name => error
        .aggregate(vec![col("state")], vec![sum(col("salary")).alias("state")]);

        match plan {
            Err(DataFusionError::Plan(e)) => {
                assert_eq!(
                    e,
                    "Schema contains qualified field name 'employee_csv.state' and \
                    unqualified field name 'state' which would be ambiguous"
                );
                Ok(())
            }
            _ => Err(DataFusionError::Plan(
                "Plan should have returned an DataFusionError::Plan".to_string(),
            )),
        }
    }

    fn employee_schema() -> Schema {
        Schema::new(vec![
            Field::new("id", DataType::Int32, false),
            Field::new("first_name", DataType::Utf8, false),
            Field::new("last_name", DataType::Utf8, false),
            Field::new("state", DataType::Utf8, false),
            Field::new("salary", DataType::Int32, false),
        ])
    }

    #[test]
    fn stringified_plan() {
        let stringified_plan =
            StringifiedPlan::new(PlanType::LogicalPlan, "...the plan...");
        assert!(stringified_plan.should_display(true));
        assert!(stringified_plan.should_display(false)); // display in non verbose mode too

        let stringified_plan =
            StringifiedPlan::new(PlanType::PhysicalPlan, "...the plan...");
        assert!(stringified_plan.should_display(true));
        assert!(!stringified_plan.should_display(false));

        let stringified_plan = StringifiedPlan::new(
            PlanType::OptimizedLogicalPlan {
                optimizer_name: "random opt pass".into(),
            },
            "...the plan...",
        );
        assert!(stringified_plan.should_display(true));
        assert!(!stringified_plan.should_display(false));
    }
}<|MERGE_RESOLUTION|>--- conflicted
+++ resolved
@@ -408,8 +408,7 @@
     join_constraint: JoinConstraint,
 ) -> Result<DFSchema> {
     let fields: Vec<DFField> = match join_type {
-<<<<<<< HEAD
-        JoinType::Inner | JoinType::Left => {
+        JoinType::Inner | JoinType::Left | JoinType::Full => {
             let duplicate_keys = match join_constraint {
                 JoinConstraint::On => on
                     .iter()
@@ -422,15 +421,6 @@
                     on.iter().map(|on| on.1.clone()).collect::<HashSet<_>>()
                 }
             };
-=======
-        JoinType::Inner | JoinType::Left | JoinType::Full => {
-            // remove right-side join keys if they have the same names as the left-side
-            let duplicate_keys = &on
-                .iter()
-                .filter(|(l, r)| l == r)
-                .map(|on| on.1.to_string())
-                .collect::<HashSet<_>>();
->>>>>>> 1702d6c8
 
             let left_fields = left.fields().iter();
 
