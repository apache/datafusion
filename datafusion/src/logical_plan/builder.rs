--- conflicted
+++ resolved
@@ -26,12 +26,8 @@
 };
 use crate::error::{DataFusionError, Result};
 use crate::logical_plan::plan::{
-<<<<<<< HEAD
-    AggregatePlan, AnalyzePlan, ExplainPlan, TableScanPlan, ToStringifiedPlan,
-=======
     Aggregate, AnalyzePlan, EmptyRelation, ExplainPlan, Filter, Projection,
     TableScanPlan, ToStringifiedPlan, Union, Window,
->>>>>>> df6778ae
 };
 use crate::prelude::*;
 use crate::scalar::ScalarValue;
@@ -684,11 +680,7 @@
         validate_unique_names("Aggregations", all_expr.clone(), self.plan.schema())?;
         let aggr_schema =
             DFSchema::new(exprlist_to_fields(all_expr, self.plan.schema())?)?;
-<<<<<<< HEAD
-        Ok(Self::from(LogicalPlan::Aggregate(AggregatePlan {
-=======
         Ok(Self::from(LogicalPlan::Aggregate(Aggregate {
->>>>>>> df6778ae
             input: Arc::new(self.plan.clone()),
             group_expr,
             aggr_expr,
