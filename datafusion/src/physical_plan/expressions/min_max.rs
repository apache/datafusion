--- conflicted
+++ resolved
@@ -544,11 +544,6 @@
     use crate::physical_plan::expressions::tests::aggregate;
     use crate::scalar::ScalarValue::Decimal128;
     use crate::{error::Result, generic_test_op};
-<<<<<<< HEAD
-=======
-    use arrow::array::DecimalBuilder;
-    use arrow::datatypes::*;
->>>>>>> e1cfa418
     use arrow::record_batch::RecordBatch;
 
     #[test]
