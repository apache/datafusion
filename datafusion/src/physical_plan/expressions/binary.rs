// Licensed to the Apache Software Foundation (ASF) under one
// or more contributor license agreements.  See the NOTICE file
// distributed with this work for additional information
// regarding copyright ownership.  The ASF licenses this file
// to you under the Apache License, Version 2.0 (the
// "License"); you may not use this file except in compliance
// with the License.  You may obtain a copy of the License at
//
//   http://www.apache.org/licenses/LICENSE-2.0
//
// Unless required by applicable law or agreed to in writing,
// software distributed under the License is distributed on an
// "AS IS" BASIS, WITHOUT WARRANTIES OR CONDITIONS OF ANY
// KIND, either express or implied.  See the License for the
// specific language governing permissions and limitations
// under the License.

<<<<<<< HEAD
use std::{any::Any, convert::TryInto, sync::Arc};
=======
use std::convert::TryInto;
use std::{any::Any, sync::Arc};
>>>>>>> e4a056f0

use crate::record_batch::RecordBatch;
use arrow::array::*;
<<<<<<< HEAD
use arrow::compute;
use arrow::datatypes::{DataType, Schema};
=======
use arrow::compute::kernels::arithmetic::{
    add, add_scalar, divide, divide_scalar, modulus, modulus_scalar, multiply,
    multiply_scalar, subtract, subtract_scalar,
};
use arrow::compute::kernels::boolean::{and_kleene, not, or_kleene};
use arrow::compute::kernels::comparison::{eq, gt, gt_eq, lt, lt_eq, neq};
use arrow::compute::kernels::comparison::{
    eq_bool, eq_bool_scalar, gt_bool, gt_bool_scalar, gt_eq_bool, gt_eq_bool_scalar,
    lt_bool, lt_bool_scalar, lt_eq_bool, lt_eq_bool_scalar, neq_bool, neq_bool_scalar,
};
use arrow::compute::kernels::comparison::{
    eq_dyn_bool_scalar, gt_dyn_bool_scalar, gt_eq_dyn_bool_scalar, lt_dyn_bool_scalar,
    lt_eq_dyn_bool_scalar, neq_dyn_bool_scalar,
};
use arrow::compute::kernels::comparison::{
    eq_dyn_scalar, gt_dyn_scalar, gt_eq_dyn_scalar, lt_dyn_scalar, lt_eq_dyn_scalar,
    neq_dyn_scalar,
};
use arrow::compute::kernels::comparison::{
    eq_dyn_utf8_scalar, gt_dyn_utf8_scalar, gt_eq_dyn_utf8_scalar, lt_dyn_utf8_scalar,
    lt_eq_dyn_utf8_scalar, neq_dyn_utf8_scalar,
};
use arrow::compute::kernels::comparison::{
    eq_scalar, gt_eq_scalar, gt_scalar, lt_eq_scalar, lt_scalar, neq_scalar,
};
use arrow::compute::kernels::comparison::{
    eq_utf8, gt_eq_utf8, gt_utf8, like_utf8, lt_eq_utf8, lt_utf8, neq_utf8, nlike_utf8,
    regexp_is_match_utf8,
};
use arrow::compute::kernels::comparison::{
    eq_utf8_scalar, gt_eq_utf8_scalar, gt_utf8_scalar, like_utf8_scalar,
    lt_eq_utf8_scalar, lt_utf8_scalar, neq_utf8_scalar, nlike_utf8_scalar,
    regexp_is_match_utf8_scalar,
};
use arrow::datatypes::{ArrowNumericType, DataType, Schema, TimeUnit};
use arrow::error::ArrowError::DivideByZero;
use arrow::record_batch::RecordBatch;
>>>>>>> e4a056f0

use crate::error::{DataFusionError, Result};
use crate::logical_plan::Operator;
use crate::physical_plan::coercion_rule::binary_rule::coerce_types;
use crate::physical_plan::expressions::try_cast;
use crate::physical_plan::{ColumnarValue, PhysicalExpr};
use crate::scalar::ScalarValue;

use arrow::scalar::Scalar;
use arrow::types::NativeType;

// Simple (low performance) kernels until optimized kernels are added to arrow
// See https://github.com/apache/arrow-rs/issues/960

fn is_distinct_from_bool(left: &dyn Array, right: &dyn Array) -> BooleanArray {
    // Different from `neq_bool` because `null is distinct from null` is false and not null
    let left = left
        .as_any()
        .downcast_ref::<BooleanArray>()
        .expect("distinct_from op failed to downcast to boolean array");
    let right = right
        .as_any()
        .downcast_ref::<BooleanArray>()
        .expect("distinct_from op failed to downcast to boolean array");
    left.iter()
        .zip(right.iter())
        .map(|(left, right)| Some(left != right))
        .collect()
}

fn is_not_distinct_from_bool(left: &dyn Array, right: &dyn Array) -> BooleanArray {
    let left = left
        .as_any()
        .downcast_ref::<BooleanArray>()
        .expect("not_distinct_from op failed to downcast to boolean array");
    let right = right
        .as_any()
        .downcast_ref::<BooleanArray>()
        .expect("not_distinct_from op failed to downcast to boolean array");
    left.iter()
        .zip(right.iter())
        .map(|(left, right)| Some(left == right))
        .collect()
}

/// The binary_bitwise_array_op macro only evaluates for integer types
/// like int64, int32.
/// It is used to do bitwise operation.
macro_rules! binary_bitwise_array_op {
    ($LEFT:expr, $RIGHT:expr, $OP:tt, $ARRAY_TYPE:ident, $TYPE:ty) => {{
        let len = $LEFT.len();
        let left = $LEFT.as_any().downcast_ref::<$ARRAY_TYPE>().unwrap();
        let right = $RIGHT.as_any().downcast_ref::<$ARRAY_TYPE>().unwrap();
        let result = (0..len)
            .into_iter()
            .map(|i| {
                if left.is_null(i) || right.is_null(i) {
                    None
                } else {
                    Some(left.value(i) $OP right.value(i))
                }
            })
            .collect::<$ARRAY_TYPE>();
        Ok(Arc::new(result))
    }};
}

/// The binary_bitwise_array_op macro only evaluates for integer types
/// like int64, int32.
/// It is used to do bitwise operation on an array with a scalar.
macro_rules! binary_bitwise_array_scalar {
    ($LEFT:expr, $RIGHT:expr, $OP:tt, $ARRAY_TYPE:ident, $TYPE:ty) => {{
        let len = $LEFT.len();
        let array = $LEFT.as_any().downcast_ref::<$ARRAY_TYPE>().unwrap();
        let scalar = $RIGHT;
        if scalar.is_null() {
            Ok(new_null_array(array.data_type(), len))
        } else {
            let right: $TYPE = scalar.try_into().unwrap();
            let result = (0..len)
                .into_iter()
                .map(|i| {
                    if array.is_null(i) {
                        None
                    } else {
                        Some(array.value(i) $OP right)
                    }
                })
                .collect::<$ARRAY_TYPE>();
            Ok(Arc::new(result) as ArrayRef)
        }
    }};
}

fn bitwise_and(left: ArrayRef, right: ArrayRef) -> Result<ArrayRef> {
    match &left.data_type() {
        DataType::Int8 => {
            binary_bitwise_array_op!(left, right, &, Int8Array, i8)
        }
        DataType::Int16 => {
            binary_bitwise_array_op!(left, right, &, Int16Array, i16)
        }
        DataType::Int32 => {
            binary_bitwise_array_op!(left, right, &, Int32Array, i32)
        }
        DataType::Int64 => {
            binary_bitwise_array_op!(left, right, &, Int64Array, i64)
        }
        other => Err(DataFusionError::Internal(format!(
            "Data type {:?} not supported for binary operation '{}' on dyn arrays",
            other,
            Operator::BitwiseAnd
        ))),
    }
}

fn bitwise_and_scalar(
    array: &dyn Array,
    scalar: ScalarValue,
) -> Option<Result<ArrayRef>> {
    let result = match array.data_type() {
        DataType::Int8 => {
            binary_bitwise_array_scalar!(array, scalar, &, Int8Array, i8)
        }
        DataType::Int16 => {
            binary_bitwise_array_scalar!(array, scalar, &, Int16Array, i16)
        }
        DataType::Int32 => {
            binary_bitwise_array_scalar!(array, scalar, &, Int32Array, i32)
        }
        DataType::Int64 => {
            binary_bitwise_array_scalar!(array, scalar, &, Int64Array, i64)
        }
        other => Err(DataFusionError::Internal(format!(
            "Data type {:?} not supported for binary operation '{}' on dyn arrays",
            other,
            Operator::BitwiseAnd
        ))),
    };
    Some(result)
}

/// Binary expression
#[derive(Debug)]
pub struct BinaryExpr {
    left: Arc<dyn PhysicalExpr>,
    op: Operator,
    right: Arc<dyn PhysicalExpr>,
}

impl BinaryExpr {
    /// Create new binary expression
    pub fn new(
        left: Arc<dyn PhysicalExpr>,
        op: Operator,
        right: Arc<dyn PhysicalExpr>,
    ) -> Self {
        Self { left, op, right }
    }

    /// Get the left side of the binary expression
    pub fn left(&self) -> &Arc<dyn PhysicalExpr> {
        &self.left
    }

    /// Get the right side of the binary expression
    pub fn right(&self) -> &Arc<dyn PhysicalExpr> {
        &self.right
    }

    /// Get the operator for this binary expression
    pub fn op(&self) -> &Operator {
        &self.op
    }
}

impl std::fmt::Display for BinaryExpr {
    fn fmt(&self, f: &mut std::fmt::Formatter) -> std::fmt::Result {
        write!(f, "{} {} {}", self.left, self.op, self.right)
    }
}

<<<<<<< HEAD
/// Invoke a boolean kernel on a pair of arrays
macro_rules! boolean_op {
    ($LEFT:expr, $RIGHT:expr, $OP:expr) => {{
=======
macro_rules! compute_decimal_op_scalar {
    ($LEFT:expr, $RIGHT:expr, $OP:ident, $DT:ident) => {{
        let ll = $LEFT.as_any().downcast_ref::<$DT>().unwrap();
        Ok(Arc::new(paste::expr! {[<$OP _decimal_scalar>]}(
            ll,
            $RIGHT.try_into()?,
        )?))
    }};
}

macro_rules! compute_decimal_op {
    ($LEFT:expr, $RIGHT:expr, $OP:ident, $DT:ident) => {{
        let ll = $LEFT.as_any().downcast_ref::<$DT>().unwrap();
        let rr = $RIGHT.as_any().downcast_ref::<$DT>().unwrap();
        Ok(Arc::new(paste::expr! {[<$OP _decimal>]}(ll, rr)?))
    }};
}

/// Invoke a compute kernel on a pair of binary data arrays
macro_rules! compute_utf8_op {
    ($LEFT:expr, $RIGHT:expr, $OP:ident, $DT:ident) => {{
        let ll = $LEFT
            .as_any()
            .downcast_ref::<$DT>()
            .expect("compute_op failed to downcast array");
        let rr = $RIGHT
            .as_any()
            .downcast_ref::<$DT>()
            .expect("compute_op failed to downcast array");
        Ok(Arc::new(paste::expr! {[<$OP _utf8>]}(&ll, &rr)?))
    }};
}

/// Invoke a compute kernel on a data array and a scalar value
macro_rules! compute_utf8_op_scalar {
    ($LEFT:expr, $RIGHT:expr, $OP:ident, $DT:ident) => {{
        let ll = $LEFT
            .as_any()
            .downcast_ref::<$DT>()
            .expect("compute_op failed to downcast array");
        if let ScalarValue::Utf8(Some(string_value)) = $RIGHT {
            Ok(Arc::new(paste::expr! {[<$OP _utf8_scalar>]}(
                &ll,
                &string_value,
            )?))
        } else {
            Err(DataFusionError::Internal(format!(
                "compute_utf8_op_scalar for '{}' failed to cast literal value {}",
                stringify!($OP),
                $RIGHT
            )))
        }
    }};
}

/// Invoke a compute kernel on a data array and a scalar value
macro_rules! compute_utf8_op_dyn_scalar {
    ($LEFT:expr, $RIGHT:expr, $OP:ident) => {{
        if let Some(string_value) = $RIGHT {
            Ok(Arc::new(paste::expr! {[<$OP _dyn_utf8_scalar>]}(
                $LEFT,
                &string_value,
            )?))
        } else {
            Err(DataFusionError::Internal(format!(
                "compute_utf8_op_scalar for '{}' failed with literal 'none' value",
                stringify!($OP),
            )))
        }
    }};
}

/// Invoke a compute kernel on a boolean data array and a scalar value
macro_rules! compute_bool_op_scalar {
    ($LEFT:expr, $RIGHT:expr, $OP:ident, $DT:ident) => {{
        use std::convert::TryInto;
        let ll = $LEFT
            .as_any()
            .downcast_ref::<$DT>()
            .expect("compute_op failed to downcast array");
        // generate the scalar function name, such as lt_scalar, from the $OP parameter
        // (which could have a value of lt) and the suffix _scalar
        Ok(Arc::new(paste::expr! {[<$OP _bool_scalar>]}(
            &ll,
            $RIGHT.try_into()?,
        )?))
    }};
}

/// Invoke a compute kernel on a boolean data array and a scalar value
macro_rules! compute_bool_op_dyn_scalar {
    ($LEFT:expr, $RIGHT:expr, $OP:ident) => {{
        // generate the scalar function name, such as lt_dyn_bool_scalar, from the $OP parameter
        // (which could have a value of lt) and the suffix _scalar
        if let Some(b) = $RIGHT {
            Ok(Arc::new(paste::expr! {[<$OP _dyn_bool_scalar>]}(
                $LEFT,
                b,
            )?))
        } else {
            Err(DataFusionError::Internal(format!(
                "compute_utf8_op_scalar for '{}' failed with literal 'none' value",
                stringify!($OP),
            )))
        }
    }};
}

/// Invoke a bool compute kernel on array(s)
macro_rules! compute_bool_op {
    // invoke binary operator
    ($LEFT:expr, $RIGHT:expr, $OP:ident, $DT:ident) => {{
        let ll = $LEFT
            .as_any()
            .downcast_ref::<$DT>()
            .expect("compute_op failed to downcast left side array");
        let rr = $RIGHT
            .as_any()
            .downcast_ref::<$DT>()
            .expect("compute_op failed to downcast right side array");
        Ok(Arc::new(paste::expr! {[<$OP _bool>]}(&ll, &rr)?))
    }};
    // invoke unary operator
    ($OPERAND:expr, $OP:ident, $DT:ident) => {{
        let operand = $OPERAND
            .as_any()
            .downcast_ref::<$DT>()
            .expect("compute_op failed to downcast operant array");
        Ok(Arc::new(paste::expr! {[<$OP _bool>]}(&operand)?))
    }};
}

/// Invoke a compute kernel on a data array and a scalar value
/// LEFT is array, RIGHT is scalar value
macro_rules! compute_op_scalar {
    ($LEFT:expr, $RIGHT:expr, $OP:ident, $DT:ident) => {{
        let ll = $LEFT
            .as_any()
            .downcast_ref::<$DT>()
            .expect("compute_op failed to downcast array");
        // generate the scalar function name, such as lt_scalar, from the $OP parameter
        // (which could have a value of lt) and the suffix _scalar
        Ok(Arc::new(paste::expr! {[<$OP _scalar>]}(
            &ll,
            $RIGHT.try_into()?,
        )?))
    }};
}

/// Invoke a dyn compute kernel on a data array and a scalar value
/// LEFT is Primitive or Dictionart array of numeric values, RIGHT is scalar value
macro_rules! compute_op_dyn_scalar {
    ($LEFT:expr, $RIGHT:expr, $OP:ident) => {{
        // generate the scalar function name, such as lt_dyn_scalar, from the $OP parameter
        // (which could have a value of lt_dyn) and the suffix _scalar
        if let Some(value) = $RIGHT {
            Ok(Arc::new(paste::expr! {[<$OP _dyn_scalar>]}(
                $LEFT,
                value,
            )?))
        } else {
            Err(DataFusionError::Internal(format!(
                "compute_utf8_op_scalar for '{}' failed with literal 'none' value",
                stringify!($OP),
            )))
        }
    }};
}

/// Invoke a compute kernel on array(s)
macro_rules! compute_op {
    // invoke binary operator
    ($LEFT:expr, $RIGHT:expr, $OP:ident, $DT:ident) => {{
>>>>>>> e4a056f0
        let ll = $LEFT
            .as_any()
            .downcast_ref()
            .expect("boolean_op failed to downcast array");
        let rr = $RIGHT
            .as_any()
            .downcast_ref()
            .expect("boolean_op failed to downcast array");
        Ok(Arc::new($OP(&ll, &rr)?))
    }};
}

#[inline]
fn evaluate_regex<O: Offset>(lhs: &dyn Array, rhs: &dyn Array) -> Result<BooleanArray> {
    Ok(compute::regex_match::regex_match::<O>(
        lhs.as_any().downcast_ref().unwrap(),
        rhs.as_any().downcast_ref().unwrap(),
    )?)
}

#[inline]
fn evaluate_regex_case_insensitive<O: Offset>(
    lhs: &dyn Array,
    rhs: &dyn Array,
) -> Result<BooleanArray> {
    let patterns_arr = rhs.as_any().downcast_ref::<Utf8Array<O>>().unwrap();
    // TODO: avoid this pattern array iteration by building the new regex pattern in the match
    // loop. We need to roll our own regex compute kernel instead of using the ones from arrow for
    // postgresql compatibility.
    let patterns = patterns_arr
        .iter()
        .map(|pattern| pattern.map(|s| format!("(?i){}", s)))
        .collect::<Vec<_>>();
    Ok(compute::regex_match::regex_match::<O>(
        lhs.as_any().downcast_ref().unwrap(),
        &Utf8Array::<O>::from(patterns),
    )?)
}

fn evaluate(lhs: &dyn Array, op: &Operator, rhs: &dyn Array) -> Result<Arc<dyn Array>> {
    use Operator::*;
    if matches!(op, Plus | Minus | Divide | Multiply | Modulo) {
        let arr = match op {
            Operator::Plus => compute::arithmetics::add(lhs, rhs),
            Operator::Minus => compute::arithmetics::sub(lhs, rhs),
            Operator::Divide => compute::arithmetics::div(lhs, rhs),
            Operator::Multiply => compute::arithmetics::mul(lhs, rhs),
            Operator::Modulo => compute::arithmetics::rem(lhs, rhs),
            // TODO: show proper error message
            _ => unreachable!(),
        };
        Ok(Arc::<dyn Array>::from(arr))
    } else if matches!(op, Eq | NotEq | Lt | LtEq | Gt | GtEq) {
        let arr = match op {
            Operator::Eq => compute::comparison::eq(lhs, rhs),
            Operator::NotEq => compute::comparison::neq(lhs, rhs),
            Operator::Lt => compute::comparison::lt(lhs, rhs),
            Operator::LtEq => compute::comparison::lt_eq(lhs, rhs),
            Operator::Gt => compute::comparison::gt(lhs, rhs),
            Operator::GtEq => compute::comparison::gt_eq(lhs, rhs),
            // TODO: show proper error message
            _ => unreachable!(),
        };
        Ok(Arc::new(arr) as Arc<dyn Array>)
    } else if matches!(op, IsDistinctFrom) {
        is_distinct_from(lhs, rhs)
    } else if matches!(op, IsNotDistinctFrom) {
        is_not_distinct_from(lhs, rhs)
    } else if matches!(op, Or) {
        boolean_op!(lhs, rhs, compute::boolean_kleene::or)
    } else if matches!(op, And) {
        boolean_op!(lhs, rhs, compute::boolean_kleene::and)
    } else {
        match (lhs.data_type(), op, rhs.data_type()) {
            (DataType::Utf8, Like, DataType::Utf8) => {
                Ok(compute::like::like_utf8::<i32>(
                    lhs.as_any().downcast_ref().unwrap(),
                    rhs.as_any().downcast_ref().unwrap(),
                )
                .map(Arc::new)?)
            }
            (DataType::LargeUtf8, Like, DataType::LargeUtf8) => {
                Ok(compute::like::like_utf8::<i64>(
                    lhs.as_any().downcast_ref().unwrap(),
                    rhs.as_any().downcast_ref().unwrap(),
                )
                .map(Arc::new)?)
            }
            (DataType::Utf8, NotLike, DataType::Utf8) => {
                Ok(compute::like::nlike_utf8::<i32>(
                    lhs.as_any().downcast_ref().unwrap(),
                    rhs.as_any().downcast_ref().unwrap(),
                )
                .map(Arc::new)?)
            }
            (DataType::LargeUtf8, NotLike, DataType::LargeUtf8) => {
                Ok(compute::like::nlike_utf8::<i64>(
                    lhs.as_any().downcast_ref().unwrap(),
                    rhs.as_any().downcast_ref().unwrap(),
                )
                .map(Arc::new)?)
            }
            (DataType::Utf8, RegexMatch, DataType::Utf8) => {
                Ok(Arc::new(evaluate_regex::<i32>(lhs, rhs)?))
            }
            (DataType::Utf8, RegexIMatch, DataType::Utf8) => {
                Ok(Arc::new(evaluate_regex_case_insensitive::<i32>(lhs, rhs)?))
            }
            (DataType::Utf8, RegexNotMatch, DataType::Utf8) => {
                let re = evaluate_regex::<i32>(lhs, rhs)?;
                Ok(Arc::new(compute::boolean::not(&re)))
            }
            (DataType::Utf8, RegexNotIMatch, DataType::Utf8) => {
                let re = evaluate_regex_case_insensitive::<i32>(lhs, rhs)?;
                Ok(Arc::new(compute::boolean::not(&re)))
            }
            (DataType::LargeUtf8, RegexMatch, DataType::LargeUtf8) => {
                Ok(Arc::new(evaluate_regex::<i64>(lhs, rhs)?))
            }
            (DataType::LargeUtf8, RegexIMatch, DataType::LargeUtf8) => {
                Ok(Arc::new(evaluate_regex_case_insensitive::<i64>(lhs, rhs)?))
            }
            (DataType::LargeUtf8, RegexNotMatch, DataType::LargeUtf8) => {
                let re = evaluate_regex::<i64>(lhs, rhs)?;
                Ok(Arc::new(compute::boolean::not(&re)))
            }
            (DataType::LargeUtf8, RegexNotIMatch, DataType::LargeUtf8) => {
                let re = evaluate_regex_case_insensitive::<i64>(lhs, rhs)?;
                Ok(Arc::new(compute::boolean::not(&re)))
            }
            (lhs, op, rhs) => Err(DataFusionError::Internal(format!(
                "Cannot evaluate binary expression {:?} with types {:?} and {:?}",
                op, lhs, rhs
            ))),
        }
    }
}

macro_rules! dyn_compute_scalar {
    ($lhs:expr, $op:ident, $rhs:expr, $ty:ty) => {{
        Arc::new(compute::arithmetics::basic::$op::<$ty>(
            $lhs.as_any().downcast_ref().unwrap(),
            &$rhs.clone().try_into().unwrap(),
        ))
    }};
}

#[inline]
fn evaluate_regex_scalar<O: Offset>(
    values: &dyn Array,
    regex: &ScalarValue,
) -> Result<BooleanArray> {
    let values = values.as_any().downcast_ref().unwrap();
    let regex = match regex {
        ScalarValue::Utf8(Some(s)) | ScalarValue::LargeUtf8(Some(s)) => s.as_str(),
        _ => {
            return Err(DataFusionError::Plan(format!(
                "Regex pattern is not a valid string, got: {:?}",
                regex,
            )));
        }
    };
    Ok(compute::regex_match::regex_match_scalar::<O>(
        values, regex,
    )?)
}

#[inline]
fn evaluate_regex_scalar_case_insensitive<O: Offset>(
    values: &dyn Array,
    regex: &ScalarValue,
) -> Result<BooleanArray> {
    let values = values.as_any().downcast_ref().unwrap();
    let regex = match regex {
        ScalarValue::Utf8(Some(s)) | ScalarValue::LargeUtf8(Some(s)) => s.as_str(),
        _ => {
            return Err(DataFusionError::Plan(format!(
                "Regex pattern is not a valid string, got: {:?}",
                regex,
            )));
        }
    };
    Ok(compute::regex_match::regex_match_scalar::<O>(
        values,
        &format!("(?i){}", regex),
    )?)
}

macro_rules! with_match_primitive_type {(
    $key_type:expr, | $_:tt $T:ident | $($body:tt)*
) => ({
    macro_rules! __with_ty__ {( $_ $T:ident ) => ( $($body)* )}
    match $key_type {
        DataType::Int8 => Some(__with_ty__! { i8 }),
        DataType::Int16 => Some(__with_ty__! { i16 }),
        DataType::Int32 => Some(__with_ty__! { i32 }),
        DataType::Int64 => Some(__with_ty__! { i64 }),
        DataType::UInt8 => Some(__with_ty__! { u8 }),
        DataType::UInt16 => Some(__with_ty__! { u16 }),
        DataType::UInt32 => Some(__with_ty__! { u32 }),
        DataType::UInt64 => Some(__with_ty__! { u64 }),
        DataType::Float32 => Some(__with_ty__! { f32 }),
        DataType::Float64 => Some(__with_ty__! { f64 }),
        _ => None,
    }
})}

fn evaluate_scalar(
    lhs: &dyn Array,
    op: &Operator,
    rhs: &ScalarValue,
) -> Result<Option<Arc<dyn Array>>> {
    use Operator::*;
    if matches!(op, Plus | Minus | Divide | Multiply | Modulo) {
        Ok(match op {
            Plus => {
                with_match_primitive_type!(lhs.data_type(), |$T| {
                    dyn_compute_scalar!(lhs, add_scalar, rhs, $T)
                })
            }
            Minus => {
                with_match_primitive_type!(lhs.data_type(), |$T| {
                    dyn_compute_scalar!(lhs, sub_scalar, rhs, $T)
                })
            }
            Divide => {
                with_match_primitive_type!(lhs.data_type(), |$T| {
                    dyn_compute_scalar!(lhs, div_scalar, rhs, $T)
                })
            }
            Multiply => {
                with_match_primitive_type!(lhs.data_type(), |$T| {
                    dyn_compute_scalar!(lhs, mul_scalar, rhs, $T)
                })
            }
            Modulo => {
                with_match_primitive_type!(lhs.data_type(), |$T| {
                    dyn_compute_scalar!(lhs, rem_scalar, rhs, $T)
                })
            }
            _ => None, // fall back to default comparison below
        })
    } else if matches!(op, Eq | NotEq | Lt | LtEq | Gt | GtEq) {
        let rhs: Result<Box<dyn Scalar>> = rhs.try_into();
        match rhs {
            Ok(rhs) => {
                let arr = match op {
                    Operator::Eq => compute::comparison::eq_scalar(lhs, &*rhs),
                    Operator::NotEq => compute::comparison::neq_scalar(lhs, &*rhs),
                    Operator::Lt => compute::comparison::lt_scalar(lhs, &*rhs),
                    Operator::LtEq => compute::comparison::lt_eq_scalar(lhs, &*rhs),
                    Operator::Gt => compute::comparison::gt_scalar(lhs, &*rhs),
                    Operator::GtEq => compute::comparison::gt_eq_scalar(lhs, &*rhs),
                    _ => unreachable!(),
                };
                Ok(Some(Arc::new(arr) as Arc<dyn Array>))
            }
            Err(_) => {
                // fall back to default comparison below
                Ok(None)
            }
        }
    } else if matches!(op, Or | And) {
        // TODO: optimize scalar Or | And
        Ok(None)
    } else {
        match (lhs.data_type(), op) {
            (DataType::Utf8, RegexMatch) => {
                Ok(Some(Arc::new(evaluate_regex_scalar::<i32>(lhs, rhs)?)))
            }
            (DataType::Utf8, RegexIMatch) => Ok(Some(Arc::new(
                evaluate_regex_scalar_case_insensitive::<i32>(lhs, rhs)?,
            ))),
            (DataType::Utf8, RegexNotMatch) => Ok(Some(Arc::new(compute::boolean::not(
                &evaluate_regex_scalar::<i32>(lhs, rhs)?,
            )))),
            (DataType::Utf8, RegexNotIMatch) => {
                Ok(Some(Arc::new(compute::boolean::not(
                    &evaluate_regex_scalar_case_insensitive::<i32>(lhs, rhs)?,
                ))))
            }
            (DataType::LargeUtf8, RegexMatch) => {
                Ok(Some(Arc::new(evaluate_regex_scalar::<i64>(lhs, rhs)?)))
            }
            (DataType::LargeUtf8, RegexIMatch) => Ok(Some(Arc::new(
                evaluate_regex_scalar_case_insensitive::<i64>(lhs, rhs)?,
            ))),
            (DataType::LargeUtf8, RegexNotMatch) => Ok(Some(Arc::new(
                compute::boolean::not(&evaluate_regex_scalar::<i64>(lhs, rhs)?),
            ))),
            (DataType::LargeUtf8, RegexNotIMatch) => {
                Ok(Some(Arc::new(compute::boolean::not(
                    &evaluate_regex_scalar_case_insensitive::<i64>(lhs, rhs)?,
                ))))
            }
            _ => Ok(None),
        }
    }
}

fn evaluate_inverse_scalar(
    lhs: &ScalarValue,
    op: &Operator,
    rhs: &dyn Array,
) -> Result<Option<Arc<dyn Array>>> {
    use Operator::*;
    match op {
        Lt => evaluate_scalar(rhs, &Gt, lhs),
        Gt => evaluate_scalar(rhs, &Lt, lhs),
        GtEq => evaluate_scalar(rhs, &LtEq, lhs),
        LtEq => evaluate_scalar(rhs, &GtEq, lhs),
        Eq => evaluate_scalar(rhs, &Eq, lhs),
        NotEq => evaluate_scalar(rhs, &NotEq, lhs),
        Plus => evaluate_scalar(rhs, &Plus, lhs),
        Multiply => evaluate_scalar(rhs, &Multiply, lhs),
        _ => Ok(None),
    }
}

/// Returns the return type of a binary operator or an error when the binary operator cannot
/// perform the computation between the argument's types, even after type coercion.
///
/// This function makes some assumptions about the underlying available computations.
pub fn binary_operator_data_type(
    lhs_type: &DataType,
    op: &Operator,
    rhs_type: &DataType,
) -> Result<DataType> {
    // validate that it is possible to perform the operation on incoming types.
    // (or the return datatype cannot be inferred)
    let result_type = coerce_types(lhs_type, op, rhs_type)?;

    match op {
        // operators that return a boolean
        Operator::Eq
        | Operator::NotEq
        | Operator::And
        | Operator::Or
        | Operator::Like
        | Operator::NotLike
        | Operator::Lt
        | Operator::Gt
        | Operator::GtEq
        | Operator::LtEq
        | Operator::RegexMatch
        | Operator::RegexIMatch
        | Operator::RegexNotMatch
        | Operator::RegexNotIMatch
        | Operator::IsDistinctFrom
        | Operator::IsNotDistinctFrom => Ok(DataType::Boolean),
        // bitwise operations return the common coerced type
        Operator::BitwiseAnd => Ok(result_type),
        // math operations return the same value as the common coerced type
        Operator::Plus
        | Operator::Minus
        | Operator::Divide
        | Operator::Multiply
        | Operator::Modulo => Ok(result_type),
    }
}

impl PhysicalExpr for BinaryExpr {
    /// Return a reference to Any that can be used for downcasting
    fn as_any(&self) -> &dyn Any {
        self
    }

    fn data_type(&self, input_schema: &Schema) -> Result<DataType> {
        binary_operator_data_type(
            &self.left.data_type(input_schema)?,
            &self.op,
            &self.right.data_type(input_schema)?,
        )
    }

    fn nullable(&self, input_schema: &Schema) -> Result<bool> {
        Ok(self.left.nullable(input_schema)? || self.right.nullable(input_schema)?)
    }

    fn evaluate(&self, batch: &RecordBatch) -> Result<ColumnarValue> {
        let left_value = self.left.evaluate(batch)?;
        let right_value = self.right.evaluate(batch)?;
        let left_data_type = left_value.data_type();
        let right_data_type = right_value.data_type();

        if left_data_type != right_data_type {
            return Err(DataFusionError::Internal(format!(
                "Cannot evaluate binary expression {:?} with types {:?} and {:?}",
                self.op, left_data_type, right_data_type
            )));
        }

        // Attempt to use special kernels if one input is scalar and the other is an array
        let scalar_result = match (&left_value, &right_value) {
            (ColumnarValue::Array(array), ColumnarValue::Scalar(scalar)) => {
                evaluate_scalar(array.as_ref(), &self.op, scalar)
            }
            (ColumnarValue::Scalar(scalar), ColumnarValue::Array(array)) => {
                evaluate_inverse_scalar(scalar, &self.op, array.as_ref())
            }
            (_, _) => Ok(None),
        }?;

        if let Some(result) = scalar_result {
            return Ok(ColumnarValue::Array(result));
        }

        // if both arrays or both literals - extract arrays and continue execution
        let (left, right) = (
            left_value.into_array(batch.num_rows()),
            right_value.into_array(batch.num_rows()),
        );

<<<<<<< HEAD
        let result = evaluate(left.as_ref(), &self.op, right.as_ref());
        result.map(|a| ColumnarValue::Array(a))
=======
/// The binary_array_op_dyn_scalar macro includes types that extend beyond the primitive,
/// such as Utf8 strings.
#[macro_export]
macro_rules! binary_array_op_dyn_scalar {
    ($LEFT:expr, $RIGHT:expr, $OP:ident) => {{
        let result: Result<Arc<dyn Array>> = match $RIGHT {
            ScalarValue::Boolean(b) => compute_bool_op_dyn_scalar!($LEFT, b, $OP),
            ScalarValue::Decimal128(..) => compute_decimal_op_scalar!($LEFT, $RIGHT, $OP, DecimalArray),
            ScalarValue::Utf8(v) => compute_utf8_op_dyn_scalar!($LEFT, v, $OP),
            ScalarValue::LargeUtf8(v) => compute_utf8_op_dyn_scalar!($LEFT, v, $OP),
            ScalarValue::Int8(v) => compute_op_dyn_scalar!($LEFT, v, $OP),
            ScalarValue::Int16(v) => compute_op_dyn_scalar!($LEFT, v, $OP),
            ScalarValue::Int32(v) => compute_op_dyn_scalar!($LEFT, v, $OP),
            ScalarValue::Int64(v) => compute_op_dyn_scalar!($LEFT, v, $OP),
            ScalarValue::UInt8(v) => compute_op_dyn_scalar!($LEFT, v, $OP),
            ScalarValue::UInt16(v) => compute_op_dyn_scalar!($LEFT, v, $OP),
            ScalarValue::UInt32(v) => compute_op_dyn_scalar!($LEFT, v, $OP),
            ScalarValue::UInt64(v) => compute_op_dyn_scalar!($LEFT, v, $OP),
            ScalarValue::Float32(_) => compute_op_scalar!($LEFT, $RIGHT, $OP, Float32Array),
            ScalarValue::Float64(_) => compute_op_scalar!($LEFT, $RIGHT, $OP, Float64Array),
            ScalarValue::Date32(_) => compute_op_scalar!($LEFT, $RIGHT, $OP, Date32Array),
            ScalarValue::Date64(_) => compute_op_scalar!($LEFT, $RIGHT, $OP, Date64Array),
            ScalarValue::TimestampSecond(..) => compute_op_scalar!($LEFT, $RIGHT, $OP, TimestampSecondArray),
            ScalarValue::TimestampMillisecond(..) => compute_op_scalar!($LEFT, $RIGHT, $OP, TimestampMillisecondArray),
            ScalarValue::TimestampMicrosecond(..) => compute_op_scalar!($LEFT, $RIGHT, $OP, TimestampMicrosecondArray),
            ScalarValue::TimestampNanosecond(..) => compute_op_scalar!($LEFT, $RIGHT, $OP, TimestampNanosecondArray),
            other => Err(DataFusionError::Internal(format!("Data type {:?} not supported for scalar operation '{}' on dyn array", other, stringify!($OP))))
        };
        Some(result)
    }}
}

impl BinaryExpr {
    /// Evaluate the expression of the left input is an array and
    /// right is literal - use scalar operations
    fn evaluate_array_scalar(
        &self,
        array: &dyn Array,
        scalar: &ScalarValue,
    ) -> Result<Option<Result<ArrayRef>>> {
        let scalar_result = match &self.op {
            Operator::Lt => {
                binary_array_op_dyn_scalar!(array, scalar.clone(), lt)
            }
            Operator::LtEq => {
                binary_array_op_dyn_scalar!(array, scalar.clone(), lt_eq)
            }
            Operator::Gt => {
                binary_array_op_dyn_scalar!(array, scalar.clone(), gt)
            }
            Operator::GtEq => {
                binary_array_op_dyn_scalar!(array, scalar.clone(), gt_eq)
            }
            Operator::Eq => {
                binary_array_op_dyn_scalar!(array, scalar.clone(), eq)
            }
            Operator::NotEq => {
                binary_array_op_dyn_scalar!(array, scalar.clone(), neq)
            }
            Operator::Like => {
                binary_string_array_op_scalar!(array, scalar.clone(), like)
            }
            Operator::NotLike => {
                binary_string_array_op_scalar!(array, scalar.clone(), nlike)
            }
            Operator::Plus => {
                binary_primitive_array_op_scalar!(array, scalar.clone(), add)
            }
            Operator::Minus => {
                binary_primitive_array_op_scalar!(array, scalar.clone(), subtract)
            }
            Operator::Multiply => {
                binary_primitive_array_op_scalar!(array, scalar.clone(), multiply)
            }
            Operator::Divide => {
                binary_primitive_array_op_scalar!(array, scalar.clone(), divide)
            }
            Operator::Modulo => {
                binary_primitive_array_op_scalar!(array, scalar.clone(), modulus)
            }
            Operator::RegexMatch => binary_string_array_flag_op_scalar!(
                array,
                scalar.clone(),
                regexp_is_match,
                false,
                false
            ),
            Operator::RegexIMatch => binary_string_array_flag_op_scalar!(
                array,
                scalar.clone(),
                regexp_is_match,
                false,
                true
            ),
            Operator::RegexNotMatch => binary_string_array_flag_op_scalar!(
                array,
                scalar.clone(),
                regexp_is_match,
                true,
                false
            ),
            Operator::RegexNotIMatch => binary_string_array_flag_op_scalar!(
                array,
                scalar.clone(),
                regexp_is_match,
                true,
                true
            ),
            Operator::BitwiseAnd => bitwise_and_scalar(array, scalar.clone()),
            // if scalar operation is not supported - fallback to array implementation
            _ => None,
        };

        Ok(scalar_result)
    }

    /// Evaluate the expression if the left input is a literal and the
    /// right is an array - reverse operator and parameters
    fn evaluate_scalar_array(
        &self,
        scalar: &ScalarValue,
        array: &ArrayRef,
    ) -> Result<Option<Result<ArrayRef>>> {
        let scalar_result = match &self.op {
            Operator::Lt => binary_array_op_scalar!(array, scalar.clone(), gt),
            Operator::LtEq => binary_array_op_scalar!(array, scalar.clone(), gt_eq),
            Operator::Gt => binary_array_op_scalar!(array, scalar.clone(), lt),
            Operator::GtEq => binary_array_op_scalar!(array, scalar.clone(), lt_eq),
            Operator::Eq => binary_array_op_scalar!(array, scalar.clone(), eq),
            Operator::NotEq => {
                binary_array_op_scalar!(array, scalar.clone(), neq)
            }
            // if scalar operation is not supported - fallback to array implementation
            _ => None,
        };
        Ok(scalar_result)
    }

    fn evaluate_with_resolved_args(
        &self,
        left: Arc<dyn Array>,
        left_data_type: &DataType,
        right: Arc<dyn Array>,
        right_data_type: &DataType,
    ) -> Result<ArrayRef> {
        match &self.op {
            Operator::Like => binary_string_array_op!(left, right, like),
            Operator::NotLike => binary_string_array_op!(left, right, nlike),
            Operator::Lt => binary_array_op!(left, right, lt),
            Operator::LtEq => binary_array_op!(left, right, lt_eq),
            Operator::Gt => binary_array_op!(left, right, gt),
            Operator::GtEq => binary_array_op!(left, right, gt_eq),
            Operator::Eq => binary_array_op!(left, right, eq),
            Operator::NotEq => binary_array_op!(left, right, neq),
            Operator::IsDistinctFrom => binary_array_op!(left, right, is_distinct_from),
            Operator::IsNotDistinctFrom => {
                binary_array_op!(left, right, is_not_distinct_from)
            }
            Operator::Plus => binary_primitive_array_op!(left, right, add),
            Operator::Minus => binary_primitive_array_op!(left, right, subtract),
            Operator::Multiply => binary_primitive_array_op!(left, right, multiply),
            Operator::Divide => binary_primitive_array_op!(left, right, divide),
            Operator::Modulo => binary_primitive_array_op!(left, right, modulus),
            Operator::And => {
                if left_data_type == &DataType::Boolean {
                    boolean_op!(left, right, and_kleene)
                } else {
                    return Err(DataFusionError::Internal(format!(
                        "Cannot evaluate binary expression {:?} with types {:?} and {:?}",
                        self.op,
                        left.data_type(),
                        right.data_type()
                    )));
                }
            }
            Operator::Or => {
                if left_data_type == &DataType::Boolean {
                    boolean_op!(left, right, or_kleene)
                } else {
                    return Err(DataFusionError::Internal(format!(
                        "Cannot evaluate binary expression {:?} with types {:?} and {:?}",
                        self.op, left_data_type, right_data_type
                    )));
                }
            }
            Operator::RegexMatch => {
                binary_string_array_flag_op!(left, right, regexp_is_match, false, false)
            }
            Operator::RegexIMatch => {
                binary_string_array_flag_op!(left, right, regexp_is_match, false, true)
            }
            Operator::RegexNotMatch => {
                binary_string_array_flag_op!(left, right, regexp_is_match, true, false)
            }
            Operator::RegexNotIMatch => {
                binary_string_array_flag_op!(left, right, regexp_is_match, true, true)
            }
            Operator::BitwiseAnd => bitwise_and(left, right),
        }
>>>>>>> e4a056f0
    }
}

fn is_distinct_from_primitive<T: NativeType>(
    left: &dyn Array,
    right: &dyn Array,
) -> BooleanArray {
    let left = left
        .as_any()
        .downcast_ref::<PrimitiveArray<T>>()
        .expect("distinct_from op failed to downcast to primitive array");
    let right = right
        .as_any()
        .downcast_ref::<PrimitiveArray<T>>()
        .expect("distinct_from op failed to downcast to primitive array");
    left.iter()
        .zip(right.iter())
        .map(|(x, y)| Some(x != y))
        .collect()
}

fn is_not_distinct_from_primitive<T: NativeType>(
    left: &dyn Array,
    right: &dyn Array,
) -> BooleanArray {
    let left = left
        .as_any()
        .downcast_ref::<PrimitiveArray<T>>()
        .expect("not_distinct_from op failed to downcast to primitive array");
    let right = right
        .as_any()
        .downcast_ref::<PrimitiveArray<T>>()
        .expect("not_distinct_from op failed to downcast to primitive array");
    left.iter()
        .zip(right.iter())
        .map(|(x, y)| Some(x == y))
        .collect()
}

fn is_distinct_from_utf8<O: Offset>(left: &dyn Array, right: &dyn Array) -> BooleanArray {
    let left = left
        .as_any()
        .downcast_ref::<Utf8Array<O>>()
        .expect("distinct_from op failed to downcast to utf8 array");
    let right = right
        .as_any()
        .downcast_ref::<Utf8Array<O>>()
        .expect("distinct_from op failed to downcast to utf8 array");
    left.iter()
        .zip(right.iter())
        .map(|(x, y)| Some(x != y))
        .collect()
}

fn is_not_distinct_from_utf8<O: Offset>(
    left: &dyn Array,
    right: &dyn Array,
) -> BooleanArray {
    let left = left
        .as_any()
        .downcast_ref::<Utf8Array<O>>()
        .expect("not_distinct_from op failed to downcast to utf8 array");
    let right = right
        .as_any()
        .downcast_ref::<Utf8Array<O>>()
        .expect("not_distinct_from op failed to downcast to utf8 array");
    left.iter()
        .zip(right.iter())
        .map(|(x, y)| Some(x == y))
        .collect()
}

fn is_distinct_from(left: &dyn Array, right: &dyn Array) -> Result<Arc<dyn Array>> {
    match (left.data_type(), right.data_type()) {
        (DataType::Int8, DataType::Int8) => {
            Ok(Arc::new(is_distinct_from_primitive::<i8>(left, right)))
        }
        (DataType::Int32, DataType::Int32) => {
            Ok(Arc::new(is_distinct_from_primitive::<i32>(left, right)))
        }
        (DataType::Int64, DataType::Int64) => {
            Ok(Arc::new(is_distinct_from_primitive::<i64>(left, right)))
        }
        (DataType::UInt8, DataType::UInt8) => {
            Ok(Arc::new(is_distinct_from_primitive::<u8>(left, right)))
        }
        (DataType::UInt16, DataType::UInt16) => {
            Ok(Arc::new(is_distinct_from_primitive::<u16>(left, right)))
        }
        (DataType::UInt32, DataType::UInt32) => {
            Ok(Arc::new(is_distinct_from_primitive::<u32>(left, right)))
        }
        (DataType::UInt64, DataType::UInt64) => {
            Ok(Arc::new(is_distinct_from_primitive::<u64>(left, right)))
        }
        (DataType::Float32, DataType::Float32) => {
            Ok(Arc::new(is_distinct_from_primitive::<f32>(left, right)))
        }
        (DataType::Float64, DataType::Float64) => {
            Ok(Arc::new(is_distinct_from_primitive::<f64>(left, right)))
        }
        (DataType::Boolean, DataType::Boolean) => {
            Ok(Arc::new(is_distinct_from_bool(left, right)))
        }
        (DataType::Utf8, DataType::Utf8) => {
            Ok(Arc::new(is_distinct_from_utf8::<i32>(left, right)))
        }
        (DataType::LargeUtf8, DataType::LargeUtf8) => {
            Ok(Arc::new(is_distinct_from_utf8::<i64>(left, right)))
        }
        (lhs, rhs) => Err(DataFusionError::Internal(format!(
            "Cannot evaluate is_distinct_from expression with types {:?} and {:?}",
            lhs, rhs
        ))),
    }
}

fn is_not_distinct_from(left: &dyn Array, right: &dyn Array) -> Result<Arc<dyn Array>> {
    match (left.data_type(), right.data_type()) {
        (DataType::Int8, DataType::Int8) => {
            Ok(Arc::new(is_not_distinct_from_primitive::<i8>(left, right)))
        }
        (DataType::Int32, DataType::Int32) => {
            Ok(Arc::new(is_not_distinct_from_primitive::<i32>(left, right)))
        }
        (DataType::Int64, DataType::Int64) => {
            Ok(Arc::new(is_not_distinct_from_primitive::<i64>(left, right)))
        }
        (DataType::UInt8, DataType::UInt8) => {
            Ok(Arc::new(is_not_distinct_from_primitive::<u8>(left, right)))
        }
        (DataType::UInt16, DataType::UInt16) => {
            Ok(Arc::new(is_not_distinct_from_primitive::<u16>(left, right)))
        }
        (DataType::UInt32, DataType::UInt32) => {
            Ok(Arc::new(is_not_distinct_from_primitive::<u32>(left, right)))
        }
        (DataType::UInt64, DataType::UInt64) => {
            Ok(Arc::new(is_not_distinct_from_primitive::<u64>(left, right)))
        }
        (DataType::Float32, DataType::Float32) => {
            Ok(Arc::new(is_not_distinct_from_primitive::<f32>(left, right)))
        }
        (DataType::Float64, DataType::Float64) => {
            Ok(Arc::new(is_not_distinct_from_primitive::<f64>(left, right)))
        }
        (DataType::Boolean, DataType::Boolean) => {
            Ok(Arc::new(is_not_distinct_from_bool(left, right)))
        }
        (DataType::Utf8, DataType::Utf8) => {
            Ok(Arc::new(is_not_distinct_from_utf8::<i32>(left, right)))
        }
        (DataType::LargeUtf8, DataType::LargeUtf8) => {
            Ok(Arc::new(is_not_distinct_from_utf8::<i64>(left, right)))
        }
        (lhs, rhs) => Err(DataFusionError::Internal(format!(
            "Cannot evaluate is_not_distinct_from expression with types {:?} and {:?}",
            lhs, rhs
        ))),
    }
}

/// return two physical expressions that are optionally coerced to a
/// common type that the binary operator supports.
fn binary_cast(
    lhs: Arc<dyn PhysicalExpr>,
    op: &Operator,
    rhs: Arc<dyn PhysicalExpr>,
    input_schema: &Schema,
) -> Result<(Arc<dyn PhysicalExpr>, Arc<dyn PhysicalExpr>)> {
    let lhs_type = &lhs.data_type(input_schema)?;
    let rhs_type = &rhs.data_type(input_schema)?;

    let result_type = coerce_types(lhs_type, op, rhs_type)?;

    Ok((
        try_cast(lhs, input_schema, result_type.clone())?,
        try_cast(rhs, input_schema, result_type)?,
    ))
}

/// Create a binary expression whose arguments are correctly coerced.
/// This function errors if it is not possible to coerce the arguments
/// to computational types supported by the operator.
pub fn binary(
    lhs: Arc<dyn PhysicalExpr>,
    op: Operator,
    rhs: Arc<dyn PhysicalExpr>,
    input_schema: &Schema,
) -> Result<Arc<dyn PhysicalExpr>> {
    let (l, r) = binary_cast(lhs, &op, rhs, input_schema)?;
    Ok(Arc::new(BinaryExpr::new(l, op, r)))
}

#[cfg(test)]
mod tests {
    use arrow::datatypes::*;
    use arrow::{array::*, types::NativeType};

    use super::*;
    use crate::error::Result;
    use crate::field_util::SchemaExt;
    use crate::physical_plan::expressions::{col, lit};
    use arrow::datatypes::{Field, SchemaRef};
    use arrow::error::ArrowError;

    // TODO add iter for decimal array
    // TODO move this to arrow-rs
    // https://github.com/apache/arrow-rs/issues/1083
    pub(super) fn eq_decimal_scalar(
        left: &Int128Array,
        right: i128,
    ) -> Result<BooleanArray> {
        let mut bool_builder = MutableBooleanArray::with_capacity(left.len());
        for i in 0..left.len() {
            if left.is_null(i) {
                bool_builder.push(None);
            } else {
                bool_builder.try_push(Some(left.value(i) == right))?;
            }
        }
        Ok(bool_builder.into())
    }

    pub(super) fn eq_decimal(
        left: &Int128Array,
        right: &Int128Array,
    ) -> Result<BooleanArray> {
        let mut bool_builder = MutableBooleanArray::with_capacity(left.len());
        for i in 0..left.len() {
            if left.is_null(i) || right.is_null(i) {
                bool_builder.push(None);
            } else {
                bool_builder.try_push(Some(left.value(i) == right.value(i)))?;
            }
        }
        Ok(bool_builder.into())
    }

    fn neq_decimal_scalar(left: &Int128Array, right: i128) -> Result<BooleanArray> {
        let mut bool_builder = MutableBooleanArray::with_capacity(left.len());
        for i in 0..left.len() {
            if left.is_null(i) {
                bool_builder.push(None);
            } else {
                bool_builder.try_push(Some(left.value(i) != right))?;
            }
        }
        Ok(bool_builder.into())
    }

    fn neq_decimal(left: &Int128Array, right: &Int128Array) -> Result<BooleanArray> {
        let mut bool_builder = MutableBooleanArray::with_capacity(left.len());
        for i in 0..left.len() {
            if left.is_null(i) || right.is_null(i) {
                bool_builder.push(None);
            } else {
                bool_builder.try_push(Some(left.value(i) != right.value(i)))?;
            }
        }
        Ok(bool_builder.into())
    }

    fn lt_decimal_scalar(left: &Int128Array, right: i128) -> Result<BooleanArray> {
        let mut bool_builder = MutableBooleanArray::with_capacity(left.len());
        for i in 0..left.len() {
            if left.is_null(i) {
                bool_builder.push(None);
            } else {
                bool_builder.try_push(Some(left.value(i) < right))?;
            }
        }
        Ok(bool_builder.into())
    }

    fn lt_decimal(left: &Int128Array, right: &Int128Array) -> Result<BooleanArray> {
        let mut bool_builder = MutableBooleanArray::with_capacity(left.len());
        for i in 0..left.len() {
            if left.is_null(i) || right.is_null(i) {
                bool_builder.push(None);
            } else {
                bool_builder.try_push(Some(left.value(i) < right.value(i)))?;
            }
        }
        Ok(bool_builder.into())
    }

    fn lt_eq_decimal_scalar(left: &Int128Array, right: i128) -> Result<BooleanArray> {
        let mut bool_builder = MutableBooleanArray::with_capacity(left.len());
        for i in 0..left.len() {
            if left.is_null(i) {
                bool_builder.push(None);
            } else {
                bool_builder.try_push(Some(left.value(i) <= right))?;
            }
        }
        Ok(bool_builder.into())
    }

    fn lt_eq_decimal(left: &Int128Array, right: &Int128Array) -> Result<BooleanArray> {
        let mut bool_builder = MutableBooleanArray::with_capacity(left.len());
        for i in 0..left.len() {
            if left.is_null(i) || right.is_null(i) {
                bool_builder.push(None);
            } else {
                bool_builder.try_push(Some(left.value(i) <= right.value(i)))?;
            }
        }
        Ok(bool_builder.into())
    }

    fn gt_decimal_scalar(left: &Int128Array, right: i128) -> Result<BooleanArray> {
        let mut bool_builder = MutableBooleanArray::with_capacity(left.len());
        for i in 0..left.len() {
            if left.is_null(i) {
                bool_builder.push(None);
            } else {
                bool_builder.try_push(Some(left.value(i) > right))?;
            }
        }
        Ok(bool_builder.into())
    }

    fn gt_decimal(left: &Int128Array, right: &Int128Array) -> Result<BooleanArray> {
        let mut bool_builder = MutableBooleanArray::with_capacity(left.len());
        for i in 0..left.len() {
            if left.is_null(i) || right.is_null(i) {
                bool_builder.push(None);
            } else {
                bool_builder.try_push(Some(left.value(i) > right.value(i)))?;
            }
        }
        Ok(bool_builder.into())
    }

    fn gt_eq_decimal_scalar(left: &Int128Array, right: i128) -> Result<BooleanArray> {
        let mut bool_builder = MutableBooleanArray::with_capacity(left.len());
        for i in 0..left.len() {
            if left.is_null(i) {
                bool_builder.push(None);
            } else {
                bool_builder.try_push(Some(left.value(i) >= right))?;
            }
        }
        Ok(bool_builder.into())
    }

    fn gt_eq_decimal(left: &Int128Array, right: &Int128Array) -> Result<BooleanArray> {
        let mut bool_builder = MutableBooleanArray::with_capacity(left.len());
        for i in 0..left.len() {
            if left.is_null(i) || right.is_null(i) {
                bool_builder.push(None);
            } else {
                bool_builder.try_push(Some(left.value(i) >= right.value(i)))?;
            }
        }
        Ok(bool_builder.into())
    }

    fn is_distinct_from_decimal(
        left: &Int128Array,
        right: &Int128Array,
    ) -> Result<BooleanArray> {
        let mut bool_builder = MutableBooleanArray::with_capacity(left.len());
        for i in 0..left.len() {
            match (left.is_null(i), right.is_null(i)) {
                (true, true) => bool_builder.try_push(Some(false))?,
                (true, false) | (false, true) => bool_builder.try_push(Some(true))?,
                (_, _) => bool_builder.try_push(Some(left.value(i) != right.value(i)))?,
            }
        }
        Ok(bool_builder.into())
    }

    fn is_not_distinct_from_decimal(
        left: &Int128Array,
        right: &Int128Array,
    ) -> Result<BooleanArray> {
        let mut bool_builder = MutableBooleanArray::with_capacity(left.len());
        for i in 0..left.len() {
            match (left.is_null(i), right.is_null(i)) {
                (true, true) => bool_builder.try_push(Some(true))?,
                (true, false) | (false, true) => bool_builder.try_push(Some(false))?,
                (_, _) => bool_builder.try_push(Some(left.value(i) == right.value(i)))?,
            }
        }
        Ok(bool_builder.into())
    }

    fn add_decimal(left: &Int128Array, right: &Int128Array) -> Result<Int128Array> {
        let mut decimal_builder = Int128Vec::with_capacity(left.len());
        for i in 0..left.len() {
            if left.is_null(i) || right.is_null(i) {
                decimal_builder.push(None);
            } else {
                decimal_builder.try_push(Some(left.value(i) + right.value(i)))?;
            }
        }
        Ok(decimal_builder.into())
    }

    fn subtract_decimal(left: &Int128Array, right: &Int128Array) -> Result<Int128Array> {
        let mut decimal_builder = Int128Vec::with_capacity(left.len());
        for i in 0..left.len() {
            if left.is_null(i) || right.is_null(i) {
                decimal_builder.push(None);
            } else {
                decimal_builder.try_push(Some(left.value(i) - right.value(i)))?;
            }
        }
        Ok(decimal_builder.into())
    }

    fn multiply_decimal(
        left: &Int128Array,
        right: &Int128Array,
        scale: u32,
    ) -> Result<Int128Array> {
        let mut decimal_builder = Int128Vec::with_capacity(left.len());
        let divide = 10_i128.pow(scale);
        for i in 0..left.len() {
            if left.is_null(i) || right.is_null(i) {
                decimal_builder.push(None);
            } else {
                decimal_builder
                    .try_push(Some(left.value(i) * right.value(i) / divide))?;
            }
        }
        Ok(decimal_builder.into())
    }

    fn divide_decimal(
        left: &Int128Array,
        right: &Int128Array,
        scale: i32,
    ) -> Result<Int128Array> {
        let mut decimal_builder = Int128Vec::with_capacity(left.len());
        let mul = 10_f64.powi(scale);
        for i in 0..left.len() {
            if left.is_null(i) || right.is_null(i) {
                decimal_builder.push(None);
            } else if right.value(i) == 0 {
                return Err(DataFusionError::ArrowError(
                    ArrowError::InvalidArgumentError("Cannot divide by zero".to_string()),
                ));
            } else {
                let l_value = left.value(i) as f64;
                let r_value = right.value(i) as f64;
                let result = ((l_value / r_value) * mul) as i128;
                decimal_builder.try_push(Some(result))?;
            }
        }
        Ok(decimal_builder.into())
    }

    fn modulus_decimal(left: &Int128Array, right: &Int128Array) -> Result<Int128Array> {
        let mut decimal_builder = Int128Vec::with_capacity(left.len());
        for i in 0..left.len() {
            if left.is_null(i) || right.is_null(i) {
                decimal_builder.push(None);
            } else if right.value(i) == 0 {
                return Err(DataFusionError::ArrowError(
                    ArrowError::InvalidArgumentError("Cannot divide by zero".to_string()),
                ));
            } else {
                decimal_builder.try_push(Some(left.value(i) % right.value(i)))?;
            }
        }
        Ok(decimal_builder.into())
    }

    // Create a binary expression without coercion. Used here when we do not want to coerce the expressions
    // to valid types. Usage can result in an execution (after plan) error.
    fn binary_simple(
        l: Arc<dyn PhysicalExpr>,
        op: Operator,
        r: Arc<dyn PhysicalExpr>,
        input_schema: &Schema,
    ) -> Arc<dyn PhysicalExpr> {
        binary(l, op, r, input_schema).unwrap()
    }

    #[test]
    fn binary_comparison() -> Result<()> {
        let schema = Schema::new(vec![
            Field::new("a", DataType::Int32, false),
            Field::new("b", DataType::Int32, false),
        ]);
        let a = Int32Array::from_slice(&[1, 2, 3, 4, 5]);
        let b = Int32Array::from_slice(&[1, 2, 4, 8, 16]);

        // expression: "a < b"
        let lt = binary_simple(
            col("a", &schema)?,
            Operator::Lt,
            col("b", &schema)?,
            &schema,
        );
        let batch =
            RecordBatch::try_new(Arc::new(schema), vec![Arc::new(a), Arc::new(b)])?;

        let result = lt.evaluate(&batch)?.into_array(batch.num_rows());
        assert_eq!(result.len(), 5);

        let expected = vec![false, false, true, true, true];
        let result = result
            .as_any()
            .downcast_ref::<BooleanArray>()
            .expect("failed to downcast to BooleanArray");
        for (i, &expected_item) in expected.iter().enumerate().take(5) {
            assert_eq!(result.value(i), expected_item);
        }

        Ok(())
    }

    #[test]
    fn binary_nested() -> Result<()> {
        let schema = Schema::new(vec![
            Field::new("a", DataType::Int32, false),
            Field::new("b", DataType::Int32, false),
        ]);
        let a = Int32Array::from_slice(&[2, 4, 6, 8, 10]);
        let b = Int32Array::from_slice(&[2, 5, 4, 8, 8]);

        // expression: "a < b OR a == b"
        let expr = binary_simple(
            binary_simple(
                col("a", &schema)?,
                Operator::Lt,
                col("b", &schema)?,
                &schema,
            ),
            Operator::Or,
            binary_simple(
                col("a", &schema)?,
                Operator::Eq,
                col("b", &schema)?,
                &schema,
            ),
            &schema,
        );
        let batch =
            RecordBatch::try_new(Arc::new(schema), vec![Arc::new(a), Arc::new(b)])?;

        assert_eq!("a@0 < b@1 OR a@0 = b@1", format!("{}", expr));

        let result = expr.evaluate(&batch)?.into_array(batch.num_rows());
        assert_eq!(result.len(), 5);

        let expected = vec![true, true, false, true, false];
        let result = result
            .as_any()
            .downcast_ref::<BooleanArray>()
            .expect("failed to downcast to BooleanArray");
        for (i, &expected_item) in expected.iter().enumerate().take(5) {
            assert_eq!(result.value(i), expected_item);
        }

        Ok(())
    }

    // runs an end-to-end test of physical type coercion:
    // 1. construct a record batch with two columns of type A and B
    //  (*_ARRAY is the Rust Arrow array type, and *_TYPE is the DataType of the elements)
    // 2. construct a physical expression of A OP B
    // 3. evaluate the expression
    // 4. verify that the resulting expression is of type C
    // 5. verify that the results of evaluation are $VEC
    macro_rules! test_coercion {
        ($A_ARRAY:ident, $B_ARRAY:ident, $OP:expr, $C_ARRAY:ident) => {{
            let schema = Schema::new(vec![
                Field::new("a", $A_ARRAY.data_type().clone(), false),
                Field::new("b", $B_ARRAY.data_type().clone(), false),
            ]);
            // verify that we can construct the expression
            let expression =
                binary(col("a", &schema)?, $OP, col("b", &schema)?, &schema)?;
            let batch = RecordBatch::try_new(
                Arc::new(schema.clone()),
                vec![Arc::new($A_ARRAY), Arc::new($B_ARRAY)],
            )?;

            // verify that the expression's type is correct
            assert_eq!(&expression.data_type(&schema)?, $C_ARRAY.data_type());

            // compute
            let result = expression.evaluate(&batch)?.into_array(batch.num_rows());

            // verify that the array is equal
            assert_eq!($C_ARRAY, result.as_ref());
        }};
    }

    #[test]
    fn test_type_coersion() -> Result<()> {
<<<<<<< HEAD
        let a = Int32Array::from_slice(&[1, 2]);
        let b = UInt32Array::from_slice(&[1, 2]);
        let c = Int32Array::from_slice(&[2, 4]);
        test_coercion!(a, b, Operator::Plus, c);

        let a = Int32Array::from_slice(&[1]);
        let b = UInt32Array::from_slice(&[1]);
        let c = Int32Array::from_slice(&[2]);
        test_coercion!(a, b, Operator::Plus, c);

        let a = Int32Array::from_slice(&[1]);
        let b = UInt16Array::from_slice(&[1]);
        let c = Int32Array::from_slice(&[2]);
        test_coercion!(a, b, Operator::Plus, c);

        let a = Float32Array::from_slice(&[1.0]);
        let b = UInt16Array::from_slice(&[1]);
        let c = Float32Array::from_slice(&[2.0]);
        test_coercion!(a, b, Operator::Plus, c);

        let a = Float32Array::from_slice(&[1.0]);
        let b = UInt16Array::from_slice(&[1]);
        let c = Float32Array::from_slice(&[1.0]);
        test_coercion!(a, b, Operator::Multiply, c);

        let a = Utf8Array::<i32>::from_slice(&["hello world"]);
        let b = Utf8Array::<i32>::from_slice(&["%hello%"]);
        let c = BooleanArray::from_slice(&[true]);
        test_coercion!(a, b, Operator::Like, c);

        let a = Utf8Array::<i32>::from_slice(&["1994-12-13"]);
        let b = Int32Array::from_slice(&[9112]).to(DataType::Date32);
        let c = BooleanArray::from_slice(&[true]);
        test_coercion!(a, b, Operator::Eq, c);

        let a = Utf8Array::<i32>::from_slice(&["1994-12-13", "1995-01-26"]);
        let b = Int32Array::from_slice(&[9113, 9154]).to(DataType::Date32);
        let c = BooleanArray::from_slice(&[true, false]);
        test_coercion!(a, b, Operator::Lt, c);

        let a =
            Utf8Array::<i32>::from_slice(&["1994-12-13T12:34:56", "1995-01-26T01:23:45"]);
        let b =
            Int64Array::from_slice(&[787322096000, 791083425000]).to(DataType::Date64);
        let c = BooleanArray::from_slice(&[true, true]);
        test_coercion!(a, b, Operator::Eq, c);

        let a =
            Utf8Array::<i32>::from_slice(&["1994-12-13T12:34:56", "1995-01-26T01:23:45"]);
        let b =
            Int64Array::from_slice(&[787322096001, 791083424999]).to(DataType::Date64);
        let c = BooleanArray::from_slice(&[true, false]);
        test_coercion!(a, b, Operator::Lt, c);

        let a = Utf8Array::<i32>::from_slice(["abc"; 5]);
        let b = Utf8Array::<i32>::from_slice(["^a", "^A", "(b|d)", "(B|D)", "^(b|c)"]);
        let c = BooleanArray::from_slice(&[true, false, true, false, false]);
        test_coercion!(a, b, Operator::RegexMatch, c);

        let a = Utf8Array::<i32>::from_slice(["abc"; 5]);
        let b = Utf8Array::<i32>::from_slice(["^a", "^A", "(b|d)", "(B|D)", "^(b|c)"]);
        let c = BooleanArray::from_slice(&[true, true, true, true, false]);
        test_coercion!(a, b, Operator::RegexIMatch, c);

        let a = Utf8Array::<i32>::from_slice(["abc"; 5]);
        let b = Utf8Array::<i32>::from_slice(["^a", "^A", "(b|d)", "(B|D)", "^(b|c)"]);
        let c = BooleanArray::from_slice(&[false, true, false, true, true]);
        test_coercion!(a, b, Operator::RegexNotMatch, c);

        let a = Utf8Array::<i32>::from_slice(["abc"; 5]);
        let b = Utf8Array::<i32>::from_slice(["^a", "^A", "(b|d)", "(B|D)", "^(b|c)"]);
        let c = BooleanArray::from_slice(&[false, false, false, false, true]);
        test_coercion!(a, b, Operator::RegexNotIMatch, c);

        let a = Utf8Array::<i64>::from_slice(["abc"; 5]);
        let b = Utf8Array::<i64>::from_slice(["^a", "^A", "(b|d)", "(B|D)", "^(b|c)"]);
        let c = BooleanArray::from_slice(&[true, false, true, false, false]);
        test_coercion!(a, b, Operator::RegexMatch, c);

        let a = Utf8Array::<i64>::from_slice(["abc"; 5]);
        let b = Utf8Array::<i64>::from_slice(["^a", "^A", "(b|d)", "(B|D)", "^(b|c)"]);
        let c = BooleanArray::from_slice(&[true, true, true, true, false]);
        test_coercion!(a, b, Operator::RegexIMatch, c);

        let a = Utf8Array::<i64>::from_slice(["abc"; 5]);
        let b = Utf8Array::<i64>::from_slice(["^a", "^A", "(b|d)", "(B|D)", "^(b|c)"]);
        let c = BooleanArray::from_slice(&[false, true, false, true, true]);
        test_coercion!(a, b, Operator::RegexNotMatch, c);

        let a = Utf8Array::<i64>::from_slice(["abc"; 5]);
        let b = Utf8Array::<i64>::from_slice(["^a", "^A", "(b|d)", "(B|D)", "^(b|c)"]);
        let c = BooleanArray::from_slice(&[false, false, false, false, true]);
        test_coercion!(a, b, Operator::RegexNotIMatch, c);
=======
        test_coercion!(
            Int32Array,
            DataType::Int32,
            vec![1i32, 2i32],
            UInt32Array,
            DataType::UInt32,
            vec![1u32, 2u32],
            Operator::Plus,
            Int32Array,
            DataType::Int32,
            vec![2i32, 4i32]
        );
        test_coercion!(
            Int32Array,
            DataType::Int32,
            vec![1i32],
            UInt16Array,
            DataType::UInt16,
            vec![1u16],
            Operator::Plus,
            Int32Array,
            DataType::Int32,
            vec![2i32]
        );
        test_coercion!(
            Float32Array,
            DataType::Float32,
            vec![1f32],
            UInt16Array,
            DataType::UInt16,
            vec![1u16],
            Operator::Plus,
            Float32Array,
            DataType::Float32,
            vec![2f32]
        );
        test_coercion!(
            Float32Array,
            DataType::Float32,
            vec![2f32],
            UInt16Array,
            DataType::UInt16,
            vec![1u16],
            Operator::Multiply,
            Float32Array,
            DataType::Float32,
            vec![2f32]
        );
        test_coercion!(
            StringArray,
            DataType::Utf8,
            vec!["hello world", "world"],
            StringArray,
            DataType::Utf8,
            vec!["%hello%", "%hello%"],
            Operator::Like,
            BooleanArray,
            DataType::Boolean,
            vec![true, false]
        );
        test_coercion!(
            StringArray,
            DataType::Utf8,
            vec!["1994-12-13", "1995-01-26"],
            Date32Array,
            DataType::Date32,
            vec![9112, 9156],
            Operator::Eq,
            BooleanArray,
            DataType::Boolean,
            vec![true, true]
        );
        test_coercion!(
            StringArray,
            DataType::Utf8,
            vec!["1994-12-13", "1995-01-26"],
            Date32Array,
            DataType::Date32,
            vec![9113, 9154],
            Operator::Lt,
            BooleanArray,
            DataType::Boolean,
            vec![true, false]
        );
        test_coercion!(
            StringArray,
            DataType::Utf8,
            vec!["1994-12-13T12:34:56", "1995-01-26T01:23:45"],
            Date64Array,
            DataType::Date64,
            vec![787322096000, 791083425000],
            Operator::Eq,
            BooleanArray,
            DataType::Boolean,
            vec![true, true]
        );
        test_coercion!(
            StringArray,
            DataType::Utf8,
            vec!["1994-12-13T12:34:56", "1995-01-26T01:23:45"],
            Date64Array,
            DataType::Date64,
            vec![787322096001, 791083424999],
            Operator::Lt,
            BooleanArray,
            DataType::Boolean,
            vec![true, false]
        );
        test_coercion!(
            StringArray,
            DataType::Utf8,
            vec!["abc"; 5],
            StringArray,
            DataType::Utf8,
            vec!["^a", "^A", "(b|d)", "(B|D)", "^(b|c)"],
            Operator::RegexMatch,
            BooleanArray,
            DataType::Boolean,
            vec![true, false, true, false, false]
        );
        test_coercion!(
            StringArray,
            DataType::Utf8,
            vec!["abc"; 5],
            StringArray,
            DataType::Utf8,
            vec!["^a", "^A", "(b|d)", "(B|D)", "^(b|c)"],
            Operator::RegexIMatch,
            BooleanArray,
            DataType::Boolean,
            vec![true, true, true, true, false]
        );
        test_coercion!(
            StringArray,
            DataType::Utf8,
            vec!["abc"; 5],
            StringArray,
            DataType::Utf8,
            vec!["^a", "^A", "(b|d)", "(B|D)", "^(b|c)"],
            Operator::RegexNotMatch,
            BooleanArray,
            DataType::Boolean,
            vec![false, true, false, true, true]
        );
        test_coercion!(
            StringArray,
            DataType::Utf8,
            vec!["abc"; 5],
            StringArray,
            DataType::Utf8,
            vec!["^a", "^A", "(b|d)", "(B|D)", "^(b|c)"],
            Operator::RegexNotIMatch,
            BooleanArray,
            DataType::Boolean,
            vec![false, false, false, false, true]
        );
        test_coercion!(
            LargeStringArray,
            DataType::LargeUtf8,
            vec!["abc"; 5],
            LargeStringArray,
            DataType::LargeUtf8,
            vec!["^a", "^A", "(b|d)", "(B|D)", "^(b|c)"],
            Operator::RegexMatch,
            BooleanArray,
            DataType::Boolean,
            vec![true, false, true, false, false]
        );
        test_coercion!(
            LargeStringArray,
            DataType::LargeUtf8,
            vec!["abc"; 5],
            LargeStringArray,
            DataType::LargeUtf8,
            vec!["^a", "^A", "(b|d)", "(B|D)", "^(b|c)"],
            Operator::RegexIMatch,
            BooleanArray,
            DataType::Boolean,
            vec![true, true, true, true, false]
        );
        test_coercion!(
            LargeStringArray,
            DataType::LargeUtf8,
            vec!["abc"; 5],
            LargeStringArray,
            DataType::LargeUtf8,
            vec!["^a", "^A", "(b|d)", "(B|D)", "^(b|c)"],
            Operator::RegexNotMatch,
            BooleanArray,
            DataType::Boolean,
            vec![false, true, false, true, true]
        );
        test_coercion!(
            LargeStringArray,
            DataType::LargeUtf8,
            vec!["abc"; 5],
            LargeStringArray,
            DataType::LargeUtf8,
            vec!["^a", "^A", "(b|d)", "(B|D)", "^(b|c)"],
            Operator::RegexNotIMatch,
            BooleanArray,
            DataType::Boolean,
            vec![false, false, false, false, true]
        );
        test_coercion!(
            Int16Array,
            DataType::Int16,
            vec![1i16, 2i16, 3i16],
            Int64Array,
            DataType::Int64,
            vec![10i64, 4i64, 5i64],
            Operator::BitwiseAnd,
            Int64Array,
            DataType::Int64,
            vec![0i64, 0i64, 1i64]
        );
>>>>>>> e4a056f0
        Ok(())
    }

    // Note it would be nice to use the same test_coercion macro as
    // above, but sadly the type of the values of the dictionary are
    // not encoded in the rust type of the DictionaryArray. Thus there
    // is no way at the time of this writing to create a dictionary
    // array using the `From` trait
    #[test]
    fn test_dictionary_type_to_array_coersion() -> Result<()> {
        // Test string  a string dictionary

        let data = vec![Some("one"), None, Some("three"), Some("four")];

        let mut dict_array = MutableDictionaryArray::<i32, MutableUtf8Array<i32>>::new();
        dict_array.try_extend(data)?;
        let dict_array = dict_array.into_arc();

        let str_array =
            Utf8Array::<i32>::from(&[Some("not one"), Some("two"), None, Some("four")]);

        let schema = Arc::new(Schema::new(vec![
            Field::new("dict", dict_array.data_type().clone(), true),
            Field::new("str", str_array.data_type().clone(), true),
        ]));

        let batch =
            RecordBatch::try_new(schema.clone(), vec![dict_array, Arc::new(str_array)])?;

        let expected = BooleanArray::from(&[Some(false), None, None, Some(true)]);

        // Test 1: dict = str

        // verify that we can construct the expression
        let expression = binary(
            col("dict", &schema)?,
            Operator::Eq,
            col("str", &schema)?,
            &schema,
        )?;
        assert_eq!(expression.data_type(&schema)?, DataType::Boolean);

        // evaluate and verify the result type matched
        let result = expression.evaluate(&batch)?.into_array(batch.num_rows());
        assert_eq!(result.data_type(), &DataType::Boolean);

        // verify that the result itself is correct
        assert_eq!(expected, result.as_ref());

        // Test 2: now test the other direction
        // str = dict

        // verify that we can construct the expression
        let expression = binary(
            col("str", &schema)?,
            Operator::Eq,
            col("dict", &schema)?,
            &schema,
        )?;
        assert_eq!(expression.data_type(&schema)?, DataType::Boolean);

        // evaluate and verify the result type matched
        let result = expression.evaluate(&batch)?.into_array(batch.num_rows());
        assert_eq!(result.data_type(), &DataType::Boolean);

        // verify that the result itself is correct
        assert_eq!(expected, result.as_ref());

        Ok(())
    }

    #[test]
    fn plus_op() -> Result<()> {
        let schema = Schema::new(vec![
            Field::new("a", DataType::Int32, false),
            Field::new("b", DataType::Int32, false),
        ]);
        let a = Int32Array::from_slice(&[1, 2, 3, 4, 5]);
        let b = Int32Array::from_slice(&[1, 2, 4, 8, 16]);

        apply_arithmetic::<i32>(
            Arc::new(schema),
            vec![Arc::new(a), Arc::new(b)],
            Operator::Plus,
            Int32Array::from_slice(&[2, 4, 7, 12, 21]),
        )?;

        Ok(())
    }

    #[test]
    fn minus_op() -> Result<()> {
        let schema = Arc::new(Schema::new(vec![
            Field::new("a", DataType::Int32, false),
            Field::new("b", DataType::Int32, false),
        ]));
        let a = Arc::new(Int32Array::from_slice(&[1, 2, 4, 8, 16]));
        let b = Arc::new(Int32Array::from_slice(&[1, 2, 3, 4, 5]));

        apply_arithmetic::<i32>(
            schema.clone(),
            vec![a.clone(), b.clone()],
            Operator::Minus,
            Int32Array::from_slice(&[0, 0, 1, 4, 11]),
        )?;

        // should handle have negative values in result (for signed)
        apply_arithmetic::<i32>(
            schema,
            vec![b, a],
            Operator::Minus,
            Int32Array::from_slice(&[0, 0, -1, -4, -11]),
        )?;

        Ok(())
    }

    #[test]
    fn multiply_op() -> Result<()> {
        let schema = Arc::new(Schema::new(vec![
            Field::new("a", DataType::Int32, false),
            Field::new("b", DataType::Int32, false),
        ]));
        let a = Arc::new(Int32Array::from_slice(&[4, 8, 16, 32, 64]));
        let b = Arc::new(Int32Array::from_slice(&[2, 4, 8, 16, 32]));

        apply_arithmetic::<i32>(
            schema,
            vec![a, b],
            Operator::Multiply,
            Int32Array::from_slice(&[8, 32, 128, 512, 2048]),
        )?;

        Ok(())
    }

    #[test]
    fn divide_op() -> Result<()> {
        let schema = Arc::new(Schema::new(vec![
            Field::new("a", DataType::Int32, false),
            Field::new("b", DataType::Int32, false),
        ]));
        let a = Arc::new(Int32Array::from_slice(&[8, 32, 128, 512, 2048]));
        let b = Arc::new(Int32Array::from_slice(&[2, 4, 8, 16, 32]));

        apply_arithmetic::<i32>(
            schema,
            vec![a, b],
            Operator::Divide,
            Int32Array::from_slice(&[4, 8, 16, 32, 64]),
        )?;

        Ok(())
    }

    fn apply_arithmetic<T: NativeType>(
        schema: Arc<Schema>,
        data: Vec<Arc<dyn Array>>,
        op: Operator,
        expected: PrimitiveArray<T>,
    ) -> Result<()> {
        let arithmetic_op =
            binary_simple(col("a", &schema)?, op, col("b", &schema)?, &schema);
        let batch = RecordBatch::try_new(schema, data)?;
        let result = arithmetic_op.evaluate(&batch)?.into_array(batch.num_rows());

        assert_eq!(expected, result.as_ref());
        Ok(())
    }

    fn apply_logic_op(
        schema: &Arc<Schema>,
        left: &ArrayRef,
        right: &ArrayRef,
        op: Operator,
        expected: ArrayRef,
    ) -> Result<()> {
        let arithmetic_op =
            binary_simple(col("a", schema)?, op, col("b", schema)?, schema);
        let data: Vec<ArrayRef> = vec![left.clone(), right.clone()];
        let batch = RecordBatch::try_new(schema.clone(), data)?;
        let result = arithmetic_op.evaluate(&batch)?.into_array(batch.num_rows());

        assert_eq!(expected, result);
        Ok(())
    }

    #[test]
    fn modulus_op() -> Result<()> {
        let schema = Arc::new(Schema::new(vec![
            Field::new("a", DataType::Int32, false),
            Field::new("b", DataType::Int32, false),
        ]));
        let a = Arc::new(Int32Array::from_slice(&[8, 32, 128, 512, 2048]));
        let b = Arc::new(Int32Array::from_slice(&[2, 4, 7, 14, 32]));

        apply_arithmetic::<i32>(
            schema,
            vec![a, b],
            Operator::Modulo,
            Int32Array::from_slice(&[0, 0, 2, 8, 0]),
        )?;

        Ok(())
    }

    // Test `scalar <op> arr` produces expected
    fn apply_logic_op_scalar_arr(
        schema: &SchemaRef,
        scalar: &ScalarValue,
        arr: &ArrayRef,
        op: Operator,
        expected: &BooleanArray,
    ) -> Result<()> {
        let scalar = lit(scalar.clone());

        let arithmetic_op = binary_simple(scalar, op, col("a", schema)?, schema);
        let batch = RecordBatch::try_new(Arc::clone(schema), vec![Arc::clone(arr)])?;
        let result = arithmetic_op.evaluate(&batch)?.into_array(batch.num_rows());
        assert_eq!(result.as_ref(), expected as &dyn Array);

        Ok(())
    }

    // Test `arr <op> scalar` produces expected
    fn apply_logic_op_arr_scalar(
        schema: &SchemaRef,
        arr: &ArrayRef,
        scalar: &ScalarValue,
        op: Operator,
        expected: &BooleanArray,
    ) -> Result<()> {
        let scalar = lit(scalar.clone());

        let arithmetic_op = binary_simple(col("a", schema)?, op, scalar, schema);
        let batch = RecordBatch::try_new(Arc::clone(schema), vec![Arc::clone(arr)])?;
        let result = arithmetic_op.evaluate(&batch)?.into_array(batch.num_rows());
        assert_eq!(result.as_ref(), expected as &dyn Array);

        Ok(())
    }

    #[test]
    fn and_with_nulls_op() -> Result<()> {
        let schema = Schema::new(vec![
            Field::new("a", DataType::Boolean, true),
            Field::new("b", DataType::Boolean, true),
        ]);
        let a = Arc::new(BooleanArray::from(vec![
            Some(true),
            Some(false),
            None,
            Some(true),
            Some(false),
            None,
            Some(true),
            Some(false),
            None,
        ])) as ArrayRef;
        let b = Arc::new(BooleanArray::from(vec![
            Some(true),
            Some(true),
            Some(true),
            Some(false),
            Some(false),
            Some(false),
            None,
            None,
            None,
        ])) as ArrayRef;

        let expected = BooleanArray::from(vec![
            Some(true),
            Some(false),
            None,
            Some(false),
            Some(false),
            Some(false),
            None,
            Some(false),
            None,
        ]);
        apply_logic_op(&Arc::new(schema), &a, &b, Operator::And, Arc::new(expected))?;

        Ok(())
    }

    #[test]
    fn or_with_nulls_op() -> Result<()> {
        let schema = Schema::new(vec![
            Field::new("a", DataType::Boolean, true),
            Field::new("b", DataType::Boolean, true),
        ]);
        let a = Arc::new(BooleanArray::from(vec![
            Some(true),
            Some(false),
            None,
            Some(true),
            Some(false),
            None,
            Some(true),
            Some(false),
            None,
        ])) as ArrayRef;
        let b = Arc::new(BooleanArray::from(vec![
            Some(true),
            Some(true),
            Some(true),
            Some(false),
            Some(false),
            Some(false),
            None,
            None,
            None,
        ])) as ArrayRef;

        let expected = BooleanArray::from(vec![
            Some(true),
            Some(true),
            Some(true),
            Some(true),
            Some(false),
            None,
            Some(true),
            None,
            None,
        ]);
        apply_logic_op(&Arc::new(schema), &a, &b, Operator::Or, Arc::new(expected))?;

        Ok(())
    }

    /// Returns (schema, a: BooleanArray, b: BooleanArray) with all possible inputs
    ///
    /// a: [true, true, true,  NULL, NULL, NULL,  false, false, false]
    /// b: [true, NULL, false, true, NULL, false, true,  NULL,  false]
    fn bool_test_arrays() -> (SchemaRef, ArrayRef, ArrayRef) {
        let schema = Schema::new(vec![
            Field::new("a", DataType::Boolean, false),
            Field::new("b", DataType::Boolean, false),
        ]);
        let a: BooleanArray = [
            Some(true),
            Some(true),
            Some(true),
            None,
            None,
            None,
            Some(false),
            Some(false),
            Some(false),
        ]
        .iter()
        .collect();
        let b: BooleanArray = [
            Some(true),
            None,
            Some(false),
            Some(true),
            None,
            Some(false),
            Some(true),
            None,
            Some(false),
        ]
        .iter()
        .collect();
        (Arc::new(schema), Arc::new(a), Arc::new(b))
    }

    /// Returns (schema, BooleanArray) with [true, NULL, false]
    fn scalar_bool_test_array() -> (SchemaRef, ArrayRef) {
        let schema = Schema::new(vec![Field::new("a", DataType::Boolean, false)]);
        let a: BooleanArray = vec![Some(true), None, Some(false)].iter().collect();
        (Arc::new(schema), Arc::new(a))
    }

    #[test]
    fn eq_op_bool() {
        let (schema, a, b) = bool_test_arrays();
        let expected = BooleanArray::from_iter(vec![
            Some(true),
            None,
            Some(false),
            None,
            None,
            None,
            Some(false),
            None,
            Some(true),
        ]);
        apply_logic_op(&schema, &a, &b, Operator::Eq, Arc::new(expected)).unwrap();
    }

    #[test]
    fn eq_op_bool_scalar() {
        let (schema, a) = scalar_bool_test_array();
        let expected = [Some(true), None, Some(false)].iter().collect();
        apply_logic_op_scalar_arr(
            &schema,
            &ScalarValue::from(true),
            &a,
            Operator::Eq,
            &expected,
        )
        .unwrap();
        apply_logic_op_arr_scalar(
            &schema,
            &a,
            &ScalarValue::from(true),
            Operator::Eq,
            &expected,
        )
        .unwrap();

        let expected = [Some(false), None, Some(true)].iter().collect();
        apply_logic_op_scalar_arr(
            &schema,
            &ScalarValue::from(false),
            &a,
            Operator::Eq,
            &expected,
        )
        .unwrap();
        apply_logic_op_arr_scalar(
            &schema,
            &a,
            &ScalarValue::from(false),
            Operator::Eq,
            &expected,
        )
        .unwrap();
    }

    #[test]
    fn neq_op_bool() {
        let (schema, a, b) = bool_test_arrays();
        let expected = BooleanArray::from_iter([
            Some(false),
            None,
            Some(true),
            None,
            None,
            None,
            Some(true),
            None,
            Some(false),
        ]);
        apply_logic_op(&schema, &a, &b, Operator::NotEq, Arc::new(expected)).unwrap();
    }

    #[test]
    fn neq_op_bool_scalar() {
        let (schema, a) = scalar_bool_test_array();
        let expected = [Some(false), None, Some(true)].iter().collect();
        apply_logic_op_scalar_arr(
            &schema,
            &ScalarValue::from(true),
            &a,
            Operator::NotEq,
            &expected,
        )
        .unwrap();
        apply_logic_op_arr_scalar(
            &schema,
            &a,
            &ScalarValue::from(true),
            Operator::NotEq,
            &expected,
        )
        .unwrap();

        let expected = [Some(true), None, Some(false)].iter().collect();
        apply_logic_op_scalar_arr(
            &schema,
            &ScalarValue::from(false),
            &a,
            Operator::NotEq,
            &expected,
        )
        .unwrap();
        apply_logic_op_arr_scalar(
            &schema,
            &a,
            &ScalarValue::from(false),
            Operator::NotEq,
            &expected,
        )
        .unwrap();
    }

    #[test]
    fn lt_op_bool() {
        let (schema, a, b) = bool_test_arrays();
        let expected = BooleanArray::from_iter([
            Some(false),
            None,
            Some(false),
            None,
            None,
            None,
            Some(true),
            None,
            Some(false),
        ]);
        apply_logic_op(&schema, &a, &b, Operator::Lt, Arc::new(expected)).unwrap();
    }

    #[test]
    fn lt_op_bool_scalar() {
        let (schema, a) = scalar_bool_test_array();
        let expected = [Some(false), None, Some(false)].iter().collect();
        apply_logic_op_scalar_arr(
            &schema,
            &ScalarValue::from(true),
            &a,
            Operator::Lt,
            &expected,
        )
        .unwrap();

        let expected = [Some(false), None, Some(true)].iter().collect();
        apply_logic_op_arr_scalar(
            &schema,
            &a,
            &ScalarValue::from(true),
            Operator::Lt,
            &expected,
        )
        .unwrap();

        let expected = [Some(true), None, Some(false)].iter().collect();
        apply_logic_op_scalar_arr(
            &schema,
            &ScalarValue::from(false),
            &a,
            Operator::Lt,
            &expected,
        )
        .unwrap();

        let expected = [Some(false), None, Some(false)].iter().collect();
        apply_logic_op_arr_scalar(
            &schema,
            &a,
            &ScalarValue::from(false),
            Operator::Lt,
            &expected,
        )
        .unwrap();
    }

    #[test]
    fn lt_eq_op_bool() {
        let (schema, a, b) = bool_test_arrays();
        let expected = BooleanArray::from_iter([
            Some(true),
            None,
            Some(false),
            None,
            None,
            None,
            Some(true),
            None,
            Some(true),
        ]);
        apply_logic_op(&schema, &a, &b, Operator::LtEq, Arc::new(expected)).unwrap();
    }

    #[test]
    fn lt_eq_op_bool_scalar() {
        let (schema, a) = scalar_bool_test_array();
        let expected = [Some(true), None, Some(false)].iter().collect();
        apply_logic_op_scalar_arr(
            &schema,
            &ScalarValue::from(true),
            &a,
            Operator::LtEq,
            &expected,
        )
        .unwrap();

        let expected = [Some(true), None, Some(true)].iter().collect();
        apply_logic_op_arr_scalar(
            &schema,
            &a,
            &ScalarValue::from(true),
            Operator::LtEq,
            &expected,
        )
        .unwrap();

        let expected = [Some(true), None, Some(true)].iter().collect();
        apply_logic_op_scalar_arr(
            &schema,
            &ScalarValue::from(false),
            &a,
            Operator::LtEq,
            &expected,
        )
        .unwrap();

        let expected = [Some(false), None, Some(true)].iter().collect();
        apply_logic_op_arr_scalar(
            &schema,
            &a,
            &ScalarValue::from(false),
            Operator::LtEq,
            &expected,
        )
        .unwrap();
    }

    #[test]
    fn gt_op_bool() {
        let (schema, a, b) = bool_test_arrays();
        let expected = BooleanArray::from_iter([
            Some(false),
            None,
            Some(true),
            None,
            None,
            None,
            Some(false),
            None,
            Some(false),
        ]);
        apply_logic_op(&schema, &a, &b, Operator::Gt, Arc::new(expected)).unwrap();
    }

    #[test]
    fn gt_op_bool_scalar() {
        let (schema, a) = scalar_bool_test_array();
        let expected = BooleanArray::from_iter([Some(false), None, Some(true)]);
        apply_logic_op_scalar_arr(
            &schema,
            &ScalarValue::from(true),
            &a,
            Operator::Gt,
            &expected,
        )
        .unwrap();

        let expected = BooleanArray::from_iter([Some(false), None, Some(false)]);
        apply_logic_op_arr_scalar(
            &schema,
            &a,
            &ScalarValue::from(true),
            Operator::Gt,
            &expected,
        )
        .unwrap();

        let expected = BooleanArray::from_iter([Some(false), None, Some(false)]);
        apply_logic_op_scalar_arr(
            &schema,
            &ScalarValue::from(false),
            &a,
            Operator::Gt,
            &expected,
        )
        .unwrap();

        let expected = BooleanArray::from_iter([Some(true), None, Some(false)]);
        apply_logic_op_arr_scalar(
            &schema,
            &a,
            &ScalarValue::from(false),
            Operator::Gt,
            &expected,
        )
        .unwrap();
    }

    #[test]
    fn gt_eq_op_bool() {
        let (schema, a, b) = bool_test_arrays();
        let expected = BooleanArray::from_iter([
            Some(true),
            None,
            Some(true),
            None,
            None,
            None,
            Some(false),
            None,
            Some(true),
        ]);
        apply_logic_op(&schema, &a, &b, Operator::GtEq, Arc::new(expected)).unwrap();
    }

    #[test]
    fn gt_eq_op_bool_scalar() {
        let (schema, a) = scalar_bool_test_array();
        let expected = BooleanArray::from_iter([Some(true), None, Some(true)]);
        apply_logic_op_scalar_arr(
            &schema,
            &ScalarValue::from(true),
            &a,
            Operator::GtEq,
            &expected,
        )
        .unwrap();

        let expected = BooleanArray::from_iter([Some(true), None, Some(false)]);
        apply_logic_op_arr_scalar(
            &schema,
            &a,
            &ScalarValue::from(true),
            Operator::GtEq,
            &expected,
        )
        .unwrap();

        let expected = BooleanArray::from_iter([Some(false), None, Some(true)]);
        apply_logic_op_scalar_arr(
            &schema,
            &ScalarValue::from(false),
            &a,
            Operator::GtEq,
            &expected,
        )
        .unwrap();

        let expected = BooleanArray::from_iter([Some(true), None, Some(true)]);
        apply_logic_op_arr_scalar(
            &schema,
            &a,
            &ScalarValue::from(false),
            Operator::GtEq,
            &expected,
        )
        .unwrap();
    }

    #[test]
    fn is_distinct_from_op_bool() {
        let (schema, a, b) = bool_test_arrays();
        let expected = BooleanArray::from_iter([
            Some(false),
            Some(true),
            Some(true),
            Some(true),
            Some(false),
            Some(true),
            Some(true),
            Some(true),
            Some(false),
        ]);
        apply_logic_op(
            &schema,
            &a,
            &b,
            Operator::IsDistinctFrom,
            Arc::new(expected),
        )
        .unwrap();
    }

    #[test]
    fn is_not_distinct_from_op_bool() {
        let (schema, a, b) = bool_test_arrays();
        let expected = BooleanArray::from_iter([
            Some(true),
            Some(false),
            Some(false),
            Some(false),
            Some(true),
            Some(false),
            Some(false),
            Some(false),
            Some(true),
        ]);
        apply_logic_op(
            &schema,
            &a,
            &b,
            Operator::IsNotDistinctFrom,
            Arc::new(expected),
        )
        .unwrap();
    }

    #[test]
    fn relatively_deeply_nested() {
        // Reproducer for https://github.com/apache/arrow-datafusion/issues/419

        // where even relatively shallow binary expressions overflowed
        // the stack in debug builds

        let input: Vec<_> = vec![1, 2, 3, 4, 5].into_iter().map(Some).collect();
        let a: Int32Array = input.iter().collect();

        let batch = RecordBatch::try_from_iter(vec![("a", Arc::new(a) as _)]).unwrap();
        let schema = batch.schema();

        // build a left deep tree ((((a + a) + a) + a ....
        let tree_depth: i32 = 100;
        let expr = (0..tree_depth)
            .into_iter()
            .map(|_| col("a", schema.as_ref()).unwrap())
            .reduce(|l, r| binary_simple(l, Operator::Plus, r, schema))
            .unwrap();

        let result = expr
            .evaluate(&batch)
            .expect("evaluation")
            .into_array(batch.num_rows());

        let expected: Int32Array = input
            .into_iter()
            .map(|i| i.map(|i| i * tree_depth))
            .collect();
        assert_eq!(result.as_ref(), &expected as &dyn Array);
    }

    fn create_decimal_array(
        array: &[Option<i128>],
        _precision: usize,
        _scale: usize,
    ) -> Result<Int128Array> {
        let mut decimal_builder = Int128Vec::with_capacity(array.len());
        for value in array {
            match value {
                None => {
                    decimal_builder.push(None);
                }
                Some(v) => {
                    decimal_builder.try_push(Some(*v))?;
                }
            }
        }
        Ok(decimal_builder.into())
    }

    #[test]
    fn comparison_decimal_op_test() -> Result<()> {
        let value_i128: i128 = 123;
        let decimal_array = create_decimal_array(
            &[
                Some(value_i128),
                None,
                Some(value_i128 - 1),
                Some(value_i128 + 1),
            ],
            25,
            3,
        )?;
        // eq: array = i128
        let result = eq_decimal_scalar(&decimal_array, value_i128)?;
        assert_eq!(
            BooleanArray::from(vec![Some(true), None, Some(false), Some(false)]),
            result
        );
        // neq: array != i128
        let result = neq_decimal_scalar(&decimal_array, value_i128)?;
        assert_eq!(
            BooleanArray::from(vec![Some(false), None, Some(true), Some(true)]),
            result
        );
        // lt: array < i128
        let result = lt_decimal_scalar(&decimal_array, value_i128)?;
        assert_eq!(
            BooleanArray::from(vec![Some(false), None, Some(true), Some(false)]),
            result
        );
        // lt_eq: array <= i128
        let result = lt_eq_decimal_scalar(&decimal_array, value_i128)?;
        assert_eq!(
            BooleanArray::from(vec![Some(true), None, Some(true), Some(false)]),
            result
        );
        // gt: array > i128
        let result = gt_decimal_scalar(&decimal_array, value_i128)?;
        assert_eq!(
            BooleanArray::from(vec![Some(false), None, Some(false), Some(true)]),
            result
        );
        // gt_eq: array >= i128
        let result = gt_eq_decimal_scalar(&decimal_array, value_i128)?;
        assert_eq!(
            BooleanArray::from(vec![Some(true), None, Some(false), Some(true)]),
            result
        );

        let left_decimal_array = decimal_array;
        let right_decimal_array = create_decimal_array(
            &[
                Some(value_i128 - 1),
                Some(value_i128),
                Some(value_i128 + 1),
                Some(value_i128 + 1),
            ],
            25,
            3,
        )?;
        // eq: left == right
        let result = eq_decimal(&left_decimal_array, &right_decimal_array)?;
        assert_eq!(
            BooleanArray::from(vec![Some(false), None, Some(false), Some(true)]),
            result
        );
        // neq: left != right
        let result = neq_decimal(&left_decimal_array, &right_decimal_array)?;
        assert_eq!(
            BooleanArray::from(vec![Some(true), None, Some(true), Some(false)]),
            result
        );
        // lt: left < right
        let result = lt_decimal(&left_decimal_array, &right_decimal_array)?;
        assert_eq!(
            BooleanArray::from(vec![Some(false), None, Some(true), Some(false)]),
            result
        );
        // lt_eq: left <= right
        let result = lt_eq_decimal(&left_decimal_array, &right_decimal_array)?;
        assert_eq!(
            BooleanArray::from(vec![Some(false), None, Some(true), Some(true)]),
            result
        );
        // gt: left > right
        let result = gt_decimal(&left_decimal_array, &right_decimal_array)?;
        assert_eq!(
            BooleanArray::from(vec![Some(true), None, Some(false), Some(false)]),
            result
        );
        // gt_eq: left >= right
        let result = gt_eq_decimal(&left_decimal_array, &right_decimal_array)?;
        assert_eq!(
            BooleanArray::from(vec![Some(true), None, Some(false), Some(true)]),
            result
        );
        // is_distinct: left distinct right
        let result = is_distinct_from_decimal(&left_decimal_array, &right_decimal_array)?;
        assert_eq!(
            BooleanArray::from(vec![Some(true), Some(true), Some(true), Some(false)]),
            result
        );
        // is_distinct: left distinct right
        let result =
            is_not_distinct_from_decimal(&left_decimal_array, &right_decimal_array)?;
        assert_eq!(
            BooleanArray::from(vec![Some(false), Some(false), Some(false), Some(true)]),
            result
        );
        Ok(())
    }

    #[test]
    fn comparison_decimal_expr_test() -> Result<()> {
        let decimal_scalar = ScalarValue::Decimal128(Some(123_456), 10, 3);
        let schema = Arc::new(Schema::new(vec![Field::new("a", DataType::Int64, true)]));
        // scalar == array
        apply_logic_op_scalar_arr(
            &schema,
            &decimal_scalar,
            &(Arc::new(Int64Array::from(vec![Some(124), None])) as ArrayRef),
            Operator::Eq,
            &BooleanArray::from(vec![Some(false), None]),
        )
        .unwrap();

        // array != scalar
        apply_logic_op_arr_scalar(
            &schema,
            &(Arc::new(Int64Array::from(vec![Some(123), None, Some(1)])) as ArrayRef),
            &decimal_scalar,
            Operator::NotEq,
            &BooleanArray::from(vec![Some(true), None, Some(true)]),
        )
        .unwrap();

        // array < scalar
        apply_logic_op_arr_scalar(
            &schema,
            &(Arc::new(Int64Array::from(vec![Some(123), None, Some(124)])) as ArrayRef),
            &decimal_scalar,
            Operator::Lt,
            &BooleanArray::from(vec![Some(true), None, Some(false)]),
        )
        .unwrap();

        // array > scalar
        apply_logic_op_arr_scalar(
            &schema,
            &(Arc::new(Int64Array::from(vec![Some(123), None, Some(124)])) as ArrayRef),
            &decimal_scalar,
            Operator::Gt,
            &BooleanArray::from(vec![Some(false), None, Some(true)]),
        )
        .unwrap();

        let schema =
            Arc::new(Schema::new(vec![Field::new("a", DataType::Float64, true)]));
        // array == scalar
        apply_logic_op_arr_scalar(
            &schema,
            &(Arc::new(Float64Array::from(vec![Some(123.456), None, Some(123.457)]))
                as ArrayRef),
            &decimal_scalar,
            Operator::Eq,
            &BooleanArray::from(vec![Some(true), None, Some(false)]),
        )
        .unwrap();

        // array <= scalar
        apply_logic_op_arr_scalar(
            &schema,
            &(Arc::new(Float64Array::from(vec![
                Some(123.456),
                None,
                Some(123.457),
                Some(123.45),
            ])) as ArrayRef),
            &decimal_scalar,
            Operator::LtEq,
            &BooleanArray::from(vec![Some(true), None, Some(false), Some(true)]),
        )
        .unwrap();
        // array >= scalar
        apply_logic_op_arr_scalar(
            &schema,
            &(Arc::new(Float64Array::from(vec![
                Some(123.456),
                None,
                Some(123.457),
                Some(123.45),
            ])) as ArrayRef),
            &decimal_scalar,
            Operator::GtEq,
            &BooleanArray::from(vec![Some(true), None, Some(true), Some(false)]),
        )
        .unwrap();

        // compare decimal array with other array type
        let schema = Arc::new(Schema::new(vec![
            Field::new("a", DataType::Int64, true),
            Field::new("b", DataType::Decimal(10, 0), true),
        ]));

        let value: i64 = 123;

        let decimal_array = Arc::new(create_decimal_array(
            &[
                Some(value as i128),
                None,
                Some((value - 1) as i128),
                Some((value + 1) as i128),
            ],
            10,
            0,
        )?) as ArrayRef;

        let int64_array = Arc::new(Int64Array::from(vec![
            Some(value),
            Some(value - 1),
            Some(value),
            Some(value + 1),
        ])) as ArrayRef;

        // eq: int64array == decimal array
        apply_logic_op(
            &schema,
            &int64_array,
            &decimal_array,
            Operator::Eq,
            Arc::new(BooleanArray::from_iter(vec![
                Some(true),
                None,
                Some(false),
                Some(true),
            ])),
        )
        .unwrap();
        // neq: int64array != decimal array
        apply_logic_op(
            &schema,
            &int64_array,
            &decimal_array,
            Operator::NotEq,
            Arc::new(BooleanArray::from_iter(vec![
                Some(false),
                None,
                Some(true),
                Some(false),
            ])),
        )
        .unwrap();

        let schema = Arc::new(Schema::new(vec![
            Field::new("a", DataType::Float64, true),
            Field::new("b", DataType::Decimal(10, 2), true),
        ]));

        let value: i128 = 123;
        let decimal_array = Arc::new(create_decimal_array(
            &[
                Some(value as i128), // 1.23
                None,
                Some((value - 1) as i128), // 1.22
                Some((value + 1) as i128), // 1.24
            ],
            10,
            2,
        )?) as ArrayRef;
        let float64_array = Arc::new(Float64Array::from(vec![
            Some(1.23),
            Some(1.22),
            Some(1.23),
            Some(1.24),
        ])) as ArrayRef;
        // lt: float64array < decimal array
        apply_logic_op(
            &schema,
            &float64_array,
            &decimal_array,
            Operator::Lt,
            Arc::new(BooleanArray::from_iter(vec![
                Some(false),
                None,
                Some(false),
                Some(false),
            ])),
        )
        .unwrap();
        // lt_eq: float64array <= decimal array
        apply_logic_op(
            &schema,
            &float64_array,
            &decimal_array,
            Operator::LtEq,
            Arc::new(BooleanArray::from_iter(vec![
                Some(true),
                None,
                Some(false),
                Some(true),
            ])),
        )
        .unwrap();
        // gt: float64array > decimal array
        apply_logic_op(
            &schema,
            &float64_array,
            &decimal_array,
            Operator::Gt,
            Arc::new(BooleanArray::from_iter(vec![
                Some(false),
                None,
                Some(true),
                Some(false),
            ])),
        )
        .unwrap();
        apply_logic_op(
            &schema,
            &float64_array,
            &decimal_array,
            Operator::GtEq,
            Arc::new(BooleanArray::from_iter(vec![
                Some(true),
                None,
                Some(true),
                Some(true),
            ])),
        )
        .unwrap();
        // is distinct: float64array is distinct decimal array
        // TODO: now we do not refactor the `is distinct or is not distinct` rule of coercion.
        // traced by https://github.com/apache/arrow-datafusion/issues/1590
        // the decimal array will be casted to float64array
        apply_logic_op(
            &schema,
            &float64_array,
            &decimal_array,
            Operator::IsDistinctFrom,
            Arc::new(BooleanArray::from_iter(vec![
                Some(false),
                Some(true),
                Some(true),
                Some(false),
            ])),
        )
        .unwrap();
        // is not distinct
        apply_logic_op(
            &schema,
            &float64_array,
            &decimal_array,
            Operator::IsNotDistinctFrom,
            Arc::new(BooleanArray::from_iter(vec![
                Some(true),
                Some(false),
                Some(false),
                Some(true),
            ])),
        )
        .unwrap();

        Ok(())
    }

    #[test]
    fn arithmetic_decimal_op_test() -> Result<()> {
        let value_i128: i128 = 123;
        let left_decimal_array = create_decimal_array(
            &[
                Some(value_i128),
                None,
                Some(value_i128 - 1),
                Some(value_i128 + 1),
            ],
            25,
            3,
        )?;
        let right_decimal_array = create_decimal_array(
            &[
                Some(value_i128),
                Some(value_i128),
                Some(value_i128),
                Some(value_i128),
            ],
            25,
            3,
        )?;
        // add
        let result = add_decimal(&left_decimal_array, &right_decimal_array)?;
        let expect =
            create_decimal_array(&[Some(246), None, Some(245), Some(247)], 25, 3)?;
        assert_eq!(expect, result);
        // subtract
        let result = subtract_decimal(&left_decimal_array, &right_decimal_array)?;
        let expect = create_decimal_array(&[Some(0), None, Some(-1), Some(1)], 25, 3)?;
        assert_eq!(expect, result);
        // multiply
        let result = multiply_decimal(&left_decimal_array, &right_decimal_array, 3)?;
        let expect = create_decimal_array(&[Some(15), None, Some(15), Some(15)], 25, 3)?;
        assert_eq!(expect, result);
        // divide
        let left_decimal_array = create_decimal_array(
            &[Some(1234567), None, Some(1234567), Some(1234567)],
            25,
            3,
        )?;
        let right_decimal_array =
            create_decimal_array(&[Some(10), Some(100), Some(55), Some(-123)], 25, 3)?;
        let result = divide_decimal(&left_decimal_array, &right_decimal_array, 3)?;
        let expect = create_decimal_array(
            &[Some(123456700), None, Some(22446672), Some(-10037130)],
            25,
            3,
        )?;
        assert_eq!(expect, result);
        // modulus
        let result = modulus_decimal(&left_decimal_array, &right_decimal_array)?;
        let expect = create_decimal_array(&[Some(7), None, Some(37), Some(16)], 25, 3)?;
        assert_eq!(expect, result);

        Ok(())
    }

    fn apply_arithmetic_op(
        schema: &SchemaRef,
        left: &ArrayRef,
        right: &ArrayRef,
        op: Operator,
        expected: ArrayRef,
    ) -> Result<()> {
        let arithmetic_op =
            binary_simple(col("a", schema)?, op, col("b", schema)?, schema);
        let data: Vec<ArrayRef> = vec![left.clone(), right.clone()];
        let batch = RecordBatch::try_new(schema.clone(), data)?;
        let result = arithmetic_op.evaluate(&batch)?.into_array(batch.num_rows());

        assert_eq!(result.as_ref(), expected.as_ref());
        Ok(())
    }

    #[test]
    fn arithmetic_decimal_expr_test() -> Result<()> {
        let schema = Arc::new(Schema::new(vec![
            Field::new("a", DataType::Int32, true),
            Field::new("b", DataType::Decimal(10, 2), true),
        ]));
        let value: i128 = 123;
        let decimal_array = Arc::new(create_decimal_array(
            &[
                Some(value as i128), // 1.23
                None,
                Some((value - 1) as i128), // 1.22
                Some((value + 1) as i128), // 1.24
            ],
            10,
            2,
        )?) as ArrayRef;
        let int32_array = Arc::new(Int32Array::from(vec![
            Some(123),
            Some(122),
            Some(123),
            Some(124),
        ])) as ArrayRef;

        // add: Int32array add decimal array
        let expect = Arc::new(create_decimal_array(
            &[Some(12423), None, Some(12422), Some(12524)],
            13,
            2,
        )?) as ArrayRef;
        apply_arithmetic_op(
            &schema,
            &int32_array,
            &decimal_array,
            Operator::Plus,
            expect,
        )
        .unwrap();

        // subtract: decimal array subtract int32 array
        let schema = Arc::new(Schema::new(vec![
            Field::new("b", DataType::Int32, true),
            Field::new("a", DataType::Decimal(10, 2), true),
        ]));
        let expect = Arc::new(create_decimal_array(
            &[Some(-12177), None, Some(-12178), Some(-12276)],
            13,
            2,
        )?) as ArrayRef;
        apply_arithmetic_op(
            &schema,
            &int32_array,
            &decimal_array,
            Operator::Minus,
            expect,
        )
        .unwrap();

        // multiply: decimal array multiply int32 array
        let expect = Arc::new(create_decimal_array(
            &[Some(15129), None, Some(15006), Some(15376)],
            21,
            2,
        )?) as ArrayRef;
        apply_arithmetic_op(
            &schema,
            &int32_array,
            &decimal_array,
            Operator::Multiply,
            expect,
        )
        .unwrap();
        // divide: int32 array divide decimal array
        let schema = Arc::new(Schema::new(vec![
            Field::new("a", DataType::Int32, true),
            Field::new("b", DataType::Decimal(10, 2), true),
        ]));
        let expect = Arc::new(create_decimal_array(
            &[
                Some(10000000000000),
                None,
                Some(10081967213114),
                Some(10000000000000),
            ],
            23,
            11,
        )?) as ArrayRef;
        apply_arithmetic_op(
            &schema,
            &int32_array,
            &decimal_array,
            Operator::Divide,
            expect,
        )
        .unwrap();
        // modulus: int32 array modulus decimal array
        let schema = Arc::new(Schema::new(vec![
            Field::new("a", DataType::Int32, true),
            Field::new("b", DataType::Decimal(10, 2), true),
        ]));
        let expect = Arc::new(create_decimal_array(
            &[Some(000), None, Some(100), Some(000)],
            10,
            2,
        )?) as ArrayRef;
        apply_arithmetic_op(
            &schema,
            &int32_array,
            &decimal_array,
            Operator::Modulo,
            expect,
        )
        .unwrap();

        Ok(())
    }

    #[test]
    fn bitwise_array_test() -> Result<()> {
        let left = Arc::new(Int32Array::from(vec![Some(12), None, Some(11)])) as ArrayRef;
        let right =
            Arc::new(Int32Array::from(vec![Some(1), Some(3), Some(7)])) as ArrayRef;
        let result = bitwise_and(left, right)?;
        let expected = Int32Array::from(vec![Some(0), None, Some(3)]);
        assert_eq!(result.as_ref(), &expected);
        Ok(())
    }

    #[test]
    fn bitwise_scalar_test() -> Result<()> {
        let left = Arc::new(Int32Array::from(vec![Some(12), None, Some(11)])) as ArrayRef;
        let right = ScalarValue::from(3i32);
        let result = bitwise_and_scalar(&left, right).unwrap()?;
        let expected = Int32Array::from(vec![Some(0), None, Some(3)]);
        assert_eq!(result.as_ref(), &expected);
        Ok(())
    }
}<|MERGE_RESOLUTION|>--- conflicted
+++ resolved
@@ -15,57 +15,12 @@
 // specific language governing permissions and limitations
 // under the License.
 
-<<<<<<< HEAD
 use std::{any::Any, convert::TryInto, sync::Arc};
-=======
-use std::convert::TryInto;
-use std::{any::Any, sync::Arc};
->>>>>>> e4a056f0
 
 use crate::record_batch::RecordBatch;
 use arrow::array::*;
-<<<<<<< HEAD
 use arrow::compute;
 use arrow::datatypes::{DataType, Schema};
-=======
-use arrow::compute::kernels::arithmetic::{
-    add, add_scalar, divide, divide_scalar, modulus, modulus_scalar, multiply,
-    multiply_scalar, subtract, subtract_scalar,
-};
-use arrow::compute::kernels::boolean::{and_kleene, not, or_kleene};
-use arrow::compute::kernels::comparison::{eq, gt, gt_eq, lt, lt_eq, neq};
-use arrow::compute::kernels::comparison::{
-    eq_bool, eq_bool_scalar, gt_bool, gt_bool_scalar, gt_eq_bool, gt_eq_bool_scalar,
-    lt_bool, lt_bool_scalar, lt_eq_bool, lt_eq_bool_scalar, neq_bool, neq_bool_scalar,
-};
-use arrow::compute::kernels::comparison::{
-    eq_dyn_bool_scalar, gt_dyn_bool_scalar, gt_eq_dyn_bool_scalar, lt_dyn_bool_scalar,
-    lt_eq_dyn_bool_scalar, neq_dyn_bool_scalar,
-};
-use arrow::compute::kernels::comparison::{
-    eq_dyn_scalar, gt_dyn_scalar, gt_eq_dyn_scalar, lt_dyn_scalar, lt_eq_dyn_scalar,
-    neq_dyn_scalar,
-};
-use arrow::compute::kernels::comparison::{
-    eq_dyn_utf8_scalar, gt_dyn_utf8_scalar, gt_eq_dyn_utf8_scalar, lt_dyn_utf8_scalar,
-    lt_eq_dyn_utf8_scalar, neq_dyn_utf8_scalar,
-};
-use arrow::compute::kernels::comparison::{
-    eq_scalar, gt_eq_scalar, gt_scalar, lt_eq_scalar, lt_scalar, neq_scalar,
-};
-use arrow::compute::kernels::comparison::{
-    eq_utf8, gt_eq_utf8, gt_utf8, like_utf8, lt_eq_utf8, lt_utf8, neq_utf8, nlike_utf8,
-    regexp_is_match_utf8,
-};
-use arrow::compute::kernels::comparison::{
-    eq_utf8_scalar, gt_eq_utf8_scalar, gt_utf8_scalar, like_utf8_scalar,
-    lt_eq_utf8_scalar, lt_utf8_scalar, neq_utf8_scalar, nlike_utf8_scalar,
-    regexp_is_match_utf8_scalar,
-};
-use arrow::datatypes::{ArrowNumericType, DataType, Schema, TimeUnit};
-use arrow::error::ArrowError::DivideByZero;
-use arrow::record_batch::RecordBatch;
->>>>>>> e4a056f0
 
 use crate::error::{DataFusionError, Result};
 use crate::logical_plan::Operator;
@@ -142,7 +97,7 @@
         let array = $LEFT.as_any().downcast_ref::<$ARRAY_TYPE>().unwrap();
         let scalar = $RIGHT;
         if scalar.is_null() {
-            Ok(new_null_array(array.data_type(), len))
+            Ok(new_null_array(array.data_type().clone(), len).into())
         } else {
             let right: $TYPE = scalar.try_into().unwrap();
             let result = (0..len)
@@ -160,7 +115,7 @@
     }};
 }
 
-fn bitwise_and(left: ArrayRef, right: ArrayRef) -> Result<ArrayRef> {
+fn bitwise_and(left: &dyn Array, right: &dyn Array) -> Result<ArrayRef> {
     match &left.data_type() {
         DataType::Int8 => {
             binary_bitwise_array_op!(left, right, &, Int8Array, i8)
@@ -248,185 +203,9 @@
     }
 }
 
-<<<<<<< HEAD
 /// Invoke a boolean kernel on a pair of arrays
 macro_rules! boolean_op {
     ($LEFT:expr, $RIGHT:expr, $OP:expr) => {{
-=======
-macro_rules! compute_decimal_op_scalar {
-    ($LEFT:expr, $RIGHT:expr, $OP:ident, $DT:ident) => {{
-        let ll = $LEFT.as_any().downcast_ref::<$DT>().unwrap();
-        Ok(Arc::new(paste::expr! {[<$OP _decimal_scalar>]}(
-            ll,
-            $RIGHT.try_into()?,
-        )?))
-    }};
-}
-
-macro_rules! compute_decimal_op {
-    ($LEFT:expr, $RIGHT:expr, $OP:ident, $DT:ident) => {{
-        let ll = $LEFT.as_any().downcast_ref::<$DT>().unwrap();
-        let rr = $RIGHT.as_any().downcast_ref::<$DT>().unwrap();
-        Ok(Arc::new(paste::expr! {[<$OP _decimal>]}(ll, rr)?))
-    }};
-}
-
-/// Invoke a compute kernel on a pair of binary data arrays
-macro_rules! compute_utf8_op {
-    ($LEFT:expr, $RIGHT:expr, $OP:ident, $DT:ident) => {{
-        let ll = $LEFT
-            .as_any()
-            .downcast_ref::<$DT>()
-            .expect("compute_op failed to downcast array");
-        let rr = $RIGHT
-            .as_any()
-            .downcast_ref::<$DT>()
-            .expect("compute_op failed to downcast array");
-        Ok(Arc::new(paste::expr! {[<$OP _utf8>]}(&ll, &rr)?))
-    }};
-}
-
-/// Invoke a compute kernel on a data array and a scalar value
-macro_rules! compute_utf8_op_scalar {
-    ($LEFT:expr, $RIGHT:expr, $OP:ident, $DT:ident) => {{
-        let ll = $LEFT
-            .as_any()
-            .downcast_ref::<$DT>()
-            .expect("compute_op failed to downcast array");
-        if let ScalarValue::Utf8(Some(string_value)) = $RIGHT {
-            Ok(Arc::new(paste::expr! {[<$OP _utf8_scalar>]}(
-                &ll,
-                &string_value,
-            )?))
-        } else {
-            Err(DataFusionError::Internal(format!(
-                "compute_utf8_op_scalar for '{}' failed to cast literal value {}",
-                stringify!($OP),
-                $RIGHT
-            )))
-        }
-    }};
-}
-
-/// Invoke a compute kernel on a data array and a scalar value
-macro_rules! compute_utf8_op_dyn_scalar {
-    ($LEFT:expr, $RIGHT:expr, $OP:ident) => {{
-        if let Some(string_value) = $RIGHT {
-            Ok(Arc::new(paste::expr! {[<$OP _dyn_utf8_scalar>]}(
-                $LEFT,
-                &string_value,
-            )?))
-        } else {
-            Err(DataFusionError::Internal(format!(
-                "compute_utf8_op_scalar for '{}' failed with literal 'none' value",
-                stringify!($OP),
-            )))
-        }
-    }};
-}
-
-/// Invoke a compute kernel on a boolean data array and a scalar value
-macro_rules! compute_bool_op_scalar {
-    ($LEFT:expr, $RIGHT:expr, $OP:ident, $DT:ident) => {{
-        use std::convert::TryInto;
-        let ll = $LEFT
-            .as_any()
-            .downcast_ref::<$DT>()
-            .expect("compute_op failed to downcast array");
-        // generate the scalar function name, such as lt_scalar, from the $OP parameter
-        // (which could have a value of lt) and the suffix _scalar
-        Ok(Arc::new(paste::expr! {[<$OP _bool_scalar>]}(
-            &ll,
-            $RIGHT.try_into()?,
-        )?))
-    }};
-}
-
-/// Invoke a compute kernel on a boolean data array and a scalar value
-macro_rules! compute_bool_op_dyn_scalar {
-    ($LEFT:expr, $RIGHT:expr, $OP:ident) => {{
-        // generate the scalar function name, such as lt_dyn_bool_scalar, from the $OP parameter
-        // (which could have a value of lt) and the suffix _scalar
-        if let Some(b) = $RIGHT {
-            Ok(Arc::new(paste::expr! {[<$OP _dyn_bool_scalar>]}(
-                $LEFT,
-                b,
-            )?))
-        } else {
-            Err(DataFusionError::Internal(format!(
-                "compute_utf8_op_scalar for '{}' failed with literal 'none' value",
-                stringify!($OP),
-            )))
-        }
-    }};
-}
-
-/// Invoke a bool compute kernel on array(s)
-macro_rules! compute_bool_op {
-    // invoke binary operator
-    ($LEFT:expr, $RIGHT:expr, $OP:ident, $DT:ident) => {{
-        let ll = $LEFT
-            .as_any()
-            .downcast_ref::<$DT>()
-            .expect("compute_op failed to downcast left side array");
-        let rr = $RIGHT
-            .as_any()
-            .downcast_ref::<$DT>()
-            .expect("compute_op failed to downcast right side array");
-        Ok(Arc::new(paste::expr! {[<$OP _bool>]}(&ll, &rr)?))
-    }};
-    // invoke unary operator
-    ($OPERAND:expr, $OP:ident, $DT:ident) => {{
-        let operand = $OPERAND
-            .as_any()
-            .downcast_ref::<$DT>()
-            .expect("compute_op failed to downcast operant array");
-        Ok(Arc::new(paste::expr! {[<$OP _bool>]}(&operand)?))
-    }};
-}
-
-/// Invoke a compute kernel on a data array and a scalar value
-/// LEFT is array, RIGHT is scalar value
-macro_rules! compute_op_scalar {
-    ($LEFT:expr, $RIGHT:expr, $OP:ident, $DT:ident) => {{
-        let ll = $LEFT
-            .as_any()
-            .downcast_ref::<$DT>()
-            .expect("compute_op failed to downcast array");
-        // generate the scalar function name, such as lt_scalar, from the $OP parameter
-        // (which could have a value of lt) and the suffix _scalar
-        Ok(Arc::new(paste::expr! {[<$OP _scalar>]}(
-            &ll,
-            $RIGHT.try_into()?,
-        )?))
-    }};
-}
-
-/// Invoke a dyn compute kernel on a data array and a scalar value
-/// LEFT is Primitive or Dictionart array of numeric values, RIGHT is scalar value
-macro_rules! compute_op_dyn_scalar {
-    ($LEFT:expr, $RIGHT:expr, $OP:ident) => {{
-        // generate the scalar function name, such as lt_dyn_scalar, from the $OP parameter
-        // (which could have a value of lt_dyn) and the suffix _scalar
-        if let Some(value) = $RIGHT {
-            Ok(Arc::new(paste::expr! {[<$OP _dyn_scalar>]}(
-                $LEFT,
-                value,
-            )?))
-        } else {
-            Err(DataFusionError::Internal(format!(
-                "compute_utf8_op_scalar for '{}' failed with literal 'none' value",
-                stringify!($OP),
-            )))
-        }
-    }};
-}
-
-/// Invoke a compute kernel on array(s)
-macro_rules! compute_op {
-    // invoke binary operator
-    ($LEFT:expr, $RIGHT:expr, $OP:ident, $DT:ident) => {{
->>>>>>> e4a056f0
         let ll = $LEFT
             .as_any()
             .downcast_ref()
@@ -468,7 +247,7 @@
 
 fn evaluate(lhs: &dyn Array, op: &Operator, rhs: &dyn Array) -> Result<Arc<dyn Array>> {
     use Operator::*;
-    if matches!(op, Plus | Minus | Divide | Multiply | Modulo) {
+    if matches!(op, Plus | Minus | Divide | Multiply | Modulo | BitwiseAnd) {
         let arr = match op {
             Operator::Plus => compute::arithmetics::add(lhs, rhs),
             Operator::Minus => compute::arithmetics::sub(lhs, rhs),
@@ -499,6 +278,8 @@
         boolean_op!(lhs, rhs, compute::boolean_kleene::or)
     } else if matches!(op, And) {
         boolean_op!(lhs, rhs, compute::boolean_kleene::and)
+    } else if matches!(op, BitwiseAnd) {
+        bitwise_and(lhs, rhs)
     } else {
         match (lhs.data_type(), op, rhs.data_type()) {
             (DataType::Utf8, Like, DataType::Utf8) => {
@@ -692,6 +473,8 @@
     } else if matches!(op, Or | And) {
         // TODO: optimize scalar Or | And
         Ok(None)
+    } else if matches!(op, BitwiseAnd) {
+        bitwise_and_scalar(lhs, rhs.clone()).transpose()
     } else {
         match (lhs.data_type(), op) {
             (DataType::Utf8, RegexMatch) => {
@@ -840,210 +623,8 @@
             right_value.into_array(batch.num_rows()),
         );
 
-<<<<<<< HEAD
         let result = evaluate(left.as_ref(), &self.op, right.as_ref());
         result.map(|a| ColumnarValue::Array(a))
-=======
-/// The binary_array_op_dyn_scalar macro includes types that extend beyond the primitive,
-/// such as Utf8 strings.
-#[macro_export]
-macro_rules! binary_array_op_dyn_scalar {
-    ($LEFT:expr, $RIGHT:expr, $OP:ident) => {{
-        let result: Result<Arc<dyn Array>> = match $RIGHT {
-            ScalarValue::Boolean(b) => compute_bool_op_dyn_scalar!($LEFT, b, $OP),
-            ScalarValue::Decimal128(..) => compute_decimal_op_scalar!($LEFT, $RIGHT, $OP, DecimalArray),
-            ScalarValue::Utf8(v) => compute_utf8_op_dyn_scalar!($LEFT, v, $OP),
-            ScalarValue::LargeUtf8(v) => compute_utf8_op_dyn_scalar!($LEFT, v, $OP),
-            ScalarValue::Int8(v) => compute_op_dyn_scalar!($LEFT, v, $OP),
-            ScalarValue::Int16(v) => compute_op_dyn_scalar!($LEFT, v, $OP),
-            ScalarValue::Int32(v) => compute_op_dyn_scalar!($LEFT, v, $OP),
-            ScalarValue::Int64(v) => compute_op_dyn_scalar!($LEFT, v, $OP),
-            ScalarValue::UInt8(v) => compute_op_dyn_scalar!($LEFT, v, $OP),
-            ScalarValue::UInt16(v) => compute_op_dyn_scalar!($LEFT, v, $OP),
-            ScalarValue::UInt32(v) => compute_op_dyn_scalar!($LEFT, v, $OP),
-            ScalarValue::UInt64(v) => compute_op_dyn_scalar!($LEFT, v, $OP),
-            ScalarValue::Float32(_) => compute_op_scalar!($LEFT, $RIGHT, $OP, Float32Array),
-            ScalarValue::Float64(_) => compute_op_scalar!($LEFT, $RIGHT, $OP, Float64Array),
-            ScalarValue::Date32(_) => compute_op_scalar!($LEFT, $RIGHT, $OP, Date32Array),
-            ScalarValue::Date64(_) => compute_op_scalar!($LEFT, $RIGHT, $OP, Date64Array),
-            ScalarValue::TimestampSecond(..) => compute_op_scalar!($LEFT, $RIGHT, $OP, TimestampSecondArray),
-            ScalarValue::TimestampMillisecond(..) => compute_op_scalar!($LEFT, $RIGHT, $OP, TimestampMillisecondArray),
-            ScalarValue::TimestampMicrosecond(..) => compute_op_scalar!($LEFT, $RIGHT, $OP, TimestampMicrosecondArray),
-            ScalarValue::TimestampNanosecond(..) => compute_op_scalar!($LEFT, $RIGHT, $OP, TimestampNanosecondArray),
-            other => Err(DataFusionError::Internal(format!("Data type {:?} not supported for scalar operation '{}' on dyn array", other, stringify!($OP))))
-        };
-        Some(result)
-    }}
-}
-
-impl BinaryExpr {
-    /// Evaluate the expression of the left input is an array and
-    /// right is literal - use scalar operations
-    fn evaluate_array_scalar(
-        &self,
-        array: &dyn Array,
-        scalar: &ScalarValue,
-    ) -> Result<Option<Result<ArrayRef>>> {
-        let scalar_result = match &self.op {
-            Operator::Lt => {
-                binary_array_op_dyn_scalar!(array, scalar.clone(), lt)
-            }
-            Operator::LtEq => {
-                binary_array_op_dyn_scalar!(array, scalar.clone(), lt_eq)
-            }
-            Operator::Gt => {
-                binary_array_op_dyn_scalar!(array, scalar.clone(), gt)
-            }
-            Operator::GtEq => {
-                binary_array_op_dyn_scalar!(array, scalar.clone(), gt_eq)
-            }
-            Operator::Eq => {
-                binary_array_op_dyn_scalar!(array, scalar.clone(), eq)
-            }
-            Operator::NotEq => {
-                binary_array_op_dyn_scalar!(array, scalar.clone(), neq)
-            }
-            Operator::Like => {
-                binary_string_array_op_scalar!(array, scalar.clone(), like)
-            }
-            Operator::NotLike => {
-                binary_string_array_op_scalar!(array, scalar.clone(), nlike)
-            }
-            Operator::Plus => {
-                binary_primitive_array_op_scalar!(array, scalar.clone(), add)
-            }
-            Operator::Minus => {
-                binary_primitive_array_op_scalar!(array, scalar.clone(), subtract)
-            }
-            Operator::Multiply => {
-                binary_primitive_array_op_scalar!(array, scalar.clone(), multiply)
-            }
-            Operator::Divide => {
-                binary_primitive_array_op_scalar!(array, scalar.clone(), divide)
-            }
-            Operator::Modulo => {
-                binary_primitive_array_op_scalar!(array, scalar.clone(), modulus)
-            }
-            Operator::RegexMatch => binary_string_array_flag_op_scalar!(
-                array,
-                scalar.clone(),
-                regexp_is_match,
-                false,
-                false
-            ),
-            Operator::RegexIMatch => binary_string_array_flag_op_scalar!(
-                array,
-                scalar.clone(),
-                regexp_is_match,
-                false,
-                true
-            ),
-            Operator::RegexNotMatch => binary_string_array_flag_op_scalar!(
-                array,
-                scalar.clone(),
-                regexp_is_match,
-                true,
-                false
-            ),
-            Operator::RegexNotIMatch => binary_string_array_flag_op_scalar!(
-                array,
-                scalar.clone(),
-                regexp_is_match,
-                true,
-                true
-            ),
-            Operator::BitwiseAnd => bitwise_and_scalar(array, scalar.clone()),
-            // if scalar operation is not supported - fallback to array implementation
-            _ => None,
-        };
-
-        Ok(scalar_result)
-    }
-
-    /// Evaluate the expression if the left input is a literal and the
-    /// right is an array - reverse operator and parameters
-    fn evaluate_scalar_array(
-        &self,
-        scalar: &ScalarValue,
-        array: &ArrayRef,
-    ) -> Result<Option<Result<ArrayRef>>> {
-        let scalar_result = match &self.op {
-            Operator::Lt => binary_array_op_scalar!(array, scalar.clone(), gt),
-            Operator::LtEq => binary_array_op_scalar!(array, scalar.clone(), gt_eq),
-            Operator::Gt => binary_array_op_scalar!(array, scalar.clone(), lt),
-            Operator::GtEq => binary_array_op_scalar!(array, scalar.clone(), lt_eq),
-            Operator::Eq => binary_array_op_scalar!(array, scalar.clone(), eq),
-            Operator::NotEq => {
-                binary_array_op_scalar!(array, scalar.clone(), neq)
-            }
-            // if scalar operation is not supported - fallback to array implementation
-            _ => None,
-        };
-        Ok(scalar_result)
-    }
-
-    fn evaluate_with_resolved_args(
-        &self,
-        left: Arc<dyn Array>,
-        left_data_type: &DataType,
-        right: Arc<dyn Array>,
-        right_data_type: &DataType,
-    ) -> Result<ArrayRef> {
-        match &self.op {
-            Operator::Like => binary_string_array_op!(left, right, like),
-            Operator::NotLike => binary_string_array_op!(left, right, nlike),
-            Operator::Lt => binary_array_op!(left, right, lt),
-            Operator::LtEq => binary_array_op!(left, right, lt_eq),
-            Operator::Gt => binary_array_op!(left, right, gt),
-            Operator::GtEq => binary_array_op!(left, right, gt_eq),
-            Operator::Eq => binary_array_op!(left, right, eq),
-            Operator::NotEq => binary_array_op!(left, right, neq),
-            Operator::IsDistinctFrom => binary_array_op!(left, right, is_distinct_from),
-            Operator::IsNotDistinctFrom => {
-                binary_array_op!(left, right, is_not_distinct_from)
-            }
-            Operator::Plus => binary_primitive_array_op!(left, right, add),
-            Operator::Minus => binary_primitive_array_op!(left, right, subtract),
-            Operator::Multiply => binary_primitive_array_op!(left, right, multiply),
-            Operator::Divide => binary_primitive_array_op!(left, right, divide),
-            Operator::Modulo => binary_primitive_array_op!(left, right, modulus),
-            Operator::And => {
-                if left_data_type == &DataType::Boolean {
-                    boolean_op!(left, right, and_kleene)
-                } else {
-                    return Err(DataFusionError::Internal(format!(
-                        "Cannot evaluate binary expression {:?} with types {:?} and {:?}",
-                        self.op,
-                        left.data_type(),
-                        right.data_type()
-                    )));
-                }
-            }
-            Operator::Or => {
-                if left_data_type == &DataType::Boolean {
-                    boolean_op!(left, right, or_kleene)
-                } else {
-                    return Err(DataFusionError::Internal(format!(
-                        "Cannot evaluate binary expression {:?} with types {:?} and {:?}",
-                        self.op, left_data_type, right_data_type
-                    )));
-                }
-            }
-            Operator::RegexMatch => {
-                binary_string_array_flag_op!(left, right, regexp_is_match, false, false)
-            }
-            Operator::RegexIMatch => {
-                binary_string_array_flag_op!(left, right, regexp_is_match, false, true)
-            }
-            Operator::RegexNotMatch => {
-                binary_string_array_flag_op!(left, right, regexp_is_match, true, false)
-            }
-            Operator::RegexNotIMatch => {
-                binary_string_array_flag_op!(left, right, regexp_is_match, true, true)
-            }
-            Operator::BitwiseAnd => bitwise_and(left, right),
-        }
->>>>>>> e4a056f0
     }
 }
 
@@ -1640,7 +1221,6 @@
 
     #[test]
     fn test_type_coersion() -> Result<()> {
-<<<<<<< HEAD
         let a = Int32Array::from_slice(&[1, 2]);
         let b = UInt32Array::from_slice(&[1, 2]);
         let c = Int32Array::from_slice(&[2, 4]);
@@ -1734,224 +1314,11 @@
         let b = Utf8Array::<i64>::from_slice(["^a", "^A", "(b|d)", "(B|D)", "^(b|c)"]);
         let c = BooleanArray::from_slice(&[false, false, false, false, true]);
         test_coercion!(a, b, Operator::RegexNotIMatch, c);
-=======
-        test_coercion!(
-            Int32Array,
-            DataType::Int32,
-            vec![1i32, 2i32],
-            UInt32Array,
-            DataType::UInt32,
-            vec![1u32, 2u32],
-            Operator::Plus,
-            Int32Array,
-            DataType::Int32,
-            vec![2i32, 4i32]
-        );
-        test_coercion!(
-            Int32Array,
-            DataType::Int32,
-            vec![1i32],
-            UInt16Array,
-            DataType::UInt16,
-            vec![1u16],
-            Operator::Plus,
-            Int32Array,
-            DataType::Int32,
-            vec![2i32]
-        );
-        test_coercion!(
-            Float32Array,
-            DataType::Float32,
-            vec![1f32],
-            UInt16Array,
-            DataType::UInt16,
-            vec![1u16],
-            Operator::Plus,
-            Float32Array,
-            DataType::Float32,
-            vec![2f32]
-        );
-        test_coercion!(
-            Float32Array,
-            DataType::Float32,
-            vec![2f32],
-            UInt16Array,
-            DataType::UInt16,
-            vec![1u16],
-            Operator::Multiply,
-            Float32Array,
-            DataType::Float32,
-            vec![2f32]
-        );
-        test_coercion!(
-            StringArray,
-            DataType::Utf8,
-            vec!["hello world", "world"],
-            StringArray,
-            DataType::Utf8,
-            vec!["%hello%", "%hello%"],
-            Operator::Like,
-            BooleanArray,
-            DataType::Boolean,
-            vec![true, false]
-        );
-        test_coercion!(
-            StringArray,
-            DataType::Utf8,
-            vec!["1994-12-13", "1995-01-26"],
-            Date32Array,
-            DataType::Date32,
-            vec![9112, 9156],
-            Operator::Eq,
-            BooleanArray,
-            DataType::Boolean,
-            vec![true, true]
-        );
-        test_coercion!(
-            StringArray,
-            DataType::Utf8,
-            vec!["1994-12-13", "1995-01-26"],
-            Date32Array,
-            DataType::Date32,
-            vec![9113, 9154],
-            Operator::Lt,
-            BooleanArray,
-            DataType::Boolean,
-            vec![true, false]
-        );
-        test_coercion!(
-            StringArray,
-            DataType::Utf8,
-            vec!["1994-12-13T12:34:56", "1995-01-26T01:23:45"],
-            Date64Array,
-            DataType::Date64,
-            vec![787322096000, 791083425000],
-            Operator::Eq,
-            BooleanArray,
-            DataType::Boolean,
-            vec![true, true]
-        );
-        test_coercion!(
-            StringArray,
-            DataType::Utf8,
-            vec!["1994-12-13T12:34:56", "1995-01-26T01:23:45"],
-            Date64Array,
-            DataType::Date64,
-            vec![787322096001, 791083424999],
-            Operator::Lt,
-            BooleanArray,
-            DataType::Boolean,
-            vec![true, false]
-        );
-        test_coercion!(
-            StringArray,
-            DataType::Utf8,
-            vec!["abc"; 5],
-            StringArray,
-            DataType::Utf8,
-            vec!["^a", "^A", "(b|d)", "(B|D)", "^(b|c)"],
-            Operator::RegexMatch,
-            BooleanArray,
-            DataType::Boolean,
-            vec![true, false, true, false, false]
-        );
-        test_coercion!(
-            StringArray,
-            DataType::Utf8,
-            vec!["abc"; 5],
-            StringArray,
-            DataType::Utf8,
-            vec!["^a", "^A", "(b|d)", "(B|D)", "^(b|c)"],
-            Operator::RegexIMatch,
-            BooleanArray,
-            DataType::Boolean,
-            vec![true, true, true, true, false]
-        );
-        test_coercion!(
-            StringArray,
-            DataType::Utf8,
-            vec!["abc"; 5],
-            StringArray,
-            DataType::Utf8,
-            vec!["^a", "^A", "(b|d)", "(B|D)", "^(b|c)"],
-            Operator::RegexNotMatch,
-            BooleanArray,
-            DataType::Boolean,
-            vec![false, true, false, true, true]
-        );
-        test_coercion!(
-            StringArray,
-            DataType::Utf8,
-            vec!["abc"; 5],
-            StringArray,
-            DataType::Utf8,
-            vec!["^a", "^A", "(b|d)", "(B|D)", "^(b|c)"],
-            Operator::RegexNotIMatch,
-            BooleanArray,
-            DataType::Boolean,
-            vec![false, false, false, false, true]
-        );
-        test_coercion!(
-            LargeStringArray,
-            DataType::LargeUtf8,
-            vec!["abc"; 5],
-            LargeStringArray,
-            DataType::LargeUtf8,
-            vec!["^a", "^A", "(b|d)", "(B|D)", "^(b|c)"],
-            Operator::RegexMatch,
-            BooleanArray,
-            DataType::Boolean,
-            vec![true, false, true, false, false]
-        );
-        test_coercion!(
-            LargeStringArray,
-            DataType::LargeUtf8,
-            vec!["abc"; 5],
-            LargeStringArray,
-            DataType::LargeUtf8,
-            vec!["^a", "^A", "(b|d)", "(B|D)", "^(b|c)"],
-            Operator::RegexIMatch,
-            BooleanArray,
-            DataType::Boolean,
-            vec![true, true, true, true, false]
-        );
-        test_coercion!(
-            LargeStringArray,
-            DataType::LargeUtf8,
-            vec!["abc"; 5],
-            LargeStringArray,
-            DataType::LargeUtf8,
-            vec!["^a", "^A", "(b|d)", "(B|D)", "^(b|c)"],
-            Operator::RegexNotMatch,
-            BooleanArray,
-            DataType::Boolean,
-            vec![false, true, false, true, true]
-        );
-        test_coercion!(
-            LargeStringArray,
-            DataType::LargeUtf8,
-            vec!["abc"; 5],
-            LargeStringArray,
-            DataType::LargeUtf8,
-            vec!["^a", "^A", "(b|d)", "(B|D)", "^(b|c)"],
-            Operator::RegexNotIMatch,
-            BooleanArray,
-            DataType::Boolean,
-            vec![false, false, false, false, true]
-        );
-        test_coercion!(
-            Int16Array,
-            DataType::Int16,
-            vec![1i16, 2i16, 3i16],
-            Int64Array,
-            DataType::Int64,
-            vec![10i64, 4i64, 5i64],
-            Operator::BitwiseAnd,
-            Int64Array,
-            DataType::Int64,
-            vec![0i64, 0i64, 1i64]
-        );
->>>>>>> e4a056f0
+
+        let a = Int16Array::from_slice(&[1i16, 2i16, 3i16]);
+        let b = Int64Array::from_slice(&[10i64, 4i64, 5i64]);
+        let c = Int64Array::from_slice(&[0i64, 0i64, 1i64]);
+        test_coercion!(a, b, Operator::BitwiseAnd, c);
         Ok(())
     }
 
@@ -3351,9 +2718,9 @@
         let left = Arc::new(Int32Array::from(vec![Some(12), None, Some(11)])) as ArrayRef;
         let right =
             Arc::new(Int32Array::from(vec![Some(1), Some(3), Some(7)])) as ArrayRef;
-        let result = bitwise_and(left, right)?;
-        let expected = Int32Array::from(vec![Some(0), None, Some(3)]);
-        assert_eq!(result.as_ref(), &expected);
+        let result = bitwise_and(left.as_ref(), right.as_ref())?;
+        let expected = Int32Vec::from(vec![Some(0), None, Some(3)]).as_arc();
+        assert_eq!(result.as_ref(), expected.as_ref());
         Ok(())
     }
 
@@ -3361,9 +2728,9 @@
     fn bitwise_scalar_test() -> Result<()> {
         let left = Arc::new(Int32Array::from(vec![Some(12), None, Some(11)])) as ArrayRef;
         let right = ScalarValue::from(3i32);
-        let result = bitwise_and_scalar(&left, right).unwrap()?;
-        let expected = Int32Array::from(vec![Some(0), None, Some(3)]);
-        assert_eq!(result.as_ref(), &expected);
+        let result = bitwise_and_scalar(left.as_ref(), right).unwrap()?;
+        let expected = Int32Vec::from(vec![Some(0), None, Some(3)]).as_arc();
+        assert_eq!(result.as_ref(), expected.as_ref());
         Ok(())
     }
 }