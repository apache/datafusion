// Licensed to the Apache Software Foundation (ASF) under one
// or more contributor license agreements.  See the NOTICE file
// distributed with this work for additional information
// regarding copyright ownership.  The ASF licenses this file
// to you under the Apache License, Version 2.0 (the
// "License"); you may not use this file except in compliance
// with the License.  You may obtain a copy of the License at
//
//   http://www.apache.org/licenses/LICENSE-2.0
//
// Unless required by applicable law or agreed to in writing,
// software distributed under the License is distributed on an
// "AS IS" BASIS, WITHOUT WARRANTIES OR CONDITIONS OF ANY
// KIND, either express or implied.  See the License for the
// specific language governing permissions and limitations
// under the License.

// Some of these functions reference the Postgres documentation
// or implementation to ensure compatibility and are subject to
// the Postgres license.

//! The Union operator combines multiple inputs with the same schema

use std::{any::Any, sync::Arc};

use crate::record_batch::RecordBatch;
use arrow::datatypes::SchemaRef;
use futures::StreamExt;

use super::{
    expressions::PhysicalSortExpr,
    metrics::{ExecutionPlanMetricsSet, MetricsSet},
    ColumnStatistics, DisplayFormatType, ExecutionPlan, Partitioning, RecordBatchStream,
    SendableRecordBatchStream, Statistics,
};
use crate::execution::runtime_env::RuntimeEnv;
use crate::{
    error::Result,
    physical_plan::{expressions, metrics::BaselineMetrics},
};
use async_trait::async_trait;

/// UNION ALL execution plan
#[derive(Debug)]
pub struct UnionExec {
    /// Input execution plan
    inputs: Vec<Arc<dyn ExecutionPlan>>,
    /// Execution metrics
    metrics: ExecutionPlanMetricsSet,
}

impl UnionExec {
    /// Create a new UnionExec
    pub fn new(inputs: Vec<Arc<dyn ExecutionPlan>>) -> Self {
        UnionExec {
            inputs,
            metrics: ExecutionPlanMetricsSet::new(),
        }
    }
}

#[async_trait]
impl ExecutionPlan for UnionExec {
    /// Return a reference to Any that can be used for downcasting
    fn as_any(&self) -> &dyn Any {
        self
    }

    fn schema(&self) -> SchemaRef {
        self.inputs[0].schema()
    }

    fn children(&self) -> Vec<Arc<dyn ExecutionPlan>> {
        self.inputs.clone()
    }

    /// Output of the union is the combination of all output partitions of the inputs
    fn output_partitioning(&self) -> Partitioning {
        // Sums all the output partitions
        let num_partitions = self
            .inputs
            .iter()
            .map(|plan| plan.output_partitioning().partition_count())
            .sum();
        // TODO: this loses partitioning info in case of same partitioning scheme (for example `Partitioning::Hash`)
        // https://issues.apache.org/jira/browse/ARROW-11991
        Partitioning::UnknownPartitioning(num_partitions)
    }

    fn output_ordering(&self) -> Option<&[PhysicalSortExpr]> {
        None
    }

    fn relies_on_input_order(&self) -> bool {
        false
    }

    fn with_new_children(
        &self,
        children: Vec<Arc<dyn ExecutionPlan>>,
    ) -> Result<Arc<dyn ExecutionPlan>> {
        Ok(Arc::new(UnionExec::new(children)))
    }

    async fn execute(
        &self,
        mut partition: usize,
        runtime: Arc<RuntimeEnv>,
    ) -> Result<SendableRecordBatchStream> {
        let baseline_metrics = BaselineMetrics::new(&self.metrics, partition);
        // record the tiny amount of work done in this function so
        // elapsed_compute is reported as non zero
        let elapsed_compute = baseline_metrics.elapsed_compute().clone();
        let _timer = elapsed_compute.timer(); // record on drop

        // find partition to execute
        for input in self.inputs.iter() {
            // Calculate whether partition belongs to the current partition
            if partition < input.output_partitioning().partition_count() {
                let stream = input.execute(partition, runtime.clone()).await?;
                return Ok(Box::pin(ObservedStream::new(stream, baseline_metrics)));
            } else {
                partition -= input.output_partitioning().partition_count();
            }
        }

        Err(crate::error::DataFusionError::Execution(format!(
            "Partition {} not found in Union",
            partition
        )))
    }

    fn fmt_as(
        &self,
        t: DisplayFormatType,
        f: &mut std::fmt::Formatter,
    ) -> std::fmt::Result {
        match t {
            DisplayFormatType::Default => {
                write!(f, "UnionExec")
            }
        }
    }

    fn metrics(&self) -> Option<MetricsSet> {
        Some(self.metrics.clone_inner())
    }

    fn statistics(&self) -> Statistics {
        self.inputs
            .iter()
            .map(|ep| ep.statistics())
            .reduce(stats_union)
            .unwrap_or_default()
    }

<<<<<<< HEAD
    fn should_repartition_children(&self) -> bool {
=======
    fn benefits_from_input_partitioning(&self) -> bool {
>>>>>>> a1a1815e
        false
    }
}

/// Stream wrapper that records `BaselineMetrics` for a particular
/// partition
struct ObservedStream {
    inner: SendableRecordBatchStream,
    baseline_metrics: BaselineMetrics,
}

impl ObservedStream {
    fn new(inner: SendableRecordBatchStream, baseline_metrics: BaselineMetrics) -> Self {
        Self {
            inner,
            baseline_metrics,
        }
    }
}

impl RecordBatchStream for ObservedStream {
    fn schema(&self) -> arrow::datatypes::SchemaRef {
        self.inner.schema()
    }
}

impl futures::Stream for ObservedStream {
    type Item = arrow::error::Result<RecordBatch>;

    fn poll_next(
        mut self: std::pin::Pin<&mut Self>,
        cx: &mut std::task::Context<'_>,
    ) -> std::task::Poll<Option<Self::Item>> {
        let poll = self.inner.poll_next_unpin(cx);
        self.baseline_metrics.record_poll(poll)
    }
}

fn col_stats_union(
    mut left: ColumnStatistics,
    right: ColumnStatistics,
) -> ColumnStatistics {
    left.distinct_count = None;
    left.min_value = left
        .min_value
        .zip(right.min_value)
        .map(|(a, b)| expressions::helpers::min(&a, &b))
        .and_then(Result::ok);
    left.max_value = left
        .max_value
        .zip(right.max_value)
        .map(|(a, b)| expressions::helpers::max(&a, &b))
        .and_then(Result::ok);
    left.null_count = left.null_count.zip(right.null_count).map(|(a, b)| a + b);

    left
}

fn stats_union(mut left: Statistics, right: Statistics) -> Statistics {
    left.is_exact = left.is_exact && right.is_exact;
    left.num_rows = left.num_rows.zip(right.num_rows).map(|(a, b)| a + b);
    left.total_byte_size = left
        .total_byte_size
        .zip(right.total_byte_size)
        .map(|(a, b)| a + b);
    left.column_statistics =
        left.column_statistics
            .zip(right.column_statistics)
            .map(|(a, b)| {
                a.into_iter()
                    .zip(b)
                    .map(|(ca, cb)| col_stats_union(ca, cb))
                    .collect()
            });
    left
}

#[cfg(test)]
mod tests {
    use super::*;
    use crate::datasource::object_store::{local::LocalFileSystem, ObjectStore};
    use crate::{test, test_util};

    use crate::record_batch::RecordBatch;
    use crate::{
        physical_plan::{
            collect,
            file_format::{CsvExec, FileScanConfig},
        },
        scalar::ScalarValue,
    };

    #[tokio::test]
    async fn test_union_partitions() -> Result<()> {
        let runtime = Arc::new(RuntimeEnv::default());
        let schema = test_util::aggr_test_schema();
        let fs: Arc<dyn ObjectStore> = Arc::new(LocalFileSystem {});

        // Create csv's with different partitioning
        let (_, files) = test::create_partitioned_csv("aggregate_test_100.csv", 4)?;
        let (_, files2) = test::create_partitioned_csv("aggregate_test_100.csv", 5)?;

        let csv = CsvExec::new(
            FileScanConfig {
                object_store: Arc::clone(&fs),
                file_schema: Arc::clone(&schema),
                file_groups: files,
                statistics: Statistics::default(),
                projection: None,
                limit: None,
                table_partition_cols: vec![],
            },
            true,
            b',',
        );

        let csv2 = CsvExec::new(
            FileScanConfig {
                object_store: Arc::clone(&fs),
                file_schema: Arc::clone(&schema),
                file_groups: files2,
                statistics: Statistics::default(),
                projection: None,
                limit: None,
                table_partition_cols: vec![],
            },
            true,
            b',',
        );

        let union_exec = Arc::new(UnionExec::new(vec![Arc::new(csv), Arc::new(csv2)]));

        // Should have 9 partitions and 9 output batches
        assert_eq!(union_exec.output_partitioning().partition_count(), 9);

        let result: Vec<RecordBatch> = collect(union_exec, runtime).await?;
        assert_eq!(result.len(), 9);

        Ok(())
    }

    #[tokio::test]
    async fn test_stats_union() {
        let left = Statistics {
            is_exact: true,
            num_rows: Some(5),
            total_byte_size: Some(23),
            column_statistics: Some(vec![
                ColumnStatistics {
                    distinct_count: Some(5),
                    max_value: Some(ScalarValue::Int64(Some(21))),
                    min_value: Some(ScalarValue::Int64(Some(-4))),
                    null_count: Some(0),
                },
                ColumnStatistics {
                    distinct_count: Some(1),
                    max_value: Some(ScalarValue::Utf8(Some(String::from("x")))),
                    min_value: Some(ScalarValue::Utf8(Some(String::from("a")))),
                    null_count: Some(3),
                },
                ColumnStatistics {
                    distinct_count: None,
                    max_value: Some(ScalarValue::Float32(Some(1.1))),
                    min_value: Some(ScalarValue::Float32(Some(0.1))),
                    null_count: None,
                },
            ]),
        };

        let right = Statistics {
            is_exact: true,
            num_rows: Some(7),
            total_byte_size: Some(29),
            column_statistics: Some(vec![
                ColumnStatistics {
                    distinct_count: Some(3),
                    max_value: Some(ScalarValue::Int64(Some(34))),
                    min_value: Some(ScalarValue::Int64(Some(1))),
                    null_count: Some(1),
                },
                ColumnStatistics {
                    distinct_count: None,
                    max_value: Some(ScalarValue::Utf8(Some(String::from("c")))),
                    min_value: Some(ScalarValue::Utf8(Some(String::from("b")))),
                    null_count: None,
                },
                ColumnStatistics {
                    distinct_count: None,
                    max_value: None,
                    min_value: None,
                    null_count: None,
                },
            ]),
        };

        let result = stats_union(left, right);
        let expected = Statistics {
            is_exact: true,
            num_rows: Some(12),
            total_byte_size: Some(52),
            column_statistics: Some(vec![
                ColumnStatistics {
                    distinct_count: None,
                    max_value: Some(ScalarValue::Int64(Some(34))),
                    min_value: Some(ScalarValue::Int64(Some(-4))),
                    null_count: Some(1),
                },
                ColumnStatistics {
                    distinct_count: None,
                    max_value: Some(ScalarValue::Utf8(Some(String::from("x")))),
                    min_value: Some(ScalarValue::Utf8(Some(String::from("a")))),
                    null_count: None,
                },
                ColumnStatistics {
                    distinct_count: None,
                    max_value: None,
                    min_value: None,
                    null_count: None,
                },
            ]),
        };

        assert_eq!(result, expected);
    }
}<|MERGE_RESOLUTION|>--- conflicted
+++ resolved
@@ -154,11 +154,7 @@
             .unwrap_or_default()
     }
 
-<<<<<<< HEAD
-    fn should_repartition_children(&self) -> bool {
-=======
     fn benefits_from_input_partitioning(&self) -> bool {
->>>>>>> a1a1815e
         false
     }
 }
