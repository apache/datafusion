--- conflicted
+++ resolved
@@ -47,11 +47,8 @@
 use hashbrown::raw::RawTable;
 use pin_project_lite::pin_project;
 
-<<<<<<< HEAD
+use crate::execution::runtime_env::RuntimeEnv;
 use crate::field_util::{FieldExt, SchemaExt};
-=======
-use crate::execution::runtime_env::RuntimeEnv;
->>>>>>> 63d24bf5
 use async_trait::async_trait;
 
 use super::common::AbortOnDropSingle;
@@ -1016,22 +1013,12 @@
 mod tests {
 
     use super::*;
-<<<<<<< HEAD
     use crate::assert_batches_sorted_eq;
     use crate::physical_plan::common;
     use crate::physical_plan::expressions::{col, Avg};
     use crate::test::assert_is_pending;
     use crate::test::exec::{assert_strong_count_converges_to_zero, BlockingExec};
-=======
-    use crate::from_slice::FromSlice;
-    use crate::physical_plan::expressions::{col, Avg};
-    use crate::test::assert_is_pending;
-    use crate::test::exec::{assert_strong_count_converges_to_zero, BlockingExec};
-    use crate::{assert_batches_sorted_eq, physical_plan::common};
-    use arrow::array::{Float64Array, UInt32Array};
-    use arrow::datatypes::DataType;
     use futures::FutureExt;
->>>>>>> 63d24bf5
 
     use crate::physical_plan::coalesce_partitions::CoalescePartitionsExec;
 
