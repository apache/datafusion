// Licensed to the Apache Software Foundation (ASF) under one
// or more contributor license agreements.  See the NOTICE file
// distributed with this work for additional information
// regarding copyright ownership.  The ASF licenses this file
// to you under the Apache License, Version 2.0 (the
// "License"); you may not use this file except in compliance
// with the License.  You may obtain a copy of the License at
//
//   http://www.apache.org/licenses/LICENSE-2.0
//
// Unless required by applicable law or agreed to in writing,
// software distributed under the License is distributed on an
// "AS IS" BASIS, WITHOUT WARRANTIES OR CONDITIONS OF ANY
// KIND, either express or implied.  See the License for the
// specific language governing permissions and limitations
// under the License.

//! Defines the execution plan for the hash aggregate operation

use std::any::Any;
use std::sync::Arc;
use std::task::{Context, Poll};

use ahash::RandomState;
use futures::{
    stream::{Stream, StreamExt},
    Future,
};

use crate::physical_plan::hash_utils::create_hashes;
use crate::physical_plan::{
    Accumulator, AggregateExpr, DisplayFormatType, Distribution, ExecutionPlan,
    Partitioning, PhysicalExpr,
};
use crate::{
    error::{DataFusionError, Result},
    scalar::ScalarValue,
};

use crate::record_batch::RecordBatch;
use arrow::{
    array::*,
    compute::{cast, concatenate, take},
    datatypes::{DataType, Field, Schema, SchemaRef},
    error::{ArrowError, Result as ArrowResult},
};
use hashbrown::raw::RawTable;
use pin_project_lite::pin_project;

use crate::execution::runtime_env::RuntimeEnv;
use crate::field_util::{FieldExt, SchemaExt};
use crate::physical_plan::expressions::cast::cast_with_error;
use async_trait::async_trait;

use super::common::AbortOnDropSingle;
use super::expressions::PhysicalSortExpr;
use super::metrics::{
    self, BaselineMetrics, ExecutionPlanMetricsSet, MetricsSet, RecordOutput,
};
use super::Statistics;
use super::{expressions::Column, RecordBatchStream, SendableRecordBatchStream};

/// Hash aggregate modes
#[derive(Debug, Copy, Clone, PartialEq, Eq)]
pub enum AggregateMode {
    /// Partial aggregate that can be applied in parallel across input partitions
    Partial,
    /// Final aggregate that produces a single partition of output
    Final,
    /// Final aggregate that works on pre-partitioned data.
    ///
    /// This requires the invariant that all rows with a particular
    /// grouping key are in the same partitions, such as is the case
    /// with Hash repartitioning on the group keys. If a group key is
    /// duplicated, duplicate groups would be produced
    FinalPartitioned,
}

/// Hash aggregate execution plan
#[derive(Debug)]
pub struct HashAggregateExec {
    /// Aggregation mode (full, partial)
    mode: AggregateMode,
    /// Grouping expressions
    group_expr: Vec<(Arc<dyn PhysicalExpr>, String)>,
    /// Aggregate expressions
    aggr_expr: Vec<Arc<dyn AggregateExpr>>,
    /// Input plan, could be a partial aggregate or the input to the aggregate
    input: Arc<dyn ExecutionPlan>,
    /// Schema after the aggregate is applied
    schema: SchemaRef,
    /// Input schema before any aggregation is applied. For partial aggregate this will be the
    /// same as input.schema() but for the final aggregate it will be the same as the input
    /// to the partial aggregate
    input_schema: SchemaRef,
    /// Execution Metrics
    metrics: ExecutionPlanMetricsSet,
}

fn create_schema(
    input_schema: &Schema,
    group_expr: &[(Arc<dyn PhysicalExpr>, String)],
    aggr_expr: &[Arc<dyn AggregateExpr>],
    mode: AggregateMode,
) -> Result<Schema> {
    let mut fields = Vec::with_capacity(group_expr.len() + aggr_expr.len());
    for (expr, name) in group_expr {
        fields.push(Field::new(
            name,
            expr.data_type(input_schema)?,
            expr.nullable(input_schema)?,
        ))
    }

    match mode {
        AggregateMode::Partial => {
            // in partial mode, the fields of the accumulator's state
            for expr in aggr_expr {
                fields.extend(expr.state_fields()?.iter().cloned())
            }
        }
        AggregateMode::Final | AggregateMode::FinalPartitioned => {
            // in final mode, the field with the final result of the accumulator
            for expr in aggr_expr {
                fields.push(expr.field()?)
            }
        }
    }

    Ok(Schema::new(fields))
}

impl HashAggregateExec {
    /// Create a new hash aggregate execution plan
    pub fn try_new(
        mode: AggregateMode,
        group_expr: Vec<(Arc<dyn PhysicalExpr>, String)>,
        aggr_expr: Vec<Arc<dyn AggregateExpr>>,
        input: Arc<dyn ExecutionPlan>,
        input_schema: SchemaRef,
    ) -> Result<Self> {
        let schema = create_schema(&input.schema(), &group_expr, &aggr_expr, mode)?;

        let schema = Arc::new(schema);

        Ok(HashAggregateExec {
            mode,
            group_expr,
            aggr_expr,
            input,
            schema,
            input_schema,
            metrics: ExecutionPlanMetricsSet::new(),
        })
    }

    /// Aggregation mode (full, partial)
    pub fn mode(&self) -> &AggregateMode {
        &self.mode
    }

    /// Grouping expressions
    pub fn group_expr(&self) -> &[(Arc<dyn PhysicalExpr>, String)] {
        &self.group_expr
    }

    /// Grouping expressions as they occur in the output schema
    pub fn output_group_expr(&self) -> Vec<Arc<dyn PhysicalExpr>> {
        // Update column indices. Since the group by columns come first in the output schema, their
        // indices are simply 0..self.group_expr(len).
        self.group_expr
            .iter()
            .enumerate()
            .map(|(index, (_col, name))| {
                Arc::new(Column::new(name, index)) as Arc<dyn PhysicalExpr>
            })
            .collect()
    }

    /// Aggregate expressions
    pub fn aggr_expr(&self) -> &[Arc<dyn AggregateExpr>] {
        &self.aggr_expr
    }

    /// Input plan
    pub fn input(&self) -> &Arc<dyn ExecutionPlan> {
        &self.input
    }

    /// Get the input schema before any aggregates are applied
    pub fn input_schema(&self) -> SchemaRef {
        self.input_schema.clone()
    }
}

#[async_trait]
impl ExecutionPlan for HashAggregateExec {
    /// Return a reference to Any that can be used for downcasting
    fn as_any(&self) -> &dyn Any {
        self
    }

    fn schema(&self) -> SchemaRef {
        self.schema.clone()
    }

    fn children(&self) -> Vec<Arc<dyn ExecutionPlan>> {
        vec![self.input.clone()]
    }

    fn required_child_distribution(&self) -> Distribution {
        match &self.mode {
            AggregateMode::Partial => Distribution::UnspecifiedDistribution,
            AggregateMode::FinalPartitioned => Distribution::HashPartitioned(
                self.group_expr.iter().map(|x| x.0.clone()).collect(),
            ),
            AggregateMode::Final => Distribution::SinglePartition,
        }
    }

    /// Get the output partitioning of this plan
    fn output_partitioning(&self) -> Partitioning {
        self.input.output_partitioning()
    }

    fn output_ordering(&self) -> Option<&[PhysicalSortExpr]> {
        None
    }

    fn relies_on_input_order(&self) -> bool {
        false
    }

    async fn execute(
        &self,
        partition: usize,
        runtime: Arc<RuntimeEnv>,
    ) -> Result<SendableRecordBatchStream> {
        let input = self.input.execute(partition, runtime).await?;
        let group_expr = self.group_expr.iter().map(|x| x.0.clone()).collect();

        let baseline_metrics = BaselineMetrics::new(&self.metrics, partition);

        if self.group_expr.is_empty() {
            Ok(Box::pin(HashAggregateStream::new(
                self.mode,
                self.schema.clone(),
                self.aggr_expr.clone(),
                input,
                baseline_metrics,
            )))
        } else {
            Ok(Box::pin(GroupedHashAggregateStream::new(
                self.mode,
                self.schema.clone(),
                group_expr,
                self.aggr_expr.clone(),
                input,
                baseline_metrics,
            )))
        }
    }

    fn with_new_children(
        &self,
        children: Vec<Arc<dyn ExecutionPlan>>,
    ) -> Result<Arc<dyn ExecutionPlan>> {
        match children.len() {
            1 => Ok(Arc::new(HashAggregateExec::try_new(
                self.mode,
                self.group_expr.clone(),
                self.aggr_expr.clone(),
                children[0].clone(),
                self.input_schema.clone(),
            )?)),
            _ => Err(DataFusionError::Internal(
                "HashAggregateExec wrong number of children".to_string(),
            )),
        }
    }

    fn metrics(&self) -> Option<MetricsSet> {
        Some(self.metrics.clone_inner())
    }

    fn fmt_as(
        &self,
        t: DisplayFormatType,
        f: &mut std::fmt::Formatter,
    ) -> std::fmt::Result {
        match t {
            DisplayFormatType::Default => {
                write!(f, "HashAggregateExec: mode={:?}", self.mode)?;
                let g: Vec<String> = self
                    .group_expr
                    .iter()
                    .map(|(e, alias)| {
                        let e = e.to_string();
                        if &e != alias {
                            format!("{} as {}", e, alias)
                        } else {
                            e
                        }
                    })
                    .collect();
                write!(f, ", gby=[{}]", g.join(", "))?;

                let a: Vec<String> = self
                    .aggr_expr
                    .iter()
                    .map(|agg| agg.name().to_string())
                    .collect();
                write!(f, ", aggr=[{}]", a.join(", "))?;
            }
        }
        Ok(())
    }

    fn statistics(&self) -> Statistics {
        // TODO stats: group expressions:
        // - once expressions will be able to compute their own stats, use it here
        // - case where we group by on a column for which with have the `distinct` stat
        // TODO stats: aggr expression:
        // - aggregations somtimes also preserve invariants such as min, max...
        match self.mode {
            AggregateMode::Final | AggregateMode::FinalPartitioned
                if self.group_expr.is_empty() =>
            {
                Statistics {
                    num_rows: Some(1),
                    is_exact: true,
                    ..Default::default()
                }
            }
            _ => Statistics::default(),
        }
    }
}

/*
The architecture is the following:

1. An accumulator has state that is updated on each batch.
2. At the end of the aggregation (e.g. end of batches in a partition), the accumulator converts its state to a RecordBatch of a single row
3. The RecordBatches of all accumulators are merged (`concatenate` in `rust/arrow`) together to a single RecordBatch.
4. The state's RecordBatch is `merge`d to a new state
5. The state is mapped to the final value

Why:

* Accumulators' state can be statically typed, but it is more efficient to transmit data from the accumulators via `Array`
* The `merge` operation must have access to the state of the aggregators because it uses it to correctly merge
* It uses Arrow's native dynamically typed object, `Array`.
* Arrow shines in batch operations and both `merge` and `concatenate` of uniform types are very performant.

Example: average

* the state is `n: u32` and `sum: f64`
* For every batch, we update them accordingly.
* At the end of the accumulation (of a partition), we convert `n` and `sum` to a RecordBatch of 1 row and two columns: `[n, sum]`
* The RecordBatch is (sent back / transmitted over network)
* Once all N record batches arrive, `merge` is performed, which builds a RecordBatch with N rows and 2 columns.
* Finally, `get_value` returns an array with one entry computed from the state
*/
pin_project! {
    struct GroupedHashAggregateStream {
        schema: SchemaRef,
        #[pin]
        output: futures::channel::oneshot::Receiver<ArrowResult<RecordBatch>>,
        finished: bool,
        drop_helper: AbortOnDropSingle<()>,
    }
}

fn group_aggregate_batch(
    mode: &AggregateMode,
    random_state: &RandomState,
    group_expr: &[Arc<dyn PhysicalExpr>],
    aggr_expr: &[Arc<dyn AggregateExpr>],
    batch: RecordBatch,
    mut accumulators: Accumulators,
    aggregate_expressions: &[Vec<Arc<dyn PhysicalExpr>>],
) -> Result<Accumulators> {
    // evaluate the grouping expressions
    let group_values = evaluate(group_expr, &batch)?;

    // evaluate the aggregation expressions.
    // We could evaluate them after the `take`, but since we need to evaluate all
    // of them anyways, it is more performant to do it while they are together.
    let aggr_input_values = evaluate_many(aggregate_expressions, &batch)?;

    // 1.1 construct the key from the group values
    // 1.2 construct the mapping key if it does not exist
    // 1.3 add the row' index to `indices`

    // track which entries in `accumulators` have rows in this batch to aggregate
    let mut groups_with_rows = vec![];

    // 1.1 Calculate the group keys for the group values
    let mut batch_hashes = vec![0; batch.num_rows()];
    create_hashes(&group_values, random_state, &mut batch_hashes)?;

    for (row, hash) in batch_hashes.into_iter().enumerate() {
        let Accumulators { map, group_states } = &mut accumulators;

        let entry = map.get_mut(hash, |(_hash, group_idx)| {
            // verify that a group that we are inserting with hash is
            // actually the same key value as the group in
            // existing_idx  (aka group_values @ row)
            let group_state = &group_states[*group_idx];
            group_values
                .iter()
                .zip(group_state.group_by_values.iter())
                .all(|(array, scalar)| scalar.eq_array(array, row))
        });

        match entry {
            // Existing entry for this group value
            Some((_hash, group_idx)) => {
                let group_state = &mut group_states[*group_idx];
                // 1.3
                if group_state.indices.is_empty() {
                    groups_with_rows.push(*group_idx);
                };
                group_state.indices.push(row as u32); // remember this row
            }
            //  1.2 Need to create new entry
            None => {
                let accumulator_set = create_accumulators(aggr_expr)?;

                // Copy group values out of arrays into `ScalarValue`s
                let group_by_values = group_values
                    .iter()
                    .map(|col| ScalarValue::try_from_array(col, row))
                    .collect::<Result<Vec<_>>>()?;

                // Add new entry to group_states and save newly created index
                let group_state = GroupState {
                    group_by_values: group_by_values.into_boxed_slice(),
                    accumulator_set,
                    indices: vec![row as u32], // 1.3
                };
                let group_idx = group_states.len();
                group_states.push(group_state);
                groups_with_rows.push(group_idx);

                // for hasher function, use precomputed hash value
                map.insert(hash, (hash, group_idx), |(hash, _group_idx)| *hash);
            }
        };
    }

    // Collect all indices + offsets based on keys in this vec
    let mut batch_indices = Vec::<u32>::new();
    let mut offsets = vec![0];
    let mut offset_so_far = 0;
    for group_idx in groups_with_rows.iter() {
        let indices = &accumulators.group_states[*group_idx].indices;
        batch_indices.extend_from_slice(indices);
        offset_so_far += indices.len();
        offsets.push(offset_so_far);
    }
    let batch_indices =
        UInt32Array::from_data(DataType::UInt32, batch_indices.into(), None);

    // `Take` all values based on indices into Arrays
    let values: Vec<Vec<Arc<dyn Array>>> = aggr_input_values
        .iter()
        .map(|array| {
            array
                .iter()
                .map(|array| take::take(array.as_ref(), &batch_indices).unwrap().into())
                .collect()
            // 2.3
        })
        .collect();

    // 2.1 for each key in this batch
    // 2.2 for each aggregation
    // 2.3 `slice` from each of its arrays the keys' values
    // 2.4 update / merge the accumulator with the values
    // 2.5 clear indices
    groups_with_rows
        .iter()
        .zip(offsets.windows(2))
        .try_for_each(|(group_idx, offsets)| {
            let group_state = &mut accumulators.group_states[*group_idx];
            // 2.2
            group_state
                .accumulator_set
                .iter_mut()
                .zip(values.iter())
                .map(|(accumulator, aggr_array)| {
                    (
                        accumulator,
                        aggr_array
                            .iter()
                            .map(|array| {
                                // 2.3
                                array.slice(offsets[0], offsets[1] - offsets[0]).into()
                            })
                            .collect::<Vec<ArrayRef>>(),
                    )
                })
                .try_for_each(|(accumulator, values)| match mode {
                    AggregateMode::Partial => accumulator.update_batch(&values),
                    AggregateMode::FinalPartitioned | AggregateMode::Final => {
                        // note: the aggregation here is over states, not values, thus the merge
                        accumulator.merge_batch(&values)
                    }
                })
                // 2.5
                .and({
                    group_state.indices.clear();
                    Ok(())
                })
        })?;

    Ok(accumulators)
}

async fn compute_grouped_hash_aggregate(
    mode: AggregateMode,
    schema: SchemaRef,
    group_expr: Vec<Arc<dyn PhysicalExpr>>,
    aggr_expr: Vec<Arc<dyn AggregateExpr>>,
    mut input: SendableRecordBatchStream,
    elapsed_compute: metrics::Time,
) -> ArrowResult<RecordBatch> {
    let timer = elapsed_compute.timer();
    // The expressions to evaluate the batch, one vec of expressions per aggregation.
    // Assume create_schema() always put group columns in front of aggr columns, we set
    // col_idx_base to group expression count.
    let aggregate_expressions =
        aggregate_expressions(&aggr_expr, &mode, group_expr.len())?;

    let random_state = RandomState::new();

    // iterate over all input batches and update the accumulators
    let mut accumulators = Accumulators::default();
    timer.done();
    while let Some(batch) = input.next().await {
        let batch = batch?;
        let timer = elapsed_compute.timer();
        accumulators = group_aggregate_batch(
            &mode,
            &random_state,
            &group_expr,
            &aggr_expr,
            batch,
            accumulators,
            &aggregate_expressions,
        )?;
        timer.done();
    }

    let timer = elapsed_compute.timer();
    let batch = create_batch_from_map(&mode, &accumulators, group_expr.len(), &schema);
    timer.done();
    batch
}

impl GroupedHashAggregateStream {
    /// Create a new HashAggregateStream
    pub fn new(
        mode: AggregateMode,
        schema: SchemaRef,
        group_expr: Vec<Arc<dyn PhysicalExpr>>,
        aggr_expr: Vec<Arc<dyn AggregateExpr>>,
        input: SendableRecordBatchStream,
        baseline_metrics: BaselineMetrics,
    ) -> Self {
        let (tx, rx) = futures::channel::oneshot::channel();

        let schema_clone = schema.clone();
        let elapsed_compute = baseline_metrics.elapsed_compute().clone();

        let join_handle = tokio::spawn(async move {
            let result = compute_grouped_hash_aggregate(
                mode,
                schema_clone,
                group_expr,
                aggr_expr,
                input,
                elapsed_compute,
            )
            .await
            .record_output(&baseline_metrics);

            // failing here is OK, the receiver is gone and does not care about the result
            tx.send(result).ok();
        });

        GroupedHashAggregateStream {
            schema,
            output: rx,
            finished: false,
            drop_helper: AbortOnDropSingle::new(join_handle),
        }
    }
}

type AccumulatorItem = Box<dyn Accumulator>;

/// The state that is built for each output group.
#[derive(Debug)]
struct GroupState {
    /// The actual group by values, one for each group column
    group_by_values: Box<[ScalarValue]>,

    // Accumulator state, one for each aggregate
    accumulator_set: Vec<AccumulatorItem>,

    /// scratch space used to collect indices for input rows in a
    /// bach that have values to aggregate. Reset on each batch
    indices: Vec<u32>,
}

/// The state of all the groups
#[derive(Default)]
struct Accumulators {
    /// Logically maps group values to an index in `group_states`
    ///
    /// Uses the raw API of hashbrown to avoid actually storing the
    /// keys in the table
    ///
    /// keys: u64 hashes of the GroupValue
    /// values: (hash, index into `group_states`)
    map: RawTable<(u64, usize)>,

    /// State for each group
    group_states: Vec<GroupState>,
}

impl std::fmt::Debug for Accumulators {
    fn fmt(&self, f: &mut std::fmt::Formatter) -> std::fmt::Result {
        // hashes are not store inline, so could only get values
        let map_string = "RawTable";
        f.debug_struct("Accumulators")
            .field("map", &map_string)
            .field("group_states", &self.group_states)
            .finish()
    }
}

impl Stream for GroupedHashAggregateStream {
    type Item = ArrowResult<RecordBatch>;

    fn poll_next(
        self: std::pin::Pin<&mut Self>,
        cx: &mut Context<'_>,
    ) -> Poll<Option<Self::Item>> {
        if self.finished {
            return Poll::Ready(None);
        }

        // is the output ready?
        let this = self.project();
        let output_poll = this.output.poll(cx);

        match output_poll {
            Poll::Ready(result) => {
                *this.finished = true;

                // check for error in receiving channel and unwrap actual result
                let result = match result {
                    Err(e) => Err(ArrowError::External("".to_string(), Box::new(e))), // error receiving
                    Ok(result) => result,
                };

                Poll::Ready(Some(result))
            }
            Poll::Pending => Poll::Pending,
        }
    }
}

impl RecordBatchStream for GroupedHashAggregateStream {
    fn schema(&self) -> SchemaRef {
        self.schema.clone()
    }
}

/// Evaluates expressions against a record batch.
fn evaluate(
    expr: &[Arc<dyn PhysicalExpr>],
    batch: &RecordBatch,
) -> Result<Vec<ArrayRef>> {
    expr.iter()
        .map(|expr| expr.evaluate(batch))
        .map(|r| r.map(|v| v.into_array(batch.num_rows())))
        .collect::<Result<Vec<_>>>()
}

/// Evaluates expressions against a record batch.
fn evaluate_many(
    expr: &[Vec<Arc<dyn PhysicalExpr>>],
    batch: &RecordBatch,
) -> Result<Vec<Vec<ArrayRef>>> {
    expr.iter()
        .map(|expr| evaluate(expr, batch))
        .collect::<Result<Vec<_>>>()
}

/// uses `state_fields` to build a vec of physical column expressions required to merge the
/// AggregateExpr' accumulator's state.
///
/// `index_base` is the starting physical column index for the next expanded state field.
fn merge_expressions(
    index_base: usize,
    expr: &Arc<dyn AggregateExpr>,
) -> Result<Vec<Arc<dyn PhysicalExpr>>> {
    Ok(expr
        .state_fields()?
        .iter()
        .enumerate()
        .map(|(idx, f)| {
            Arc::new(Column::new(f.name(), index_base + idx)) as Arc<dyn PhysicalExpr>
        })
        .collect::<Vec<_>>())
}

/// returns physical expressions to evaluate against a batch
/// The expressions are different depending on `mode`:
/// * Partial: AggregateExpr::expressions
/// * Final: columns of `AggregateExpr::state_fields()`
fn aggregate_expressions(
    aggr_expr: &[Arc<dyn AggregateExpr>],
    mode: &AggregateMode,
    col_idx_base: usize,
) -> Result<Vec<Vec<Arc<dyn PhysicalExpr>>>> {
    match mode {
        AggregateMode::Partial => {
            Ok(aggr_expr.iter().map(|agg| agg.expressions()).collect())
        }
        // in this mode, we build the merge expressions of the aggregation
        AggregateMode::Final | AggregateMode::FinalPartitioned => {
            let mut col_idx_base = col_idx_base;
            Ok(aggr_expr
                .iter()
                .map(|agg| {
                    let exprs = merge_expressions(col_idx_base, agg)?;
                    col_idx_base += exprs.len();
                    Ok(exprs)
                })
                .collect::<Result<Vec<_>>>()?)
        }
    }
}

pin_project! {
    struct HashAggregateStream {
        schema: SchemaRef,
        #[pin]
        output: futures::channel::oneshot::Receiver<ArrowResult<RecordBatch>>,
        finished: bool,
        drop_helper: AbortOnDropSingle<()>,
    }
}

/// Special case aggregate with no groups
async fn compute_hash_aggregate(
    mode: AggregateMode,
    schema: SchemaRef,
    aggr_expr: Vec<Arc<dyn AggregateExpr>>,
    mut input: SendableRecordBatchStream,
    elapsed_compute: metrics::Time,
) -> ArrowResult<RecordBatch> {
    let timer = elapsed_compute.timer();
    let mut accumulators = create_accumulators(&aggr_expr)?;
    let expressions = aggregate_expressions(&aggr_expr, &mode, 0)?;
    let expressions = Arc::new(expressions);
    timer.done();

    // 1 for each batch, update / merge accumulators with the expressions' values
    // future is ready when all batches are computed
    while let Some(batch) = input.next().await {
        let batch = batch?;
        let timer = elapsed_compute.timer();
        aggregate_batch(&mode, &batch, &mut accumulators, &expressions)?;
        timer.done();
    }

    // 2. convert values to a record batch
    let timer = elapsed_compute.timer();
    let batch = finalize_aggregation(&accumulators, &mode)
        .map(|columns| RecordBatch::try_new(schema.clone(), columns))?;
    timer.done();
    batch
}

impl HashAggregateStream {
    /// Create a new HashAggregateStream
    pub fn new(
        mode: AggregateMode,
        schema: SchemaRef,
        aggr_expr: Vec<Arc<dyn AggregateExpr>>,
        input: SendableRecordBatchStream,
        baseline_metrics: BaselineMetrics,
    ) -> Self {
        let (tx, rx) = futures::channel::oneshot::channel();

        let schema_clone = schema.clone();
        let elapsed_compute = baseline_metrics.elapsed_compute().clone();
        let join_handle = tokio::spawn(async move {
            let result = compute_hash_aggregate(
                mode,
                schema_clone,
                aggr_expr,
                input,
                elapsed_compute,
            )
            .await
            .record_output(&baseline_metrics);

            // failing here is OK, the receiver is gone and does not care about the result
            tx.send(result).ok();
        });

        HashAggregateStream {
            schema,
            output: rx,
            finished: false,
            drop_helper: AbortOnDropSingle::new(join_handle),
        }
    }
}

fn aggregate_batch(
    mode: &AggregateMode,
    batch: &RecordBatch,
    accumulators: &mut [AccumulatorItem],
    expressions: &[Vec<Arc<dyn PhysicalExpr>>],
) -> Result<()> {
    // 1.1 iterate accumulators and respective expressions together
    // 1.2 evaluate expressions
    // 1.3 update / merge accumulators with the expressions' values

    // 1.1
    accumulators
        .iter_mut()
        .zip(expressions)
        .try_for_each(|(accum, expr)| {
            // 1.2
            let values = &expr
                .iter()
                .map(|e| e.evaluate(batch))
                .map(|r| r.map(|v| v.into_array(batch.num_rows())))
                .collect::<Result<Vec<_>>>()?;

            // 1.3
            match mode {
                AggregateMode::Partial => accum.update_batch(values),
                AggregateMode::Final | AggregateMode::FinalPartitioned => {
                    accum.merge_batch(values)
                }
            }
        })
}

impl Stream for HashAggregateStream {
    type Item = ArrowResult<RecordBatch>;

    fn poll_next(
        self: std::pin::Pin<&mut Self>,
        cx: &mut Context<'_>,
    ) -> Poll<Option<Self::Item>> {
        if self.finished {
            return Poll::Ready(None);
        }

        // is the output ready?
        let this = self.project();
        let output_poll = this.output.poll(cx);

        match output_poll {
            Poll::Ready(result) => {
                *this.finished = true;

                // check for error in receiving channel and unwrap actual result
                let result = match result {
                    Err(e) => Err(ArrowError::External("".to_string(), Box::new(e))), // error receiving
                    Ok(result) => result,
                };

                Poll::Ready(Some(result))
            }
            Poll::Pending => Poll::Pending,
        }
    }
}

impl RecordBatchStream for HashAggregateStream {
    fn schema(&self) -> SchemaRef {
        self.schema.clone()
    }
}

/// Given Vec<Vec<ArrayRef>>, concatenates the inners `Vec<ArrayRef>` into `ArrayRef`, returning `Vec<ArrayRef>`
/// This assumes that `arrays` is not empty.
#[allow(dead_code)]
fn concatenate(arrays: Vec<Vec<ArrayRef>>) -> ArrowResult<Vec<ArrayRef>> {
    (0..arrays[0].len())
        .map(|column| {
            let array_list = arrays
                .iter()
                .map(|a| a[column].as_ref())
                .collect::<Vec<_>>();
            Ok(concatenate::concatenate(&array_list)?.into())
        })
        .collect::<ArrowResult<Vec<_>>>()
}

/// Create a RecordBatch with all group keys and accumulator' states or values.
fn create_batch_from_map(
    mode: &AggregateMode,
    accumulators: &Accumulators,
    num_group_expr: usize,
    output_schema: &Schema,
) -> ArrowResult<RecordBatch> {
    if accumulators.group_states.is_empty() {
        return Ok(RecordBatch::new_empty(Arc::new(output_schema.to_owned())));
    }
    let accs = &accumulators.group_states[0].accumulator_set;
    let mut acc_data_types: Vec<usize> = vec![];

    // Calculate number/shape of state arrays
    match mode {
        AggregateMode::Partial => {
            for acc in accs.iter() {
                let state = acc.state()?;
                acc_data_types.push(state.len());
            }
        }
        AggregateMode::Final | AggregateMode::FinalPartitioned => {
            acc_data_types = vec![1; accs.len()];
        }
    }

    let mut columns = (0..num_group_expr)
        .map(|i| {
            ScalarValue::iter_to_array(
                accumulators
                    .group_states
                    .iter()
                    .map(|group_state| group_state.group_by_values[i].clone()),
            )
        })
        .collect::<Result<Vec<_>>>()?;

    // add state / evaluated arrays
    for (x, &state_len) in acc_data_types.iter().enumerate() {
        for y in 0..state_len {
            match mode {
                AggregateMode::Partial => {
                    let res = ScalarValue::iter_to_array(
                        accumulators.group_states.iter().map(|group_state| {
                            let x = group_state.accumulator_set[x].state().unwrap();
                            x[y].clone()
                        }),
                    )?;

                    columns.push(res);
                }
                AggregateMode::Final | AggregateMode::FinalPartitioned => {
                    let res = ScalarValue::iter_to_array(
                        accumulators.group_states.iter().map(|group_state| {
                            group_state.accumulator_set[x].evaluate().unwrap()
                        }),
                    )?;
                    columns.push(res);
                }
            }
        }
    }

    // cast output if needed (e.g. for types like Dictionary where
    // the intermediate GroupByScalar type was not the same as the
    // output
    let columns = columns
        .iter()
        .zip(output_schema.fields().iter())
        .map(|(col, desired_field)| {
            cast_with_error(
                col.as_ref(),
                desired_field.data_type(),
                cast::CastOptions::default(),
            )
            .map_err(|e| e.into())
            .map(Arc::from)
        })
        .collect::<ArrowResult<Vec<_>>>()?;

    RecordBatch::try_new(Arc::new(output_schema.to_owned()), columns)
}

fn create_accumulators(
    aggr_expr: &[Arc<dyn AggregateExpr>],
) -> Result<Vec<AccumulatorItem>> {
    aggr_expr
        .iter()
        .map(|expr| expr.create_accumulator())
        .collect::<Result<Vec<_>>>()
}

/// returns a vector of ArrayRefs, where each entry corresponds to either the
/// final value (mode = Final) or states (mode = Partial)
fn finalize_aggregation(
    accumulators: &[AccumulatorItem],
    mode: &AggregateMode,
) -> Result<Vec<ArrayRef>> {
    match mode {
        AggregateMode::Partial => {
            // build the vector of states
            let a = accumulators
                .iter()
                .map(|accumulator| accumulator.state())
                .map(|value| {
                    value.map(|e| {
                        e.iter().map(|v| v.to_array()).collect::<Vec<ArrayRef>>()
                    })
                })
                .collect::<Result<Vec<_>>>()?;
            Ok(a.iter().flatten().cloned().collect::<Vec<_>>())
        }
        AggregateMode::Final | AggregateMode::FinalPartitioned => {
            // merge the state to the final value
            accumulators
                .iter()
                .map(|accumulator| accumulator.evaluate().map(|v| v.to_array()))
                .collect::<Result<Vec<ArrayRef>>>()
        }
    }
}

#[cfg(test)]
mod tests {

    use super::*;
    use crate::assert_batches_sorted_eq;
    use crate::physical_plan::common;
    use crate::physical_plan::expressions::{col, Avg};
    use crate::test::assert_is_pending;
    use crate::test::exec::{assert_strong_count_converges_to_zero, BlockingExec};
    use futures::FutureExt;

    use crate::physical_plan::coalesce_partitions::CoalescePartitionsExec;

    /// some mock data to aggregates
    fn some_data() -> (Arc<Schema>, Vec<RecordBatch>) {
        // define a schema.
        let schema = Arc::new(Schema::new(vec![
            Field::new("a", DataType::UInt32, false),
            Field::new("b", DataType::Float64, false),
        ]));

        // define data.
        (
            schema.clone(),
            vec![
                RecordBatch::try_new(
                    schema.clone(),
                    vec![
                        Arc::new(UInt32Array::from_slice(&[2, 3, 4, 4])),
                        Arc::new(Float64Array::from_slice(&[1.0, 2.0, 3.0, 4.0])),
                    ],
                )
                .unwrap(),
                RecordBatch::try_new(
                    schema,
                    vec![
                        Arc::new(UInt32Array::from_slice(&[2, 3, 3, 4])),
                        Arc::new(Float64Array::from_slice(&[1.0, 2.0, 3.0, 4.0])),
                    ],
                )
                .unwrap(),
            ],
        )
    }

    /// build the aggregates on the data from some_data() and check the results
    async fn check_aggregates(input: Arc<dyn ExecutionPlan>) -> Result<()> {
        let input_schema = input.schema();

        let groups: Vec<(Arc<dyn PhysicalExpr>, String)> =
            vec![(col("a", &input_schema)?, "a".to_string())];

        let aggregates: Vec<Arc<dyn AggregateExpr>> = vec![Arc::new(Avg::new(
            col("b", &input_schema)?,
            "AVG(b)".to_string(),
            DataType::Float64,
        ))];

        let runtime = Arc::new(RuntimeEnv::default());

        let partial_aggregate = Arc::new(HashAggregateExec::try_new(
            AggregateMode::Partial,
            groups.clone(),
            aggregates.clone(),
            input,
            input_schema.clone(),
        )?);

        let result =
            common::collect(partial_aggregate.execute(0, runtime.clone()).await?).await?;

        let expected = vec![
            "+---+---------------+-------------+",
            "| a | AVG(b)[count] | AVG(b)[sum] |",
            "+---+---------------+-------------+",
            "| 2 | 2             | 2           |",
            "| 3 | 3             | 7           |",
            "| 4 | 3             | 11          |",
            "+---+---------------+-------------+",
        ];
        assert_batches_sorted_eq!(expected, &result);

        let merge = Arc::new(CoalescePartitionsExec::new(partial_aggregate));

        let final_group: Vec<Arc<dyn PhysicalExpr>> = (0..groups.len())
            .map(|i| col(&groups[i].1, &input_schema))
            .collect::<Result<_>>()?;

        let merged_aggregate = Arc::new(HashAggregateExec::try_new(
            AggregateMode::Final,
            final_group
                .iter()
                .enumerate()
                .map(|(i, expr)| (expr.clone(), groups[i].1.clone()))
                .collect(),
            aggregates,
            merge,
            input_schema,
        )?);

        let result =
            common::collect(merged_aggregate.execute(0, runtime.clone()).await?).await?;
        assert_eq!(result.len(), 1);

        let batch = &result[0];
        assert_eq!(batch.num_columns(), 2);
        assert_eq!(batch.num_rows(), 3);

        let expected = vec![
            "+---+--------------------+",
            "| a | AVG(b)             |",
            "+---+--------------------+",
            "| 2 | 1                  |",
            "| 3 | 2.3333333333333335 |", // 3, (2 + 3 + 2) / 3
            "| 4 | 3.6666666666666665 |", // 4, (3 + 4 + 4) / 3
            "+---+--------------------+",
        ];

        assert_batches_sorted_eq!(&expected, &result);

        let metrics = merged_aggregate.metrics().unwrap();
        let output_rows = metrics.output_rows().unwrap();
        assert_eq!(3, output_rows);

        Ok(())
    }

    /// Define a test source that can yield back to runtime before returning its first item ///

    #[derive(Debug)]
    struct TestYieldingExec {
        /// True if this exec should yield back to runtime the first time it is polled
        pub yield_first: bool,
    }

    #[async_trait]
    impl ExecutionPlan for TestYieldingExec {
        fn as_any(&self) -> &dyn Any {
            self
        }
        fn schema(&self) -> SchemaRef {
            some_data().0
        }

        fn children(&self) -> Vec<Arc<dyn ExecutionPlan>> {
            vec![]
        }

        fn output_partitioning(&self) -> Partitioning {
            Partitioning::UnknownPartitioning(1)
        }

        fn output_ordering(&self) -> Option<&[PhysicalSortExpr]> {
            None
        }

        fn with_new_children(
            &self,
            _: Vec<Arc<dyn ExecutionPlan>>,
        ) -> Result<Arc<dyn ExecutionPlan>> {
            Err(DataFusionError::Internal(format!(
                "Children cannot be replaced in {:?}",
                self
            )))
        }

        async fn execute(
            &self,
            _partition: usize,
            _runtime: Arc<RuntimeEnv>,
        ) -> Result<SendableRecordBatchStream> {
            let stream = if self.yield_first {
                TestYieldingStream::New
            } else {
                TestYieldingStream::Yielded
            };
<<<<<<< HEAD
=======

>>>>>>> a1a1815e
            Ok(Box::pin(stream))
        }

        fn statistics(&self) -> Statistics {
            let (_, batches) = some_data();
            common::compute_record_batch_statistics(&[batches], &self.schema(), None)
        }
    }

    /// A stream using the demo data. If inited as new, it will first yield to runtime before returning records
    enum TestYieldingStream {
        New,
        Yielded,
        ReturnedBatch1,
        ReturnedBatch2,
    }

    impl Stream for TestYieldingStream {
        type Item = ArrowResult<RecordBatch>;

        fn poll_next(
            mut self: std::pin::Pin<&mut Self>,
            cx: &mut Context<'_>,
        ) -> Poll<Option<Self::Item>> {
            match &*self {
                TestYieldingStream::New => {
                    *(self.as_mut()) = TestYieldingStream::Yielded;
                    cx.waker().wake_by_ref();
                    Poll::Pending
                }
                TestYieldingStream::Yielded => {
                    *(self.as_mut()) = TestYieldingStream::ReturnedBatch1;
                    Poll::Ready(Some(Ok(some_data().1[0].clone())))
                }
                TestYieldingStream::ReturnedBatch1 => {
                    *(self.as_mut()) = TestYieldingStream::ReturnedBatch2;
                    Poll::Ready(Some(Ok(some_data().1[1].clone())))
                }
                TestYieldingStream::ReturnedBatch2 => Poll::Ready(None),
            }
        }
    }

    impl RecordBatchStream for TestYieldingStream {
        fn schema(&self) -> SchemaRef {
            some_data().0
        }
    }

    //// Tests ////

    #[tokio::test]
    async fn aggregate_source_not_yielding() -> Result<()> {
        let input: Arc<dyn ExecutionPlan> =
            Arc::new(TestYieldingExec { yield_first: false });

        check_aggregates(input).await
    }

    #[tokio::test]
    async fn aggregate_source_with_yielding() -> Result<()> {
        let input: Arc<dyn ExecutionPlan> =
            Arc::new(TestYieldingExec { yield_first: true });

        check_aggregates(input).await
    }

    #[tokio::test]
    async fn test_drop_cancel_without_groups() -> Result<()> {
        let runtime = Arc::new(RuntimeEnv::default());
        let schema =
            Arc::new(Schema::new(vec![Field::new("a", DataType::Float32, true)]));

        let groups = vec![];

        let aggregates: Vec<Arc<dyn AggregateExpr>> = vec![Arc::new(Avg::new(
            col("a", &schema)?,
            "AVG(a)".to_string(),
            DataType::Float64,
        ))];

        let blocking_exec = Arc::new(BlockingExec::new(Arc::clone(&schema), 1));
        let refs = blocking_exec.refs();
        let hash_aggregate_exec = Arc::new(HashAggregateExec::try_new(
            AggregateMode::Partial,
            groups.clone(),
            aggregates.clone(),
            blocking_exec,
            schema,
        )?);

        let fut = crate::physical_plan::collect(hash_aggregate_exec, runtime);
        let mut fut = fut.boxed();

        assert_is_pending(&mut fut);
        drop(fut);
        assert_strong_count_converges_to_zero(refs).await;

        Ok(())
    }

    #[tokio::test]
    async fn test_drop_cancel_with_groups() -> Result<()> {
        let runtime = Arc::new(RuntimeEnv::default());
        let schema = Arc::new(Schema::new(vec![
            Field::new("a", DataType::Float32, true),
            Field::new("b", DataType::Float32, true),
        ]));

        let groups: Vec<(Arc<dyn PhysicalExpr>, String)> =
            vec![(col("a", &schema)?, "a".to_string())];

        let aggregates: Vec<Arc<dyn AggregateExpr>> = vec![Arc::new(Avg::new(
            col("b", &schema)?,
            "AVG(b)".to_string(),
            DataType::Float64,
        ))];

        let blocking_exec = Arc::new(BlockingExec::new(Arc::clone(&schema), 1));
        let refs = blocking_exec.refs();
        let hash_aggregate_exec = Arc::new(HashAggregateExec::try_new(
            AggregateMode::Partial,
            groups.clone(),
            aggregates.clone(),
            blocking_exec,
            schema,
        )?);

        let fut = crate::physical_plan::collect(hash_aggregate_exec, runtime);
        let mut fut = fut.boxed();

        assert_is_pending(&mut fut);
        drop(fut);
        assert_strong_count_converges_to_zero(refs).await;

        Ok(())
    }
}<|MERGE_RESOLUTION|>--- conflicted
+++ resolved
@@ -1209,10 +1209,6 @@
             } else {
                 TestYieldingStream::Yielded
             };
-<<<<<<< HEAD
-=======
-
->>>>>>> a1a1815e
             Ok(Box::pin(stream))
         }
 
