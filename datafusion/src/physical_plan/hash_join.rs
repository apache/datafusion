// Licensed to the Apache Software Foundation (ASF) under one
// or more contributor license agreements.  See the NOTICE file
// distributed with this work for additional information
// regarding copyright ownership.  The ASF licenses this file
// to you under the Apache License, Version 2.0 (the
// "License"); you may not use this file except in compliance
// with the License.  You may obtain a copy of the License at
//
//   http://www.apache.org/licenses/LICENSE-2.0
//
// Unless required by applicable law or agreed to in writing,
// software distributed under the License is distributed on an
// "AS IS" BASIS, WITHOUT WARRANTIES OR CONDITIONS OF ANY
// KIND, either express or implied.  See the License for the
// specific language governing permissions and limitations
// under the License.

//! Defines the join plan for executing partitions in parallel and then joining the results
//! into a set of partitions.

use ahash::RandomState;

use smallvec::{smallvec, SmallVec};
use std::sync::Arc;
use std::{any::Any, usize};
use std::{time::Instant, vec};

use async_trait::async_trait;
use futures::{Stream, StreamExt, TryStreamExt};
use tokio::sync::Mutex;

use arrow::datatypes::*;
use arrow::error::Result as ArrowResult;
use arrow::record_batch::RecordBatch;
use arrow::{array::*, buffer::MutableBuffer};

use arrow::compute::take;

use hashbrown::raw::RawTable;

use super::{
    coalesce_partitions::CoalescePartitionsExec,
    join_utils::{build_join_schema, check_join_is_valid, ColumnIndex, JoinOn, JoinSide},
};
use super::{
    expressions::Column,
    metrics::{self, ExecutionPlanMetricsSet, MetricBuilder, MetricsSet},
};
use super::{hash_utils::create_hashes, Statistics};
use crate::error::{DataFusionError, Result};
use crate::logical_plan::JoinType;

use super::{
    DisplayFormatType, ExecutionPlan, Partitioning, RecordBatchStream,
    SendableRecordBatchStream,
};
<<<<<<< HEAD
=======
use crate::arrow::array::BooleanBufferBuilder;
use crate::arrow::datatypes::TimeUnit;
>>>>>>> 2008b1dc
use crate::physical_plan::coalesce_batches::concat_batches;
use crate::physical_plan::PhysicalExpr;
use log::debug;
use std::fmt;

type StringArray = Utf8Array<i32>;
type LargeStringArray = Utf8Array<i64>;

// Maps a `u64` hash value based on the left ["on" values] to a list of indices with this key's value.
//
// Note that the `u64` keys are not stored in the hashmap (hence the `()` as key), but are only used
// to put the indices in a certain bucket.
// By allocating a `HashMap` with capacity for *at least* the number of rows for entries at the left side,
// we make sure that we don't have to re-hash the hashmap, which needs access to the key (the hash in this case) value.
// E.g. 1 -> [3, 6, 8] indicates that the column values map to rows 3, 6 and 8 for hash value 1
// As the key is a hash value, we need to check possible hash collisions in the probe stage
// During this stage it might be the case that a row is contained the same hashmap value,
// but the values don't match. Those are checked in the [equal_rows] macro
// TODO: speed up collission check and move away from using a hashbrown HashMap
// https://github.com/apache/arrow-datafusion/issues/50
struct JoinHashMap(RawTable<(u64, SmallVec<[u64; 1]>)>);

impl fmt::Debug for JoinHashMap {
    fn fmt(&self, _f: &mut fmt::Formatter<'_>) -> fmt::Result {
        Ok(())
    }
}

type JoinLeftData = Arc<(JoinHashMap, RecordBatch)>;

/// join execution plan executes partitions in parallel and combines them into a set of
/// partitions.
#[derive(Debug)]
pub struct HashJoinExec {
    /// left (build) side which gets hashed
    left: Arc<dyn ExecutionPlan>,
    /// right (probe) side which are filtered by the hash table
    right: Arc<dyn ExecutionPlan>,
    /// Set of common columns used to join on
    on: Vec<(Column, Column)>,
    /// How the join is performed
    join_type: JoinType,
    /// The schema once the join is applied
    schema: SchemaRef,
    /// Build-side
    build_side: Arc<Mutex<Option<JoinLeftData>>>,
    /// Shares the `RandomState` for the hashing algorithm
    random_state: RandomState,
    /// Partitioning mode to use
    mode: PartitionMode,
    /// Execution metrics
    metrics: ExecutionPlanMetricsSet,
    /// Information of index and left / right placement of columns
    column_indices: Vec<ColumnIndex>,
    /// If null_equals_null is true, null == null else null != null
    null_equals_null: bool,
}

/// Metrics for HashJoinExec
#[derive(Debug)]
struct HashJoinMetrics {
    /// Total time for joining probe-side batches to the build-side batches
    join_time: metrics::Time,
    /// Number of batches consumed by this operator
    input_batches: metrics::Count,
    /// Number of rows consumed by this operator
    input_rows: metrics::Count,
    /// Number of batches produced by this operator
    output_batches: metrics::Count,
    /// Number of rows produced by this operator
    output_rows: metrics::Count,
}

impl HashJoinMetrics {
    pub fn new(partition: usize, metrics: &ExecutionPlanMetricsSet) -> Self {
        let join_time = MetricBuilder::new(metrics).subset_time("join_time", partition);

        let input_batches =
            MetricBuilder::new(metrics).counter("input_batches", partition);

        let input_rows = MetricBuilder::new(metrics).counter("input_rows", partition);

        let output_batches =
            MetricBuilder::new(metrics).counter("output_batches", partition);

        let output_rows = MetricBuilder::new(metrics).output_rows(partition);

        Self {
            join_time,
            input_batches,
            input_rows,
            output_batches,
            output_rows,
        }
    }
}

#[derive(Clone, Copy, Debug, PartialEq)]
/// Partitioning mode to use for hash join
pub enum PartitionMode {
    /// Left/right children are partitioned using the left and right keys
    Partitioned,
    /// Left side will collected into one partition
    CollectLeft,
}

impl HashJoinExec {
    /// Tries to create a new [HashJoinExec].
    /// # Error
    /// This function errors when it is not possible to join the left and right sides on keys `on`.
    pub fn try_new(
        left: Arc<dyn ExecutionPlan>,
        right: Arc<dyn ExecutionPlan>,
        on: JoinOn,
        join_type: &JoinType,
        partition_mode: PartitionMode,
        null_equals_null: &bool,
    ) -> Result<Self> {
        let left_schema = left.schema();
        let right_schema = right.schema();
        check_join_is_valid(&left_schema, &right_schema, &on)?;

        let (schema, column_indices) =
            build_join_schema(&left_schema, &right_schema, join_type);

        let random_state = RandomState::with_seeds(0, 0, 0, 0);

        Ok(HashJoinExec {
            left,
            right,
            on,
            join_type: *join_type,
            schema: Arc::new(schema),
            build_side: Arc::new(Mutex::new(None)),
            random_state,
            mode: partition_mode,
            metrics: ExecutionPlanMetricsSet::new(),
            column_indices,
            null_equals_null: *null_equals_null,
        })
    }

    /// left (build) side which gets hashed
    pub fn left(&self) -> &Arc<dyn ExecutionPlan> {
        &self.left
    }

    /// right (probe) side which are filtered by the hash table
    pub fn right(&self) -> &Arc<dyn ExecutionPlan> {
        &self.right
    }

    /// Set of common columns used to join on
    pub fn on(&self) -> &[(Column, Column)] {
        &self.on
    }

    /// How the join is performed
    pub fn join_type(&self) -> &JoinType {
        &self.join_type
    }

    /// The partitioning mode of this hash join
    pub fn partition_mode(&self) -> &PartitionMode {
        &self.mode
    }

    /// Get null_equals_null
    pub fn null_equals_null(&self) -> &bool {
        &self.null_equals_null
    }
}

#[async_trait]
impl ExecutionPlan for HashJoinExec {
    fn as_any(&self) -> &dyn Any {
        self
    }

    fn schema(&self) -> SchemaRef {
        self.schema.clone()
    }

    fn children(&self) -> Vec<Arc<dyn ExecutionPlan>> {
        vec![self.left.clone(), self.right.clone()]
    }

    fn with_new_children(
        &self,
        children: Vec<Arc<dyn ExecutionPlan>>,
    ) -> Result<Arc<dyn ExecutionPlan>> {
        match children.len() {
            2 => Ok(Arc::new(HashJoinExec::try_new(
                children[0].clone(),
                children[1].clone(),
                self.on.clone(),
                &self.join_type,
                self.mode,
                &self.null_equals_null,
            )?)),
            _ => Err(DataFusionError::Internal(
                "HashJoinExec wrong number of children".to_string(),
            )),
        }
    }

    fn output_partitioning(&self) -> Partitioning {
        self.right.output_partitioning()
    }

    async fn execute(&self, partition: usize) -> Result<SendableRecordBatchStream> {
        let on_left = self.on.iter().map(|on| on.0.clone()).collect::<Vec<_>>();
        // we only want to compute the build side once for PartitionMode::CollectLeft
        let left_data = {
            match self.mode {
                PartitionMode::CollectLeft => {
                    let mut build_side = self.build_side.lock().await;

                    match build_side.as_ref() {
                        Some(stream) => stream.clone(),
                        None => {
                            let start = Instant::now();

                            // merge all left parts into a single stream
                            let merge = CoalescePartitionsExec::new(self.left.clone());
                            let stream = merge.execute(0).await?;

                            // This operation performs 2 steps at once:
                            // 1. creates a [JoinHashMap] of all batches from the stream
                            // 2. stores the batches in a vector.
                            let initial = (0, Vec::new());
                            let (num_rows, batches) = stream
                                .try_fold(initial, |mut acc, batch| async {
                                    acc.0 += batch.num_rows();
                                    acc.1.push(batch);
                                    Ok(acc)
                                })
                                .await?;
                            let mut hashmap =
                                JoinHashMap(RawTable::with_capacity(num_rows));
                            let mut hashes_buffer = Vec::new();
                            let mut offset = 0;
                            for batch in batches.iter() {
                                hashes_buffer.clear();
                                hashes_buffer.resize(batch.num_rows(), 0);
                                update_hash(
                                    &on_left,
                                    batch,
                                    &mut hashmap,
                                    offset,
                                    &self.random_state,
                                    &mut hashes_buffer,
                                )?;
                                offset += batch.num_rows();
                            }
                            // Merge all batches into a single batch, so we
                            // can directly index into the arrays
                            let single_batch =
                                concat_batches(&self.left.schema(), &batches, num_rows)?;

                            let left_side = Arc::new((hashmap, single_batch));

                            *build_side = Some(left_side.clone());

                            debug!(
                                "Built build-side of hash join containing {} rows in {} ms",
                                num_rows,
                                start.elapsed().as_millis()
                            );

                            left_side
                        }
                    }
                }
                PartitionMode::Partitioned => {
                    let start = Instant::now();

                    // Load 1 partition of left side in memory
                    let stream = self.left.execute(partition).await?;

                    // This operation performs 2 steps at once:
                    // 1. creates a [JoinHashMap] of all batches from the stream
                    // 2. stores the batches in a vector.
                    let initial = (0, Vec::new());
                    let (num_rows, batches) = stream
                        .try_fold(initial, |mut acc, batch| async {
                            acc.0 += batch.num_rows();
                            acc.1.push(batch);
                            Ok(acc)
                        })
                        .await?;
                    let mut hashmap = JoinHashMap(RawTable::with_capacity(num_rows));
                    let mut hashes_buffer = Vec::new();
                    let mut offset = 0;
                    for batch in batches.iter() {
                        hashes_buffer.clear();
                        hashes_buffer.resize(batch.num_rows(), 0);
                        update_hash(
                            &on_left,
                            batch,
                            &mut hashmap,
                            offset,
                            &self.random_state,
                            &mut hashes_buffer,
                        )?;
                        offset += batch.num_rows();
                    }
                    // Merge all batches into a single batch, so we
                    // can directly index into the arrays
                    let single_batch =
                        concat_batches(&self.left.schema(), &batches, num_rows)?;

                    let left_side = Arc::new((hashmap, single_batch));

                    debug!(
                        "Built build-side {} of hash join containing {} rows in {} ms",
                        partition,
                        num_rows,
                        start.elapsed().as_millis()
                    );

                    left_side
                }
            }
        };

        // we have the batches and the hash map with their keys. We can how create a stream
        // over the right that uses this information to issue new batches.

        let right_stream = self.right.execute(partition).await?;
        let on_right = self.on.iter().map(|on| on.1.clone()).collect::<Vec<_>>();

        let num_rows = left_data.1.num_rows();
        let visited_left_side = match self.join_type {
            JoinType::Left | JoinType::Full | JoinType::Semi | JoinType::Anti => {
                let mut buffer = BooleanBufferBuilder::new(num_rows);

                buffer.append_n(num_rows, false);

                buffer
            }
            JoinType::Inner | JoinType::Right => BooleanBufferBuilder::new(0),
        };
        Ok(Box::pin(HashJoinStream::new(
            self.schema.clone(),
            on_left,
            on_right,
            self.join_type,
            left_data,
            right_stream,
            self.column_indices.clone(),
            self.random_state.clone(),
            visited_left_side,
            HashJoinMetrics::new(partition, &self.metrics),
            self.null_equals_null,
        )))
    }

    fn fmt_as(
        &self,
        t: DisplayFormatType,
        f: &mut std::fmt::Formatter,
    ) -> std::fmt::Result {
        match t {
            DisplayFormatType::Default => {
                write!(
                    f,
                    "HashJoinExec: mode={:?}, join_type={:?}, on={:?}",
                    self.mode, self.join_type, self.on
                )
            }
        }
    }

    fn metrics(&self) -> Option<MetricsSet> {
        Some(self.metrics.clone_inner())
    }

    fn statistics(&self) -> Statistics {
        // TODO stats: it is not possible in general to know the output size of joins
        // There are some special cases though, for example:
        // - `A LEFT JOIN B ON A.col=B.col` with `COUNT_DISTINCT(B.col)=COUNT(B.col)`
        Statistics::default()
    }
}

/// Updates `hash` with new entries from [RecordBatch] evaluated against the expressions `on`,
/// assuming that the [RecordBatch] corresponds to the `index`th
fn update_hash(
    on: &[Column],
    batch: &RecordBatch,
    hash_map: &mut JoinHashMap,
    offset: usize,
    random_state: &RandomState,
    hashes_buffer: &mut Vec<u64>,
) -> Result<()> {
    // evaluate the keys
    let keys_values = on
        .iter()
        .map(|c| Ok(c.evaluate(batch)?.into_array(batch.num_rows())))
        .collect::<Result<Vec<_>>>()?;

    // calculate the hash values
    let hash_values = create_hashes(&keys_values, random_state, hashes_buffer)?;

    // insert hashes to key of the hashmap
    for (row, hash_value) in hash_values.iter().enumerate() {
        let item = hash_map
            .0
            .get_mut(*hash_value, |(hash, _)| *hash_value == *hash);
        if let Some((_, indices)) = item {
            indices.push((row + offset) as u64);
        } else {
            hash_map.0.insert(
                *hash_value,
                (*hash_value, smallvec![(row + offset) as u64]),
                |(hash, _)| *hash,
            );
        }
    }
    Ok(())
}

/// A stream that issues [RecordBatch]es as they arrive from the right  of the join.
struct HashJoinStream {
    /// Input schema
    schema: Arc<Schema>,
    /// columns from the left
    on_left: Vec<Column>,
    /// columns from the right used to compute the hash
    on_right: Vec<Column>,
    /// type of the join
    join_type: JoinType,
    /// information from the left
    left_data: JoinLeftData,
    /// right
    right: SendableRecordBatchStream,
    /// Random state used for hashing initialization
    random_state: RandomState,
    /// Keeps track of the left side rows whether they are visited
    visited_left_side: BooleanBufferBuilder,
    /// There is nothing to process anymore and left side is processed in case of left join
    is_exhausted: bool,
    /// Metrics
    join_metrics: HashJoinMetrics,
    /// Information of index and left / right placement of columns
    column_indices: Vec<ColumnIndex>,
    /// If null_equals_null is true, null == null else null != null
    null_equals_null: bool,
}

#[allow(clippy::too_many_arguments)]
impl HashJoinStream {
    fn new(
        schema: Arc<Schema>,
        on_left: Vec<Column>,
        on_right: Vec<Column>,
        join_type: JoinType,
        left_data: JoinLeftData,
        right: SendableRecordBatchStream,
        column_indices: Vec<ColumnIndex>,
        random_state: RandomState,
        visited_left_side: BooleanBufferBuilder,
        join_metrics: HashJoinMetrics,
        null_equals_null: bool,
    ) -> Self {
        HashJoinStream {
            schema,
            on_left,
            on_right,
            join_type,
            left_data,
            right,
            column_indices,
            random_state,
            visited_left_side,
            is_exhausted: false,
            join_metrics,
            null_equals_null,
        }
    }
}

impl RecordBatchStream for HashJoinStream {
    fn schema(&self) -> SchemaRef {
        self.schema.clone()
    }
}

/// Returns a new [RecordBatch] by combining the `left` and `right` according to `indices`.
/// The resulting batch has [Schema] `schema`.
/// # Error
/// This function errors when:
/// *
fn build_batch_from_indices(
    schema: &Schema,
    left: &RecordBatch,
    right: &RecordBatch,
    left_indices: UInt64Array,
    right_indices: UInt32Array,
    column_indices: &[ColumnIndex],
) -> ArrowResult<(RecordBatch, UInt64Array)> {
    // build the columns of the new [RecordBatch]:
    // 1. pick whether the column is from the left or right
    // 2. based on the pick, `take` items from the different RecordBatches
    let mut columns: Vec<Arc<dyn Array>> = Vec::with_capacity(schema.fields().len());

    for column_index in column_indices {
        let array = match column_index.side {
            JoinSide::Left => {
                let array = left.column(column_index.index);
                take::take(array.as_ref(), &left_indices)?.into()
            }
            JoinSide::Right => {
                let array = right.column(column_index.index);
                take::take(array.as_ref(), &right_indices)?.into()
            }
        };
        columns.push(array);
    }
    RecordBatch::try_new(Arc::new(schema.clone()), columns).map(|x| (x, left_indices))
}

#[allow(clippy::too_many_arguments)]
fn build_batch(
    batch: &RecordBatch,
    left_data: &JoinLeftData,
    on_left: &[Column],
    on_right: &[Column],
    join_type: JoinType,
    schema: &Schema,
    column_indices: &[ColumnIndex],
    random_state: &RandomState,
    null_equals_null: &bool,
) -> ArrowResult<(RecordBatch, UInt64Array)> {
    let (left_indices, right_indices) = build_join_indexes(
        left_data,
        batch,
        join_type,
        on_left,
        on_right,
        random_state,
        null_equals_null,
    )
    .unwrap();

    if matches!(join_type, JoinType::Semi | JoinType::Anti) {
        return Ok((
            RecordBatch::new_empty(Arc::new(schema.clone())),
            left_indices,
        ));
    }

    build_batch_from_indices(
        schema,
        &left_data.1,
        batch,
        left_indices,
        right_indices,
        column_indices,
    )
}

/// returns a vector with (index from left, index from right).
/// The size of this vector corresponds to the total size of a joined batch
// For a join on column A:
// left       right
//     batch 1
// A B         A D
// ---------------
// 1 a         3 6
// 2 b         1 2
// 3 c         2 4
//     batch 2
// A B         A D
// ---------------
// 1 a         5 10
// 2 b         2 2
// 4 d         1 1
// indices (batch, batch_row)
// left       right
// (0, 2)     (0, 0)
// (0, 0)     (0, 1)
// (0, 1)     (0, 2)
// (1, 0)     (0, 1)
// (1, 1)     (0, 2)
// (0, 1)     (1, 1)
// (0, 0)     (1, 2)
// (1, 1)     (1, 1)
// (1, 0)     (1, 2)
fn build_join_indexes(
    left_data: &JoinLeftData,
    right: &RecordBatch,
    join_type: JoinType,
    left_on: &[Column],
    right_on: &[Column],
    random_state: &RandomState,
    null_equals_null: &bool,
) -> Result<(UInt64Array, UInt32Array)> {
    let keys_values = right_on
        .iter()
        .map(|c| Ok(c.evaluate(right)?.into_array(right.num_rows())))
        .collect::<Result<Vec<_>>>()?;
    let left_join_values = left_on
        .iter()
        .map(|c| Ok(c.evaluate(&left_data.1)?.into_array(left_data.1.num_rows())))
        .collect::<Result<Vec<_>>>()?;
    let hashes_buffer = &mut vec![0; keys_values[0].len()];
    let hash_values = create_hashes(&keys_values, random_state, hashes_buffer)?;
    let left = &left_data.0;

    match join_type {
        JoinType::Inner | JoinType::Semi | JoinType::Anti => {
            // Using a buffer builder to avoid slower normal builder
            let mut left_indices = MutableBuffer::<u64>::new();
            let mut right_indices = MutableBuffer::<u32>::new();

            // Visit all of the right rows
            for (row, hash_value) in hash_values.iter().enumerate() {
                // Get the hash and find it in the build index

                // For every item on the left and right we check if it matches
                // This possibly contains rows with hash collisions,
                // So we have to check here whether rows are equal or not
                if let Some((_, indices)) =
                    left.0.get(*hash_value, |(hash, _)| *hash_value == *hash)
                {
                    for &i in indices {
                        // Check hash collisions
                        if equal_rows(
                            i as usize,
                            row,
                            &left_join_values,
                            &keys_values,
                            *null_equals_null,
                        )? {
                            left_indices.push(i);
                            right_indices.push(row as u32);
                        }
                    }
                }
            }

            Ok((
                PrimitiveArray::<u64>::from_data(
                    DataType::UInt64,
                    left_indices.into(),
                    None,
                ),
                PrimitiveArray::<u32>::from_data(
                    DataType::UInt32,
                    right_indices.into(),
                    None,
                ),
            ))
        }
        JoinType::Left => {
            let mut left_indices = MutableBuffer::<u64>::new();
            let mut right_indices = MutableBuffer::<u32>::new();

            // First visit all of the rows
            for (row, hash_value) in hash_values.iter().enumerate() {
                if let Some((_, indices)) =
                    left.0.get(*hash_value, |(hash, _)| *hash_value == *hash)
                {
                    for &i in indices {
                        // Collision check
                        if equal_rows(
                            i as usize,
                            row,
                            &left_join_values,
                            &keys_values,
                            *null_equals_null,
                        )? {
                            left_indices.push(i);
                            right_indices.push(row as u32);
                        }
                    }
                };
            }
            Ok((
                PrimitiveArray::<u64>::from_data(
                    DataType::UInt64,
                    left_indices.into(),
                    None,
                ),
                PrimitiveArray::<u32>::from_data(
                    DataType::UInt32,
                    right_indices.into(),
                    None,
                ),
            ))
        }
        JoinType::Right | JoinType::Full => {
            let mut left_indices = MutablePrimitiveArray::<u64>::new();
            let mut right_indices = MutablePrimitiveArray::<u32>::new();

            for (row, hash_value) in hash_values.iter().enumerate() {
                match left.0.get(*hash_value, |(hash, _)| *hash_value == *hash) {
                    Some((_, indices)) => {
                        let mut no_match = true;
                        for &i in indices {
                            if equal_rows(
                                i as usize,
                                row,
                                &left_join_values,
                                &keys_values,
                                *null_equals_null,
                            )? {
                                left_indices.push(Some(i as u64));
                                right_indices.push(Some(row as u32));
                                no_match = false;
                            }
                        }
                        // If no rows matched left, still must keep the right
                        // with all nulls for left
                        if no_match {
                            left_indices.push(None);
                            right_indices.push(Some(row as u32));
                        }
                    }
                    None => {
                        // when no match, add the row with None for the left side
                        left_indices.push(None);
                        right_indices.push(Some(row as u32));
                    }
                }
            }
            Ok((left_indices.into(), right_indices.into()))
        }
    }
}

macro_rules! equal_rows_elem {
    ($array_type:ident, $l: ident, $r: ident, $left: ident, $right: ident, $null_equals_null: ident) => {{
        let left_array = $l.as_any().downcast_ref::<$array_type>().unwrap();
        let right_array = $r.as_any().downcast_ref::<$array_type>().unwrap();

        match (left_array.is_null($left), right_array.is_null($right)) {
            (false, false) => left_array.value($left) == right_array.value($right),
            (true, true) => $null_equals_null,
            _ => false,
        }
    }};
}

/// Left and right row have equal values
fn equal_rows(
    left: usize,
    right: usize,
    left_arrays: &[ArrayRef],
    right_arrays: &[ArrayRef],
    null_equals_null: bool,
) -> Result<bool> {
    let mut err = None;
    let res = left_arrays
        .iter()
        .zip(right_arrays)
        .all(|(l, r)| match l.data_type() {
            DataType::Null => true,
            DataType::Boolean => {
                equal_rows_elem!(BooleanArray, l, r, left, right, null_equals_null)
            }
            DataType::Int8 => {
                equal_rows_elem!(Int8Array, l, r, left, right, null_equals_null)
            }
            DataType::Int16 => {
                equal_rows_elem!(Int16Array, l, r, left, right, null_equals_null)
            }
            DataType::Int32 => {
                equal_rows_elem!(Int32Array, l, r, left, right, null_equals_null)
            }
            DataType::Int64 => {
                equal_rows_elem!(Int64Array, l, r, left, right, null_equals_null)
            }
            DataType::UInt8 => {
                equal_rows_elem!(UInt8Array, l, r, left, right, null_equals_null)
            }
            DataType::UInt16 => {
                equal_rows_elem!(UInt16Array, l, r, left, right, null_equals_null)
            }
            DataType::UInt32 => {
                equal_rows_elem!(UInt32Array, l, r, left, right, null_equals_null)
            }
            DataType::UInt64 => {
                equal_rows_elem!(UInt64Array, l, r, left, right, null_equals_null)
            }
            DataType::Float32 => {
                equal_rows_elem!(Float32Array, l, r, left, right, null_equals_null)
            }
            DataType::Float64 => {
                equal_rows_elem!(Float64Array, l, r, left, right, null_equals_null)
            }
            DataType::Timestamp(_, None) => {
                equal_rows_elem!(Int64Array, l, r, left, right, null_equals_null)
            }
            DataType::Utf8 => {
                equal_rows_elem!(StringArray, l, r, left, right, null_equals_null)
            }
            DataType::LargeUtf8 => {
                equal_rows_elem!(LargeStringArray, l, r, left, right, null_equals_null)
            }
            _ => {
                // This is internal because we should have caught this before.
                err = Some(Err(DataFusionError::Internal(
                    "Unsupported data type in hasher".to_string(),
                )));
                false
            }
        });

    err.unwrap_or(Ok(res))
}

// Produces a batch for left-side rows that have/have not been matched during the whole join
fn produce_from_matched(
    visited_left_side: &BooleanBufferBuilder,
    schema: &SchemaRef,
    column_indices: &[ColumnIndex],
    left_data: &JoinLeftData,
    unmatched: bool,
) -> ArrowResult<RecordBatch> {
    let indices = if unmatched {
<<<<<<< HEAD
        visited_left_side
            .iter()
            .enumerate()
            .filter(|&(_, &value)| !value)
            .map(|(index, _)| index as u64)
            .collect::<MutableBuffer<u64>>()
    } else {
        // produce those that did match
        visited_left_side
            .iter()
            .enumerate()
            .filter(|&(_, &value)| value)
            .map(|(index, _)| index as u64)
            .collect::<MutableBuffer<u64>>()
=======
        UInt64Array::from_iter_values(
            (0..visited_left_side.len())
                .filter_map(|v| (!visited_left_side.get_bit(v)).then(|| v as u64)),
        )
    } else {
        UInt64Array::from_iter_values(
            (0..visited_left_side.len())
                .filter_map(|v| (visited_left_side.get_bit(v)).then(|| v as u64)),
        )
>>>>>>> 2008b1dc
    };

    // generate batches by taking values from the left side and generating columns filled with null on the right side
    let indices = UInt64Array::from_data(DataType::UInt64, indices.into(), None);

    let num_rows = indices.len();
    let mut columns: Vec<Arc<dyn Array>> = Vec::with_capacity(schema.fields().len());
    for (idx, column_index) in column_indices.iter().enumerate() {
        let array = match column_index.side {
            JoinSide::Left => {
                let array = left_data.1.column(column_index.index);
                take::take(array.as_ref(), &indices)?.into()
            }
            JoinSide::Right => {
                let datatype = schema.field(idx).data_type();
                new_null_array(datatype.clone(), num_rows).into()
            }
        };

        columns.push(array);
    }
    RecordBatch::try_new(schema.clone(), columns)
}

impl Stream for HashJoinStream {
    type Item = ArrowResult<RecordBatch>;

    fn poll_next(
        mut self: std::pin::Pin<&mut Self>,
        cx: &mut std::task::Context<'_>,
    ) -> std::task::Poll<Option<Self::Item>> {
        self.right
            .poll_next_unpin(cx)
            .map(|maybe_batch| match maybe_batch {
                Some(Ok(batch)) => {
                    let timer = self.join_metrics.join_time.timer();
                    let result = build_batch(
                        &batch,
                        &self.left_data,
                        &self.on_left,
                        &self.on_right,
                        self.join_type,
                        &self.schema,
                        &self.column_indices,
                        &self.random_state,
                        &self.null_equals_null,
                    );
                    self.join_metrics.input_batches.add(1);
                    self.join_metrics.input_rows.add(batch.num_rows());
                    if let Ok((ref batch, ref left_side)) = result {
                        timer.done();
                        self.join_metrics.output_batches.add(1);
                        self.join_metrics.output_rows.add(batch.num_rows());

                        match self.join_type {
                            JoinType::Left
                            | JoinType::Full
                            | JoinType::Semi
                            | JoinType::Anti => {
                                left_side.iter().flatten().for_each(|x| {
<<<<<<< HEAD
                                    self.visited_left_side[*x as usize] = true;
=======
                                    self.visited_left_side.set_bit(x as usize, true);
>>>>>>> 2008b1dc
                                });
                            }
                            JoinType::Inner | JoinType::Right => {}
                        }
                    }
                    Some(result.map(|x| x.0))
                }
                other => {
                    let timer = self.join_metrics.join_time.timer();
                    // For the left join, produce rows for unmatched rows
                    match self.join_type {
                        JoinType::Left
                        | JoinType::Full
                        | JoinType::Semi
                        | JoinType::Anti
                            if !self.is_exhausted =>
                        {
                            let result = produce_from_matched(
                                &self.visited_left_side,
                                &self.schema,
                                &self.column_indices,
                                &self.left_data,
                                self.join_type != JoinType::Semi,
                            );
                            if let Ok(ref batch) = result {
                                self.join_metrics.input_batches.add(1);
                                self.join_metrics.input_rows.add(batch.num_rows());
                                if let Ok(ref batch) = result {
                                    self.join_metrics.output_batches.add(1);
                                    self.join_metrics.output_rows.add(batch.num_rows());
                                }
                            }
                            timer.done();
                            self.is_exhausted = true;
                            return Some(result);
                        }
                        JoinType::Left
                        | JoinType::Full
                        | JoinType::Semi
                        | JoinType::Anti
                        | JoinType::Inner
                        | JoinType::Right => {}
                    }

                    other
                }
            })
    }
}

#[cfg(test)]
mod tests {
    use crate::{
        assert_batches_sorted_eq,
        physical_plan::{
            common, expressions::Column, memory::MemoryExec, repartition::RepartitionExec,
        },
        test::{build_table_i32, columns},
    };

    use super::*;
    use std::sync::Arc;

    fn build_table(
        a: (&str, &Vec<i32>),
        b: (&str, &Vec<i32>),
        c: (&str, &Vec<i32>),
    ) -> Arc<dyn ExecutionPlan> {
        let batch = build_table_i32(a, b, c);
        let schema = batch.schema().clone();
        Arc::new(MemoryExec::try_new(&[vec![batch]], schema, None).unwrap())
    }

    fn join(
        left: Arc<dyn ExecutionPlan>,
        right: Arc<dyn ExecutionPlan>,
        on: JoinOn,
        join_type: &JoinType,
        null_equals_null: bool,
    ) -> Result<HashJoinExec> {
        HashJoinExec::try_new(
            left,
            right,
            on,
            join_type,
            PartitionMode::CollectLeft,
            &null_equals_null,
        )
    }

    async fn join_collect(
        left: Arc<dyn ExecutionPlan>,
        right: Arc<dyn ExecutionPlan>,
        on: JoinOn,
        join_type: &JoinType,
        null_equals_null: bool,
    ) -> Result<(Vec<String>, Vec<RecordBatch>)> {
        let join = join(left, right, on, join_type, null_equals_null)?;
        let columns = columns(&join.schema());

        let stream = join.execute(0).await?;
        let batches = common::collect(stream).await?;

        Ok((columns, batches))
    }

    async fn partitioned_join_collect(
        left: Arc<dyn ExecutionPlan>,
        right: Arc<dyn ExecutionPlan>,
        on: JoinOn,
        join_type: &JoinType,
        null_equals_null: bool,
    ) -> Result<(Vec<String>, Vec<RecordBatch>)> {
        let partition_count = 4;

        let (left_expr, right_expr) = on
            .iter()
            .map(|(l, r)| {
                (
                    Arc::new(l.clone()) as Arc<dyn PhysicalExpr>,
                    Arc::new(r.clone()) as Arc<dyn PhysicalExpr>,
                )
            })
            .unzip();

        let join = HashJoinExec::try_new(
            Arc::new(RepartitionExec::try_new(
                left,
                Partitioning::Hash(left_expr, partition_count),
            )?),
            Arc::new(RepartitionExec::try_new(
                right,
                Partitioning::Hash(right_expr, partition_count),
            )?),
            on,
            join_type,
            PartitionMode::Partitioned,
            &null_equals_null,
        )?;

        let columns = columns(&join.schema());

        let mut batches = vec![];
        for i in 0..partition_count {
            let stream = join.execute(i).await?;
            let more_batches = common::collect(stream).await?;
            batches.extend(
                more_batches
                    .into_iter()
                    .filter(|b| b.num_rows() > 0)
                    .collect::<Vec<_>>(),
            );
        }

        Ok((columns, batches))
    }

    #[tokio::test]
    async fn join_inner_one() -> Result<()> {
        let left = build_table(
            ("a1", &vec![1, 2, 3]),
            ("b1", &vec![4, 5, 5]), // this has a repetition
            ("c1", &vec![7, 8, 9]),
        );
        let right = build_table(
            ("a2", &vec![10, 20, 30]),
            ("b1", &vec![4, 5, 6]),
            ("c2", &vec![70, 80, 90]),
        );

        let on = vec![(
            Column::new_with_schema("b1", &left.schema())?,
            Column::new_with_schema("b1", &right.schema())?,
        )];

        let (columns, batches) = join_collect(
            left.clone(),
            right.clone(),
            on.clone(),
            &JoinType::Inner,
            false,
        )
        .await?;

        assert_eq!(columns, vec!["a1", "b1", "c1", "a2", "b1", "c2"]);

        let expected = vec![
            "+----+----+----+----+----+----+",
            "| a1 | b1 | c1 | a2 | b1 | c2 |",
            "+----+----+----+----+----+----+",
            "| 1  | 4  | 7  | 10 | 4  | 70 |",
            "| 2  | 5  | 8  | 20 | 5  | 80 |",
            "| 3  | 5  | 9  | 20 | 5  | 80 |",
            "+----+----+----+----+----+----+",
        ];
        assert_batches_sorted_eq!(expected, &batches);

        Ok(())
    }

    #[tokio::test]
    async fn partitioned_join_inner_one() -> Result<()> {
        let left = build_table(
            ("a1", &vec![1, 2, 3]),
            ("b1", &vec![4, 5, 5]), // this has a repetition
            ("c1", &vec![7, 8, 9]),
        );
        let right = build_table(
            ("a2", &vec![10, 20, 30]),
            ("b1", &vec![4, 5, 6]),
            ("c2", &vec![70, 80, 90]),
        );
        let on = vec![(
            Column::new_with_schema("b1", &left.schema())?,
            Column::new_with_schema("b1", &right.schema())?,
        )];

        let (columns, batches) = partitioned_join_collect(
            left.clone(),
            right.clone(),
            on.clone(),
            &JoinType::Inner,
            false,
        )
        .await?;

        assert_eq!(columns, vec!["a1", "b1", "c1", "a2", "b1", "c2"]);

        let expected = vec![
            "+----+----+----+----+----+----+",
            "| a1 | b1 | c1 | a2 | b1 | c2 |",
            "+----+----+----+----+----+----+",
            "| 1  | 4  | 7  | 10 | 4  | 70 |",
            "| 2  | 5  | 8  | 20 | 5  | 80 |",
            "| 3  | 5  | 9  | 20 | 5  | 80 |",
            "+----+----+----+----+----+----+",
        ];
        assert_batches_sorted_eq!(expected, &batches);

        Ok(())
    }

    #[tokio::test]
    async fn join_inner_one_no_shared_column_names() -> Result<()> {
        let left = build_table(
            ("a1", &vec![1, 2, 3]),
            ("b1", &vec![4, 5, 5]), // this has a repetition
            ("c1", &vec![7, 8, 9]),
        );
        let right = build_table(
            ("a2", &vec![10, 20, 30]),
            ("b2", &vec![4, 5, 6]),
            ("c2", &vec![70, 80, 90]),
        );
        let on = vec![(
            Column::new_with_schema("b1", &left.schema())?,
            Column::new_with_schema("b2", &right.schema())?,
        )];

        let (columns, batches) =
            join_collect(left, right, on, &JoinType::Inner, false).await?;

        assert_eq!(columns, vec!["a1", "b1", "c1", "a2", "b2", "c2"]);

        let expected = vec![
            "+----+----+----+----+----+----+",
            "| a1 | b1 | c1 | a2 | b2 | c2 |",
            "+----+----+----+----+----+----+",
            "| 1  | 4  | 7  | 10 | 4  | 70 |",
            "| 2  | 5  | 8  | 20 | 5  | 80 |",
            "| 3  | 5  | 9  | 20 | 5  | 80 |",
            "+----+----+----+----+----+----+",
        ];

        assert_batches_sorted_eq!(expected, &batches);

        Ok(())
    }

    #[tokio::test]
    async fn join_inner_two() -> Result<()> {
        let left = build_table(
            ("a1", &vec![1, 2, 2]),
            ("b2", &vec![1, 2, 2]),
            ("c1", &vec![7, 8, 9]),
        );
        let right = build_table(
            ("a1", &vec![1, 2, 3]),
            ("b2", &vec![1, 2, 2]),
            ("c2", &vec![70, 80, 90]),
        );
        let on = vec![
            (
                Column::new_with_schema("a1", &left.schema())?,
                Column::new_with_schema("a1", &right.schema())?,
            ),
            (
                Column::new_with_schema("b2", &left.schema())?,
                Column::new_with_schema("b2", &right.schema())?,
            ),
        ];

        let (columns, batches) =
            join_collect(left, right, on, &JoinType::Inner, false).await?;

        assert_eq!(columns, vec!["a1", "b2", "c1", "a1", "b2", "c2"]);

        assert_eq!(batches.len(), 1);

        let expected = vec![
            "+----+----+----+----+----+----+",
            "| a1 | b2 | c1 | a1 | b2 | c2 |",
            "+----+----+----+----+----+----+",
            "| 1  | 1  | 7  | 1  | 1  | 70 |",
            "| 2  | 2  | 8  | 2  | 2  | 80 |",
            "| 2  | 2  | 9  | 2  | 2  | 80 |",
            "+----+----+----+----+----+----+",
        ];

        assert_batches_sorted_eq!(expected, &batches);

        Ok(())
    }

    /// Test where the left has 2 parts, the right with 1 part => 1 part
    #[tokio::test]
    async fn join_inner_one_two_parts_left() -> Result<()> {
        let batch1 = build_table_i32(
            ("a1", &vec![1, 2]),
            ("b2", &vec![1, 2]),
            ("c1", &vec![7, 8]),
        );
        let batch2 =
            build_table_i32(("a1", &vec![2]), ("b2", &vec![2]), ("c1", &vec![9]));
        let schema = batch1.schema().clone();
        let left = Arc::new(
            MemoryExec::try_new(&[vec![batch1], vec![batch2]], schema, None).unwrap(),
        );

        let right = build_table(
            ("a1", &vec![1, 2, 3]),
            ("b2", &vec![1, 2, 2]),
            ("c2", &vec![70, 80, 90]),
        );
        let on = vec![
            (
                Column::new_with_schema("a1", &left.schema())?,
                Column::new_with_schema("a1", &right.schema())?,
            ),
            (
                Column::new_with_schema("b2", &left.schema())?,
                Column::new_with_schema("b2", &right.schema())?,
            ),
        ];

        let (columns, batches) =
            join_collect(left, right, on, &JoinType::Inner, false).await?;

        assert_eq!(columns, vec!["a1", "b2", "c1", "a1", "b2", "c2"]);

        assert_eq!(batches.len(), 1);

        let expected = vec![
            "+----+----+----+----+----+----+",
            "| a1 | b2 | c1 | a1 | b2 | c2 |",
            "+----+----+----+----+----+----+",
            "| 1  | 1  | 7  | 1  | 1  | 70 |",
            "| 2  | 2  | 8  | 2  | 2  | 80 |",
            "| 2  | 2  | 9  | 2  | 2  | 80 |",
            "+----+----+----+----+----+----+",
        ];

        assert_batches_sorted_eq!(expected, &batches);

        Ok(())
    }

    /// Test where the left has 1 part, the right has 2 parts => 2 parts
    #[tokio::test]
    async fn join_inner_one_two_parts_right() -> Result<()> {
        let left = build_table(
            ("a1", &vec![1, 2, 3]),
            ("b1", &vec![4, 5, 5]), // this has a repetition
            ("c1", &vec![7, 8, 9]),
        );

        let batch1 = build_table_i32(
            ("a2", &vec![10, 20]),
            ("b1", &vec![4, 6]),
            ("c2", &vec![70, 80]),
        );
        let batch2 =
            build_table_i32(("a2", &vec![30]), ("b1", &vec![5]), ("c2", &vec![90]));
        let schema = batch1.schema().clone();
        let right = Arc::new(
            MemoryExec::try_new(&[vec![batch1], vec![batch2]], schema, None).unwrap(),
        );

        let on = vec![(
            Column::new_with_schema("b1", &left.schema())?,
            Column::new_with_schema("b1", &right.schema())?,
        )];

        let join = join(left, right, on, &JoinType::Inner, false)?;

        let columns = columns(&join.schema());
        assert_eq!(columns, vec!["a1", "b1", "c1", "a2", "b1", "c2"]);

        // first part
        let stream = join.execute(0).await?;
        let batches = common::collect(stream).await?;
        assert_eq!(batches.len(), 1);

        let expected = vec![
            "+----+----+----+----+----+----+",
            "| a1 | b1 | c1 | a2 | b1 | c2 |",
            "+----+----+----+----+----+----+",
            "| 1  | 4  | 7  | 10 | 4  | 70 |",
            "+----+----+----+----+----+----+",
        ];
        assert_batches_sorted_eq!(expected, &batches);

        // second part
        let stream = join.execute(1).await?;
        let batches = common::collect(stream).await?;
        assert_eq!(batches.len(), 1);
        let expected = vec![
            "+----+----+----+----+----+----+",
            "| a1 | b1 | c1 | a2 | b1 | c2 |",
            "+----+----+----+----+----+----+",
            "| 2  | 5  | 8  | 30 | 5  | 90 |",
            "| 3  | 5  | 9  | 30 | 5  | 90 |",
            "+----+----+----+----+----+----+",
        ];

        assert_batches_sorted_eq!(expected, &batches);

        Ok(())
    }

    fn build_table_two_batches(
        a: (&str, &Vec<i32>),
        b: (&str, &Vec<i32>),
        c: (&str, &Vec<i32>),
    ) -> Arc<dyn ExecutionPlan> {
        let batch = build_table_i32(a, b, c);
        let schema = batch.schema().clone();
        Arc::new(
            MemoryExec::try_new(&[vec![batch.clone(), batch]], schema, None).unwrap(),
        )
    }

    #[tokio::test]
    async fn join_left_multi_batch() {
        let left = build_table(
            ("a1", &vec![1, 2, 3]),
            ("b1", &vec![4, 5, 7]), // 7 does not exist on the right
            ("c1", &vec![7, 8, 9]),
        );
        let right = build_table_two_batches(
            ("a2", &vec![10, 20, 30]),
            ("b1", &vec![4, 5, 6]),
            ("c2", &vec![70, 80, 90]),
        );
        let on = vec![(
            Column::new_with_schema("b1", &left.schema()).unwrap(),
            Column::new_with_schema("b1", &right.schema()).unwrap(),
        )];

        let join = join(left, right, on, &JoinType::Left, false).unwrap();

        let columns = columns(&join.schema());
        assert_eq!(columns, vec!["a1", "b1", "c1", "a2", "b1", "c2"]);

        let stream = join.execute(0).await.unwrap();
        let batches = common::collect(stream).await.unwrap();

        let expected = vec![
            "+----+----+----+----+----+----+",
            "| a1 | b1 | c1 | a2 | b1 | c2 |",
            "+----+----+----+----+----+----+",
            "| 1  | 4  | 7  | 10 | 4  | 70 |",
            "| 1  | 4  | 7  | 10 | 4  | 70 |",
            "| 2  | 5  | 8  | 20 | 5  | 80 |",
            "| 2  | 5  | 8  | 20 | 5  | 80 |",
            "| 3  | 7  | 9  |    |    |    |",
            "+----+----+----+----+----+----+",
        ];

        assert_batches_sorted_eq!(expected, &batches);
    }

    #[tokio::test]
    async fn join_full_multi_batch() {
        let left = build_table(
            ("a1", &vec![1, 2, 3]),
            ("b1", &vec![4, 5, 7]), // 7 does not exist on the right
            ("c1", &vec![7, 8, 9]),
        );
        // create two identical batches for the right side
        let right = build_table_two_batches(
            ("a2", &vec![10, 20, 30]),
            ("b2", &vec![4, 5, 6]),
            ("c2", &vec![70, 80, 90]),
        );
        let on = vec![(
            Column::new_with_schema("b1", &left.schema()).unwrap(),
            Column::new_with_schema("b2", &right.schema()).unwrap(),
        )];

        let join = join(left, right, on, &JoinType::Full, false).unwrap();

        let columns = columns(&join.schema());
        assert_eq!(columns, vec!["a1", "b1", "c1", "a2", "b2", "c2"]);

        let stream = join.execute(0).await.unwrap();
        let batches = common::collect(stream).await.unwrap();

        let expected = vec![
            "+----+----+----+----+----+----+",
            "| a1 | b1 | c1 | a2 | b2 | c2 |",
            "+----+----+----+----+----+----+",
            "|    |    |    | 30 | 6  | 90 |",
            "|    |    |    | 30 | 6  | 90 |",
            "| 1  | 4  | 7  | 10 | 4  | 70 |",
            "| 1  | 4  | 7  | 10 | 4  | 70 |",
            "| 2  | 5  | 8  | 20 | 5  | 80 |",
            "| 2  | 5  | 8  | 20 | 5  | 80 |",
            "| 3  | 7  | 9  |    |    |    |",
            "+----+----+----+----+----+----+",
        ];

        assert_batches_sorted_eq!(expected, &batches);
    }

    #[tokio::test]
    async fn join_left_empty_right() {
        let left = build_table(
            ("a1", &vec![1, 2, 3]),
            ("b1", &vec![4, 5, 7]),
            ("c1", &vec![7, 8, 9]),
        );
        let right = build_table_i32(("a2", &vec![]), ("b1", &vec![]), ("c2", &vec![]));
        let on = vec![(
            Column::new_with_schema("b1", &left.schema()).unwrap(),
            Column::new_with_schema("b1", right.schema()).unwrap(),
        )];
        let schema = right.schema().clone();
        let right = Arc::new(MemoryExec::try_new(&[vec![right]], schema, None).unwrap());
        let join = join(left, right, on, &JoinType::Left, false).unwrap();

        let columns = columns(&join.schema());
        assert_eq!(columns, vec!["a1", "b1", "c1", "a2", "b1", "c2"]);

        let stream = join.execute(0).await.unwrap();
        let batches = common::collect(stream).await.unwrap();

        let expected = vec![
            "+----+----+----+----+----+----+",
            "| a1 | b1 | c1 | a2 | b1 | c2 |",
            "+----+----+----+----+----+----+",
            "| 1  | 4  | 7  |    |    |    |",
            "| 2  | 5  | 8  |    |    |    |",
            "| 3  | 7  | 9  |    |    |    |",
            "+----+----+----+----+----+----+",
        ];

        assert_batches_sorted_eq!(expected, &batches);
    }

    #[tokio::test]
    async fn join_full_empty_right() {
        let left = build_table(
            ("a1", &vec![1, 2, 3]),
            ("b1", &vec![4, 5, 7]),
            ("c1", &vec![7, 8, 9]),
        );
        let right = build_table_i32(("a2", &vec![]), ("b2", &vec![]), ("c2", &vec![]));
        let on = vec![(
            Column::new_with_schema("b1", &left.schema()).unwrap(),
            Column::new_with_schema("b2", right.schema()).unwrap(),
        )];
        let schema = right.schema().clone();
        let right = Arc::new(MemoryExec::try_new(&[vec![right]], schema, None).unwrap());
        let join = join(left, right, on, &JoinType::Full, false).unwrap();

        let columns = columns(&join.schema());
        assert_eq!(columns, vec!["a1", "b1", "c1", "a2", "b2", "c2"]);

        let stream = join.execute(0).await.unwrap();
        let batches = common::collect(stream).await.unwrap();

        let expected = vec![
            "+----+----+----+----+----+----+",
            "| a1 | b1 | c1 | a2 | b2 | c2 |",
            "+----+----+----+----+----+----+",
            "| 1  | 4  | 7  |    |    |    |",
            "| 2  | 5  | 8  |    |    |    |",
            "| 3  | 7  | 9  |    |    |    |",
            "+----+----+----+----+----+----+",
        ];

        assert_batches_sorted_eq!(expected, &batches);
    }

    #[tokio::test]
    async fn join_left_one() -> Result<()> {
        let left = build_table(
            ("a1", &vec![1, 2, 3]),
            ("b1", &vec![4, 5, 7]), // 7 does not exist on the right
            ("c1", &vec![7, 8, 9]),
        );
        let right = build_table(
            ("a2", &vec![10, 20, 30]),
            ("b1", &vec![4, 5, 6]),
            ("c2", &vec![70, 80, 90]),
        );
        let on = vec![(
            Column::new_with_schema("b1", &left.schema())?,
            Column::new_with_schema("b1", &right.schema())?,
        )];

        let (columns, batches) = join_collect(
            left.clone(),
            right.clone(),
            on.clone(),
            &JoinType::Left,
            false,
        )
        .await?;
        assert_eq!(columns, vec!["a1", "b1", "c1", "a2", "b1", "c2"]);

        let expected = vec![
            "+----+----+----+----+----+----+",
            "| a1 | b1 | c1 | a2 | b1 | c2 |",
            "+----+----+----+----+----+----+",
            "| 1  | 4  | 7  | 10 | 4  | 70 |",
            "| 2  | 5  | 8  | 20 | 5  | 80 |",
            "| 3  | 7  | 9  |    |    |    |",
            "+----+----+----+----+----+----+",
        ];
        assert_batches_sorted_eq!(expected, &batches);

        Ok(())
    }

    #[tokio::test]
    async fn partitioned_join_left_one() -> Result<()> {
        let left = build_table(
            ("a1", &vec![1, 2, 3]),
            ("b1", &vec![4, 5, 7]), // 7 does not exist on the right
            ("c1", &vec![7, 8, 9]),
        );
        let right = build_table(
            ("a2", &vec![10, 20, 30]),
            ("b1", &vec![4, 5, 6]),
            ("c2", &vec![70, 80, 90]),
        );
        let on = vec![(
            Column::new_with_schema("b1", &left.schema())?,
            Column::new_with_schema("b1", &right.schema())?,
        )];

        let (columns, batches) = partitioned_join_collect(
            left.clone(),
            right.clone(),
            on.clone(),
            &JoinType::Left,
            false,
        )
        .await?;
        assert_eq!(columns, vec!["a1", "b1", "c1", "a2", "b1", "c2"]);

        let expected = vec![
            "+----+----+----+----+----+----+",
            "| a1 | b1 | c1 | a2 | b1 | c2 |",
            "+----+----+----+----+----+----+",
            "| 1  | 4  | 7  | 10 | 4  | 70 |",
            "| 2  | 5  | 8  | 20 | 5  | 80 |",
            "| 3  | 7  | 9  |    |    |    |",
            "+----+----+----+----+----+----+",
        ];
        assert_batches_sorted_eq!(expected, &batches);

        Ok(())
    }

    #[tokio::test]
    async fn join_semi() -> Result<()> {
        let left = build_table(
            ("a1", &vec![1, 2, 2, 3]),
            ("b1", &vec![4, 5, 5, 7]), // 7 does not exist on the right
            ("c1", &vec![7, 8, 8, 9]),
        );
        let right = build_table(
            ("a2", &vec![10, 20, 30, 40]),
            ("b1", &vec![4, 5, 6, 5]), // 5 is double on the right
            ("c2", &vec![70, 80, 90, 100]),
        );
        let on = vec![(
            Column::new_with_schema("b1", &left.schema())?,
            Column::new_with_schema("b1", &right.schema())?,
        )];

        let join = join(left, right, on, &JoinType::Semi, false)?;

        let columns = columns(&join.schema());
        assert_eq!(columns, vec!["a1", "b1", "c1"]);

        let stream = join.execute(0).await?;
        let batches = common::collect(stream).await?;

        let expected = vec![
            "+----+----+----+",
            "| a1 | b1 | c1 |",
            "+----+----+----+",
            "| 1  | 4  | 7  |",
            "| 2  | 5  | 8  |",
            "| 2  | 5  | 8  |",
            "+----+----+----+",
        ];
        assert_batches_sorted_eq!(expected, &batches);

        Ok(())
    }

    #[tokio::test]
    async fn join_anti() -> Result<()> {
        let left = build_table(
            ("a1", &vec![1, 2, 2, 3, 5]),
            ("b1", &vec![4, 5, 5, 7, 7]), // 7 does not exist on the right
            ("c1", &vec![7, 8, 8, 9, 11]),
        );
        let right = build_table(
            ("a2", &vec![10, 20, 30, 40]),
            ("b1", &vec![4, 5, 6, 5]), // 5 is double on the right
            ("c2", &vec![70, 80, 90, 100]),
        );
        let on = vec![(
            Column::new_with_schema("b1", &left.schema())?,
            Column::new_with_schema("b1", &right.schema())?,
        )];

        let join = join(left, right, on, &JoinType::Anti, false)?;

        let columns = columns(&join.schema());
        assert_eq!(columns, vec!["a1", "b1", "c1"]);

        let stream = join.execute(0).await?;
        let batches = common::collect(stream).await?;

        let expected = vec![
            "+----+----+----+",
            "| a1 | b1 | c1 |",
            "+----+----+----+",
            "| 3  | 7  | 9  |",
            "| 5  | 7  | 11 |",
            "+----+----+----+",
        ];
        assert_batches_sorted_eq!(expected, &batches);
        Ok(())
    }

    #[tokio::test]
    async fn join_right_one() -> Result<()> {
        let left = build_table(
            ("a1", &vec![1, 2, 3]),
            ("b1", &vec![4, 5, 7]),
            ("c1", &vec![7, 8, 9]),
        );
        let right = build_table(
            ("a2", &vec![10, 20, 30]),
            ("b1", &vec![4, 5, 6]), // 6 does not exist on the left
            ("c2", &vec![70, 80, 90]),
        );
        let on = vec![(
            Column::new_with_schema("b1", &left.schema())?,
            Column::new_with_schema("b1", &right.schema())?,
        )];

        let (columns, batches) =
            join_collect(left, right, on, &JoinType::Right, false).await?;

        assert_eq!(columns, vec!["a1", "b1", "c1", "a2", "b1", "c2"]);

        let expected = vec![
            "+----+----+----+----+----+----+",
            "| a1 | b1 | c1 | a2 | b1 | c2 |",
            "+----+----+----+----+----+----+",
            "|    |    |    | 30 | 6  | 90 |",
            "| 1  | 4  | 7  | 10 | 4  | 70 |",
            "| 2  | 5  | 8  | 20 | 5  | 80 |",
            "+----+----+----+----+----+----+",
        ];

        assert_batches_sorted_eq!(expected, &batches);

        Ok(())
    }

    #[tokio::test]
    async fn partitioned_join_right_one() -> Result<()> {
        let left = build_table(
            ("a1", &vec![1, 2, 3]),
            ("b1", &vec![4, 5, 7]),
            ("c1", &vec![7, 8, 9]),
        );
        let right = build_table(
            ("a2", &vec![10, 20, 30]),
            ("b1", &vec![4, 5, 6]), // 6 does not exist on the left
            ("c2", &vec![70, 80, 90]),
        );
        let on = vec![(
            Column::new_with_schema("b1", &left.schema())?,
            Column::new_with_schema("b1", &right.schema())?,
        )];

        let (columns, batches) =
            partitioned_join_collect(left, right, on, &JoinType::Right, false).await?;

        assert_eq!(columns, vec!["a1", "b1", "c1", "a2", "b1", "c2"]);

        let expected = vec![
            "+----+----+----+----+----+----+",
            "| a1 | b1 | c1 | a2 | b1 | c2 |",
            "+----+----+----+----+----+----+",
            "|    |    |    | 30 | 6  | 90 |",
            "| 1  | 4  | 7  | 10 | 4  | 70 |",
            "| 2  | 5  | 8  | 20 | 5  | 80 |",
            "+----+----+----+----+----+----+",
        ];

        assert_batches_sorted_eq!(expected, &batches);

        Ok(())
    }

    #[tokio::test]
    async fn join_full_one() -> Result<()> {
        let left = build_table(
            ("a1", &vec![1, 2, 3]),
            ("b1", &vec![4, 5, 7]), // 7 does not exist on the right
            ("c1", &vec![7, 8, 9]),
        );
        let right = build_table(
            ("a2", &vec![10, 20, 30]),
            ("b2", &vec![4, 5, 6]),
            ("c2", &vec![70, 80, 90]),
        );
        let on = vec![(
            Column::new_with_schema("b1", &left.schema()).unwrap(),
            Column::new_with_schema("b2", &right.schema()).unwrap(),
        )];

        let join = join(left, right, on, &JoinType::Full, false)?;

        let columns = columns(&join.schema());
        assert_eq!(columns, vec!["a1", "b1", "c1", "a2", "b2", "c2"]);

        let stream = join.execute(0).await?;
        let batches = common::collect(stream).await?;

        let expected = vec![
            "+----+----+----+----+----+----+",
            "| a1 | b1 | c1 | a2 | b2 | c2 |",
            "+----+----+----+----+----+----+",
            "|    |    |    | 30 | 6  | 90 |",
            "| 1  | 4  | 7  | 10 | 4  | 70 |",
            "| 2  | 5  | 8  | 20 | 5  | 80 |",
            "| 3  | 7  | 9  |    |    |    |",
            "+----+----+----+----+----+----+",
        ];
        assert_batches_sorted_eq!(expected, &batches);

        Ok(())
    }

    #[test]
    fn join_with_hash_collision() -> Result<()> {
        let mut hashmap_left = RawTable::with_capacity(2);
        let left = build_table_i32(
            ("a", &vec![10, 20]),
            ("x", &vec![100, 200]),
            ("y", &vec![200, 300]),
        );

        let random_state = RandomState::with_seeds(0, 0, 0, 0);
        let hashes_buff = &mut vec![0; left.num_rows()];
        let hashes =
            create_hashes(&[left.columns()[0].clone()], &random_state, hashes_buff)?;

        // Create hash collisions (same hashes)
        hashmap_left.insert(hashes[0], (hashes[0], smallvec![0, 1]), |(h, _)| *h);
        hashmap_left.insert(hashes[1], (hashes[1], smallvec![0, 1]), |(h, _)| *h);

        let right = build_table_i32(
            ("a", &vec![10, 20]),
            ("b", &vec![0, 0]),
            ("c", &vec![30, 40]),
        );

        let left_data = JoinLeftData::new((JoinHashMap(hashmap_left), left));
        let (l, r) = build_join_indexes(
            &left_data,
            &right,
            JoinType::Inner,
            &[Column::new("a", 0)],
            &[Column::new("a", 0)],
            &random_state,
            &false,
        )?;

        let left_ids = UInt64Array::from_slice(&[0, 1]);
        let right_ids = UInt32Array::from_slice(&[0, 1]);

        assert_eq!(left_ids, l);
        assert_eq!(right_ids, r);

        Ok(())
    }

    #[tokio::test]
    async fn join_with_duplicated_column_names() -> Result<()> {
        let left = build_table(
            ("a", &vec![1, 2, 3]),
            ("b", &vec![4, 5, 7]),
            ("c", &vec![7, 8, 9]),
        );
        let right = build_table(
            ("a", &vec![10, 20, 30]),
            ("b", &vec![1, 2, 7]),
            ("c", &vec![70, 80, 90]),
        );
        let on = vec![(
            // join on a=b so there are duplicate column names on unjoined columns
            Column::new_with_schema("a", &left.schema()).unwrap(),
            Column::new_with_schema("b", &right.schema()).unwrap(),
        )];

        let join = join(left, right, on, &JoinType::Inner, false)?;

        let columns = columns(&join.schema());
        assert_eq!(columns, vec!["a", "b", "c", "a", "b", "c"]);

        let stream = join.execute(0).await?;
        let batches = common::collect(stream).await?;

        let expected = vec![
            "+---+---+---+----+---+----+",
            "| a | b | c | a  | b | c  |",
            "+---+---+---+----+---+----+",
            "| 1 | 4 | 7 | 10 | 1 | 70 |",
            "| 2 | 5 | 8 | 20 | 2 | 80 |",
            "+---+---+---+----+---+----+",
        ];
        assert_batches_sorted_eq!(expected, &batches);

        Ok(())
    }
}<|MERGE_RESOLUTION|>--- conflicted
+++ resolved
@@ -54,13 +54,9 @@
     DisplayFormatType, ExecutionPlan, Partitioning, RecordBatchStream,
     SendableRecordBatchStream,
 };
-<<<<<<< HEAD
-=======
-use crate::arrow::array::BooleanBufferBuilder;
-use crate::arrow::datatypes::TimeUnit;
->>>>>>> 2008b1dc
 use crate::physical_plan::coalesce_batches::concat_batches;
 use crate::physical_plan::PhysicalExpr;
+use arrow::bitmap::MutableBitmap;
 use log::debug;
 use std::fmt;
 
@@ -394,13 +390,9 @@
         let num_rows = left_data.1.num_rows();
         let visited_left_side = match self.join_type {
             JoinType::Left | JoinType::Full | JoinType::Semi | JoinType::Anti => {
-                let mut buffer = BooleanBufferBuilder::new(num_rows);
-
-                buffer.append_n(num_rows, false);
-
-                buffer
-            }
-            JoinType::Inner | JoinType::Right => BooleanBufferBuilder::new(0),
+                MutableBuffer::from_trusted_len_iter((0..num_rows).map(|_| false))
+            }
+            JoinType::Inner | JoinType::Right => MutableBuffer::with_capacity(0),
         };
         Ok(Box::pin(HashJoinStream::new(
             self.schema.clone(),
@@ -499,7 +491,7 @@
     /// Random state used for hashing initialization
     random_state: RandomState,
     /// Keeps track of the left side rows whether they are visited
-    visited_left_side: BooleanBufferBuilder,
+    visited_left_side: MutableBitmap,
     /// There is nothing to process anymore and left side is processed in case of left join
     is_exhausted: bool,
     /// Metrics
@@ -521,7 +513,7 @@
         right: SendableRecordBatchStream,
         column_indices: Vec<ColumnIndex>,
         random_state: RandomState,
-        visited_left_side: BooleanBufferBuilder,
+        visited_left_side: MutableBitmap,
         join_metrics: HashJoinMetrics,
         null_equals_null: bool,
     ) -> Self {
@@ -875,29 +867,13 @@
 
 // Produces a batch for left-side rows that have/have not been matched during the whole join
 fn produce_from_matched(
-    visited_left_side: &BooleanBufferBuilder,
+    visited_left_side: &MutableBitmap,
     schema: &SchemaRef,
     column_indices: &[ColumnIndex],
     left_data: &JoinLeftData,
     unmatched: bool,
 ) -> ArrowResult<RecordBatch> {
     let indices = if unmatched {
-<<<<<<< HEAD
-        visited_left_side
-            .iter()
-            .enumerate()
-            .filter(|&(_, &value)| !value)
-            .map(|(index, _)| index as u64)
-            .collect::<MutableBuffer<u64>>()
-    } else {
-        // produce those that did match
-        visited_left_side
-            .iter()
-            .enumerate()
-            .filter(|&(_, &value)| value)
-            .map(|(index, _)| index as u64)
-            .collect::<MutableBuffer<u64>>()
-=======
         UInt64Array::from_iter_values(
             (0..visited_left_side.len())
                 .filter_map(|v| (!visited_left_side.get_bit(v)).then(|| v as u64)),
@@ -907,7 +883,6 @@
             (0..visited_left_side.len())
                 .filter_map(|v| (visited_left_side.get_bit(v)).then(|| v as u64)),
         )
->>>>>>> 2008b1dc
     };
 
     // generate batches by taking values from the left side and generating columns filled with null on the right side
@@ -968,11 +943,7 @@
                             | JoinType::Semi
                             | JoinType::Anti => {
                                 left_side.iter().flatten().for_each(|x| {
-<<<<<<< HEAD
-                                    self.visited_left_side[*x as usize] = true;
-=======
                                     self.visited_left_side.set_bit(x as usize, true);
->>>>>>> 2008b1dc
                                 });
                             }
                             JoinType::Inner | JoinType::Right => {}
