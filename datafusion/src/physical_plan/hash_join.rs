// Licensed to the Apache Software Foundation (ASF) under one
// or more contributor license agreements.  See the NOTICE file
// distributed with this work for additional information
// regarding copyright ownership.  The ASF licenses this file
// to you under the Apache License, Version 2.0 (the
// "License"); you may not use this file except in compliance
// with the License.  You may obtain a copy of the License at
//
//   http://www.apache.org/licenses/LICENSE-2.0
//
// Unless required by applicable law or agreed to in writing,
// software distributed under the License is distributed on an
// "AS IS" BASIS, WITHOUT WARRANTIES OR CONDITIONS OF ANY
// KIND, either express or implied.  See the License for the
// specific language governing permissions and limitations
// under the License.

//! Defines the join plan for executing partitions in parallel and then joining the results
//! into a set of partitions.

use ahash::CallHasher;
use ahash::RandomState;

use arrow::{
    array::{
        ArrayData, ArrayRef, BooleanArray, Date32Array, Date64Array, Float32Array,
        Float64Array, LargeStringArray, PrimitiveArray, TimestampMicrosecondArray,
        TimestampMillisecondArray, TimestampNanosecondArray, UInt32BufferBuilder,
        UInt32Builder, UInt64BufferBuilder, UInt64Builder,
    },
    compute,
    datatypes::{TimeUnit, UInt32Type, UInt64Type},
};
use smallvec::{smallvec, SmallVec};
use std::{any::Any, usize};
use std::{hash::Hasher, sync::Arc};
use std::{time::Instant, vec};

use async_trait::async_trait;
use futures::{Stream, StreamExt, TryStreamExt};
use hashbrown::HashMap;
use tokio::sync::Mutex;

use arrow::array::Array;
use arrow::datatypes::DataType;
use arrow::datatypes::{Schema, SchemaRef};
use arrow::error::Result as ArrowResult;
use arrow::record_batch::RecordBatch;

use arrow::array::{
    Int16Array, Int32Array, Int64Array, Int8Array, StringArray, UInt16Array, UInt32Array,
    UInt64Array, UInt8Array,
};

use super::expressions::Column;
use super::{
<<<<<<< HEAD
    hash_utils::{build_join_schema, check_join_is_valid, JoinOn},
    merge::MergeExec,
=======
    coalesce_partitions::CoalescePartitionsExec,
    hash_utils::{build_join_schema, check_join_is_valid, JoinOn, JoinType},
>>>>>>> d97fc914
};
use crate::error::{DataFusionError, Result};
use crate::logical_plan::JoinType;

use super::{
    DisplayFormatType, ExecutionPlan, Partitioning, RecordBatchStream,
    SendableRecordBatchStream,
};
use crate::physical_plan::coalesce_batches::concat_batches;
use crate::physical_plan::PhysicalExpr;
use log::debug;

// Maps a `u64` hash value based on the left ["on" values] to a list of indices with this key's value.
//
// Note that the `u64` keys are not stored in the hashmap (hence the `()` as key), but are only used
// to put the indices in a certain bucket.
// By allocating a `HashMap` with capacity for *at least* the number of rows for entries at the left side,
// we make sure that we don't have to re-hash the hashmap, which needs access to the key (the hash in this case) value.
// E.g. 1 -> [3, 6, 8] indicates that the column values map to rows 3, 6 and 8 for hash value 1
// As the key is a hash value, we need to check possible hash collisions in the probe stage
// During this stage it might be the case that a row is contained the same hashmap value,
// but the values don't match. Those are checked in the [equal_rows] macro
// TODO: speed up collission check and move away from using a hashbrown HashMap
// https://github.com/apache/arrow-datafusion/issues/50
type JoinHashMap = HashMap<(), SmallVec<[u64; 1]>, IdHashBuilder>;
type JoinLeftData = Arc<(JoinHashMap, RecordBatch)>;

/// join execution plan executes partitions in parallel and combines them into a set of
/// partitions.
#[derive(Debug)]
pub struct HashJoinExec {
    /// left (build) side which gets hashed
    left: Arc<dyn ExecutionPlan>,
    /// right (probe) side which are filtered by the hash table
    right: Arc<dyn ExecutionPlan>,
    /// Set of common columns used to join on
    on: Vec<(Column, Column)>,
    /// How the join is performed
    join_type: JoinType,
    /// The schema once the join is applied
    schema: SchemaRef,
    /// Build-side
    build_side: Arc<Mutex<Option<JoinLeftData>>>,
    /// Shares the `RandomState` for the hashing algorithm
    random_state: RandomState,
    /// Partitioning mode to use
    mode: PartitionMode,
}

#[derive(Clone, Copy, Debug, PartialEq)]
/// Partitioning mode to use for hash join
pub enum PartitionMode {
    /// Left/right children are partitioned using the left and right keys
    Partitioned,
    /// Left side will collected into one partition
    CollectLeft,
}

/// Information about the index and placement (left or right) of the columns
struct ColumnIndex {
    /// Index of the column
    index: usize,
    /// Whether the column is at the left or right side
    is_left: bool,
}

impl HashJoinExec {
    /// Tries to create a new [HashJoinExec].
    /// # Error
    /// This function errors when it is not possible to join the left and right sides on keys `on`.
    pub fn try_new(
        left: Arc<dyn ExecutionPlan>,
        right: Arc<dyn ExecutionPlan>,
        on: JoinOn,
        join_type: &JoinType,
        partition_mode: PartitionMode,
    ) -> Result<Self> {
        let left_schema = left.schema();
        let right_schema = right.schema();
        check_join_is_valid(&left_schema, &right_schema, &on)?;

        let schema = Arc::new(build_join_schema(&left_schema, &right_schema, join_type));

        let random_state = RandomState::with_seeds(0, 0, 0, 0);

        Ok(HashJoinExec {
            left,
            right,
            on,
            join_type: *join_type,
            schema,
            build_side: Arc::new(Mutex::new(None)),
            random_state,
            mode: partition_mode,
        })
    }

    /// left (build) side which gets hashed
    pub fn left(&self) -> &Arc<dyn ExecutionPlan> {
        &self.left
    }

    /// right (probe) side which are filtered by the hash table
    pub fn right(&self) -> &Arc<dyn ExecutionPlan> {
        &self.right
    }

    /// Set of common columns used to join on
    pub fn on(&self) -> &[(Column, Column)] {
        &self.on
    }

    /// How the join is performed
    pub fn join_type(&self) -> &JoinType {
        &self.join_type
    }

    /// The partitioning mode of this hash join
    pub fn partition_mode(&self) -> &PartitionMode {
        &self.mode
    }

    /// Calculates column indices and left/right placement on input / output schemas and jointype
    fn column_indices_from_schema(&self) -> ArrowResult<Vec<ColumnIndex>> {
        let (primary_is_left, primary_schema, secondary_schema) = match self.join_type {
            JoinType::Inner
            | JoinType::Left
            | JoinType::Full
            | JoinType::Semi
            | JoinType::Anti => (true, self.left.schema(), self.right.schema()),
            JoinType::Right => (false, self.right.schema(), self.left.schema()),
        };
        let mut column_indices = Vec::with_capacity(self.schema.fields().len());
        for field in self.schema.fields() {
            let (is_primary, index) = match primary_schema.index_of(field.name()) {
                    Ok(i) => Ok((true, i)),
                    Err(_) => {
                        match secondary_schema.index_of(field.name()) {
                            Ok(i) => Ok((false, i)),
                            _ => Err(DataFusionError::Internal(
                                format!("During execution, the column {} was not found in neither the left or right side of the join", field.name()).to_string()
                            ))
                        }
                    }
                }.map_err(DataFusionError::into_arrow_external_error)?;

            let is_left =
                is_primary && primary_is_left || !is_primary && !primary_is_left;
            column_indices.push(ColumnIndex { index, is_left });
        }

        Ok(column_indices)
    }
}

#[async_trait]
impl ExecutionPlan for HashJoinExec {
    fn as_any(&self) -> &dyn Any {
        self
    }

    fn schema(&self) -> SchemaRef {
        self.schema.clone()
    }

    fn children(&self) -> Vec<Arc<dyn ExecutionPlan>> {
        vec![self.left.clone(), self.right.clone()]
    }

    fn with_new_children(
        &self,
        children: Vec<Arc<dyn ExecutionPlan>>,
    ) -> Result<Arc<dyn ExecutionPlan>> {
        match children.len() {
            2 => Ok(Arc::new(HashJoinExec::try_new(
                children[0].clone(),
                children[1].clone(),
                self.on.clone(),
                &self.join_type,
                self.mode,
            )?)),
            _ => Err(DataFusionError::Internal(
                "HashJoinExec wrong number of children".to_string(),
            )),
        }
    }

    fn output_partitioning(&self) -> Partitioning {
        self.right.output_partitioning()
    }

    async fn execute(&self, partition: usize) -> Result<SendableRecordBatchStream> {
        let on_left = self.on.iter().map(|on| on.0.clone()).collect::<Vec<_>>();
        // we only want to compute the build side once for PartitionMode::CollectLeft
        let left_data = {
            match self.mode {
                PartitionMode::CollectLeft => {
                    let mut build_side = self.build_side.lock().await;

                    match build_side.as_ref() {
                        Some(stream) => stream.clone(),
                        None => {
                            let start = Instant::now();

                            // merge all left parts into a single stream
                            let merge = CoalescePartitionsExec::new(self.left.clone());
                            let stream = merge.execute(0).await?;

                            // This operation performs 2 steps at once:
                            // 1. creates a [JoinHashMap] of all batches from the stream
                            // 2. stores the batches in a vector.
                            let initial = (0, Vec::new());
                            let (num_rows, batches) = stream
                                .try_fold(initial, |mut acc, batch| async {
                                    acc.0 += batch.num_rows();
                                    acc.1.push(batch);
                                    Ok(acc)
                                })
                                .await?;
                            let mut hashmap = JoinHashMap::with_capacity_and_hasher(
                                num_rows,
                                IdHashBuilder {},
                            );
                            let mut hashes_buffer = Vec::new();
                            let mut offset = 0;
                            for batch in batches.iter() {
                                hashes_buffer.clear();
                                hashes_buffer.resize(batch.num_rows(), 0);
                                update_hash(
                                    &on_left,
                                    batch,
                                    &mut hashmap,
                                    offset,
                                    &self.random_state,
                                    &mut hashes_buffer,
                                )?;
                                offset += batch.num_rows();
                            }
                            // Merge all batches into a single batch, so we
                            // can directly index into the arrays
                            let single_batch =
                                concat_batches(&self.left.schema(), &batches, num_rows)?;

                            let left_side = Arc::new((hashmap, single_batch));

                            *build_side = Some(left_side.clone());

                            debug!(
                                "Built build-side of hash join containing {} rows in {} ms",
                                num_rows,
                                start.elapsed().as_millis()
                            );

                            left_side
                        }
                    }
                }
                PartitionMode::Partitioned => {
                    let start = Instant::now();

                    // Load 1 partition of left side in memory
                    let stream = self.left.execute(partition).await?;

                    // This operation performs 2 steps at once:
                    // 1. creates a [JoinHashMap] of all batches from the stream
                    // 2. stores the batches in a vector.
                    let initial = (0, Vec::new());
                    let (num_rows, batches) = stream
                        .try_fold(initial, |mut acc, batch| async {
                            acc.0 += batch.num_rows();
                            acc.1.push(batch);
                            Ok(acc)
                        })
                        .await?;
                    let mut hashmap =
                        JoinHashMap::with_capacity_and_hasher(num_rows, IdHashBuilder {});
                    let mut hashes_buffer = Vec::new();
                    let mut offset = 0;
                    for batch in batches.iter() {
                        hashes_buffer.clear();
                        hashes_buffer.resize(batch.num_rows(), 0);
                        update_hash(
                            &on_left,
                            batch,
                            &mut hashmap,
                            offset,
                            &self.random_state,
                            &mut hashes_buffer,
                        )?;
                        offset += batch.num_rows();
                    }
                    // Merge all batches into a single batch, so we
                    // can directly index into the arrays
                    let single_batch =
                        concat_batches(&self.left.schema(), &batches, num_rows)?;

                    let left_side = Arc::new((hashmap, single_batch));

                    debug!(
                        "Built build-side {} of hash join containing {} rows in {} ms",
                        partition,
                        num_rows,
                        start.elapsed().as_millis()
                    );

                    left_side
                }
            }
        };

        // we have the batches and the hash map with their keys. We can how create a stream
        // over the right that uses this information to issue new batches.

        let right_stream = self.right.execute(partition).await?;
        let on_right = self.on.iter().map(|on| on.1.clone()).collect::<Vec<_>>();

        let column_indices = self.column_indices_from_schema()?;
        let num_rows = left_data.1.num_rows();
        let visited_left_side = match self.join_type {
            JoinType::Left | JoinType::Full | JoinType::Semi | JoinType::Anti => {
                vec![false; num_rows]
            }
            JoinType::Inner | JoinType::Right => vec![],
        };
        Ok(Box::pin(HashJoinStream::new(
            self.schema.clone(),
            on_left,
            on_right,
            self.join_type,
            left_data,
            right_stream,
            column_indices,
            self.random_state.clone(),
            visited_left_side,
        )))
    }

    fn fmt_as(
        &self,
        t: DisplayFormatType,
        f: &mut std::fmt::Formatter,
    ) -> std::fmt::Result {
        match t {
            DisplayFormatType::Default => {
                write!(
                    f,
                    "HashJoinExec: mode={:?}, join_type={:?}, on={:?}",
                    self.mode, self.join_type, self.on
                )
            }
        }
    }
}

/// Updates `hash` with new entries from [RecordBatch] evaluated against the expressions `on`,
/// assuming that the [RecordBatch] corresponds to the `index`th
fn update_hash(
    on: &[Column],
    batch: &RecordBatch,
    hash: &mut JoinHashMap,
    offset: usize,
    random_state: &RandomState,
    hashes_buffer: &mut Vec<u64>,
) -> Result<()> {
    // evaluate the keys
    let keys_values = on
        .iter()
        .map(|c| Ok(c.evaluate(batch)?.into_array(batch.num_rows())))
        .collect::<Result<Vec<_>>>()?;

    // calculate the hash values
    let hash_values = create_hashes(&keys_values, random_state, hashes_buffer)?;

    // insert hashes to key of the hashmap
    for (row, hash_value) in hash_values.iter().enumerate() {
        match hash.raw_entry_mut().from_hash(*hash_value, |_| true) {
            hashbrown::hash_map::RawEntryMut::Occupied(mut entry) => {
                entry.get_mut().push((row + offset) as u64);
            }
            hashbrown::hash_map::RawEntryMut::Vacant(entry) => {
                entry.insert_hashed_nocheck(
                    *hash_value,
                    (),
                    smallvec![(row + offset) as u64],
                );
            }
        };
    }
    Ok(())
}

/// A stream that issues [RecordBatch]es as they arrive from the right  of the join.
struct HashJoinStream {
    /// Input schema
    schema: Arc<Schema>,
    /// columns from the left
    on_left: Vec<Column>,
    /// columns from the right used to compute the hash
    on_right: Vec<Column>,
    /// type of the join
    join_type: JoinType,
    /// information from the left
    left_data: JoinLeftData,
    /// right
    right: SendableRecordBatchStream,
    /// Information of index and left / right placement of columns
    column_indices: Vec<ColumnIndex>,
    /// number of input batches
    num_input_batches: usize,
    /// number of input rows
    num_input_rows: usize,
    /// number of batches produced
    num_output_batches: usize,
    /// number of rows produced
    num_output_rows: usize,
    /// total time for joining probe-side batches to the build-side batches
    join_time: usize,
    /// Random state used for hashing initialization
    random_state: RandomState,
    /// Keeps track of the left side rows whether they are visited
    visited_left_side: Vec<bool>, // TODO: use a more memory efficient data structure, https://github.com/apache/arrow-datafusion/issues/240
    /// There is nothing to process anymore and left side is processed in case of left join
    is_exhausted: bool,
}

#[allow(clippy::too_many_arguments)]
impl HashJoinStream {
    fn new(
        schema: Arc<Schema>,
        on_left: Vec<Column>,
        on_right: Vec<Column>,
        join_type: JoinType,
        left_data: JoinLeftData,
        right: SendableRecordBatchStream,
        column_indices: Vec<ColumnIndex>,
        random_state: RandomState,
        visited_left_side: Vec<bool>,
    ) -> Self {
        HashJoinStream {
            schema,
            on_left,
            on_right,
            join_type,
            left_data,
            right,
            column_indices,
            num_input_batches: 0,
            num_input_rows: 0,
            num_output_batches: 0,
            num_output_rows: 0,
            join_time: 0,
            random_state,
            visited_left_side,
            is_exhausted: false,
        }
    }
}

impl RecordBatchStream for HashJoinStream {
    fn schema(&self) -> SchemaRef {
        self.schema.clone()
    }
}

/// Returns a new [RecordBatch] by combining the `left` and `right` according to `indices`.
/// The resulting batch has [Schema] `schema`.
/// # Error
/// This function errors when:
/// *
fn build_batch_from_indices(
    schema: &Schema,
    left: &RecordBatch,
    right: &RecordBatch,
    left_indices: UInt64Array,
    right_indices: UInt32Array,
    column_indices: &[ColumnIndex],
) -> ArrowResult<(RecordBatch, UInt64Array)> {
    // build the columns of the new [RecordBatch]:
    // 1. pick whether the column is from the left or right
    // 2. based on the pick, `take` items from the different RecordBatches
    let mut columns: Vec<Arc<dyn Array>> = Vec::with_capacity(schema.fields().len());

    for column_index in column_indices {
        let array = if column_index.is_left {
            let array = left.column(column_index.index);
            compute::take(array.as_ref(), &left_indices, None)?
        } else {
            let array = right.column(column_index.index);
            compute::take(array.as_ref(), &right_indices, None)?
        };
        columns.push(array);
    }
    RecordBatch::try_new(Arc::new(schema.clone()), columns).map(|x| (x, left_indices))
}

#[allow(clippy::too_many_arguments)]
fn build_batch(
    batch: &RecordBatch,
    left_data: &JoinLeftData,
    on_left: &[Column],
    on_right: &[Column],
    join_type: JoinType,
    schema: &Schema,
    column_indices: &[ColumnIndex],
    random_state: &RandomState,
) -> ArrowResult<(RecordBatch, UInt64Array)> {
    let (left_indices, right_indices) =
        build_join_indexes(left_data, batch, join_type, on_left, on_right, random_state)
            .unwrap();

    if matches!(join_type, JoinType::Semi | JoinType::Anti) {
        return Ok((
            RecordBatch::new_empty(Arc::new(schema.clone())),
            left_indices,
        ));
    }

    build_batch_from_indices(
        schema,
        &left_data.1,
        batch,
        left_indices,
        right_indices,
        column_indices,
    )
}

/// returns a vector with (index from left, index from right).
/// The size of this vector corresponds to the total size of a joined batch
// For a join on column A:
// left       right
//     batch 1
// A B         A D
// ---------------
// 1 a         3 6
// 2 b         1 2
// 3 c         2 4
//     batch 2
// A B         A D
// ---------------
// 1 a         5 10
// 2 b         2 2
// 4 d         1 1
// indices (batch, batch_row)
// left       right
// (0, 2)     (0, 0)
// (0, 0)     (0, 1)
// (0, 1)     (0, 2)
// (1, 0)     (0, 1)
// (1, 1)     (0, 2)
// (0, 1)     (1, 1)
// (0, 0)     (1, 2)
// (1, 1)     (1, 1)
// (1, 0)     (1, 2)
fn build_join_indexes(
    left_data: &JoinLeftData,
    right: &RecordBatch,
    join_type: JoinType,
    left_on: &[Column],
    right_on: &[Column],
    random_state: &RandomState,
) -> Result<(UInt64Array, UInt32Array)> {
    let keys_values = right_on
        .iter()
        .map(|c| Ok(c.evaluate(right)?.into_array(right.num_rows())))
        .collect::<Result<Vec<_>>>()?;
    let left_join_values = left_on
        .iter()
        .map(|c| Ok(c.evaluate(&left_data.1)?.into_array(left_data.1.num_rows())))
        .collect::<Result<Vec<_>>>()?;
    let hashes_buffer = &mut vec![0; keys_values[0].len()];
    let hash_values = create_hashes(&keys_values, random_state, hashes_buffer)?;
    let left = &left_data.0;

    match join_type {
        JoinType::Inner | JoinType::Semi | JoinType::Anti => {
            // Using a buffer builder to avoid slower normal builder
            let mut left_indices = UInt64BufferBuilder::new(0);
            let mut right_indices = UInt32BufferBuilder::new(0);

            // Visit all of the right rows
            for (row, hash_value) in hash_values.iter().enumerate() {
                // Get the hash and find it in the build index

                // For every item on the left and right we check if it matches
                // This possibly contains rows with hash collisions,
                // So we have to check here whether rows are equal or not
                if let Some((_, indices)) =
                    left.raw_entry().from_hash(*hash_value, |_| true)
                {
                    for &i in indices {
                        // Check hash collisions
                        if equal_rows(i as usize, row, &left_join_values, &keys_values)? {
                            left_indices.append(i);
                            right_indices.append(row as u32);
                        }
                    }
                }
            }
            let left = ArrayData::builder(DataType::UInt64)
                .len(left_indices.len())
                .add_buffer(left_indices.finish())
                .build();
            let right = ArrayData::builder(DataType::UInt32)
                .len(right_indices.len())
                .add_buffer(right_indices.finish())
                .build();

            Ok((
                PrimitiveArray::<UInt64Type>::from(left),
                PrimitiveArray::<UInt32Type>::from(right),
            ))
        }
        JoinType::Left => {
            let mut left_indices = UInt64Builder::new(0);
            let mut right_indices = UInt32Builder::new(0);

            // First visit all of the rows
            for (row, hash_value) in hash_values.iter().enumerate() {
                if let Some((_, indices)) =
                    left.raw_entry().from_hash(*hash_value, |_| true)
                {
                    for &i in indices {
                        // Collision check
                        if equal_rows(i as usize, row, &left_join_values, &keys_values)? {
                            left_indices.append_value(i)?;
                            right_indices.append_value(row as u32)?;
                        }
                    }
                };
            }
            Ok((left_indices.finish(), right_indices.finish()))
        }
        JoinType::Right | JoinType::Full => {
            let mut left_indices = UInt64Builder::new(0);
            let mut right_indices = UInt32Builder::new(0);

            for (row, hash_value) in hash_values.iter().enumerate() {
                match left.raw_entry().from_hash(*hash_value, |_| true) {
                    Some((_, indices)) => {
                        for &i in indices {
                            if equal_rows(
                                i as usize,
                                row,
                                &left_join_values,
                                &keys_values,
                            )? {
                                left_indices.append_value(i)?;
                            } else {
                                left_indices.append_null()?;
                            }
                            right_indices.append_value(row as u32)?;
                        }
                    }
                    None => {
                        // when no match, add the row with None for the left side
                        left_indices.append_null()?;
                        right_indices.append_value(row as u32)?;
                    }
                }
            }
            Ok((left_indices.finish(), right_indices.finish()))
        }
    }
}
use core::hash::BuildHasher;

/// `Hasher` that returns the same `u64` value as a hash, to avoid re-hashing
/// it when inserting/indexing or regrowing the `HashMap`
struct IdHasher {
    hash: u64,
}

impl Hasher for IdHasher {
    fn finish(&self) -> u64 {
        self.hash
    }

    fn write_u64(&mut self, i: u64) {
        self.hash = i;
    }

    fn write(&mut self, _bytes: &[u8]) {
        unreachable!("IdHasher should only be used for u64 keys")
    }
}

#[derive(Debug)]
struct IdHashBuilder {}

impl BuildHasher for IdHashBuilder {
    type Hasher = IdHasher;

    fn build_hasher(&self) -> Self::Hasher {
        IdHasher { hash: 0 }
    }
}

// Combines two hashes into one hash
#[inline]
fn combine_hashes(l: u64, r: u64) -> u64 {
    let hash = (17 * 37u64).wrapping_add(l);
    hash.wrapping_mul(37).wrapping_add(r)
}

macro_rules! equal_rows_elem {
    ($array_type:ident, $l: ident, $r: ident, $left: ident, $right: ident) => {{
        let left_array = $l.as_any().downcast_ref::<$array_type>().unwrap();
        let right_array = $r.as_any().downcast_ref::<$array_type>().unwrap();

        match (left_array.is_null($left), left_array.is_null($right)) {
            (false, false) => left_array.value($left) == right_array.value($right),
            _ => false,
        }
    }};
}

/// Left and right row have equal values
fn equal_rows(
    left: usize,
    right: usize,
    left_arrays: &[ArrayRef],
    right_arrays: &[ArrayRef],
) -> Result<bool> {
    let mut err = None;
    let res = left_arrays
        .iter()
        .zip(right_arrays)
        .all(|(l, r)| match l.data_type() {
            DataType::Null => true,
            DataType::Boolean => equal_rows_elem!(BooleanArray, l, r, left, right),
            DataType::Int8 => equal_rows_elem!(Int8Array, l, r, left, right),
            DataType::Int16 => equal_rows_elem!(Int16Array, l, r, left, right),
            DataType::Int32 => equal_rows_elem!(Int32Array, l, r, left, right),
            DataType::Int64 => equal_rows_elem!(Int64Array, l, r, left, right),
            DataType::UInt8 => equal_rows_elem!(UInt8Array, l, r, left, right),
            DataType::UInt16 => equal_rows_elem!(UInt16Array, l, r, left, right),
            DataType::UInt32 => equal_rows_elem!(UInt32Array, l, r, left, right),
            DataType::UInt64 => equal_rows_elem!(UInt64Array, l, r, left, right),
            DataType::Timestamp(_, None) => {
                equal_rows_elem!(Int64Array, l, r, left, right)
            }
            DataType::Utf8 => equal_rows_elem!(StringArray, l, r, left, right),
            DataType::LargeUtf8 => equal_rows_elem!(LargeStringArray, l, r, left, right),
            _ => {
                // This is internal because we should have caught this before.
                err = Some(Err(DataFusionError::Internal(
                    "Unsupported data type in hasher".to_string(),
                )));
                false
            }
        });

    err.unwrap_or(Ok(res))
}

macro_rules! hash_array {
    ($array_type:ident, $column: ident, $ty: ident, $hashes: ident, $random_state: ident, $multi_col: ident) => {
        let array = $column.as_any().downcast_ref::<$array_type>().unwrap();
        if array.null_count() == 0 {
            if $multi_col {
                for (i, hash) in $hashes.iter_mut().enumerate() {
                    *hash = combine_hashes(
                        $ty::get_hash(&array.value(i), $random_state),
                        *hash,
                    );
                }
            } else {
                for (i, hash) in $hashes.iter_mut().enumerate() {
                    *hash = $ty::get_hash(&array.value(i), $random_state);
                }
            }
        } else {
            if $multi_col {
                for (i, hash) in $hashes.iter_mut().enumerate() {
                    if !array.is_null(i) {
                        *hash = combine_hashes(
                            $ty::get_hash(&array.value(i), $random_state),
                            *hash,
                        );
                    }
                }
            } else {
                for (i, hash) in $hashes.iter_mut().enumerate() {
                    if !array.is_null(i) {
                        *hash = $ty::get_hash(&array.value(i), $random_state);
                    }
                }
            }
        }
    };
}

macro_rules! hash_array_primitive {
    ($array_type:ident, $column: ident, $ty: ident, $hashes: ident, $random_state: ident, $multi_col: ident) => {
        let array = $column.as_any().downcast_ref::<$array_type>().unwrap();
        let values = array.values();

        if array.null_count() == 0 {
            if $multi_col {
                for (hash, value) in $hashes.iter_mut().zip(values.iter()) {
                    *hash = combine_hashes($ty::get_hash(value, $random_state), *hash);
                }
            } else {
                for (hash, value) in $hashes.iter_mut().zip(values.iter()) {
                    *hash = $ty::get_hash(value, $random_state)
                }
            }
        } else {
            if $multi_col {
                for (i, (hash, value)) in
                    $hashes.iter_mut().zip(values.iter()).enumerate()
                {
                    if !array.is_null(i) {
                        *hash =
                            combine_hashes($ty::get_hash(value, $random_state), *hash);
                    }
                }
            } else {
                for (i, (hash, value)) in
                    $hashes.iter_mut().zip(values.iter()).enumerate()
                {
                    if !array.is_null(i) {
                        *hash = $ty::get_hash(value, $random_state);
                    }
                }
            }
        }
    };
}

macro_rules! hash_array_float {
    ($array_type:ident, $column: ident, $ty: ident, $hashes: ident, $random_state: ident, $multi_col: ident) => {
        let array = $column.as_any().downcast_ref::<$array_type>().unwrap();
        let values = array.values();

        if array.null_count() == 0 {
            if $multi_col {
                for (hash, value) in $hashes.iter_mut().zip(values.iter()) {
                    *hash = combine_hashes(
                        $ty::get_hash(
                            &$ty::from_le_bytes(value.to_le_bytes()),
                            $random_state,
                        ),
                        *hash,
                    );
                }
            } else {
                for (hash, value) in $hashes.iter_mut().zip(values.iter()) {
                    *hash = $ty::get_hash(
                        &$ty::from_le_bytes(value.to_le_bytes()),
                        $random_state,
                    )
                }
            }
        } else {
            if $multi_col {
                for (i, (hash, value)) in
                    $hashes.iter_mut().zip(values.iter()).enumerate()
                {
                    if !array.is_null(i) {
                        *hash = combine_hashes(
                            $ty::get_hash(
                                &$ty::from_le_bytes(value.to_le_bytes()),
                                $random_state,
                            ),
                            *hash,
                        );
                    }
                }
            } else {
                for (i, (hash, value)) in
                    $hashes.iter_mut().zip(values.iter()).enumerate()
                {
                    if !array.is_null(i) {
                        *hash = $ty::get_hash(
                            &$ty::from_le_bytes(value.to_le_bytes()),
                            $random_state,
                        );
                    }
                }
            }
        }
    };
}

/// Creates hash values for every element in the row based on the values in the columns
pub fn create_hashes<'a>(
    arrays: &[ArrayRef],
    random_state: &RandomState,
    hashes_buffer: &'a mut Vec<u64>,
) -> Result<&'a mut Vec<u64>> {
    // combine hashes with `combine_hashes` if we have more than 1 column
    let multi_col = arrays.len() > 1;

    for col in arrays {
        match col.data_type() {
            DataType::UInt8 => {
                hash_array_primitive!(
                    UInt8Array,
                    col,
                    u8,
                    hashes_buffer,
                    random_state,
                    multi_col
                );
            }
            DataType::UInt16 => {
                hash_array_primitive!(
                    UInt16Array,
                    col,
                    u16,
                    hashes_buffer,
                    random_state,
                    multi_col
                );
            }
            DataType::UInt32 => {
                hash_array_primitive!(
                    UInt32Array,
                    col,
                    u32,
                    hashes_buffer,
                    random_state,
                    multi_col
                );
            }
            DataType::UInt64 => {
                hash_array_primitive!(
                    UInt64Array,
                    col,
                    u64,
                    hashes_buffer,
                    random_state,
                    multi_col
                );
            }
            DataType::Int8 => {
                hash_array_primitive!(
                    Int8Array,
                    col,
                    i8,
                    hashes_buffer,
                    random_state,
                    multi_col
                );
            }
            DataType::Int16 => {
                hash_array_primitive!(
                    Int16Array,
                    col,
                    i16,
                    hashes_buffer,
                    random_state,
                    multi_col
                );
            }
            DataType::Int32 => {
                hash_array_primitive!(
                    Int32Array,
                    col,
                    i32,
                    hashes_buffer,
                    random_state,
                    multi_col
                );
            }
            DataType::Int64 => {
                hash_array_primitive!(
                    Int64Array,
                    col,
                    i64,
                    hashes_buffer,
                    random_state,
                    multi_col
                );
            }
            DataType::Float32 => {
                hash_array_float!(
                    Float32Array,
                    col,
                    u32,
                    hashes_buffer,
                    random_state,
                    multi_col
                );
            }
            DataType::Float64 => {
                hash_array_float!(
                    Float64Array,
                    col,
                    u64,
                    hashes_buffer,
                    random_state,
                    multi_col
                );
            }
            DataType::Timestamp(TimeUnit::Millisecond, None) => {
                hash_array_primitive!(
                    TimestampMillisecondArray,
                    col,
                    i64,
                    hashes_buffer,
                    random_state,
                    multi_col
                );
            }
            DataType::Timestamp(TimeUnit::Microsecond, None) => {
                hash_array_primitive!(
                    TimestampMicrosecondArray,
                    col,
                    i64,
                    hashes_buffer,
                    random_state,
                    multi_col
                );
            }
            DataType::Timestamp(TimeUnit::Nanosecond, None) => {
                hash_array_primitive!(
                    TimestampNanosecondArray,
                    col,
                    i64,
                    hashes_buffer,
                    random_state,
                    multi_col
                );
            }
            DataType::Date32 => {
                hash_array_primitive!(
                    Date32Array,
                    col,
                    i32,
                    hashes_buffer,
                    random_state,
                    multi_col
                );
            }
            DataType::Date64 => {
                hash_array_primitive!(
                    Date64Array,
                    col,
                    i64,
                    hashes_buffer,
                    random_state,
                    multi_col
                );
            }
            DataType::Boolean => {
                hash_array!(
                    BooleanArray,
                    col,
                    u8,
                    hashes_buffer,
                    random_state,
                    multi_col
                );
            }
            DataType::Utf8 => {
                hash_array!(
                    StringArray,
                    col,
                    str,
                    hashes_buffer,
                    random_state,
                    multi_col
                );
            }
            DataType::LargeUtf8 => {
                hash_array!(
                    LargeStringArray,
                    col,
                    str,
                    hashes_buffer,
                    random_state,
                    multi_col
                );
            }
            _ => {
                // This is internal because we should have caught this before.
                return Err(DataFusionError::Internal(
                    "Unsupported data type in hasher".to_string(),
                ));
            }
        }
    }
    Ok(hashes_buffer)
}

// Produces a batch for left-side rows that have/have not been matched during the whole join
fn produce_from_matched(
    visited_left_side: &[bool],
    schema: &SchemaRef,
    column_indices: &[ColumnIndex],
    left_data: &JoinLeftData,
    unmatched: bool,
) -> ArrowResult<RecordBatch> {
    // Find indices which didn't match any right row (are false)
    let indices = if unmatched {
        UInt64Array::from_iter_values(
            visited_left_side
                .iter()
                .enumerate()
                .filter(|&(_, &value)| !value)
                .map(|(index, _)| index as u64),
        )
    } else {
        // produce those that did match
        UInt64Array::from_iter_values(
            visited_left_side
                .iter()
                .enumerate()
                .filter(|&(_, &value)| value)
                .map(|(index, _)| index as u64),
        )
    };

    // generate batches by taking values from the left side and generating columns filled with null on the right side
    let num_rows = indices.len();
    let mut columns: Vec<Arc<dyn Array>> = Vec::with_capacity(schema.fields().len());
    for (idx, column_index) in column_indices.iter().enumerate() {
        let array = if column_index.is_left {
            let array = left_data.1.column(column_index.index);
            compute::take(array.as_ref(), &indices, None).unwrap()
        } else {
            let datatype = schema.field(idx).data_type();
            arrow::array::new_null_array(datatype, num_rows)
        };

        columns.push(array);
    }
    RecordBatch::try_new(schema.clone(), columns)
}

impl Stream for HashJoinStream {
    type Item = ArrowResult<RecordBatch>;

    fn poll_next(
        mut self: std::pin::Pin<&mut Self>,
        cx: &mut std::task::Context<'_>,
    ) -> std::task::Poll<Option<Self::Item>> {
        self.right
            .poll_next_unpin(cx)
            .map(|maybe_batch| match maybe_batch {
                Some(Ok(batch)) => {
                    let start = Instant::now();
                    let result = build_batch(
                        &batch,
                        &self.left_data,
                        &self.on_left,
                        &self.on_right,
                        self.join_type,
                        &self.schema,
                        &self.column_indices,
                        &self.random_state,
                    );
                    self.num_input_batches += 1;
                    self.num_input_rows += batch.num_rows();
                    if let Ok((ref batch, ref left_side)) = result {
                        self.join_time += start.elapsed().as_millis() as usize;
                        self.num_output_batches += 1;
                        self.num_output_rows += batch.num_rows();

                        match self.join_type {
                            JoinType::Left
                            | JoinType::Full
                            | JoinType::Semi
                            | JoinType::Anti => {
                                left_side.iter().flatten().for_each(|x| {
                                    self.visited_left_side[x as usize] = true;
                                });
                            }
                            JoinType::Inner | JoinType::Right => {}
                        }
                    }
                    Some(result.map(|x| x.0))
                }
                other => {
                    let start = Instant::now();
                    // For the left join, produce rows for unmatched rows
                    match self.join_type {
                        JoinType::Left
                        | JoinType::Full
                        | JoinType::Semi
                        | JoinType::Anti
                            if !self.is_exhausted =>
                        {
                            let result = produce_from_matched(
                                &self.visited_left_side,
                                &self.schema,
                                &self.column_indices,
                                &self.left_data,
                                self.join_type != JoinType::Semi,
                            );
                            if let Ok(ref batch) = result {
                                self.num_input_batches += 1;
                                self.num_input_rows += batch.num_rows();
                                if let Ok(ref batch) = result {
                                    self.join_time +=
                                        start.elapsed().as_millis() as usize;
                                    self.num_output_batches += 1;
                                    self.num_output_rows += batch.num_rows();
                                }
                            }
                            self.is_exhausted = true;
                            return Some(result);
                        }
                        JoinType::Left
                        | JoinType::Full
                        | JoinType::Semi
                        | JoinType::Anti
                        | JoinType::Inner
                        | JoinType::Right => {}
                    }

                    // End of right batch, print stats in debug mode
                    debug!(
                        "Processed {} probe-side input batches containing {} rows and \
                        produced {} output batches containing {} rows in {} ms",
                        self.num_input_batches,
                        self.num_input_rows,
                        self.num_output_batches,
                        self.num_output_rows,
                        self.join_time
                    );
                    other
                }
            })
    }
}

#[cfg(test)]
mod tests {
    use crate::{
        assert_batches_sorted_eq,
        physical_plan::{
            common, expressions::Column, memory::MemoryExec, repartition::RepartitionExec,
        },
        test::{build_table_i32, columns},
    };

    use super::*;
    use std::sync::Arc;

    fn build_table(
        a: (&str, &Vec<i32>),
        b: (&str, &Vec<i32>),
        c: (&str, &Vec<i32>),
    ) -> Arc<dyn ExecutionPlan> {
        let batch = build_table_i32(a, b, c);
        let schema = batch.schema();
        Arc::new(MemoryExec::try_new(&[vec![batch]], schema, None).unwrap())
    }

    fn join(
        left: Arc<dyn ExecutionPlan>,
        right: Arc<dyn ExecutionPlan>,
        on: JoinOn,
        join_type: &JoinType,
    ) -> Result<HashJoinExec> {
        HashJoinExec::try_new(left, right, on, join_type, PartitionMode::CollectLeft)
    }

    async fn join_collect(
        left: Arc<dyn ExecutionPlan>,
        right: Arc<dyn ExecutionPlan>,
        on: JoinOn,
        join_type: &JoinType,
    ) -> Result<(Vec<String>, Vec<RecordBatch>)> {
        let join = join(left, right, on, join_type)?;
        let columns = columns(&join.schema());

        let stream = join.execute(0).await?;
        let batches = common::collect(stream).await?;

        Ok((columns, batches))
    }

    async fn partitioned_join_collect(
        left: Arc<dyn ExecutionPlan>,
        right: Arc<dyn ExecutionPlan>,
        on: JoinOn,
        join_type: &JoinType,
    ) -> Result<(Vec<String>, Vec<RecordBatch>)> {
        let partition_count = 4;

        let (left_expr, right_expr) = on
            .iter()
            .map(|(l, r)| {
                (
                    Arc::new(l.clone()) as Arc<dyn PhysicalExpr>,
                    Arc::new(r.clone()) as Arc<dyn PhysicalExpr>,
                )
            })
            .unzip();

        let join = HashJoinExec::try_new(
            Arc::new(RepartitionExec::try_new(
                left,
                Partitioning::Hash(left_expr, partition_count),
            )?),
            Arc::new(RepartitionExec::try_new(
                right,
                Partitioning::Hash(right_expr, partition_count),
            )?),
            on,
            join_type,
            PartitionMode::Partitioned,
        )?;

        let columns = columns(&join.schema());

        let mut batches = vec![];
        for i in 0..partition_count {
            let stream = join.execute(i).await?;
            let more_batches = common::collect(stream).await?;
            batches.extend(
                more_batches
                    .into_iter()
                    .filter(|b| b.num_rows() > 0)
                    .collect::<Vec<_>>(),
            );
        }

        Ok((columns, batches))
    }

    #[tokio::test]
    async fn join_inner_one() -> Result<()> {
        let left = build_table(
            ("a1", &vec![1, 2, 3]),
            ("b1", &vec![4, 5, 5]), // this has a repetition
            ("c1", &vec![7, 8, 9]),
        );
        let right = build_table(
            ("a2", &vec![10, 20, 30]),
            ("b1", &vec![4, 5, 6]),
            ("c2", &vec![70, 80, 90]),
        );

        let on = vec![(
            Column::new_with_schema("b1", &left.schema())?,
            Column::new_with_schema("b1", &right.schema())?,
        )];

        let (columns, batches) =
            join_collect(left.clone(), right.clone(), on.clone(), &JoinType::Inner)
                .await?;

        assert_eq!(columns, vec!["a1", "b1", "c1", "a2", "b1", "c2"]);

        let expected = vec![
            "+----+----+----+----+----+----+",
            "| a1 | b1 | c1 | a2 | b1 | c2 |",
            "+----+----+----+----+----+----+",
            "| 1  | 4  | 7  | 10 | 4  | 70 |",
            "| 2  | 5  | 8  | 20 | 5  | 80 |",
            "| 3  | 5  | 9  | 20 | 5  | 80 |",
            "+----+----+----+----+----+----+",
        ];
        assert_batches_sorted_eq!(expected, &batches);

        Ok(())
    }

    #[tokio::test]
    async fn partitioned_join_inner_one() -> Result<()> {
        let left = build_table(
            ("a1", &vec![1, 2, 3]),
            ("b1", &vec![4, 5, 5]), // this has a repetition
            ("c1", &vec![7, 8, 9]),
        );
        let right = build_table(
            ("a2", &vec![10, 20, 30]),
            ("b1", &vec![4, 5, 6]),
            ("c2", &vec![70, 80, 90]),
        );
        let on = vec![(
            Column::new_with_schema("b1", &left.schema())?,
            Column::new_with_schema("b1", &right.schema())?,
        )];

        let (columns, batches) = partitioned_join_collect(
            left.clone(),
            right.clone(),
            on.clone(),
            &JoinType::Inner,
        )
        .await?;

        assert_eq!(columns, vec!["a1", "b1", "c1", "a2", "b1", "c2"]);

        let expected = vec![
            "+----+----+----+----+----+----+",
            "| a1 | b1 | c1 | a2 | b1 | c2 |",
            "+----+----+----+----+----+----+",
            "| 1  | 4  | 7  | 10 | 4  | 70 |",
            "| 2  | 5  | 8  | 20 | 5  | 80 |",
            "| 3  | 5  | 9  | 20 | 5  | 80 |",
            "+----+----+----+----+----+----+",
        ];
        assert_batches_sorted_eq!(expected, &batches);

        Ok(())
    }

    #[tokio::test]
    async fn join_inner_one_no_shared_column_names() -> Result<()> {
        let left = build_table(
            ("a1", &vec![1, 2, 3]),
            ("b1", &vec![4, 5, 5]), // this has a repetition
            ("c1", &vec![7, 8, 9]),
        );
        let right = build_table(
            ("a2", &vec![10, 20, 30]),
            ("b2", &vec![4, 5, 6]),
            ("c2", &vec![70, 80, 90]),
        );
        let on = vec![(
            Column::new_with_schema("b1", &left.schema())?,
            Column::new_with_schema("b2", &right.schema())?,
        )];

        let (columns, batches) = join_collect(left, right, on, &JoinType::Inner).await?;

        assert_eq!(columns, vec!["a1", "b1", "c1", "a2", "b2", "c2"]);

        let expected = vec![
            "+----+----+----+----+----+----+",
            "| a1 | b1 | c1 | a2 | b2 | c2 |",
            "+----+----+----+----+----+----+",
            "| 1  | 4  | 7  | 10 | 4  | 70 |",
            "| 2  | 5  | 8  | 20 | 5  | 80 |",
            "| 3  | 5  | 9  | 20 | 5  | 80 |",
            "+----+----+----+----+----+----+",
        ];

        assert_batches_sorted_eq!(expected, &batches);

        Ok(())
    }

    #[tokio::test]
    async fn join_inner_two() -> Result<()> {
        let left = build_table(
            ("a1", &vec![1, 2, 2]),
            ("b2", &vec![1, 2, 2]),
            ("c1", &vec![7, 8, 9]),
        );
        let right = build_table(
            ("a1", &vec![1, 2, 3]),
            ("b2", &vec![1, 2, 2]),
            ("c2", &vec![70, 80, 90]),
        );
        let on = vec![
            (
                Column::new_with_schema("a1", &left.schema())?,
                Column::new_with_schema("a1", &right.schema())?,
            ),
            (
                Column::new_with_schema("b2", &left.schema())?,
                Column::new_with_schema("b2", &right.schema())?,
            ),
        ];

        let (columns, batches) = join_collect(left, right, on, &JoinType::Inner).await?;

        assert_eq!(columns, vec!["a1", "b2", "c1", "a1", "b2", "c2"]);

        assert_eq!(batches.len(), 1);

        let expected = vec![
            "+----+----+----+----+----+----+",
            "| a1 | b2 | c1 | a1 | b2 | c2 |",
            "+----+----+----+----+----+----+",
            "| 1  | 1  | 7  | 1  | 1  | 70 |",
            "| 2  | 2  | 8  | 2  | 2  | 80 |",
            "| 2  | 2  | 9  | 2  | 2  | 80 |",
            "+----+----+----+----+----+----+",
        ];

        assert_batches_sorted_eq!(expected, &batches);

        Ok(())
    }

    /// Test where the left has 2 parts, the right with 1 part => 1 part
    #[tokio::test]
    async fn join_inner_one_two_parts_left() -> Result<()> {
        let batch1 = build_table_i32(
            ("a1", &vec![1, 2]),
            ("b2", &vec![1, 2]),
            ("c1", &vec![7, 8]),
        );
        let batch2 =
            build_table_i32(("a1", &vec![2]), ("b2", &vec![2]), ("c1", &vec![9]));
        let schema = batch1.schema();
        let left = Arc::new(
            MemoryExec::try_new(&[vec![batch1], vec![batch2]], schema, None).unwrap(),
        );

        let right = build_table(
            ("a1", &vec![1, 2, 3]),
            ("b2", &vec![1, 2, 2]),
            ("c2", &vec![70, 80, 90]),
        );
        let on = vec![
            (
                Column::new_with_schema("a1", &left.schema())?,
                Column::new_with_schema("a1", &right.schema())?,
            ),
            (
                Column::new_with_schema("b2", &left.schema())?,
                Column::new_with_schema("b2", &right.schema())?,
            ),
        ];

        let (columns, batches) = join_collect(left, right, on, &JoinType::Inner).await?;

        assert_eq!(columns, vec!["a1", "b2", "c1", "a1", "b2", "c2"]);

        assert_eq!(batches.len(), 1);

        let expected = vec![
            "+----+----+----+----+----+----+",
            "| a1 | b2 | c1 | a1 | b2 | c2 |",
            "+----+----+----+----+----+----+",
            "| 1  | 1  | 7  | 1  | 1  | 70 |",
            "| 2  | 2  | 8  | 2  | 2  | 80 |",
            "| 2  | 2  | 9  | 2  | 2  | 80 |",
            "+----+----+----+----+----+----+",
        ];

        assert_batches_sorted_eq!(expected, &batches);

        Ok(())
    }

    /// Test where the left has 1 part, the right has 2 parts => 2 parts
    #[tokio::test]
    async fn join_inner_one_two_parts_right() -> Result<()> {
        let left = build_table(
            ("a1", &vec![1, 2, 3]),
            ("b1", &vec![4, 5, 5]), // this has a repetition
            ("c1", &vec![7, 8, 9]),
        );

        let batch1 = build_table_i32(
            ("a2", &vec![10, 20]),
            ("b1", &vec![4, 6]),
            ("c2", &vec![70, 80]),
        );
        let batch2 =
            build_table_i32(("a2", &vec![30]), ("b1", &vec![5]), ("c2", &vec![90]));
        let schema = batch1.schema();
        let right = Arc::new(
            MemoryExec::try_new(&[vec![batch1], vec![batch2]], schema, None).unwrap(),
        );

        let on = vec![(
            Column::new_with_schema("b1", &left.schema())?,
            Column::new_with_schema("b1", &right.schema())?,
        )];

        let join = join(left, right, on, &JoinType::Inner)?;

        let columns = columns(&join.schema());
        assert_eq!(columns, vec!["a1", "b1", "c1", "a2", "b1", "c2"]);

        // first part
        let stream = join.execute(0).await?;
        let batches = common::collect(stream).await?;
        assert_eq!(batches.len(), 1);

        let expected = vec![
            "+----+----+----+----+----+----+",
            "| a1 | b1 | c1 | a2 | b1 | c2 |",
            "+----+----+----+----+----+----+",
            "| 1  | 4  | 7  | 10 | 4  | 70 |",
            "+----+----+----+----+----+----+",
        ];
        assert_batches_sorted_eq!(expected, &batches);

        // second part
        let stream = join.execute(1).await?;
        let batches = common::collect(stream).await?;
        assert_eq!(batches.len(), 1);
        let expected = vec![
            "+----+----+----+----+----+----+",
            "| a1 | b1 | c1 | a2 | b1 | c2 |",
            "+----+----+----+----+----+----+",
            "| 2  | 5  | 8  | 30 | 5  | 90 |",
            "| 3  | 5  | 9  | 30 | 5  | 90 |",
            "+----+----+----+----+----+----+",
        ];

        assert_batches_sorted_eq!(expected, &batches);

        Ok(())
    }

    fn build_table_two_batches(
        a: (&str, &Vec<i32>),
        b: (&str, &Vec<i32>),
        c: (&str, &Vec<i32>),
    ) -> Arc<dyn ExecutionPlan> {
        let batch = build_table_i32(a, b, c);
        let schema = batch.schema();
        Arc::new(
            MemoryExec::try_new(&[vec![batch.clone(), batch]], schema, None).unwrap(),
        )
    }

    #[tokio::test]
    async fn join_left_multi_batch() {
        let left = build_table(
            ("a1", &vec![1, 2, 3]),
            ("b1", &vec![4, 5, 7]), // 7 does not exist on the right
            ("c1", &vec![7, 8, 9]),
        );
        let right = build_table_two_batches(
            ("a2", &vec![10, 20, 30]),
            ("b1", &vec![4, 5, 6]),
            ("c2", &vec![70, 80, 90]),
        );
        let on = vec![(
            Column::new_with_schema("b1", &left.schema()).unwrap(),
            Column::new_with_schema("b1", &right.schema()).unwrap(),
        )];

        let join = join(left, right, on, &JoinType::Left).unwrap();

        let columns = columns(&join.schema());
        assert_eq!(columns, vec!["a1", "b1", "c1", "a2", "b1", "c2"]);

        let stream = join.execute(0).await.unwrap();
        let batches = common::collect(stream).await.unwrap();

        let expected = vec![
            "+----+----+----+----+----+----+",
            "| a1 | b1 | c1 | a2 | b1 | c2 |",
            "+----+----+----+----+----+----+",
            "| 1  | 4  | 7  | 10 | 4  | 70 |",
            "| 1  | 4  | 7  | 10 | 4  | 70 |",
            "| 2  | 5  | 8  | 20 | 5  | 80 |",
            "| 2  | 5  | 8  | 20 | 5  | 80 |",
            "| 3  | 7  | 9  |    | 7  |    |",
            "+----+----+----+----+----+----+",
        ];

        assert_batches_sorted_eq!(expected, &batches);
    }

    #[tokio::test]
    async fn join_full_multi_batch() {
        let left = build_table(
            ("a1", &vec![1, 2, 3]),
            ("b1", &vec![4, 5, 7]), // 7 does not exist on the right
            ("c1", &vec![7, 8, 9]),
        );
        // create two identical batches for the right side
        let right = build_table_two_batches(
            ("a2", &vec![10, 20, 30]),
            ("b2", &vec![4, 5, 6]),
            ("c2", &vec![70, 80, 90]),
        );
        let on = vec![(
            Column::new_with_schema("b1", &left.schema()).unwrap(),
            Column::new_with_schema("b2", &right.schema()).unwrap(),
        )];

        let join = join(left, right, on, &JoinType::Full).unwrap();

        let columns = columns(&join.schema());
        assert_eq!(columns, vec!["a1", "b1", "c1", "a2", "b2", "c2"]);

        let stream = join.execute(0).await.unwrap();
        let batches = common::collect(stream).await.unwrap();

        let expected = vec![
            "+----+----+----+----+----+----+",
            "| a1 | b1 | c1 | a2 | b2 | c2 |",
            "+----+----+----+----+----+----+",
            "|    |    |    | 30 | 6  | 90 |",
            "|    |    |    | 30 | 6  | 90 |",
            "| 1  | 4  | 7  | 10 | 4  | 70 |",
            "| 1  | 4  | 7  | 10 | 4  | 70 |",
            "| 2  | 5  | 8  | 20 | 5  | 80 |",
            "| 2  | 5  | 8  | 20 | 5  | 80 |",
            "| 3  | 7  | 9  |    |    |    |",
            "+----+----+----+----+----+----+",
        ];

        assert_batches_sorted_eq!(expected, &batches);
    }

    #[tokio::test]
    async fn join_left_empty_right() {
        let left = build_table(
            ("a1", &vec![1, 2, 3]),
            ("b1", &vec![4, 5, 7]),
            ("c1", &vec![7, 8, 9]),
        );
        let right = build_table_i32(("a2", &vec![]), ("b1", &vec![]), ("c2", &vec![]));
        let on = vec![(
            Column::new_with_schema("b1", &left.schema()).unwrap(),
            Column::new_with_schema("b1", &right.schema()).unwrap(),
        )];
        let schema = right.schema();
        let right = Arc::new(MemoryExec::try_new(&[vec![right]], schema, None).unwrap());
        let join = join(left, right, on, &JoinType::Left).unwrap();

        let columns = columns(&join.schema());
        assert_eq!(columns, vec!["a1", "b1", "c1", "a2", "b1", "c2"]);

        let stream = join.execute(0).await.unwrap();
        let batches = common::collect(stream).await.unwrap();

        let expected = vec![
            "+----+----+----+----+----+----+",
            "| a1 | b1 | c1 | a2 | b1 | c2 |",
            "+----+----+----+----+----+----+",
            "| 1  | 4  | 7  |    | 4  |    |",
            "| 2  | 5  | 8  |    | 5  |    |",
            "| 3  | 7  | 9  |    | 7  |    |",
            "+----+----+----+----+----+----+",
        ];

        assert_batches_sorted_eq!(expected, &batches);
    }

    #[tokio::test]
    async fn join_full_empty_right() {
        let left = build_table(
            ("a1", &vec![1, 2, 3]),
            ("b1", &vec![4, 5, 7]),
            ("c1", &vec![7, 8, 9]),
        );
        let right = build_table_i32(("a2", &vec![]), ("b2", &vec![]), ("c2", &vec![]));
        let on = vec![(
            Column::new_with_schema("b1", &left.schema()).unwrap(),
            Column::new_with_schema("b2", &right.schema()).unwrap(),
        )];
        let schema = right.schema();
        let right = Arc::new(MemoryExec::try_new(&[vec![right]], schema, None).unwrap());
        let join = join(left, right, on, &JoinType::Full).unwrap();

        let columns = columns(&join.schema());
        assert_eq!(columns, vec!["a1", "b1", "c1", "a2", "b2", "c2"]);

        let stream = join.execute(0).await.unwrap();
        let batches = common::collect(stream).await.unwrap();

        let expected = vec![
            "+----+----+----+----+----+----+",
            "| a1 | b1 | c1 | a2 | b2 | c2 |",
            "+----+----+----+----+----+----+",
            "| 1  | 4  | 7  |    |    |    |",
            "| 2  | 5  | 8  |    |    |    |",
            "| 3  | 7  | 9  |    |    |    |",
            "+----+----+----+----+----+----+",
        ];

        assert_batches_sorted_eq!(expected, &batches);
    }

    #[tokio::test]
    async fn join_left_one() -> Result<()> {
        let left = build_table(
            ("a1", &vec![1, 2, 3]),
            ("b1", &vec![4, 5, 7]), // 7 does not exist on the right
            ("c1", &vec![7, 8, 9]),
        );
        let right = build_table(
            ("a2", &vec![10, 20, 30]),
            ("b1", &vec![4, 5, 6]),
            ("c2", &vec![70, 80, 90]),
        );
        let on = vec![(
            Column::new_with_schema("b1", &left.schema())?,
            Column::new_with_schema("b1", &right.schema())?,
        )];

        let (columns, batches) =
            join_collect(left.clone(), right.clone(), on.clone(), &JoinType::Left)
                .await?;
        assert_eq!(columns, vec!["a1", "b1", "c1", "a2", "b1", "c2"]);

        let expected = vec![
            "+----+----+----+----+----+----+",
            "| a1 | b1 | c1 | a2 | b1 | c2 |",
            "+----+----+----+----+----+----+",
            "| 1  | 4  | 7  | 10 | 4  | 70 |",
            "| 2  | 5  | 8  | 20 | 5  | 80 |",
            "| 3  | 7  | 9  |    | 7  |    |",
            "+----+----+----+----+----+----+",
        ];
        assert_batches_sorted_eq!(expected, &batches);

        Ok(())
    }

    #[tokio::test]
    async fn partitioned_join_left_one() -> Result<()> {
        let left = build_table(
            ("a1", &vec![1, 2, 3]),
            ("b1", &vec![4, 5, 7]), // 7 does not exist on the right
            ("c1", &vec![7, 8, 9]),
        );
        let right = build_table(
            ("a2", &vec![10, 20, 30]),
            ("b1", &vec![4, 5, 6]),
            ("c2", &vec![70, 80, 90]),
        );
        let on = vec![(
            Column::new_with_schema("b1", &left.schema())?,
            Column::new_with_schema("b1", &right.schema())?,
        )];

        let (columns, batches) = partitioned_join_collect(
            left.clone(),
            right.clone(),
            on.clone(),
            &JoinType::Left,
        )
        .await?;
        assert_eq!(columns, vec!["a1", "b1", "c1", "a2", "b1", "c2"]);

        let expected = vec![
            "+----+----+----+----+----+----+",
            "| a1 | b1 | c1 | a2 | b1 | c2 |",
            "+----+----+----+----+----+----+",
            "| 1  | 4  | 7  | 10 | 4  | 70 |",
            "| 2  | 5  | 8  | 20 | 5  | 80 |",
            "| 3  | 7  | 9  |    | 7  |    |",
            "+----+----+----+----+----+----+",
        ];
        assert_batches_sorted_eq!(expected, &batches);

        Ok(())
    }

    #[tokio::test]
    async fn join_semi() -> Result<()> {
        let left = build_table(
            ("a1", &vec![1, 2, 2, 3]),
            ("b1", &vec![4, 5, 5, 7]), // 7 does not exist on the right
            ("c1", &vec![7, 8, 8, 9]),
        );
        let right = build_table(
            ("a2", &vec![10, 20, 30, 40]),
            ("b1", &vec![4, 5, 6, 5]), // 5 is double on the right
            ("c2", &vec![70, 80, 90, 100]),
        );
        let on = vec![(
            Column::new_with_schema("b1", &left.schema())?,
            Column::new_with_schema("b1", &right.schema())?,
        )];

        let join = join(left, right, on, &JoinType::Semi)?;

        let columns = columns(&join.schema());
        assert_eq!(columns, vec!["a1", "b1", "c1"]);

        let stream = join.execute(0).await?;
        let batches = common::collect(stream).await?;

        let expected = vec![
            "+----+----+----+",
            "| a1 | b1 | c1 |",
            "+----+----+----+",
            "| 1  | 4  | 7  |",
            "| 2  | 5  | 8  |",
            "| 2  | 5  | 8  |",
            "+----+----+----+",
        ];
        assert_batches_sorted_eq!(expected, &batches);

        Ok(())
    }

    #[tokio::test]
    async fn join_anti() -> Result<()> {
        let left = build_table(
            ("a1", &vec![1, 2, 2, 3, 5]),
            ("b1", &vec![4, 5, 5, 7, 7]), // 7 does not exist on the right
            ("c1", &vec![7, 8, 8, 9, 11]),
        );
        let right = build_table(
            ("a2", &vec![10, 20, 30, 40]),
            ("b1", &vec![4, 5, 6, 5]), // 5 is double on the right
            ("c2", &vec![70, 80, 90, 100]),
        );
        let on = vec![(
            Column::new_with_schema("b1", &left.schema())?,
            Column::new_with_schema("b1", &right.schema())?,
        )];

        let join = join(left, right, on, &JoinType::Anti)?;

        let columns = columns(&join.schema());
        assert_eq!(columns, vec!["a1", "b1", "c1"]);

        let stream = join.execute(0).await?;
        let batches = common::collect(stream).await?;

        let expected = vec![
            "+----+----+----+",
            "| a1 | b1 | c1 |",
            "+----+----+----+",
            "| 3  | 7  | 9  |",
            "| 5  | 7  | 11 |",
            "+----+----+----+",
        ];
        assert_batches_sorted_eq!(expected, &batches);
        Ok(())
    }

    #[tokio::test]
    async fn join_right_one() -> Result<()> {
        let left = build_table(
            ("a1", &vec![1, 2, 3]),
            ("b1", &vec![4, 5, 7]),
            ("c1", &vec![7, 8, 9]),
        );
        let right = build_table(
            ("a2", &vec![10, 20, 30]),
            ("b1", &vec![4, 5, 6]), // 6 does not exist on the left
            ("c2", &vec![70, 80, 90]),
        );
        let on = vec![(
            Column::new_with_schema("b1", &left.schema())?,
            Column::new_with_schema("b1", &right.schema())?,
        )];

        let (columns, batches) = join_collect(left, right, on, &JoinType::Right).await?;

        assert_eq!(columns, vec!["a1", "b1", "c1", "a2", "b1", "c2"]);

        let expected = vec![
            "+----+----+----+----+----+----+",
            "| a1 | b1 | c1 | a2 | b1 | c2 |",
            "+----+----+----+----+----+----+",
            "|    | 6  |    | 30 | 6  | 90 |",
            "| 1  | 4  | 7  | 10 | 4  | 70 |",
            "| 2  | 5  | 8  | 20 | 5  | 80 |",
            "+----+----+----+----+----+----+",
        ];

        assert_batches_sorted_eq!(expected, &batches);

        Ok(())
    }

    #[tokio::test]
    async fn partitioned_join_right_one() -> Result<()> {
        let left = build_table(
            ("a1", &vec![1, 2, 3]),
            ("b1", &vec![4, 5, 7]),
            ("c1", &vec![7, 8, 9]),
        );
        let right = build_table(
            ("a2", &vec![10, 20, 30]),
            ("b1", &vec![4, 5, 6]), // 6 does not exist on the left
            ("c2", &vec![70, 80, 90]),
        );
        let on = vec![(
            Column::new_with_schema("b1", &left.schema())?,
            Column::new_with_schema("b1", &right.schema())?,
        )];

        let (columns, batches) =
            partitioned_join_collect(left, right, on, &JoinType::Right).await?;

        assert_eq!(columns, vec!["a1", "b1", "c1", "a2", "b1", "c2"]);

        let expected = vec![
            "+----+----+----+----+----+----+",
            "| a1 | b1 | c1 | a2 | b1 | c2 |",
            "+----+----+----+----+----+----+",
            "|    | 6  |    | 30 | 6  | 90 |",
            "| 1  | 4  | 7  | 10 | 4  | 70 |",
            "| 2  | 5  | 8  | 20 | 5  | 80 |",
            "+----+----+----+----+----+----+",
        ];

        assert_batches_sorted_eq!(expected, &batches);

        Ok(())
    }

    #[tokio::test]
    async fn join_full_one() -> Result<()> {
        let left = build_table(
            ("a1", &vec![1, 2, 3]),
            ("b1", &vec![4, 5, 7]), // 7 does not exist on the right
            ("c1", &vec![7, 8, 9]),
        );
        let right = build_table(
            ("a2", &vec![10, 20, 30]),
            ("b2", &vec![4, 5, 6]),
            ("c2", &vec![70, 80, 90]),
        );
        let on = vec![(
            Column::new_with_schema("b1", &left.schema()).unwrap(),
            Column::new_with_schema("b2", &right.schema()).unwrap(),
        )];

        let join = join(left, right, on, &JoinType::Full)?;

        let columns = columns(&join.schema());
        assert_eq!(columns, vec!["a1", "b1", "c1", "a2", "b2", "c2"]);

        let stream = join.execute(0).await?;
        let batches = common::collect(stream).await?;

        let expected = vec![
            "+----+----+----+----+----+----+",
            "| a1 | b1 | c1 | a2 | b2 | c2 |",
            "+----+----+----+----+----+----+",
            "|    |    |    | 30 | 6  | 90 |",
            "| 1  | 4  | 7  | 10 | 4  | 70 |",
            "| 2  | 5  | 8  | 20 | 5  | 80 |",
            "| 3  | 7  | 9  |    |    |    |",
            "+----+----+----+----+----+----+",
        ];
        assert_batches_sorted_eq!(expected, &batches);

        Ok(())
    }

    #[test]
    fn create_hashes_for_float_arrays() -> Result<()> {
        let f32_arr = Arc::new(Float32Array::from(vec![0.12, 0.5, 1f32, 444.7]));
        let f64_arr = Arc::new(Float64Array::from(vec![0.12, 0.5, 1f64, 444.7]));

        let random_state = RandomState::with_seeds(0, 0, 0, 0);
        let hashes_buff = &mut vec![0; f32_arr.len()];
        let hashes = create_hashes(&[f32_arr], &random_state, hashes_buff)?;
        assert_eq!(hashes.len(), 4,);

        let hashes = create_hashes(&[f64_arr], &random_state, hashes_buff)?;
        assert_eq!(hashes.len(), 4,);

        Ok(())
    }

    #[test]
    fn join_with_hash_collision() -> Result<()> {
        let mut hashmap_left = HashMap::with_capacity_and_hasher(2, IdHashBuilder {});
        let left = build_table_i32(
            ("a", &vec![10, 20]),
            ("x", &vec![100, 200]),
            ("y", &vec![200, 300]),
        );

        let random_state = RandomState::with_seeds(0, 0, 0, 0);
        let hashes_buff = &mut vec![0; left.num_rows()];
        let hashes =
            create_hashes(&[left.columns()[0].clone()], &random_state, hashes_buff)?;

        // Create hash collisions
        match hashmap_left.raw_entry_mut().from_hash(hashes[0], |_| true) {
            hashbrown::hash_map::RawEntryMut::Vacant(entry) => {
                entry.insert_hashed_nocheck(hashes[0], (), smallvec![0, 1])
            }
            _ => unreachable!("Hash should not be vacant"),
        };
        match hashmap_left.raw_entry_mut().from_hash(hashes[1], |_| true) {
            hashbrown::hash_map::RawEntryMut::Vacant(entry) => {
                entry.insert_hashed_nocheck(hashes[1], (), smallvec![0, 1])
            }
            _ => unreachable!("Hash should not be vacant"),
        };

        let right = build_table_i32(
            ("a", &vec![10, 20]),
            ("b", &vec![0, 0]),
            ("c", &vec![30, 40]),
        );

        let left_data = JoinLeftData::new((hashmap_left, left));
        let (l, r) = build_join_indexes(
            &left_data,
            &right,
            JoinType::Inner,
            &[Column::new("a", 0)],
            &[Column::new("a", 0)],
            &random_state,
        )?;

        let mut left_ids = UInt64Builder::new(0);
        left_ids.append_value(0)?;
        left_ids.append_value(1)?;

        let mut right_ids = UInt32Builder::new(0);
        right_ids.append_value(0)?;
        right_ids.append_value(1)?;

        assert_eq!(left_ids.finish(), l);

        assert_eq!(right_ids.finish(), r);

        Ok(())
    }
}<|MERGE_RESOLUTION|>--- conflicted
+++ resolved
@@ -54,13 +54,8 @@
 
 use super::expressions::Column;
 use super::{
-<<<<<<< HEAD
+    coalesce_partitions::CoalescePartitionsExec,
     hash_utils::{build_join_schema, check_join_is_valid, JoinOn},
-    merge::MergeExec,
-=======
-    coalesce_partitions::CoalescePartitionsExec,
-    hash_utils::{build_join_schema, check_join_is_valid, JoinOn, JoinType},
->>>>>>> d97fc914
 };
 use crate::error::{DataFusionError, Result};
 use crate::logical_plan::JoinType;
