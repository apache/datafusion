--- conflicted
+++ resolved
@@ -545,15 +545,11 @@
         let window_exec = Arc::new(WindowAggExec::try_new(
             vec![create_window_expr(
                 &WindowFunction::AggregateFunction(AggregateFunction::Count),
-<<<<<<< HEAD
+                "count".to_owned(),
                 &[col("c3", &schema)?],
-=======
-                "count".to_owned(),
-                &[col("c3")],
                 &[],
                 &[],
                 Some(WindowFrame::default()),
->>>>>>> ad70a1e9
                 schema.as_ref(),
             )?],
             input,
@@ -582,41 +578,29 @@
             vec![
                 create_window_expr(
                     &WindowFunction::AggregateFunction(AggregateFunction::Count),
-<<<<<<< HEAD
+                    "count".to_owned(),
                     &[col("c3", &schema)?],
-=======
-                    "count".to_owned(),
-                    &[col("c3")],
                     &[],
                     &[],
                     Some(WindowFrame::default()),
->>>>>>> ad70a1e9
                     schema.as_ref(),
                 )?,
                 create_window_expr(
                     &WindowFunction::AggregateFunction(AggregateFunction::Max),
-<<<<<<< HEAD
+                    "max".to_owned(),
                     &[col("c3", &schema)?],
-=======
-                    "max".to_owned(),
-                    &[col("c3")],
                     &[],
                     &[],
                     Some(WindowFrame::default()),
->>>>>>> ad70a1e9
                     schema.as_ref(),
                 )?,
                 create_window_expr(
                     &WindowFunction::AggregateFunction(AggregateFunction::Min),
-<<<<<<< HEAD
+                    "min".to_owned(),
                     &[col("c3", &schema)?],
-=======
-                    "min".to_owned(),
-                    &[col("c3")],
                     &[],
                     &[],
                     Some(WindowFrame::default()),
->>>>>>> ad70a1e9
                     schema.as_ref(),
                 )?,
             ],
