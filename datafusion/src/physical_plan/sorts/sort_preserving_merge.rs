--- conflicted
+++ resolved
@@ -392,7 +392,6 @@
         batches: Vec<RecordBatch>,
         schema: SchemaRef,
         expressions: &[PhysicalSortExpr],
-        target_batch_size: usize,
         baseline_metrics: BaselineMetrics,
         runtime: Arc<RuntimeEnv>,
     ) -> Self {
@@ -418,7 +417,6 @@
             _drop_helper: AbortOnDropMany(vec![]),
             column_expressions: expressions.iter().map(|x| x.expr.clone()).collect(),
             sort_options: Arc::new(expressions.iter().map(|x| x.options).collect()),
-            target_batch_size,
             baseline_metrics,
             aborted: false,
             in_progress: vec![],
@@ -642,7 +640,7 @@
                         row_idx,
                     });
 
-                    if self.in_progress.len() == self.target_batch_size {
+                    if self.in_progress.len() == self.runtime.batch_size() {
                         return Poll::Ready(Some(self.build_record_batch()));
                     }
 
@@ -666,37 +664,6 @@
                         e,
                     )))));
                 }
-<<<<<<< HEAD
-=======
-            };
-
-            let cursors = &mut self.cursors[stream_idx];
-            let cursor_idx = cursors.len() - 1;
-            let cursor = cursors.back_mut().unwrap();
-            let row_idx = cursor.advance();
-            let cursor_finished = cursor.is_finished();
-
-            self.in_progress.push(RowIndex {
-                stream_idx,
-                cursor_idx,
-                row_idx,
-            });
-
-            if self.in_progress.len() == self.runtime.batch_size() {
-                return Poll::Ready(Some(self.build_record_batch()));
-            }
-
-            // If removed the last row from the cursor, need to fetch a new record
-            // batch if possible, before looping round again
-            if cursor_finished {
-                match futures::ready!(self.maybe_poll_stream(cx, stream_idx)) {
-                    Ok(_) => {}
-                    Err(e) => {
-                        self.aborted = true;
-                        return Poll::Ready(Some(Err(e)));
-                    }
-                }
->>>>>>> 82e80036
             }
         }
     }
