--- conflicted
+++ resolved
@@ -300,8 +300,8 @@
                         tuple_err((
                             self.create_physical_expr(
                                 e,
+                                &logical_input_schema,
                                 &physical_input_schema,
-                                &logical_input_schema,
                                 ctx_state,
                             ),
                             physical_name(e, &logical_input_schema),
@@ -420,8 +420,8 @@
                         tuple_err((
                             self.create_physical_expr(
                                 e,
+                                input_schema,
                                 &input_exec.schema(),
-                                input_schema,
                                 &ctx_state,
                             ),
                             physical_name,
@@ -442,8 +442,8 @@
                 let input_dfschema = input.as_ref().schema();
                 let runtime_expr = self.create_physical_expr(
                     predicate,
+                    input_dfschema,
                     &input_schema,
-                    input_dfschema,
                     ctx_state,
                 )?;
                 Ok(Arc::new(FilterExec::try_new(runtime_expr, physical_input)?))
@@ -472,8 +472,8 @@
                             .map(|e| {
                                 self.create_physical_expr(
                                     e,
+                                    &input_dfschema,
                                     &input_schema,
-                                    &input_dfschema,
                                     &ctx_state,
                                 )
                             })
@@ -500,8 +500,8 @@
                             nulls_first,
                         } => self.create_physical_sort_expr(
                             expr,
+                            &input_dfschema,
                             &input_schema,
-                            &input_dfschema,
                             SortOptions {
                                 descending: !*asc,
                                 nulls_first: *nulls_first,
@@ -684,15 +684,15 @@
     pub fn create_physical_expr(
         &self,
         e: &Expr,
+        input_dfschema: &DFSchema,
         input_schema: &Schema,
-        input_dfschema: &DFSchema,
         ctx_state: &ExecutionContextState,
     ) -> Result<Arc<dyn PhysicalExpr>> {
         match e {
             Expr::Alias(expr, ..) => Ok(self.create_physical_expr(
                 expr,
+                input_dfschema,
                 input_schema,
-                input_dfschema,
                 ctx_state,
             )?),
             Expr::Column(c) => {
@@ -728,14 +728,14 @@
             Expr::BinaryExpr { left, op, right } => {
                 let lhs = self.create_physical_expr(
                     left,
+                    input_dfschema,
                     input_schema,
-                    input_dfschema,
                     ctx_state,
                 )?;
                 let rhs = self.create_physical_expr(
                     right,
+                    input_dfschema,
                     input_schema,
-                    input_dfschema,
                     ctx_state,
                 )?;
                 binary(lhs, *op, rhs, input_schema)
@@ -749,8 +749,8 @@
                 let expr: Option<Arc<dyn PhysicalExpr>> = if let Some(e) = expr {
                     Some(self.create_physical_expr(
                         e.as_ref(),
+                        input_dfschema,
                         input_schema,
-                        input_dfschema,
                         ctx_state,
                     )?)
                 } else {
@@ -761,8 +761,8 @@
                     .map(|(w, _)| {
                         self.create_physical_expr(
                             w.as_ref(),
+                            input_dfschema,
                             input_schema,
-                            input_dfschema,
                             ctx_state,
                         )
                     })
@@ -772,8 +772,8 @@
                     .map(|(_, t)| {
                         self.create_physical_expr(
                             t.as_ref(),
+                            input_dfschema,
                             input_schema,
-                            input_dfschema,
                             ctx_state,
                         )
                     })
@@ -788,8 +788,8 @@
                 {
                     Some(self.create_physical_expr(
                         e.as_ref(),
+                        input_dfschema,
                         input_schema,
-                        input_dfschema,
                         ctx_state,
                     )?)
                 } else {
@@ -802,31 +802,31 @@
                 )?))
             }
             Expr::Cast { expr, data_type } => expressions::cast(
-                self.create_physical_expr(expr, input_schema, input_dfschema, ctx_state)?,
+                self.create_physical_expr(expr, input_dfschema, input_schema, ctx_state)?,
                 input_schema,
                 data_type.clone(),
             ),
             Expr::TryCast { expr, data_type } => expressions::try_cast(
-                self.create_physical_expr(expr, input_schema, input_dfschema, ctx_state)?,
+                self.create_physical_expr(expr, input_dfschema, input_schema, ctx_state)?,
                 input_schema,
                 data_type.clone(),
             ),
             Expr::Not(expr) => expressions::not(
-                self.create_physical_expr(expr, input_schema, input_dfschema, ctx_state)?,
+                self.create_physical_expr(expr, input_dfschema, input_schema, ctx_state)?,
                 input_schema,
             ),
             Expr::Negative(expr) => expressions::negative(
-                self.create_physical_expr(expr, input_schema, input_dfschema, ctx_state)?,
+                self.create_physical_expr(expr, input_dfschema, input_schema, ctx_state)?,
                 input_schema,
             ),
             Expr::IsNull(expr) => expressions::is_null(self.create_physical_expr(
                 expr,
+                input_dfschema,
                 input_schema,
-                input_dfschema,
                 ctx_state,
             )?),
             Expr::IsNotNull(expr) => expressions::is_not_null(
-                self.create_physical_expr(expr, input_schema, input_dfschema, ctx_state)?,
+                self.create_physical_expr(expr, input_dfschema, input_schema, ctx_state)?,
             ),
             Expr::ScalarFunction { fun, args } => {
                 let physical_args = args
@@ -834,8 +834,8 @@
                     .map(|e| {
                         self.create_physical_expr(
                             e,
+                            input_dfschema,
                             input_schema,
-                            input_dfschema,
                             ctx_state,
                         )
                     })
@@ -852,8 +852,8 @@
                 for e in args {
                     physical_args.push(self.create_physical_expr(
                         e,
+                        input_dfschema,
                         input_schema,
-                        input_dfschema,
                         ctx_state,
                     )?);
                 }
@@ -872,20 +872,20 @@
             } => {
                 let value_expr = self.create_physical_expr(
                     expr,
+                    input_dfschema,
                     input_schema,
-                    input_dfschema,
                     ctx_state,
                 )?;
                 let low_expr = self.create_physical_expr(
                     low,
+                    input_dfschema,
                     input_schema,
-                    input_dfschema,
                     ctx_state,
                 )?;
                 let high_expr = self.create_physical_expr(
                     high,
+                    input_dfschema,
                     input_schema,
-                    input_dfschema,
                     ctx_state,
                 )?;
 
@@ -914,8 +914,8 @@
                 _ => {
                     let value_expr = self.create_physical_expr(
                         expr,
+                        input_dfschema,
                         input_schema,
-                        input_dfschema,
                         ctx_state,
                     )?;
                     let value_expr_data_type = value_expr.data_type(input_schema)?;
@@ -926,15 +926,15 @@
                             Expr::Literal(ScalarValue::Utf8(None)) => self
                                 .create_physical_expr(
                                     expr,
+                                    input_dfschema,
                                     input_schema,
-                                    input_dfschema,
                                     ctx_state,
                                 ),
                             _ => {
                                 let list_expr = self.create_physical_expr(
                                     expr,
+                                    input_dfschema,
                                     input_schema,
-                                    input_dfschema,
                                     ctx_state,
                                 )?;
                                 let list_expr_data_type =
@@ -976,18 +976,10 @@
         &self,
         e: &Expr,
         name: String,
+        logical_input_schema: &DFSchema,
         physical_input_schema: &Schema,
         ctx_state: &ExecutionContextState,
     ) -> Result<Arc<dyn WindowExpr>> {
-<<<<<<< HEAD
-        // unpack aliased logical expressions, e.g. "sum(col) over () as total"
-        let (name, e) = match e {
-            Expr::Alias(sub_expr, alias) => (alias.clone(), sub_expr.as_ref()),
-            _ => (physical_name(e, logical_input_schema)?, e),
-        };
-
-=======
->>>>>>> ad70a1e9
         match e {
             Expr::WindowFunction {
                 fun,
@@ -1001,8 +993,8 @@
                     .map(|e| {
                         self.create_physical_expr(
                             e,
+                            logical_input_schema,
                             physical_input_schema,
-                            logical_input_schema,
                             ctx_state,
                         )
                     })
@@ -1010,7 +1002,12 @@
                 let partition_by = partition_by
                     .iter()
                     .map(|e| {
-                        self.create_physical_expr(e, physical_input_schema, ctx_state)
+                        self.create_physical_expr(
+                            e,
+                            logical_input_schema,
+                            physical_input_schema,
+                            ctx_state,
+                        )
                     })
                     .collect::<Result<Vec<_>>>()?;
                 let order_by = order_by
@@ -1022,6 +1019,7 @@
                             nulls_first,
                         } => self.create_physical_sort_expr(
                             expr,
+                            &logical_input_schema,
                             &physical_input_schema,
                             SortOptions {
                                 descending: !*asc,
@@ -1082,7 +1080,13 @@
             Expr::Alias(sub_expr, alias) => (alias.clone(), sub_expr.as_ref()),
             _ => (physical_name(e, logical_input_schema)?, e),
         };
-        self.create_window_expr_with_name(e, name, physical_input_schema, ctx_state)
+        self.create_window_expr_with_name(
+            e,
+            name,
+            logical_input_schema,
+            physical_input_schema,
+            ctx_state,
+        )
     }
 
     /// Create an aggregate expression with a name from a logical expression
@@ -1090,6 +1094,7 @@
         &self,
         e: &Expr,
         name: String,
+        logical_input_schema: &DFSchema,
         physical_input_schema: &Schema,
         ctx_state: &ExecutionContextState,
     ) -> Result<Arc<dyn AggregateExpr>> {
@@ -1105,8 +1110,8 @@
                     .map(|e| {
                         self.create_physical_expr(
                             e,
+                            logical_input_schema,
                             physical_input_schema,
-                            logical_input_schema,
                             ctx_state,
                         )
                     })
@@ -1125,8 +1130,8 @@
                     .map(|e| {
                         self.create_physical_expr(
                             e,
+                            logical_input_schema,
                             physical_input_schema,
-                            logical_input_schema,
                             ctx_state,
                         )
                     })
@@ -1152,25 +1157,32 @@
         // unpack aliased logical expressions, e.g. "sum(col) as total"
         let (name, e) = match e {
             Expr::Alias(sub_expr, alias) => (alias.clone(), sub_expr.as_ref()),
-            _ => (e.name(logical_input_schema)?, e),
+            _ => (physical_name(e, logical_input_schema)?, e),
         };
-        self.create_aggregate_expr_with_name(e, name, physical_input_schema, ctx_state)
+
+        self.create_aggregate_expr_with_name(
+            e,
+            name,
+            logical_input_schema,
+            physical_input_schema,
+            ctx_state,
+        )
     }
 
     /// Create a physical sort expression from a logical expression
     pub fn create_physical_sort_expr(
         &self,
         e: &Expr,
+        input_dfschema: &DFSchema,
         input_schema: &Schema,
-        input_dfschema: &DFSchema,
         options: SortOptions,
         ctx_state: &ExecutionContextState,
     ) -> Result<PhysicalSortExpr> {
         Ok(PhysicalSortExpr {
             expr: self.create_physical_expr(
                 e,
+                input_dfschema,
                 input_schema,
-                input_dfschema,
                 ctx_state,
             )?,
             options,
@@ -1248,8 +1260,8 @@
 
         let expr = planner.create_physical_expr(
             &col("a").not(),
+            &dfschema,
             &schema,
-            &dfschema,
             &make_ctx_state(),
         )?;
         let expected = expressions::not(expressions::col("a", &schema)?, &schema)?;
