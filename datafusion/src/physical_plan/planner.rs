--- conflicted
+++ resolved
@@ -44,15 +44,11 @@
 use crate::prelude::JoinType;
 use crate::scalar::ScalarValue;
 use crate::variable::VarType;
-<<<<<<< HEAD
-use arrow::{compute::can_cast_types, datatypes::DataType};
-=======
 use crate::{
     error::{DataFusionError, Result},
     physical_plan::displayable,
 };
-use arrow::compute::can_cast_types;
->>>>>>> 1702d6c8
+use arrow::{compute::can_cast_types, datatypes::DataType};
 
 use arrow::compute::SortOptions;
 use arrow::datatypes::{Schema, SchemaRef};
@@ -796,17 +792,7 @@
     use std::{any::Any, fmt};
 
     fn make_ctx_state() -> ExecutionContextState {
-<<<<<<< HEAD
-        ExecutionContextState {
-            catalog_list: Arc::new(MemoryCatalogList::new()),
-            scalar_functions: HashMap::new(),
-            var_provider: HashMap::new(),
-            aggregate_functions: HashMap::new(),
-            config: ExecutionConfig::new().with_concurrency(4),
-        }
-=======
         ExecutionContextState::new()
->>>>>>> 1702d6c8
     }
 
     fn plan(logical_plan: &LogicalPlan) -> Result<Arc<dyn ExecutionPlan>> {
