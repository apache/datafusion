--- conflicted
+++ resolved
@@ -23,11 +23,7 @@
     hash_join::PartitionMode, udaf, union::UnionExec, values::ValuesExec, windows,
 };
 use crate::execution::context::ExecutionContextState;
-<<<<<<< HEAD
-use crate::logical_plan::plan::{FilterPlan, ProjectionPlan, WindowPlan};
-=======
 use crate::logical_plan::TableScanPlan;
->>>>>>> a60cdb07
 use crate::logical_plan::{
     unnormalize_cols, CrossJoin, DFSchema, Expr, LogicalPlan, Operator,
     Partitioning as LogicalPartitioning, PlanType, Repartition, ToStringifiedPlan, Union,
@@ -375,9 +371,9 @@
                     )?;
                     Ok(Arc::new(value_exec))
                 }
-                LogicalPlan::Window(WindowPlan {
+                LogicalPlan::Window {
                     input, window_expr, ..
-                }) => {
+                } => {
                     if window_expr.is_empty() {
                         return Err(DataFusionError::Internal(
                             "Impossibly got empty window expression".to_owned(),
@@ -581,7 +577,7 @@
                         physical_input_schema.clone(),
                     )?) )
                 }
-                LogicalPlan::Projection(ProjectionPlan { input, expr, .. }) => {
+                LogicalPlan::Projection { input, expr, .. } => {
                     let input_exec = self.create_initial_plan(input, ctx_state).await?;
                     let input_schema = input.as_ref().schema();
 
@@ -633,9 +629,9 @@
                         input_exec,
                     )?) )
                 }
-                LogicalPlan::Filter(FilterPlan {
+                LogicalPlan::Filter {
                     input, predicate, ..
-                }) => {
+                } => {
                     let physical_input = self.create_initial_plan(input, ctx_state).await?;
                     let input_schema = physical_input.as_ref().schema();
                     let input_dfschema = input.as_ref().schema();
