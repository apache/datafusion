// Licensed to the Apache Software Foundation (ASF) under one
// or more contributor license agreements.  See the NOTICE file
// distributed with this work for additional information
// regarding copyright ownership.  The ASF licenses this file
// to you under the Apache License, Version 2.0 (the
// "License"); you may not use this file except in compliance
// with the License.  You may obtain a copy of the License at
//
//   http://www.apache.org/licenses/LICENSE-2.0
//
// Unless required by applicable law or agreed to in writing,
// software distributed under the License is distributed on an
// "AS IS" BASIS, WITHOUT WARRANTIES OR CONDITIONS OF ANY
// KIND, either express or implied.  See the License for the
// specific language governing permissions and limitations
// under the License.

//! Physical query planner

use super::analyze::AnalyzeExec;
use super::{
    aggregates, empty::EmptyExec, expressions::binary, functions,
    hash_join::PartitionMode, udaf, union::UnionExec, values::ValuesExec, windows,
};
use crate::execution::context::{ExecutionContextState, ExecutionProps};
<<<<<<< HEAD
use crate::field_util::{FieldExt, SchemaExt};
=======
>>>>>>> a1a1815e
use crate::logical_plan::plan::{
    Aggregate, EmptyRelation, Filter, Join, Projection, Sort, TableScan, Window,
};
use crate::logical_plan::{
    unalias, unnormalize_cols, CrossJoin, DFSchema, Expr, LogicalPlan, Operator,
    Partitioning as LogicalPartitioning, PlanType, Repartition, ToStringifiedPlan, Union,
    UserDefinedLogicalNode,
};
use crate::logical_plan::{Limit, Values};
use crate::physical_optimizer::optimizer::PhysicalOptimizerRule;
use crate::physical_plan::cross_join::CrossJoinExec;
use crate::physical_plan::explain::ExplainExec;
use crate::physical_plan::expressions;
use crate::physical_plan::expressions::{
    CaseExpr, Column, GetIndexedFieldExpr, Literal, PhysicalSortExpr,
};
use crate::physical_plan::filter::FilterExec;
use crate::physical_plan::hash_aggregate::{AggregateMode, HashAggregateExec};
use crate::physical_plan::hash_join::HashJoinExec;
use crate::physical_plan::limit::{GlobalLimitExec, LocalLimitExec};
use crate::physical_plan::projection::ProjectionExec;
use crate::physical_plan::repartition::RepartitionExec;
use crate::physical_plan::sorts::sort::SortExec;
use crate::physical_plan::udf;
use crate::physical_plan::windows::WindowAggExec;
use crate::physical_plan::{join_utils, Partitioning};
use crate::physical_plan::{AggregateExpr, ExecutionPlan, PhysicalExpr, WindowExpr};
use crate::scalar::ScalarValue;
use crate::sql::utils::{generate_sort_key, window_expr_common_partition_keys};
use crate::variable::VarType;
use crate::{
    error::{DataFusionError, Result},
    physical_plan::displayable,
};
use arrow::compute::cast::can_cast_types;
use arrow::compute::sort::SortOptions;
use arrow::datatypes::*;
use async_trait::async_trait;
use futures::future::BoxFuture;
use futures::{FutureExt, StreamExt, TryStreamExt};
use log::{debug, trace};
use std::sync::Arc;

fn create_function_physical_name(
    fun: &str,
    distinct: bool,
    args: &[Expr],
) -> Result<String> {
    let names: Vec<String> = args
        .iter()
        .map(|e| create_physical_name(e, false))
        .collect::<Result<_>>()?;

    let distinct_str = match distinct {
        true => "DISTINCT ",
        false => "",
    };
    Ok(format!("{}({}{})", fun, distinct_str, names.join(",")))
}

fn physical_name(e: &Expr) -> Result<String> {
    create_physical_name(e, true)
}

fn create_physical_name(e: &Expr, is_first_expr: bool) -> Result<String> {
    match e {
        Expr::Column(c) => {
            if is_first_expr {
                Ok(c.name.clone())
            } else {
                Ok(c.flat_name())
            }
        }
        Expr::Alias(_, name) => Ok(name.clone()),
        Expr::ScalarVariable(variable_names) => Ok(variable_names.join(".")),
        Expr::Literal(value) => Ok(format!("{:?}", value)),
        Expr::BinaryExpr { left, op, right } => {
            let left = create_physical_name(left, false)?;
            let right = create_physical_name(right, false)?;
            Ok(format!("{} {:?} {}", left, op, right))
        }
        Expr::Case {
            expr,
            when_then_expr,
            else_expr,
        } => {
            let mut name = "CASE ".to_string();
            if let Some(e) = expr {
                name += &format!("{:?} ", e);
            }
            for (w, t) in when_then_expr {
                name += &format!("WHEN {:?} THEN {:?} ", w, t);
            }
            if let Some(e) = else_expr {
                name += &format!("ELSE {:?} ", e);
            }
            name += "END";
            Ok(name)
        }
        Expr::Cast { expr, data_type } => {
            let expr = create_physical_name(expr, false)?;
            Ok(format!("CAST({} AS {:?})", expr, data_type))
        }
        Expr::TryCast { expr, data_type } => {
            let expr = create_physical_name(expr, false)?;
            Ok(format!("TRY_CAST({} AS {:?})", expr, data_type))
        }
        Expr::Not(expr) => {
            let expr = create_physical_name(expr, false)?;
            Ok(format!("NOT {}", expr))
        }
        Expr::Negative(expr) => {
            let expr = create_physical_name(expr, false)?;
            Ok(format!("(- {})", expr))
        }
        Expr::IsNull(expr) => {
            let expr = create_physical_name(expr, false)?;
            Ok(format!("{} IS NULL", expr))
        }
        Expr::IsNotNull(expr) => {
            let expr = create_physical_name(expr, false)?;
            Ok(format!("{} IS NOT NULL", expr))
        }
        Expr::GetIndexedField { expr, key } => {
            let expr = create_physical_name(expr, false)?;
            Ok(format!("{}[{}]", expr, key))
        }
        Expr::ScalarFunction { fun, args, .. } => {
            create_function_physical_name(&fun.to_string(), false, args)
        }
        Expr::ScalarUDF { fun, args, .. } => {
            create_function_physical_name(&fun.name, false, args)
        }
        Expr::WindowFunction { fun, args, .. } => {
            create_function_physical_name(&fun.to_string(), false, args)
        }
        Expr::AggregateFunction {
            fun,
            distinct,
            args,
            ..
        } => create_function_physical_name(&fun.to_string(), *distinct, args),
        Expr::AggregateUDF { fun, args } => {
            let mut names = Vec::with_capacity(args.len());
            for e in args {
                names.push(create_physical_name(e, false)?);
            }
            Ok(format!("{}({})", fun.name, names.join(",")))
        }
        Expr::InList {
            expr,
            list,
            negated,
        } => {
            let expr = create_physical_name(expr, false)?;
            let list = list.iter().map(|expr| create_physical_name(expr, false));
            if *negated {
                Ok(format!("{} NOT IN ({:?})", expr, list))
            } else {
                Ok(format!("{} IN ({:?})", expr, list))
            }
        }
        Expr::Between {
            expr,
            negated,
            low,
            high,
        } => {
            let expr = create_physical_name(expr, false)?;
            let low = create_physical_name(low, false)?;
            let high = create_physical_name(high, false)?;
            if *negated {
                Ok(format!("{} NOT BETWEEN {} AND {}", expr, low, high))
            } else {
                Ok(format!("{} BETWEEN {} AND {}", expr, low, high))
            }
        }
        Expr::Sort { .. } => Err(DataFusionError::Internal(
            "Create physical name does not support sort expression".to_string(),
        )),
        Expr::Wildcard => Err(DataFusionError::Internal(
            "Create physical name does not support wildcard".to_string(),
        )),
    }
}

/// Physical query planner that converts a `LogicalPlan` to an
/// `ExecutionPlan` suitable for execution.
#[async_trait]
pub trait PhysicalPlanner {
    /// Create a physical plan from a logical plan
    async fn create_physical_plan(
        &self,
        logical_plan: &LogicalPlan,
        ctx_state: &ExecutionContextState,
    ) -> Result<Arc<dyn ExecutionPlan>>;

    /// Create a physical expression from a logical expression
    /// suitable for evaluation
    ///
    /// `expr`: the expression to convert
    ///
    /// `input_dfschema`: the logical plan schema for evaluating `expr`
    ///
    /// `input_schema`: the physical schema for evaluating `expr`
    fn create_physical_expr(
        &self,
        expr: &Expr,
        input_dfschema: &DFSchema,
        input_schema: &Schema,
        ctx_state: &ExecutionContextState,
    ) -> Result<Arc<dyn PhysicalExpr>>;
}

/// This trait exposes the ability to plan an [`ExecutionPlan`] out of a [`LogicalPlan`].
pub trait ExtensionPlanner {
    /// Create a physical plan for a [`UserDefinedLogicalNode`].
    ///
    /// `input_dfschema`: the logical plan schema for the inputs to this node
    ///
    /// Returns an error when the planner knows how to plan the concrete
    /// implementation of `node` but errors while doing so.
    ///
    /// Returns `None` when the planner does not know how to plan the
    /// `node` and wants to delegate the planning to another
    /// [`ExtensionPlanner`].
    fn plan_extension(
        &self,
        planner: &dyn PhysicalPlanner,
        node: &dyn UserDefinedLogicalNode,
        logical_inputs: &[&LogicalPlan],
        physical_inputs: &[Arc<dyn ExecutionPlan>],
        ctx_state: &ExecutionContextState,
    ) -> Result<Option<Arc<dyn ExecutionPlan>>>;
}

/// Default single node physical query planner that converts a
/// `LogicalPlan` to an `ExecutionPlan` suitable for execution.
#[derive(Default)]
pub struct DefaultPhysicalPlanner {
    extension_planners: Vec<Arc<dyn ExtensionPlanner + Send + Sync>>,
}

#[async_trait]
impl PhysicalPlanner for DefaultPhysicalPlanner {
    /// Create a physical plan from a logical plan
    async fn create_physical_plan(
        &self,
        logical_plan: &LogicalPlan,
        ctx_state: &ExecutionContextState,
    ) -> Result<Arc<dyn ExecutionPlan>> {
        match self.handle_explain(logical_plan, ctx_state).await? {
            Some(plan) => Ok(plan),
            None => {
                let plan = self.create_initial_plan(logical_plan, ctx_state).await?;
                self.optimize_internal(plan, ctx_state, |_, _| {})
            }
        }
    }

    /// Create a physical expression from a logical expression
    /// suitable for evaluation
    ///
    /// `e`: the expression to convert
    ///
    /// `input_dfschema`: the logical plan schema for evaluating `e`
    ///
    /// `input_schema`: the physical schema for evaluating `e`
    fn create_physical_expr(
        &self,
        expr: &Expr,
        input_dfschema: &DFSchema,
        input_schema: &Schema,
        ctx_state: &ExecutionContextState,
    ) -> Result<Arc<dyn PhysicalExpr>> {
        create_physical_expr(
            expr,
            input_dfschema,
            input_schema,
            &ctx_state.execution_props,
        )
    }
}

impl DefaultPhysicalPlanner {
    /// Create a physical planner that uses `extension_planners` to
    /// plan user-defined logical nodes [`LogicalPlan::Extension`].
    /// The planner uses the first [`ExtensionPlanner`] to return a non-`None`
    /// plan.
    pub fn with_extension_planners(
        extension_planners: Vec<Arc<dyn ExtensionPlanner + Send + Sync>>,
    ) -> Self {
        Self { extension_planners }
    }

    /// Create a physical plan from a logical plan
    fn create_initial_plan<'a>(
        &'a self,
        logical_plan: &'a LogicalPlan,
        ctx_state: &'a ExecutionContextState,
    ) -> BoxFuture<'a, Result<Arc<dyn ExecutionPlan>>> {
        async move {
            let exec_plan: Result<Arc<dyn ExecutionPlan>> = match logical_plan {
                LogicalPlan::TableScan (TableScan {
                    source,
                    projection,
                    filters,
                    limit,
                    ..
                }) => {
                    // Remove all qualifiers from the scan as the provider
                    // doesn't know (nor should care) how the relation was
                    // referred to in the query
                    let filters = unnormalize_cols(filters.iter().cloned());
                    let unaliased: Vec<Expr> = filters.into_iter().map(unalias).collect();
                    source.scan(projection, &unaliased, *limit).await
                }
                LogicalPlan::Values(Values {
                    values,
                    schema,
                }) => {
                    let exec_schema = schema.as_ref().to_owned().into();
                    let exprs = values.iter()
                        .map(|row| {
                            row.iter().map(|expr|{
                                self.create_physical_expr(
                                    expr,
                                    schema,
                                    &exec_schema,
                                    ctx_state,
                                )
                            })
                            .collect::<Result<Vec<Arc<dyn PhysicalExpr>>>>()
                        })
                        .collect::<Result<Vec<_>>>()?;
                    let value_exec = ValuesExec::try_new(
                        SchemaRef::new(exec_schema),
                        exprs
                    )?;
                    Ok(Arc::new(value_exec))
                }
                LogicalPlan::Window(Window {
                    input, window_expr, ..
                }) => {
                    if window_expr.is_empty() {
                        return Err(DataFusionError::Internal(
                            "Impossibly got empty window expression".to_owned(),
                        ));
                    }

                    let input_exec = self.create_initial_plan(input, ctx_state).await?;

                    // at this moment we are guaranteed by the logical planner
                    // to have all the window_expr to have equal sort key
                    let partition_keys = window_expr_common_partition_keys(window_expr)?;

                    let can_repartition = !partition_keys.is_empty()
                        && ctx_state.config.target_partitions > 1
                        && ctx_state.config.repartition_windows;

                    let input_exec = if can_repartition {
                        let partition_keys = partition_keys
                            .iter()
                            .map(|e| {
                                self.create_physical_expr(
                                    e,
                                    input.schema(),
                                    &input_exec.schema(),
                                    ctx_state,
                                )
                            })
                            .collect::<Result<Vec<Arc<dyn PhysicalExpr>>>>()?;
                        Arc::new(RepartitionExec::try_new(
                            input_exec,
                            Partitioning::Hash(
                                partition_keys,
                                ctx_state.config.target_partitions,
                            ),
                        )?)
                    } else {
                        input_exec
                    };

                    // add a sort phase
                    let get_sort_keys = |expr: &Expr| match expr {
                        Expr::WindowFunction {
                            ref partition_by,
                            ref order_by,
                            ..
                        } => generate_sort_key(partition_by, order_by),
                        _ => unreachable!(),
                    };
                    let sort_keys = get_sort_keys(&window_expr[0]);
                    if window_expr.len() > 1 {
                        debug_assert!(
                            window_expr[1..]
                                .iter()
                                .all(|expr| get_sort_keys(expr) == sort_keys),
                            "all window expressions shall have the same sort keys, as guaranteed by logical planning"
                        );
                    }

                    let logical_input_schema = input.schema();

                    let input_exec = if sort_keys.is_empty() {
                        input_exec
                    } else {
                        let physical_input_schema = input_exec.schema();
                        let sort_keys = sort_keys
                            .iter()
                            .map(|e| match e {
                                Expr::Sort {
                                    expr,
                                    asc,
                                    nulls_first,
                                } => create_physical_sort_expr(
                                    expr,
                                    logical_input_schema,
                                    &physical_input_schema,
                                    SortOptions {
                                        descending: !*asc,
                                        nulls_first: *nulls_first,
                                    },
                                    &ctx_state.execution_props,
                                ),
                                _ => unreachable!(),
                            })
                            .collect::<Result<Vec<_>>>()?;
                        Arc::new(if can_repartition {
                            SortExec::new_with_partitioning(sort_keys, input_exec, true)
                        } else {
                            SortExec::try_new(sort_keys, input_exec)?
                        })
                    };

                    let physical_input_schema = input_exec.schema();
                    let window_expr = window_expr
                        .iter()
                        .map(|e| {
                            create_window_expr(
                                e,
                                logical_input_schema,
                                &physical_input_schema,
                                &ctx_state.execution_props,
                            )
                        })
                        .collect::<Result<Vec<_>>>()?;

                    Ok(Arc::new(WindowAggExec::try_new(
                        window_expr,
                        input_exec,
                        physical_input_schema,
                    )?) )
                }
                LogicalPlan::Aggregate(Aggregate {
                    input,
                    group_expr,
                    aggr_expr,
                    ..
                }) => {
                    // Initially need to perform the aggregate and then merge the partitions
                    let input_exec = self.create_initial_plan(input, ctx_state).await?;
                    let physical_input_schema = input_exec.schema();
                    let logical_input_schema = input.as_ref().schema();

                    let groups = group_expr
                        .iter()
                        .map(|e| {
                            tuple_err((
                                self.create_physical_expr(
                                    e,
                                    logical_input_schema,
                                    &physical_input_schema,
                                    ctx_state,
                                ),
                                physical_name(e),
                            ))
                        })
                        .collect::<Result<Vec<_>>>()?;
                    let aggregates = aggr_expr
                        .iter()
                        .map(|e| {
                            create_aggregate_expr(
                                e,
                                logical_input_schema,
                                &physical_input_schema,
                                &ctx_state.execution_props,
                            )
                        })
                        .collect::<Result<Vec<_>>>()?;

                    let initial_aggr = Arc::new(HashAggregateExec::try_new(
                        AggregateMode::Partial,
                        groups.clone(),
                        aggregates.clone(),
                        input_exec,
                        physical_input_schema.clone(),
                    )?);

                    // update group column indices based on partial aggregate plan evaluation
                    let final_group: Vec<Arc<dyn PhysicalExpr>> = initial_aggr.output_group_expr();

                    // TODO: dictionary type not yet supported in Hash Repartition
                    let contains_dict = groups
                        .iter()
                        .flat_map(|x| x.0.data_type(physical_input_schema.as_ref()))
                        .any(|x| matches!(x, DataType::Dictionary(_, _, _)));

                    let can_repartition = !groups.is_empty()
                        && ctx_state.config.target_partitions > 1
                        && ctx_state.config.repartition_aggregations
                        && !contains_dict;

                    let (initial_aggr, next_partition_mode): (
                        Arc<dyn ExecutionPlan>,
                        AggregateMode,
                    ) = if can_repartition {
                        // Divide partial hash aggregates into multiple partitions by hash key
                        let hash_repartition = Arc::new(RepartitionExec::try_new(
                            initial_aggr,
                            Partitioning::Hash(
                                final_group.clone(),
                                ctx_state.config.target_partitions,
                            ),
                        )?);
                        // Combine hash aggregates within the partition
                        (hash_repartition, AggregateMode::FinalPartitioned)
                    } else {
                        // construct a second aggregation, keeping the final column name equal to the
                        // first aggregation and the expressions corresponding to the respective aggregate
                        (initial_aggr, AggregateMode::Final)
                    };

                    Ok(Arc::new(HashAggregateExec::try_new(
                        next_partition_mode,
                        final_group
                            .iter()
                            .enumerate()
                            .map(|(i, expr)| (expr.clone(), groups[i].1.clone()))
                            .collect(),
                        aggregates,
                        initial_aggr,
                        physical_input_schema.clone(),
                    )?) )
                }
                LogicalPlan::Projection(Projection { input, expr, .. }) => {
                    let input_exec = self.create_initial_plan(input, ctx_state).await?;
                    let input_schema = input.as_ref().schema();

                    let physical_exprs = expr
                        .iter()
                        .map(|e| {
                            // For projections, SQL planner and logical plan builder may convert user
                            // provided expressions into logical Column expressions if their results
                            // are already provided from the input plans. Because we work with
                            // qualified columns in logical plane, derived columns involve operators or
                            // functions will contain qualifers as well. This will result in logical
                            // columns with names like `SUM(t1.c1)`, `t1.c1 + t1.c2`, etc.
                            //
                            // If we run these logical columns through physical_name function, we will
                            // get physical names with column qualifiers, which violates Datafusion's
                            // field name semantics. To account for this, we need to derive the
                            // physical name from physical input instead.
                            //
                            // This depends on the invariant that logical schema field index MUST match
                            // with physical schema field index.
                            let physical_name = if let Expr::Column(col) = e {
                                match input_schema.index_of_column(col) {
                                    Ok(idx) => {
                                        // index physical field using logical field index
                                        Ok(input_exec.schema().field(idx).name().to_string())
                                    }
                                    // logical column is not a derived column, safe to pass along to
                                    // physical_name
                                    Err(_) => physical_name(e),
                                }
                            } else {
                                physical_name(e)
                            };

                            tuple_err((
                                self.create_physical_expr(
                                    e,
                                    input_schema,
                                    &input_exec.schema(),
                                    ctx_state,
                                ),
                                physical_name,
                            ))
                        })
                        .collect::<Result<Vec<_>>>()?;

                    Ok(Arc::new(ProjectionExec::try_new(
                        physical_exprs,
                        input_exec,
                    )?) )
                }
                LogicalPlan::Filter(Filter {
                    input, predicate, ..
                }) => {
                    let physical_input = self.create_initial_plan(input, ctx_state).await?;
                    let input_schema = physical_input.as_ref().schema();
                    let input_dfschema = input.as_ref().schema();

                    let runtime_expr = self.create_physical_expr(
                        predicate,
                        input_dfschema,
                        &input_schema,
                        ctx_state,
                    )?;
                    Ok(Arc::new(FilterExec::try_new(runtime_expr, physical_input)?) )
                }
                LogicalPlan::Union(Union { inputs, .. }) => {
                    let physical_plans = futures::stream::iter(inputs)
                        .then(|lp| self.create_initial_plan(lp, ctx_state))
                        .try_collect::<Vec<_>>()
                        .await?;
                    Ok(Arc::new(UnionExec::new(physical_plans)) )
                }
                LogicalPlan::Repartition(Repartition {
                    input,
                    partitioning_scheme,
                }) => {
                    let physical_input = self.create_initial_plan(input, ctx_state).await?;
                    let input_schema = physical_input.schema();
                    let input_dfschema = input.as_ref().schema();
                    let physical_partitioning = match partitioning_scheme {
                        LogicalPartitioning::RoundRobinBatch(n) => {
                            Partitioning::RoundRobinBatch(*n)
                        }
                        LogicalPartitioning::Hash(expr, n) => {
                            let runtime_expr = expr
                                .iter()
                                .map(|e| {
                                    self.create_physical_expr(
                                        e,
                                        input_dfschema,
                                        &input_schema,
                                        ctx_state,
                                    )
                                })
                                .collect::<Result<Vec<_>>>()?;
                            Partitioning::Hash(runtime_expr, *n)
                        }
                    };
                    Ok(Arc::new(RepartitionExec::try_new(
                        physical_input,
                        physical_partitioning,
                    )?) )
                }
                LogicalPlan::Sort(Sort { expr, input, .. }) => {
                    let physical_input = self.create_initial_plan(input, ctx_state).await?;
                    let input_schema = physical_input.as_ref().schema();
                    let input_dfschema = input.as_ref().schema();
                    let sort_expr = expr
                        .iter()
                        .map(|e| match e {
                            Expr::Sort {
                                expr,
                                asc,
                                nulls_first,
                            } => create_physical_sort_expr(
                                expr,
                                input_dfschema,
                                &input_schema,
                                SortOptions {
                                    descending: !*asc,
                                    nulls_first: *nulls_first,
                                },
                                &ctx_state.execution_props,
                            ),
                            _ => Err(DataFusionError::Plan(
                                "Sort only accepts sort expressions".to_string(),
                            )),
                        })
                        .collect::<Result<Vec<_>>>()?;
                    Ok(Arc::new(SortExec::try_new(sort_expr, physical_input)?) )
                }
                LogicalPlan::Join(Join {
                    left,
                    right,
                    on: keys,
                    join_type,
                    null_equals_null,
                    ..
                }) => {
                    let left_df_schema = left.schema();
                    let physical_left = self.create_initial_plan(left, ctx_state).await?;
                    let right_df_schema = right.schema();
                    let physical_right = self.create_initial_plan(right, ctx_state).await?;
                    let join_on = keys
                        .iter()
                        .map(|(l, r)| {
                            Ok((
                                Column::new(&l.name, left_df_schema.index_of_column(l)?),
                                Column::new(&r.name, right_df_schema.index_of_column(r)?),
                            ))
                        })
                        .collect::<Result<join_utils::JoinOn>>()?;

                    if ctx_state.config.target_partitions > 1
                        && ctx_state.config.repartition_joins
                    {
                        let (left_expr, right_expr) = join_on
                            .iter()
                            .map(|(l, r)| {
                                (
                                    Arc::new(l.clone()) as Arc<dyn PhysicalExpr>,
                                    Arc::new(r.clone()) as Arc<dyn PhysicalExpr>,
                                )
                            })
                            .unzip();

                        // Use hash partition by default to parallelize hash joins
                        Ok(Arc::new(HashJoinExec::try_new(
                            Arc::new(RepartitionExec::try_new(
                                physical_left,
                                Partitioning::Hash(
                                    left_expr,
                                    ctx_state.config.target_partitions,
                                ),
                            )?),
                            Arc::new(RepartitionExec::try_new(
                                physical_right,
                                Partitioning::Hash(
                                    right_expr,
                                    ctx_state.config.target_partitions,
                                ),
                            )?),
                            join_on,
                            join_type,
                            PartitionMode::Partitioned,
                            null_equals_null,
                        )?))
                    } else {
                        Ok(Arc::new(HashJoinExec::try_new(
                            physical_left,
                            physical_right,
                            join_on,
                            join_type,
                            PartitionMode::CollectLeft,
                            null_equals_null,
                        )?))
                    }
                }
                LogicalPlan::CrossJoin(CrossJoin { left, right, .. }) => {
                    let left = self.create_initial_plan(left, ctx_state).await?;
                    let right = self.create_initial_plan(right, ctx_state).await?;
                    Ok(Arc::new(CrossJoinExec::try_new(left, right)?))
                }
                LogicalPlan::EmptyRelation(EmptyRelation {
                    produce_one_row,
                    schema,
                }) => Ok(Arc::new(EmptyExec::new(
                    *produce_one_row,
                    SchemaRef::new(schema.as_ref().to_owned().into()),
                ))),
                LogicalPlan::Limit(Limit { input, n, .. }) => {
                    let limit = *n;
                    let input = self.create_initial_plan(input, ctx_state).await?;

                    // GlobalLimitExec requires a single partition for input
                    let input = if input.output_partitioning().partition_count() == 1 {
                        input
                    } else {
                        // Apply a LocalLimitExec to each partition. The optimizer will also insert
                        // a CoalescePartitionsExec between the GlobalLimitExec and LocalLimitExec
                        Arc::new(LocalLimitExec::new(input, limit))
                    };

                    Ok(Arc::new(GlobalLimitExec::new(input, limit)))
                }
                LogicalPlan::CreateExternalTable(_) => {
                    // There is no default plan for "CREATE EXTERNAL
                    // TABLE" -- it must be handled at a higher level (so
                    // that the appropriate table can be registered with
                    // the context)
                    Err(DataFusionError::Internal(
                        "Unsupported logical plan: CreateExternalTable".to_string(),
                    ))
                }
                | LogicalPlan::CreateMemoryTable(_) | LogicalPlan::DropTable (_) => {
                    // Create a dummy exec.
                    Ok(Arc::new(EmptyExec::new(
                        false,
                        SchemaRef::new(Schema::empty()),
                    )))
                }
                LogicalPlan::Explain (_) => Err(DataFusionError::Internal(
                    "Unsupported logical plan: Explain must be root of the plan".to_string(),
                )),
                LogicalPlan::Analyze(a) => {
                    let input = self.create_initial_plan(&a.input, ctx_state).await?;
                    let schema = SchemaRef::new((*a.schema).clone().into());
                    Ok(Arc::new(AnalyzeExec::new(a.verbose, input, schema)))
                }
                LogicalPlan::Extension(e) => {
                    let physical_inputs = futures::stream::iter(e.node.inputs())
                        .then(|lp| self.create_initial_plan(lp, ctx_state))
                        .try_collect::<Vec<_>>()
                        .await?;

                    let maybe_plan = self.extension_planners.iter().try_fold(
                        None,
                        |maybe_plan, planner| {
                            if let Some(plan) = maybe_plan {
                                Ok(Some(plan))
                            } else {
                                planner.plan_extension(
                                    self,
                                    e.node.as_ref(),
                                    &e.node.inputs(),
                                    &physical_inputs,
                                    ctx_state,
                                )
                            }
                        },
                    )?;
                    let plan = maybe_plan.ok_or_else(|| DataFusionError::Plan(format!(
                        "No installed planner was able to convert the custom node to an execution plan: {:?}", e.node
                    )))?;

                    // Ensure the ExecutionPlan's schema matches the
                    // declared logical schema to catch and warn about
                    // logic errors when creating user defined plans.
                    if !e.node.schema().matches_arrow_schema(&plan.schema()) {
                        Err(DataFusionError::Plan(format!(
                            "Extension planner for {:?} created an ExecutionPlan with mismatched schema. \
                            LogicalPlan schema: {:?}, ExecutionPlan schema: {:?}",
                            e.node, e.node.schema(), plan.schema()
                        )))
                    } else {
                        Ok(plan)
                    }
                }
            };
            exec_plan
        }.boxed()
    }
}

/// Create a physical expression from a logical expression ([Expr])
pub fn create_physical_expr(
    e: &Expr,
    input_dfschema: &DFSchema,
    input_schema: &Schema,
    execution_props: &ExecutionProps,
) -> Result<Arc<dyn PhysicalExpr>> {
    match e {
        Expr::Alias(expr, ..) => Ok(create_physical_expr(
            expr,
            input_dfschema,
            input_schema,
            execution_props,
        )?),
        Expr::Column(c) => {
            let idx = input_dfschema.index_of_column(c)?;
            Ok(Arc::new(Column::new(&c.name, idx)))
        }
        Expr::Literal(value) => Ok(Arc::new(Literal::new(value.clone()))),
        Expr::ScalarVariable(variable_names) => {
            if &variable_names[0][0..2] == "@@" {
                match execution_props.get_var_provider(VarType::System) {
                    Some(provider) => {
                        let scalar_value = provider.get_value(variable_names.clone())?;
                        Ok(Arc::new(Literal::new(scalar_value)))
                    }
                    _ => Err(DataFusionError::Plan(
                        "No system variable provider found".to_string(),
                    )),
                }
            } else {
                match execution_props.get_var_provider(VarType::UserDefined) {
                    Some(provider) => {
                        let scalar_value = provider.get_value(variable_names.clone())?;
                        Ok(Arc::new(Literal::new(scalar_value)))
                    }
                    _ => Err(DataFusionError::Plan(
                        "No user defined variable provider found".to_string(),
                    )),
                }
            }
        }
        Expr::BinaryExpr { left, op, right } => {
            let lhs = create_physical_expr(
                left,
                input_dfschema,
                input_schema,
                execution_props,
            )?;
            let rhs = create_physical_expr(
                right,
                input_dfschema,
                input_schema,
                execution_props,
            )?;
            binary(lhs, *op, rhs, input_schema)
        }
        Expr::Case {
            expr,
            when_then_expr,
            else_expr,
            ..
        } => {
            let expr: Option<Arc<dyn PhysicalExpr>> = if let Some(e) = expr {
                Some(create_physical_expr(
                    e.as_ref(),
                    input_dfschema,
                    input_schema,
                    execution_props,
                )?)
            } else {
                None
            };
            let when_expr = when_then_expr
                .iter()
                .map(|(w, _)| {
                    create_physical_expr(
                        w.as_ref(),
                        input_dfschema,
                        input_schema,
                        execution_props,
                    )
                })
                .collect::<Result<Vec<_>>>()?;
            let then_expr = when_then_expr
                .iter()
                .map(|(_, t)| {
                    create_physical_expr(
                        t.as_ref(),
                        input_dfschema,
                        input_schema,
                        execution_props,
                    )
                })
                .collect::<Result<Vec<_>>>()?;
            let when_then_expr: Vec<(Arc<dyn PhysicalExpr>, Arc<dyn PhysicalExpr>)> =
                when_expr
                    .iter()
                    .zip(then_expr.iter())
                    .map(|(w, t)| (w.clone(), t.clone()))
                    .collect();
            let else_expr: Option<Arc<dyn PhysicalExpr>> = if let Some(e) = else_expr {
                Some(create_physical_expr(
                    e.as_ref(),
                    input_dfschema,
                    input_schema,
                    execution_props,
                )?)
            } else {
                None
            };
            Ok(Arc::new(CaseExpr::try_new(
                expr,
                &when_then_expr,
                else_expr,
            )?))
        }
        Expr::Cast { expr, data_type } => expressions::cast(
            create_physical_expr(expr, input_dfschema, input_schema, execution_props)?,
            input_schema,
            data_type.clone(),
        ),
        Expr::TryCast { expr, data_type } => expressions::try_cast(
            create_physical_expr(expr, input_dfschema, input_schema, execution_props)?,
            input_schema,
            data_type.clone(),
        ),
        Expr::Not(expr) => expressions::not(
            create_physical_expr(expr, input_dfschema, input_schema, execution_props)?,
            input_schema,
        ),
        Expr::Negative(expr) => expressions::negative(
            create_physical_expr(expr, input_dfschema, input_schema, execution_props)?,
            input_schema,
        ),
        Expr::IsNull(expr) => expressions::is_null(create_physical_expr(
            expr,
            input_dfschema,
            input_schema,
            execution_props,
        )?),
        Expr::IsNotNull(expr) => expressions::is_not_null(create_physical_expr(
            expr,
            input_dfschema,
            input_schema,
            execution_props,
        )?),
        Expr::GetIndexedField { expr, key } => Ok(Arc::new(GetIndexedFieldExpr::new(
            create_physical_expr(expr, input_dfschema, input_schema, execution_props)?,
            key.clone(),
        ))),

        Expr::ScalarFunction { fun, args } => {
            let physical_args = args
                .iter()
                .map(|e| {
                    create_physical_expr(e, input_dfschema, input_schema, execution_props)
                })
                .collect::<Result<Vec<_>>>()?;
            functions::create_physical_expr(
                fun,
                &physical_args,
                input_schema,
                execution_props,
            )
        }
        Expr::ScalarUDF { fun, args } => {
            let mut physical_args = vec![];
            for e in args {
                physical_args.push(create_physical_expr(
                    e,
                    input_dfschema,
                    input_schema,
                    execution_props,
                )?);
            }

            udf::create_physical_expr(fun.clone().as_ref(), &physical_args, input_schema)
        }
        Expr::Between {
            expr,
            negated,
            low,
            high,
        } => {
            let value_expr = create_physical_expr(
                expr,
                input_dfschema,
                input_schema,
                execution_props,
            )?;
            let low_expr =
                create_physical_expr(low, input_dfschema, input_schema, execution_props)?;
            let high_expr = create_physical_expr(
                high,
                input_dfschema,
                input_schema,
                execution_props,
            )?;

            // rewrite the between into the two binary operators
            let binary_expr = binary(
                binary(value_expr.clone(), Operator::GtEq, low_expr, input_schema)?,
                Operator::And,
                binary(value_expr.clone(), Operator::LtEq, high_expr, input_schema)?,
                input_schema,
            );

            if *negated {
                expressions::not(binary_expr?, input_schema)
            } else {
                binary_expr
            }
        }
        Expr::InList {
            expr,
            list,
            negated,
        } => match expr.as_ref() {
            Expr::Literal(ScalarValue::Utf8(None)) => {
                Ok(expressions::lit(ScalarValue::Boolean(None)))
            }
            _ => {
                let value_expr = create_physical_expr(
                    expr,
                    input_dfschema,
                    input_schema,
                    execution_props,
                )?;
                let value_expr_data_type = value_expr.data_type(input_schema)?;

                let list_exprs = list
                    .iter()
                    .map(|expr| match expr {
                        Expr::Literal(ScalarValue::Utf8(None)) => create_physical_expr(
                            expr,
                            input_dfschema,
                            input_schema,
                            execution_props,
                        ),
                        _ => {
                            let list_expr = create_physical_expr(
                                expr,
                                input_dfschema,
                                input_schema,
                                execution_props,
                            )?;
                            let list_expr_data_type =
                                list_expr.data_type(input_schema)?;

                            if list_expr_data_type == value_expr_data_type {
                                Ok(list_expr)
                            } else if can_cast_types(
                                &list_expr_data_type,
                                &value_expr_data_type,
                            ) {
                                expressions::cast(
                                    list_expr,
                                    input_schema,
                                    value_expr.data_type(input_schema)?,
                                )
                            } else {
                                Err(DataFusionError::Plan(format!(
                                    "Unsupported CAST from {:?} to {:?}",
                                    list_expr_data_type, value_expr_data_type
                                )))
                            }
                        }
                    })
                    .collect::<Result<Vec<_>>>()?;

                expressions::in_list(value_expr, list_exprs, negated)
            }
        },
        other => Err(DataFusionError::NotImplemented(format!(
            "Physical plan does not support logical expression {:?}",
            other
        ))),
    }
}

/// Create a window expression with a name from a logical expression
pub fn create_window_expr_with_name(
    e: &Expr,
    name: impl Into<String>,
    logical_input_schema: &DFSchema,
    physical_input_schema: &Schema,
    execution_props: &ExecutionProps,
) -> Result<Arc<dyn WindowExpr>> {
    let name = name.into();
    match e {
        Expr::WindowFunction {
            fun,
            args,
            partition_by,
            order_by,
            window_frame,
        } => {
            let args = args
                .iter()
                .map(|e| {
                    create_physical_expr(
                        e,
                        logical_input_schema,
                        physical_input_schema,
                        execution_props,
                    )
                })
                .collect::<Result<Vec<_>>>()?;
            let partition_by = partition_by
                .iter()
                .map(|e| {
                    create_physical_expr(
                        e,
                        logical_input_schema,
                        physical_input_schema,
                        execution_props,
                    )
                })
                .collect::<Result<Vec<_>>>()?;
            let order_by = order_by
                .iter()
                .map(|e| match e {
                    Expr::Sort {
                        expr,
                        asc,
                        nulls_first,
                    } => create_physical_sort_expr(
                        expr,
                        logical_input_schema,
                        physical_input_schema,
                        SortOptions {
                            descending: !*asc,
                            nulls_first: *nulls_first,
                        },
                        execution_props,
                    ),
                    _ => Err(DataFusionError::Plan(
                        "Sort only accepts sort expressions".to_string(),
                    )),
                })
                .collect::<Result<Vec<_>>>()?;
            if window_frame.is_some() {
                return Err(DataFusionError::NotImplemented(
                    "window expression with window frame definition is not yet supported"
                        .to_owned(),
                ));
            }
            windows::create_window_expr(
                fun,
                name,
                &args,
                &partition_by,
                &order_by,
                *window_frame,
                physical_input_schema,
            )
        }
        other => Err(DataFusionError::Internal(format!(
            "Invalid window expression '{:?}'",
            other
        ))),
    }
}

/// Create a window expression from a logical expression or an alias
pub fn create_window_expr(
    e: &Expr,
    logical_input_schema: &DFSchema,
    physical_input_schema: &Schema,
    execution_props: &ExecutionProps,
) -> Result<Arc<dyn WindowExpr>> {
    // unpack aliased logical expressions, e.g. "sum(col) over () as total"
    let (name, e) = match e {
        Expr::Alias(sub_expr, alias) => (alias.clone(), sub_expr.as_ref()),
        _ => (physical_name(e)?, e),
    };
    create_window_expr_with_name(
        e,
        name,
        logical_input_schema,
        physical_input_schema,
        execution_props,
    )
}

/// Create an aggregate expression with a name from a logical expression
pub fn create_aggregate_expr_with_name(
    e: &Expr,
    name: impl Into<String>,
    logical_input_schema: &DFSchema,
    physical_input_schema: &Schema,
    execution_props: &ExecutionProps,
) -> Result<Arc<dyn AggregateExpr>> {
    match e {
        Expr::AggregateFunction {
            fun,
            distinct,
            args,
            ..
        } => {
            let args = args
                .iter()
                .map(|e| {
                    create_physical_expr(
                        e,
                        logical_input_schema,
                        physical_input_schema,
                        execution_props,
                    )
                })
                .collect::<Result<Vec<_>>>()?;
            aggregates::create_aggregate_expr(
                fun,
                *distinct,
                &args,
                physical_input_schema,
                name,
            )
        }
        Expr::AggregateUDF { fun, args, .. } => {
            let args = args
                .iter()
                .map(|e| {
                    create_physical_expr(
                        e,
                        logical_input_schema,
                        physical_input_schema,
                        execution_props,
                    )
                })
                .collect::<Result<Vec<_>>>()?;

            udaf::create_aggregate_expr(fun, &args, physical_input_schema, name)
        }
        other => Err(DataFusionError::Internal(format!(
            "Invalid aggregate expression '{:?}'",
            other
        ))),
    }
}

/// Create an aggregate expression from a logical expression or an alias
pub fn create_aggregate_expr(
    e: &Expr,
    logical_input_schema: &DFSchema,
    physical_input_schema: &Schema,
    execution_props: &ExecutionProps,
) -> Result<Arc<dyn AggregateExpr>> {
    // unpack (nested) aliased logical expressions, e.g. "sum(col) as total"
    let (name, e) = match e {
        Expr::Alias(sub_expr, alias) => (alias.clone(), sub_expr.as_ref()),
        _ => (physical_name(e)?, e),
    };

    create_aggregate_expr_with_name(
        e,
        name,
        logical_input_schema,
        physical_input_schema,
        execution_props,
    )
}
<<<<<<< HEAD

/// Create a physical sort expression from a logical expression
pub fn create_physical_sort_expr(
    e: &Expr,
    input_dfschema: &DFSchema,
    input_schema: &Schema,
    options: SortOptions,
    execution_props: &ExecutionProps,
) -> Result<PhysicalSortExpr> {
    Ok(PhysicalSortExpr {
        expr: create_physical_expr(e, input_dfschema, input_schema, execution_props)?,
        options,
    })
}

=======

/// Create a physical sort expression from a logical expression
pub fn create_physical_sort_expr(
    e: &Expr,
    input_dfschema: &DFSchema,
    input_schema: &Schema,
    options: SortOptions,
    execution_props: &ExecutionProps,
) -> Result<PhysicalSortExpr> {
    Ok(PhysicalSortExpr {
        expr: create_physical_expr(e, input_dfschema, input_schema, execution_props)?,
        options,
    })
}

>>>>>>> a1a1815e
impl DefaultPhysicalPlanner {
    /// Handles capturing the various plans for EXPLAIN queries
    ///
    /// Returns
    /// Some(plan) if optimized, and None if logical_plan was not an
    /// explain (and thus needs to be optimized as normal)
    async fn handle_explain(
        &self,
        logical_plan: &LogicalPlan,
        ctx_state: &ExecutionContextState,
    ) -> Result<Option<Arc<dyn ExecutionPlan>>> {
        if let LogicalPlan::Explain(e) = logical_plan {
            use PlanType::*;
            let mut stringified_plans = e.stringified_plans.clone();

            stringified_plans.push(e.plan.to_stringified(FinalLogicalPlan));

            let input = self.create_initial_plan(e.plan.as_ref(), ctx_state).await?;

            stringified_plans
                .push(displayable(input.as_ref()).to_stringified(InitialPhysicalPlan));

            let input = self.optimize_internal(input, ctx_state, |plan, optimizer| {
                let optimizer_name = optimizer.name().to_string();
                let plan_type = OptimizedPhysicalPlan { optimizer_name };
                stringified_plans.push(displayable(plan).to_stringified(plan_type));
            })?;

            stringified_plans
                .push(displayable(input.as_ref()).to_stringified(FinalPhysicalPlan));

            Ok(Some(Arc::new(ExplainExec::new(
                SchemaRef::new(e.schema.as_ref().to_owned().into()),
                stringified_plans,
                e.verbose,
            ))))
        } else {
            Ok(None)
        }
    }

    /// Optimize a physical plan by applying each physical optimizer,
    /// calling observer(plan, optimizer after each one)
    fn optimize_internal<F>(
        &self,
        plan: Arc<dyn ExecutionPlan>,
        ctx_state: &ExecutionContextState,
        mut observer: F,
    ) -> Result<Arc<dyn ExecutionPlan>>
    where
        F: FnMut(&dyn ExecutionPlan, &dyn PhysicalOptimizerRule),
    {
        let optimizers = &ctx_state.config.physical_optimizers;
        debug!(
            "Input physical plan:\n{}\n",
            displayable(plan.as_ref()).indent()
        );
        trace!("Detailed input physical plan:\n{:?}", plan);

        let mut new_plan = plan;
        for optimizer in optimizers {
            new_plan = optimizer.optimize(new_plan, &ctx_state.config)?;
            observer(new_plan.as_ref(), optimizer.as_ref())
        }
        debug!(
            "Optimized physical plan:\n{}\n",
            displayable(new_plan.as_ref()).indent()
        );
        trace!("Detailed optimized physical plan:\n{:?}", new_plan);
        Ok(new_plan)
    }
}

fn tuple_err<T, R>(value: (Result<T>, Result<R>)) -> Result<(T, R)> {
    match value {
        (Ok(e), Ok(e1)) => Ok((e, e1)),
        (Err(e), Ok(_)) => Err(e),
        (Ok(_), Err(e1)) => Err(e1),
        (Err(e), Err(_)) => Err(e),
    }
}

#[cfg(test)]
mod tests {
    use super::*;
    use crate::datasource::object_store::local::LocalFileSystem;
    use crate::execution::options::CsvReadOptions;
    use crate::execution::runtime_env::RuntimeEnv;
    use crate::logical_plan::plan::Extension;
    use crate::physical_plan::{
        expressions, DisplayFormatType, Partitioning, Statistics,
    };
    use crate::scalar::ScalarValue;
    use crate::{
        logical_plan::LogicalPlanBuilder, physical_plan::SendableRecordBatchStream,
    };
<<<<<<< HEAD
    use arrow::datatypes::{DataType, Field};
=======
    use arrow::datatypes::{DataType, Field, SchemaRef};
    use async_trait::async_trait;
    use datafusion_common::{DFField, DFSchema, DFSchemaRef};
    use datafusion_expr::sum;
    use datafusion_expr::{col, lit};
>>>>>>> a1a1815e
    use fmt::Debug;
    use std::convert::TryFrom;
    use std::{any::Any, fmt};

    fn make_ctx_state() -> ExecutionContextState {
        ExecutionContextState::new()
    }

    async fn plan(logical_plan: &LogicalPlan) -> Result<Arc<dyn ExecutionPlan>> {
        let mut ctx_state = make_ctx_state();
        ctx_state.config.target_partitions = 4;
        let planner = DefaultPhysicalPlanner::default();
        planner.create_physical_plan(logical_plan, &ctx_state).await
    }

    #[tokio::test]
    async fn test_all_operators() -> Result<()> {
        let testdata = crate::test_util::arrow_test_data();
        let path = format!("{}/csv/aggregate_test_100.csv", testdata);

        let options = CsvReadOptions::new().schema_infer_max_records(100);
        let logical_plan = LogicalPlanBuilder::scan_csv(
            Arc::new(LocalFileSystem {}),
            path,
            options,
            None,
            1,
        )
        .await?
        // filter clause needs the type coercion rule applied
        .filter(col("c7").lt(lit(5_u8)))?
        .project(vec![col("c1"), col("c2")])?
        .aggregate(vec![col("c1")], vec![sum(col("c2"))])?
        .sort(vec![col("c1").sort(true, true)])?
        .limit(10)?
        .build()?;

        let plan = plan(&logical_plan).await?;

        // verify that the plan correctly casts u8 to i64
        // the cast here is implicit so has CastOptions with safe=true
        let expected = "BinaryExpr { left: Column { name: \"c7\", index: 6 }, op: Lt, right: TryCastExpr { expr: Literal { value: UInt8(5) }, cast_type: Int64 } }";
        assert!(format!("{:?}", plan).contains(expected));

        Ok(())
    }

    #[tokio::test]
    async fn test_create_not() -> Result<()> {
        let schema = Schema::new(vec![Field::new("a", DataType::Boolean, true)]);
        let dfschema = DFSchema::try_from(schema.clone())?;

        let planner = DefaultPhysicalPlanner::default();

        let expr = planner.create_physical_expr(
            &col("a").not(),
            &dfschema,
            &schema,
            &make_ctx_state(),
        )?;
        let expected = expressions::not(expressions::col("a", &schema)?, &schema)?;

        assert_eq!(format!("{:?}", expr), format!("{:?}", expected));

        Ok(())
    }

    #[tokio::test]
    async fn test_with_csv_plan() -> Result<()> {
        let testdata = crate::test_util::arrow_test_data();
        let path = format!("{}/csv/aggregate_test_100.csv", testdata);

        let options = CsvReadOptions::new().schema_infer_max_records(100);
        let logical_plan = LogicalPlanBuilder::scan_csv(
            Arc::new(LocalFileSystem {}),
            path,
            options,
            None,
            1,
        )
        .await?
        .filter(col("c7").lt(col("c12")))?
        .build()?;

        let plan = plan(&logical_plan).await?;

        // c12 is f64, c7 is u8 -> cast c7 to f64
        // the cast here is implicit so has CastOptions with safe=true
        let expected = "predicate: BinaryExpr { left: TryCastExpr { expr: Column { name: \"c7\", index: 6 }, cast_type: Float64 }, op: Lt, right: Column { name: \"c12\", index: 11 } }";
        assert!(format!("{:?}", plan).contains(expected));
        Ok(())
    }

    #[tokio::test]
    async fn errors() -> Result<()> {
        let testdata = crate::test_util::arrow_test_data();
        let path = format!("{}/csv/aggregate_test_100.csv", testdata);
        let options = CsvReadOptions::new().schema_infer_max_records(100);

        let bool_expr = col("c1").eq(col("c1"));
        let cases = vec![
            // utf8 < u32
            col("c1").lt(col("c2")),
            // utf8 AND utf8
            col("c1").and(col("c1")),
            // u8 AND u8
            col("c3").and(col("c3")),
            // utf8 = u32
            col("c1").eq(col("c2")),
            // utf8 = bool
            col("c1").eq(bool_expr.clone()),
            // u32 AND bool
            col("c2").and(bool_expr),
            // utf8 LIKE u32
            col("c1").like(col("c2")),
        ];
        for case in cases {
            let logical_plan = LogicalPlanBuilder::scan_csv(
                Arc::new(LocalFileSystem {}),
                &path,
                options,
                None,
                1,
            )
            .await?
            .project(vec![case.clone()]);
            let message = format!(
                "Expression {:?} expected to error due to impossible coercion",
                case
            );
            assert!(logical_plan.is_err(), "{}", message);
        }
        Ok(())
    }

    #[tokio::test]
    async fn default_extension_planner() {
        let ctx_state = make_ctx_state();
        let planner = DefaultPhysicalPlanner::default();
        let logical_plan = LogicalPlan::Extension(Extension {
            node: Arc::new(NoOpExtensionNode::default()),
        });
        let plan = planner
            .create_physical_plan(&logical_plan, &ctx_state)
            .await;

        let expected_error =
            "No installed planner was able to convert the custom node to an execution plan: NoOp";
        match plan {
            Ok(_) => panic!("Expected planning failure"),
            Err(e) => assert!(
                e.to_string().contains(expected_error),
                "Error '{}' did not contain expected error '{}'",
                e,
                expected_error
            ),
        }
    }

    #[tokio::test]
    async fn bad_extension_planner() {
        // Test that creating an execution plan whose schema doesn't
        // match the logical plan's schema generates an error.
        let ctx_state = make_ctx_state();
        let planner = DefaultPhysicalPlanner::with_extension_planners(vec![Arc::new(
            BadExtensionPlanner {},
        )]);

        let logical_plan = LogicalPlan::Extension(Extension {
            node: Arc::new(NoOpExtensionNode::default()),
        });
        let plan = planner
            .create_physical_plan(&logical_plan, &ctx_state)
            .await;

        let expected_error: &str = "Error during planning: \
        Extension planner for NoOp created an ExecutionPlan with mismatched schema. \
        LogicalPlan schema: DFSchema { fields: [\
            DFField { qualifier: None, field: Field { \
                name: \"a\", \
                data_type: Int32, \
                is_nullable: false, \
                metadata: {} } }\
        ] }, \
        ExecutionPlan schema: Schema { fields: [\
            Field { \
                name: \"b\", \
                data_type: Int32, \
                is_nullable: false, \
                metadata: {} }\
        ], metadata: {} }";
        match plan {
            Ok(_) => panic!("Expected planning failure"),
            Err(e) => assert!(
                e.to_string().contains(expected_error),
                "Error '{}' did not contain expected error '{}'",
                e,
                expected_error
            ),
        }
    }

    #[tokio::test]
    async fn in_list_types() -> Result<()> {
        let testdata = crate::test_util::arrow_test_data();
        let path = format!("{}/csv/aggregate_test_100.csv", testdata);
        let options = CsvReadOptions::new().schema_infer_max_records(100);

        // expression: "a in ('a', 1)"
        let list = vec![
            Expr::Literal(ScalarValue::Utf8(Some("a".to_string()))),
            Expr::Literal(ScalarValue::Int64(Some(1))),
        ];
        let logical_plan = LogicalPlanBuilder::scan_csv(
            Arc::new(LocalFileSystem {}),
            &path,
            options,
            None,
            1,
        )
        .await?
        // filter clause needs the type coercion rule applied
        .filter(col("c12").lt(lit(0.05)))?
        .project(vec![col("c1").in_list(list, false)])?
        .build()?;
        let execution_plan = plan(&logical_plan).await?;
        // verify that the plan correctly adds cast from Int64(1) to Utf8
        let expected = "InListExpr { expr: Column { name: \"c1\", index: 0 }, list: [Literal { value: Utf8(\"a\") }, CastExpr { expr: Literal { value: Int64(1) }, cast_type: Utf8, cast_options: CastOptions { wrapped: false, partial: false } }], negated: false }";
        assert!(format!("{:?}", execution_plan).contains(expected));

        // expression: "a in (true, 'a')"
        let list = vec![
            Expr::Literal(ScalarValue::Boolean(Some(true))),
            Expr::Literal(ScalarValue::Utf8(Some("a".to_string()))),
        ];
        let logical_plan = LogicalPlanBuilder::scan_csv(
            Arc::new(LocalFileSystem {}),
            &path,
            options,
            None,
            1,
        )
        .await?
        // filter clause needs the type coercion rule applied
        .filter(col("c12").lt(lit(0.05)))?
        .project(vec![col("c12").lt_eq(lit(0.025)).in_list(list, false)])?
        .build()?;
        let execution_plan = plan(&logical_plan).await;

        let expected_error = "Unsupported CAST from Utf8 to Boolean";
        match execution_plan {
            Ok(_) => panic!("Expected planning failure"),
            Err(e) => assert!(
                e.to_string().contains(expected_error),
                "Error '{}' did not contain expected error '{}'",
                e,
                expected_error
            ),
        }

        Ok(())
    }

    #[tokio::test]
    async fn hash_agg_input_schema() -> Result<()> {
        let testdata = crate::test_util::arrow_test_data();
        let path = format!("{}/csv/aggregate_test_100.csv", testdata);

        let options = CsvReadOptions::new().schema_infer_max_records(100);
        let logical_plan = LogicalPlanBuilder::scan_csv_with_name(
            Arc::new(LocalFileSystem {}),
            &path,
            options,
            None,
            "aggregate_test_100",
            1,
        )
        .await?
        .aggregate(vec![col("c1")], vec![sum(col("c2"))])?
        .build()?;

        let execution_plan = plan(&logical_plan).await?;
        let final_hash_agg = execution_plan
            .as_any()
            .downcast_ref::<HashAggregateExec>()
            .expect("hash aggregate");
        assert_eq!(
            "SUM(aggregate_test_100.c2)",
            final_hash_agg.schema().field(1).name()
        );
        // we need access to the input to the partial aggregate so that other projects can
        // implement serde
        assert_eq!("c2", final_hash_agg.input_schema().field(1).name());

        Ok(())
    }

    #[tokio::test]
    async fn hash_agg_group_by_partitioned() -> Result<()> {
        let testdata = crate::test_util::arrow_test_data();
        let path = format!("{}/csv/aggregate_test_100.csv", testdata);

        let options = CsvReadOptions::new().schema_infer_max_records(100);
        let logical_plan = LogicalPlanBuilder::scan_csv(
            Arc::new(LocalFileSystem {}),
            &path,
            options,
            None,
            1,
        )
        .await?
        .aggregate(vec![col("c1")], vec![sum(col("c2"))])?
        .build()?;

        let execution_plan = plan(&logical_plan).await?;
        let formatted = format!("{:?}", execution_plan);

        // Make sure the plan contains a FinalPartitioned, which means it will not use the Final
        // mode in HashAggregate (which is slower)
        assert!(formatted.contains("FinalPartitioned"));

        Ok(())
    }

    #[tokio::test]
    async fn test_explain() {
        let schema = Schema::new(vec![Field::new("id", DataType::Int32, false)]);

        let logical_plan =
            LogicalPlanBuilder::scan_empty(Some("employee"), &schema, None)
                .unwrap()
                .explain(true, false)
                .unwrap()
                .build()
                .unwrap();

        let plan = plan(&logical_plan).await.unwrap();
        if let Some(plan) = plan.as_any().downcast_ref::<ExplainExec>() {
            let stringified_plans = plan.stringified_plans();
            assert!(stringified_plans.len() >= 4);
            assert!(stringified_plans
                .iter()
                .any(|p| matches!(p.plan_type, PlanType::FinalLogicalPlan)));
            assert!(stringified_plans
                .iter()
                .any(|p| matches!(p.plan_type, PlanType::InitialPhysicalPlan)));
            assert!(stringified_plans
                .iter()
                .any(|p| matches!(p.plan_type, PlanType::OptimizedPhysicalPlan { .. })));
            assert!(stringified_plans
                .iter()
                .any(|p| matches!(p.plan_type, PlanType::FinalPhysicalPlan)));
        } else {
            panic!(
                "Plan was not an explain plan: {}",
                displayable(plan.as_ref()).indent()
            );
        }
    }

    /// An example extension node that doesn't do anything
    struct NoOpExtensionNode {
        schema: DFSchemaRef,
    }

    impl Default for NoOpExtensionNode {
        fn default() -> Self {
            Self {
                schema: DFSchemaRef::new(
                    DFSchema::new(vec![DFField::new(None, "a", DataType::Int32, false)])
                        .unwrap(),
                ),
            }
        }
    }

    impl Debug for NoOpExtensionNode {
        fn fmt(&self, f: &mut fmt::Formatter) -> fmt::Result {
            write!(f, "NoOp")
        }
    }

    impl UserDefinedLogicalNode for NoOpExtensionNode {
        fn as_any(&self) -> &dyn Any {
            self
        }

        fn inputs(&self) -> Vec<&LogicalPlan> {
            vec![]
        }

        fn schema(&self) -> &DFSchemaRef {
            &self.schema
        }

        fn expressions(&self) -> Vec<Expr> {
            vec![]
        }

        fn fmt_for_explain(&self, f: &mut fmt::Formatter) -> fmt::Result {
            write!(f, "NoOp")
        }

        fn from_template(
            &self,
            _exprs: &[Expr],
            _inputs: &[LogicalPlan],
        ) -> Arc<dyn UserDefinedLogicalNode + Send + Sync> {
            unimplemented!("NoOp");
        }
    }

    #[derive(Debug)]
    struct NoOpExecutionPlan {
        schema: SchemaRef,
    }

    #[async_trait]
    impl ExecutionPlan for NoOpExecutionPlan {
        /// Return a reference to Any that can be used for downcasting
        fn as_any(&self) -> &dyn Any {
            self
        }

        fn schema(&self) -> SchemaRef {
            self.schema.clone()
        }

        fn output_partitioning(&self) -> Partitioning {
            Partitioning::UnknownPartitioning(1)
        }

        fn output_ordering(&self) -> Option<&[PhysicalSortExpr]> {
            None
        }

        fn relies_on_input_order(&self) -> bool {
            false
        }

        fn children(&self) -> Vec<Arc<dyn ExecutionPlan>> {
            vec![]
        }

        fn with_new_children(
            &self,
            _children: Vec<Arc<dyn ExecutionPlan>>,
        ) -> Result<Arc<dyn ExecutionPlan>> {
            unimplemented!("NoOpExecutionPlan::with_new_children");
        }

        async fn execute(
            &self,
            _partition: usize,
            _runtime: Arc<RuntimeEnv>,
        ) -> Result<SendableRecordBatchStream> {
            unimplemented!("NoOpExecutionPlan::execute");
        }

        fn fmt_as(
            &self,
            t: DisplayFormatType,
            f: &mut std::fmt::Formatter,
        ) -> std::fmt::Result {
            match t {
                DisplayFormatType::Default => {
                    write!(f, "NoOpExecutionPlan")
                }
            }
        }

        fn statistics(&self) -> Statistics {
            unimplemented!("NoOpExecutionPlan::statistics");
        }
    }

    //  Produces an execution plan where the schema is mismatched from
    //  the logical plan node.
    struct BadExtensionPlanner {}

    impl ExtensionPlanner for BadExtensionPlanner {
        /// Create a physical plan for an extension node
        fn plan_extension(
            &self,
            _planner: &dyn PhysicalPlanner,
            _node: &dyn UserDefinedLogicalNode,
            _logical_inputs: &[&LogicalPlan],
            _physical_inputs: &[Arc<dyn ExecutionPlan>],
            _ctx_state: &ExecutionContextState,
        ) -> Result<Option<Arc<dyn ExecutionPlan>>> {
            Ok(Some(Arc::new(NoOpExecutionPlan {
                schema: SchemaRef::new(Schema::new(vec![Field::new(
                    "b",
                    DataType::Int32,
                    false,
                )])),
            })))
        }
    }
}<|MERGE_RESOLUTION|>--- conflicted
+++ resolved
@@ -23,10 +23,7 @@
     hash_join::PartitionMode, udaf, union::UnionExec, values::ValuesExec, windows,
 };
 use crate::execution::context::{ExecutionContextState, ExecutionProps};
-<<<<<<< HEAD
 use crate::field_util::{FieldExt, SchemaExt};
-=======
->>>>>>> a1a1815e
 use crate::logical_plan::plan::{
     Aggregate, EmptyRelation, Filter, Join, Projection, Sort, TableScan, Window,
 };
@@ -1331,7 +1328,6 @@
         execution_props,
     )
 }
-<<<<<<< HEAD
 
 /// Create a physical sort expression from a logical expression
 pub fn create_physical_sort_expr(
@@ -1347,23 +1343,6 @@
     })
 }
 
-=======
-
-/// Create a physical sort expression from a logical expression
-pub fn create_physical_sort_expr(
-    e: &Expr,
-    input_dfschema: &DFSchema,
-    input_schema: &Schema,
-    options: SortOptions,
-    execution_props: &ExecutionProps,
-) -> Result<PhysicalSortExpr> {
-    Ok(PhysicalSortExpr {
-        expr: create_physical_expr(e, input_dfschema, input_schema, execution_props)?,
-        options,
-    })
-}
-
->>>>>>> a1a1815e
 impl DefaultPhysicalPlanner {
     /// Handles capturing the various plans for EXPLAIN queries
     ///
@@ -1460,15 +1439,7 @@
     use crate::{
         logical_plan::LogicalPlanBuilder, physical_plan::SendableRecordBatchStream,
     };
-<<<<<<< HEAD
     use arrow::datatypes::{DataType, Field};
-=======
-    use arrow::datatypes::{DataType, Field, SchemaRef};
-    use async_trait::async_trait;
-    use datafusion_common::{DFField, DFSchema, DFSchemaRef};
-    use datafusion_expr::sum;
-    use datafusion_expr::{col, lit};
->>>>>>> a1a1815e
     use fmt::Debug;
     use std::convert::TryFrom;
     use std::{any::Any, fmt};
