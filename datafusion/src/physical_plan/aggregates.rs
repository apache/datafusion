--- conflicted
+++ resolved
@@ -51,11 +51,7 @@
     Arc<dyn Fn(&DataType) -> Result<Arc<Vec<DataType>>> + Send + Sync>;
 
 /// Enum of all built-in aggregate functions
-<<<<<<< HEAD
 #[derive(Debug, Clone, PartialEq, Eq, PartialOrd, Ord, Hash)]
-=======
-#[derive(Debug, Clone, PartialEq, Eq, PartialOrd, Hash)]
->>>>>>> 6f7b2d25
 pub enum AggregateFunction {
     /// count
     Count,
