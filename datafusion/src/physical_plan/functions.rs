// Licensed to the Apache Software Foundation (ASF) under one
// or more contributor license agreements.  See the NOTICE file
// distributed with this work for additional information
// regarding copyright ownership.  The ASF licenses this file
// to you under the Apache License, Version 2.0 (the
// "License"); you may not use this file except in compliance
// with the License.  You may obtain a copy of the License at
//
//   http://www.apache.org/licenses/LICENSE-2.0
//
// Unless required by applicable law or agreed to in writing,
// software distributed under the License is distributed on an
// "AS IS" BASIS, WITHOUT WARRANTIES OR CONDITIONS OF ANY
// KIND, either express or implied.  See the License for the
// specific language governing permissions and limitations
// under the License.

//! Declaration of built-in (scalar) functions.
//! This module contains built-in functions' enumeration and metadata.
//!
//! Generally, a function has:
//! * a signature
//! * a return type, that is a function of the incoming argument's types
//! * the computation, that must accept each valid signature
//!
//! * Signature: see `Signature`
//! * Return type: a function `(arg_types) -> return_type`. E.g. for sqrt, ([f32]) -> f32, ([f64]) -> f64.
//!
//! This module also has a set of coercion rules to improve user experience: if an argument i32 is passed
//! to a function that supports f64, it is coerced to f64.

use super::{
    type_coercion::{coerce, data_types},
    ColumnarValue, PhysicalExpr,
};
use crate::execution::context::ExecutionContextState;
use crate::physical_plan::array_expressions;
use crate::physical_plan::datetime_expressions;
use crate::physical_plan::expressions::{
    cast_array, nullif_func, DEFAULT_DATAFUSION_CAST_OPTIONS, SUPPORTED_NULLIF_TYPES,
};
use crate::physical_plan::math_expressions;
use crate::physical_plan::string_expressions;
use crate::{
    error::{DataFusionError, Result},
    scalar::ScalarValue,
};
use arrow::{
    array::{ArrayRef, NullArray},
    compute::kernels::length::{bit_length, length},
    datatypes::TimeUnit,
    datatypes::{DataType, Field, Int32Type, Int64Type, Schema},
    record_batch::RecordBatch,
};
use fmt::{Debug, Formatter};
use std::convert::From;
use std::{any::Any, fmt, str::FromStr, sync::Arc};

/// A function's signature, which defines the function's supported argument types.
#[derive(Debug, Clone, PartialEq)]
pub enum Signature {
    /// arbitrary number of arguments of an common type out of a list of valid types
    // A function such as `concat` is `Variadic(vec![DataType::Utf8, DataType::LargeUtf8])`
    Variadic(Vec<DataType>),
    /// arbitrary number of arguments of an arbitrary but equal type
    // A function such as `array` is `VariadicEqual`
    // The first argument decides the type used for coercion
    VariadicEqual,
    /// fixed number of arguments of an arbitrary but equal type out of a list of valid types
    // A function of one argument of f64 is `Uniform(1, vec![DataType::Float64])`
    // A function of one argument of f64 or f32 is `Uniform(1, vec![DataType::Float32, DataType::Float64])`
    Uniform(usize, Vec<DataType>),
    /// exact number of arguments of an exact type
    Exact(Vec<DataType>),
    /// fixed number of arguments of arbitrary types
    Any(usize),
    /// One of a list of signatures
    OneOf(Vec<Signature>),
}

/// Scalar function
///
/// The Fn param is the wrapped function but be aware that the function will
/// be passed with the slice / vec of columnar values (either scalar or array)
/// with the exception of zero param function, where a singular element vec
/// will be passed. In that case the single element is a null array to indicate
/// the batch's row count (so that the generative zero-argument function can know
/// the result array size).
pub type ScalarFunctionImplementation =
    Arc<dyn Fn(&[ColumnarValue]) -> Result<ColumnarValue> + Send + Sync>;

/// A function's return type
pub type ReturnTypeFunction =
    Arc<dyn Fn(&[DataType]) -> Result<Arc<DataType>> + Send + Sync>;

/// Enum of all built-in scalar functions
#[derive(Debug, Clone, PartialEq, Eq)]
pub enum BuiltinScalarFunction {
    // math functions
    /// abs
    Abs,
    /// acos
    Acos,
    /// asin
    Asin,
    /// atan
    Atan,
    /// ceil
    Ceil,
    /// cos
    Cos,
    /// exp
    Exp,
    /// floor
    Floor,
    /// ln, Natural logarithm
    Ln,
    /// log, same as log10
    Log,
    /// log10
    Log10,
    /// log2
    Log2,
    /// round
    Round,
    /// signum
    Signum,
    /// sin
    Sin,
    /// sqrt
    Sqrt,
    /// tan
    Tan,
    /// trunc
    Trunc,

    // string functions
    /// construct an array from columns
    Array,
    /// ascii
    Ascii,
    /// bit_length
    BitLength,
    /// btrim
    Btrim,
    /// character_length
    CharacterLength,
    /// chr
    Chr,
    /// concat
    Concat,
    /// concat_ws
    ConcatWithSeparator,
    /// date_part
    DatePart,
    /// date_trunc
    DateTrunc,
    /// initcap
    InitCap,
    /// left
    Left,
    /// lpad
    Lpad,
    /// lower
    Lower,
    /// ltrim
    Ltrim,
    /// md5
    MD5,
    /// nullif
    NullIf,
    /// octet_length
    OctetLength,
    /// random
    Random,
    /// regexp_replace
    RegexpReplace,
    /// repeat
    Repeat,
    /// replace
    Replace,
    /// reverse
    Reverse,
    /// right
    Right,
    /// rpad
    Rpad,
    /// rtrim
    Rtrim,
    /// sha224
    SHA224,
    /// sha256
    SHA256,
    /// sha384
    SHA384,
    /// Sha512
    SHA512,
    /// split_part
    SplitPart,
    /// starts_with
    StartsWith,
    /// strpos
    Strpos,
    /// substr
    Substr,
    /// to_hex
    ToHex,
    /// to_timestamp
    ToTimestamp,
    /// to_timestamp_millis
    ToTimestampMillis,
    /// to_timestamp_micros
    ToTimestampMicros,
    /// to_timestamp_seconds
    ToTimestampSeconds,
    ///now
    Now,
    /// translate
    Translate,
    /// trim
    Trim,
    /// upper
    Upper,
    /// regexp_match
    RegexpMatch,
}

impl BuiltinScalarFunction {
    /// an allowlist of functions to take zero arguments, so that they will get special treatment
    /// while executing.
    fn supports_zero_argument(&self) -> bool {
        matches!(
            self,
            BuiltinScalarFunction::Random | BuiltinScalarFunction::Now
        )
    }
}

impl fmt::Display for BuiltinScalarFunction {
    fn fmt(&self, f: &mut fmt::Formatter) -> fmt::Result {
        // lowercase of the debug.
        write!(f, "{}", format!("{:?}", self).to_lowercase())
    }
}

impl FromStr for BuiltinScalarFunction {
    type Err = DataFusionError;
    fn from_str(name: &str) -> Result<BuiltinScalarFunction> {
        Ok(match name {
            // math functions
            "abs" => BuiltinScalarFunction::Abs,
            "acos" => BuiltinScalarFunction::Acos,
            "asin" => BuiltinScalarFunction::Asin,
            "atan" => BuiltinScalarFunction::Atan,
            "ceil" => BuiltinScalarFunction::Ceil,
            "cos" => BuiltinScalarFunction::Cos,
            "exp" => BuiltinScalarFunction::Exp,
            "floor" => BuiltinScalarFunction::Floor,
            "ln" => BuiltinScalarFunction::Ln,
            "log" => BuiltinScalarFunction::Log,
            "log10" => BuiltinScalarFunction::Log10,
            "log2" => BuiltinScalarFunction::Log2,
            "round" => BuiltinScalarFunction::Round,
            "signum" => BuiltinScalarFunction::Signum,
            "sin" => BuiltinScalarFunction::Sin,
            "sqrt" => BuiltinScalarFunction::Sqrt,
            "tan" => BuiltinScalarFunction::Tan,
            "trunc" => BuiltinScalarFunction::Trunc,

            // string functions
            "array" => BuiltinScalarFunction::Array,
            "ascii" => BuiltinScalarFunction::Ascii,
            "bit_length" => BuiltinScalarFunction::BitLength,
            "btrim" => BuiltinScalarFunction::Btrim,
            "char_length" => BuiltinScalarFunction::CharacterLength,
            "character_length" => BuiltinScalarFunction::CharacterLength,
            "concat" => BuiltinScalarFunction::Concat,
            "concat_ws" => BuiltinScalarFunction::ConcatWithSeparator,
            "chr" => BuiltinScalarFunction::Chr,
            "date_part" => BuiltinScalarFunction::DatePart,
            "date_trunc" => BuiltinScalarFunction::DateTrunc,
            "initcap" => BuiltinScalarFunction::InitCap,
            "left" => BuiltinScalarFunction::Left,
            "length" => BuiltinScalarFunction::CharacterLength,
            "lower" => BuiltinScalarFunction::Lower,
            "lpad" => BuiltinScalarFunction::Lpad,
            "ltrim" => BuiltinScalarFunction::Ltrim,
            "md5" => BuiltinScalarFunction::MD5,
            "nullif" => BuiltinScalarFunction::NullIf,
            "octet_length" => BuiltinScalarFunction::OctetLength,
            "random" => BuiltinScalarFunction::Random,
            "regexp_replace" => BuiltinScalarFunction::RegexpReplace,
            "repeat" => BuiltinScalarFunction::Repeat,
            "replace" => BuiltinScalarFunction::Replace,
            "reverse" => BuiltinScalarFunction::Reverse,
            "right" => BuiltinScalarFunction::Right,
            "rpad" => BuiltinScalarFunction::Rpad,
            "rtrim" => BuiltinScalarFunction::Rtrim,
            "sha224" => BuiltinScalarFunction::SHA224,
            "sha256" => BuiltinScalarFunction::SHA256,
            "sha384" => BuiltinScalarFunction::SHA384,
            "sha512" => BuiltinScalarFunction::SHA512,
            "split_part" => BuiltinScalarFunction::SplitPart,
            "starts_with" => BuiltinScalarFunction::StartsWith,
            "strpos" => BuiltinScalarFunction::Strpos,
            "substr" => BuiltinScalarFunction::Substr,
            "to_hex" => BuiltinScalarFunction::ToHex,
            "to_timestamp" => BuiltinScalarFunction::ToTimestamp,
            "to_timestamp_millis" => BuiltinScalarFunction::ToTimestampMillis,
            "to_timestamp_micros" => BuiltinScalarFunction::ToTimestampMicros,
            "to_timestamp_seconds" => BuiltinScalarFunction::ToTimestampSeconds,
            "now" => BuiltinScalarFunction::Now,
            "translate" => BuiltinScalarFunction::Translate,
            "trim" => BuiltinScalarFunction::Trim,
            "upper" => BuiltinScalarFunction::Upper,
            "regexp_match" => BuiltinScalarFunction::RegexpMatch,
            _ => {
                return Err(DataFusionError::Plan(format!(
                    "There is no built-in function named {}",
                    name
                )))
            }
        })
    }
}

macro_rules! make_utf8_to_return_type {
    ($FUNC:ident, $largeUtf8Type:expr, $utf8Type:expr) => {
        fn $FUNC(arg_type: &DataType, name: &str) -> Result<DataType> {
            Ok(match arg_type {
                DataType::LargeUtf8 => $largeUtf8Type,
                DataType::Utf8 => $utf8Type,
                _ => {
                    // this error is internal as `data_types` should have captured this.
                    return Err(DataFusionError::Internal(format!(
                        "The {:?} function can only accept strings.",
                        name
                    )));
                }
            })
        }
    };
}

make_utf8_to_return_type!(utf8_to_str_type, DataType::LargeUtf8, DataType::Utf8);
make_utf8_to_return_type!(utf8_to_int_type, DataType::Int64, DataType::Int32);
make_utf8_to_return_type!(utf8_to_binary_type, DataType::Binary, DataType::Binary);

/// Returns the datatype of the scalar function
pub fn return_type(
    fun: &BuiltinScalarFunction,
    arg_types: &[DataType],
) -> Result<DataType> {
    // Note that this function *must* return the same type that the respective physical expression returns
    // or the execution panics.

    // verify that this is a valid set of data types for this function
    data_types(arg_types, &signature(fun))?;

    // the return type of the built in function.
    // Some built-in functions' return type depends on the incoming type.
    match fun {
        BuiltinScalarFunction::Array => Ok(DataType::FixedSizeList(
            Box::new(Field::new("item", arg_types[0].clone(), true)),
            arg_types.len() as i32,
        )),
        BuiltinScalarFunction::Ascii => Ok(DataType::Int32),
        BuiltinScalarFunction::BitLength => utf8_to_int_type(&arg_types[0], "bit_length"),
        BuiltinScalarFunction::Btrim => utf8_to_str_type(&arg_types[0], "btrim"),
        BuiltinScalarFunction::CharacterLength => {
            utf8_to_int_type(&arg_types[0], "character_length")
        }
        BuiltinScalarFunction::Chr => Ok(DataType::Utf8),
        BuiltinScalarFunction::Concat => Ok(DataType::Utf8),
        BuiltinScalarFunction::ConcatWithSeparator => Ok(DataType::Utf8),
        BuiltinScalarFunction::DatePart => Ok(DataType::Int32),
        BuiltinScalarFunction::DateTrunc => {
            Ok(DataType::Timestamp(TimeUnit::Nanosecond, None))
        }
        BuiltinScalarFunction::InitCap => utf8_to_str_type(&arg_types[0], "initcap"),
        BuiltinScalarFunction::Left => utf8_to_str_type(&arg_types[0], "left"),
        BuiltinScalarFunction::Lower => utf8_to_str_type(&arg_types[0], "lower"),
        BuiltinScalarFunction::Lpad => utf8_to_str_type(&arg_types[0], "lpad"),
        BuiltinScalarFunction::Ltrim => utf8_to_str_type(&arg_types[0], "ltrim"),
        BuiltinScalarFunction::MD5 => utf8_to_str_type(&arg_types[0], "md5"),
        BuiltinScalarFunction::NullIf => {
            // NULLIF has two args and they might get coerced, get a preview of this
            let coerced_types = data_types(arg_types, &signature(fun));
            coerced_types.map(|typs| typs[0].clone())
        }
        BuiltinScalarFunction::OctetLength => {
            utf8_to_int_type(&arg_types[0], "octet_length")
        }
        BuiltinScalarFunction::Random => Ok(DataType::Float64),
        BuiltinScalarFunction::RegexpReplace => {
            utf8_to_str_type(&arg_types[0], "regex_replace")
        }
        BuiltinScalarFunction::Repeat => utf8_to_str_type(&arg_types[0], "repeat"),
        BuiltinScalarFunction::Replace => utf8_to_str_type(&arg_types[0], "replace"),
        BuiltinScalarFunction::Reverse => utf8_to_str_type(&arg_types[0], "reverse"),
        BuiltinScalarFunction::Right => utf8_to_str_type(&arg_types[0], "right"),
        BuiltinScalarFunction::Rpad => utf8_to_str_type(&arg_types[0], "rpad"),
        BuiltinScalarFunction::Rtrim => utf8_to_str_type(&arg_types[0], "rtrimp"),
        BuiltinScalarFunction::SHA224 => utf8_to_binary_type(&arg_types[0], "sha224"),
        BuiltinScalarFunction::SHA256 => utf8_to_binary_type(&arg_types[0], "sha256"),
        BuiltinScalarFunction::SHA384 => utf8_to_binary_type(&arg_types[0], "sha384"),
        BuiltinScalarFunction::SHA512 => utf8_to_binary_type(&arg_types[0], "sha512"),
        BuiltinScalarFunction::SplitPart => utf8_to_str_type(&arg_types[0], "split_part"),
        BuiltinScalarFunction::StartsWith => Ok(DataType::Boolean),
        BuiltinScalarFunction::Strpos => utf8_to_int_type(&arg_types[0], "strpos"),
        BuiltinScalarFunction::Substr => utf8_to_str_type(&arg_types[0], "substr"),
        BuiltinScalarFunction::ToHex => Ok(match arg_types[0] {
            DataType::Int8 | DataType::Int16 | DataType::Int32 | DataType::Int64 => {
                DataType::Utf8
            }
            _ => {
                // this error is internal as `data_types` should have captured this.
                return Err(DataFusionError::Internal(
                    "The to_hex function can only accept integers.".to_string(),
                ));
            }
        }),
        BuiltinScalarFunction::ToTimestamp => {
            Ok(DataType::Timestamp(TimeUnit::Nanosecond, None))
        }
        BuiltinScalarFunction::ToTimestampMillis => {
            Ok(DataType::Timestamp(TimeUnit::Millisecond, None))
        }
        BuiltinScalarFunction::ToTimestampMicros => {
            Ok(DataType::Timestamp(TimeUnit::Microsecond, None))
        }
        BuiltinScalarFunction::ToTimestampSeconds => {
            Ok(DataType::Timestamp(TimeUnit::Second, None))
        }
        BuiltinScalarFunction::Now => Ok(DataType::Timestamp(TimeUnit::Nanosecond, None)),
        BuiltinScalarFunction::Translate => utf8_to_str_type(&arg_types[0], "translate"),
        BuiltinScalarFunction::Trim => utf8_to_str_type(&arg_types[0], "trim"),
        BuiltinScalarFunction::Upper => utf8_to_str_type(&arg_types[0], "upper"),
        BuiltinScalarFunction::RegexpMatch => Ok(match arg_types[0] {
            DataType::LargeUtf8 => {
                DataType::List(Box::new(Field::new("item", DataType::LargeUtf8, true)))
            }
            DataType::Utf8 => {
                DataType::List(Box::new(Field::new("item", DataType::Utf8, true)))
            }
            _ => {
                // this error is internal as `data_types` should have captured this.
                return Err(DataFusionError::Internal(
                    "The regexp_extract function can only accept strings.".to_string(),
                ));
            }
        }),

        BuiltinScalarFunction::Abs
        | BuiltinScalarFunction::Acos
        | BuiltinScalarFunction::Asin
        | BuiltinScalarFunction::Atan
        | BuiltinScalarFunction::Ceil
        | BuiltinScalarFunction::Cos
        | BuiltinScalarFunction::Exp
        | BuiltinScalarFunction::Floor
        | BuiltinScalarFunction::Log
        | BuiltinScalarFunction::Ln
        | BuiltinScalarFunction::Log10
        | BuiltinScalarFunction::Log2
        | BuiltinScalarFunction::Round
        | BuiltinScalarFunction::Signum
        | BuiltinScalarFunction::Sin
        | BuiltinScalarFunction::Sqrt
        | BuiltinScalarFunction::Tan
        | BuiltinScalarFunction::Trunc => Ok(DataType::Float64),
    }
}

#[cfg(feature = "crypto_expressions")]
macro_rules! invoke_if_crypto_expressions_feature_flag {
    ($FUNC:ident, $NAME:expr) => {{
        use crate::physical_plan::crypto_expressions;
        crypto_expressions::$FUNC
    }};
}

#[cfg(not(feature = "crypto_expressions"))]
macro_rules! invoke_if_crypto_expressions_feature_flag {
    ($FUNC:ident, $NAME:expr) => {
        |_: &[ColumnarValue]| -> Result<ColumnarValue> {
            Err(DataFusionError::Internal(format!(
                "function {} requires compilation with feature flag: crypto_expressions.",
                $NAME
            )))
        }
    };
}

#[cfg(feature = "regex_expressions")]
macro_rules! invoke_if_regex_expressions_feature_flag {
    ($FUNC:ident, $T:tt, $NAME:expr) => {{
        use crate::physical_plan::regex_expressions;
        regex_expressions::$FUNC::<$T>
    }};
}

#[cfg(not(feature = "regex_expressions"))]
macro_rules! invoke_if_regex_expressions_feature_flag {
    ($FUNC:ident, $T:tt, $NAME:expr) => {
        |_: &[ArrayRef]| -> Result<ArrayRef> {
            Err(DataFusionError::Internal(format!(
                "function {} requires compilation with feature flag: regex_expressions.",
                $NAME
            )))
        }
    };
}

#[cfg(feature = "unicode_expressions")]
macro_rules! invoke_if_unicode_expressions_feature_flag {
    ($FUNC:ident, $T:tt, $NAME:expr) => {{
        use crate::physical_plan::unicode_expressions;
        unicode_expressions::$FUNC::<$T>
    }};
}

#[cfg(not(feature = "unicode_expressions"))]
macro_rules! invoke_if_unicode_expressions_feature_flag {
    ($FUNC:ident, $T:tt, $NAME:expr) => {
        |_: &[ArrayRef]| -> Result<ArrayRef> {
            Err(DataFusionError::Internal(format!(
                "function {} requires compilation with feature flag: unicode_expressions.",
                $NAME
            )))
        }
    };
}

/// Create a physical scalar function.
pub fn create_physical_fun(
    fun: &BuiltinScalarFunction,
    ctx_state: &ExecutionContextState,
) -> Result<ScalarFunctionImplementation> {
    Ok(match fun {
        // math functions
        BuiltinScalarFunction::Abs => Arc::new(math_expressions::abs),
        BuiltinScalarFunction::Acos => Arc::new(math_expressions::acos),
        BuiltinScalarFunction::Asin => Arc::new(math_expressions::asin),
        BuiltinScalarFunction::Atan => Arc::new(math_expressions::atan),
        BuiltinScalarFunction::Ceil => Arc::new(math_expressions::ceil),
        BuiltinScalarFunction::Cos => Arc::new(math_expressions::cos),
        BuiltinScalarFunction::Exp => Arc::new(math_expressions::exp),
        BuiltinScalarFunction::Floor => Arc::new(math_expressions::floor),
        BuiltinScalarFunction::Log => Arc::new(math_expressions::log10),
        BuiltinScalarFunction::Ln => Arc::new(math_expressions::ln),
        BuiltinScalarFunction::Log10 => Arc::new(math_expressions::log10),
        BuiltinScalarFunction::Log2 => Arc::new(math_expressions::log2),
        BuiltinScalarFunction::Random => Arc::new(math_expressions::random),
        BuiltinScalarFunction::Round => Arc::new(math_expressions::round),
        BuiltinScalarFunction::Signum => Arc::new(math_expressions::signum),
        BuiltinScalarFunction::Sin => Arc::new(math_expressions::sin),
        BuiltinScalarFunction::Sqrt => Arc::new(math_expressions::sqrt),
        BuiltinScalarFunction::Tan => Arc::new(math_expressions::tan),
        BuiltinScalarFunction::Trunc => Arc::new(math_expressions::trunc),
        // string functions
        BuiltinScalarFunction::Array => Arc::new(array_expressions::array),
        BuiltinScalarFunction::Ascii => Arc::new(|args| match args[0].data_type() {
            DataType::Utf8 => {
                make_scalar_function(string_expressions::ascii::<i32>)(args)
            }
            DataType::LargeUtf8 => {
                make_scalar_function(string_expressions::ascii::<i64>)(args)
            }
            other => Err(DataFusionError::Internal(format!(
                "Unsupported data type {:?} for function ascii",
                other,
            ))),
        }),
        BuiltinScalarFunction::BitLength => Arc::new(|args| match &args[0] {
            ColumnarValue::Array(v) => Ok(ColumnarValue::Array(bit_length(v.as_ref())?)),
            ColumnarValue::Scalar(v) => match v {
                ScalarValue::Utf8(v) => Ok(ColumnarValue::Scalar(ScalarValue::Int32(
                    v.as_ref().map(|x| (x.len() * 8) as i32),
                ))),
                ScalarValue::LargeUtf8(v) => Ok(ColumnarValue::Scalar(
                    ScalarValue::Int64(v.as_ref().map(|x| (x.len() * 8) as i64)),
                )),
                _ => unreachable!(),
            },
        }),
        BuiltinScalarFunction::Btrim => Arc::new(|args| match args[0].data_type() {
            DataType::Utf8 => {
                make_scalar_function(string_expressions::btrim::<i32>)(args)
            }
            DataType::LargeUtf8 => {
                make_scalar_function(string_expressions::btrim::<i64>)(args)
            }
            other => Err(DataFusionError::Internal(format!(
                "Unsupported data type {:?} for function btrim",
                other,
            ))),
        }),
        BuiltinScalarFunction::CharacterLength => {
            Arc::new(|args| match args[0].data_type() {
                DataType::Utf8 => {
                    let func = invoke_if_unicode_expressions_feature_flag!(
                        character_length,
                        Int32Type,
                        "character_length"
                    );
                    make_scalar_function(func)(args)
                }
                DataType::LargeUtf8 => {
                    let func = invoke_if_unicode_expressions_feature_flag!(
                        character_length,
                        Int64Type,
                        "character_length"
                    );
                    make_scalar_function(func)(args)
                }
                other => Err(DataFusionError::Internal(format!(
                    "Unsupported data type {:?} for function character_length",
                    other,
                ))),
            })
        }
        BuiltinScalarFunction::Chr => {
            Arc::new(|args| make_scalar_function(string_expressions::chr)(args))
        }
        BuiltinScalarFunction::Concat => Arc::new(string_expressions::concat),
        BuiltinScalarFunction::ConcatWithSeparator => {
            Arc::new(|args| make_scalar_function(string_expressions::concat_ws)(args))
        }
        BuiltinScalarFunction::DatePart => Arc::new(datetime_expressions::date_part),
        BuiltinScalarFunction::DateTrunc => Arc::new(datetime_expressions::date_trunc),
        BuiltinScalarFunction::Now => {
            // bind value for now at plan time
            Arc::new(datetime_expressions::make_now(
                ctx_state.execution_props.query_execution_start_time,
            ))
        }
        BuiltinScalarFunction::InitCap => Arc::new(|args| match args[0].data_type() {
            DataType::Utf8 => {
                make_scalar_function(string_expressions::initcap::<i32>)(args)
            }
            DataType::LargeUtf8 => {
                make_scalar_function(string_expressions::initcap::<i64>)(args)
            }
            other => Err(DataFusionError::Internal(format!(
                "Unsupported data type {:?} for function initcap",
                other,
            ))),
        }),
        BuiltinScalarFunction::Left => Arc::new(|args| match args[0].data_type() {
            DataType::Utf8 => {
                let func = invoke_if_unicode_expressions_feature_flag!(left, i32, "left");
                make_scalar_function(func)(args)
            }
            DataType::LargeUtf8 => {
                let func = invoke_if_unicode_expressions_feature_flag!(left, i64, "left");
                make_scalar_function(func)(args)
            }
            other => Err(DataFusionError::Internal(format!(
                "Unsupported data type {:?} for function left",
                other,
            ))),
        }),
        BuiltinScalarFunction::Lower => Arc::new(string_expressions::lower),
        BuiltinScalarFunction::Lpad => Arc::new(|args| match args[0].data_type() {
            DataType::Utf8 => {
                let func = invoke_if_unicode_expressions_feature_flag!(lpad, i32, "lpad");
                make_scalar_function(func)(args)
            }
            DataType::LargeUtf8 => {
                let func = invoke_if_unicode_expressions_feature_flag!(lpad, i64, "lpad");
                make_scalar_function(func)(args)
            }
            other => Err(DataFusionError::Internal(format!(
                "Unsupported data type {:?} for function lpad",
                other,
            ))),
        }),
        BuiltinScalarFunction::Ltrim => Arc::new(|args| match args[0].data_type() {
            DataType::Utf8 => {
                make_scalar_function(string_expressions::ltrim::<i32>)(args)
            }
            DataType::LargeUtf8 => {
                make_scalar_function(string_expressions::ltrim::<i64>)(args)
            }
            other => Err(DataFusionError::Internal(format!(
                "Unsupported data type {:?} for function ltrim",
                other,
            ))),
        }),
        BuiltinScalarFunction::MD5 => {
            Arc::new(invoke_if_crypto_expressions_feature_flag!(md5, "md5"))
        }
        BuiltinScalarFunction::NullIf => Arc::new(nullif_func),
        BuiltinScalarFunction::OctetLength => Arc::new(|args| match &args[0] {
            ColumnarValue::Array(v) => Ok(ColumnarValue::Array(length(v.as_ref())?)),
            ColumnarValue::Scalar(v) => match v {
                ScalarValue::Utf8(v) => Ok(ColumnarValue::Scalar(ScalarValue::Int32(
                    v.as_ref().map(|x| x.len() as i32),
                ))),
                ScalarValue::LargeUtf8(v) => Ok(ColumnarValue::Scalar(
                    ScalarValue::Int64(v.as_ref().map(|x| x.len() as i64)),
                )),
                _ => unreachable!(),
            },
        }),
        BuiltinScalarFunction::RegexpMatch => {
            Arc::new(|args| match args[0].data_type() {
                DataType::Utf8 => {
                    let func = invoke_if_regex_expressions_feature_flag!(
                        regexp_match,
                        i32,
                        "regexp_match"
                    );
                    make_scalar_function(func)(args)
                }
                DataType::LargeUtf8 => {
                    let func = invoke_if_regex_expressions_feature_flag!(
                        regexp_match,
                        i64,
                        "regexp_match"
                    );
                    make_scalar_function(func)(args)
                }
                other => Err(DataFusionError::Internal(format!(
                    "Unsupported data type {:?} for function regexp_match",
                    other
                ))),
            })
        }
        BuiltinScalarFunction::RegexpReplace => {
            Arc::new(|args| match args[0].data_type() {
                DataType::Utf8 => {
                    let func = invoke_if_regex_expressions_feature_flag!(
                        regexp_replace,
                        i32,
                        "regexp_replace"
                    );
                    make_scalar_function(func)(args)
                }
                DataType::LargeUtf8 => {
                    let func = invoke_if_regex_expressions_feature_flag!(
                        regexp_replace,
                        i64,
                        "regexp_replace"
                    );
                    make_scalar_function(func)(args)
                }
                other => Err(DataFusionError::Internal(format!(
                    "Unsupported data type {:?} for function regexp_replace",
                    other,
                ))),
            })
        }
        BuiltinScalarFunction::Repeat => Arc::new(|args| match args[0].data_type() {
            DataType::Utf8 => {
                make_scalar_function(string_expressions::repeat::<i32>)(args)
            }
            DataType::LargeUtf8 => {
                make_scalar_function(string_expressions::repeat::<i64>)(args)
            }
            other => Err(DataFusionError::Internal(format!(
                "Unsupported data type {:?} for function repeat",
                other,
            ))),
        }),
        BuiltinScalarFunction::Replace => Arc::new(|args| match args[0].data_type() {
            DataType::Utf8 => {
                make_scalar_function(string_expressions::replace::<i32>)(args)
            }
            DataType::LargeUtf8 => {
                make_scalar_function(string_expressions::replace::<i64>)(args)
            }
            other => Err(DataFusionError::Internal(format!(
                "Unsupported data type {:?} for function replace",
                other,
            ))),
        }),
        BuiltinScalarFunction::Reverse => Arc::new(|args| match args[0].data_type() {
            DataType::Utf8 => {
                let func =
                    invoke_if_unicode_expressions_feature_flag!(reverse, i32, "reverse");
                make_scalar_function(func)(args)
            }
            DataType::LargeUtf8 => {
                let func =
                    invoke_if_unicode_expressions_feature_flag!(reverse, i64, "reverse");
                make_scalar_function(func)(args)
            }
            other => Err(DataFusionError::Internal(format!(
                "Unsupported data type {:?} for function reverse",
                other,
            ))),
        }),
        BuiltinScalarFunction::Right => Arc::new(|args| match args[0].data_type() {
            DataType::Utf8 => {
                let func =
                    invoke_if_unicode_expressions_feature_flag!(right, i32, "right");
                make_scalar_function(func)(args)
            }
            DataType::LargeUtf8 => {
                let func =
                    invoke_if_unicode_expressions_feature_flag!(right, i64, "right");
                make_scalar_function(func)(args)
            }
            other => Err(DataFusionError::Internal(format!(
                "Unsupported data type {:?} for function right",
                other,
            ))),
        }),
        BuiltinScalarFunction::Rpad => Arc::new(|args| match args[0].data_type() {
            DataType::Utf8 => {
                let func = invoke_if_unicode_expressions_feature_flag!(rpad, i32, "rpad");
                make_scalar_function(func)(args)
            }
            DataType::LargeUtf8 => {
                let func = invoke_if_unicode_expressions_feature_flag!(rpad, i64, "rpad");
                make_scalar_function(func)(args)
            }
            other => Err(DataFusionError::Internal(format!(
                "Unsupported data type {:?} for function rpad",
                other,
            ))),
        }),
        BuiltinScalarFunction::Rtrim => Arc::new(|args| match args[0].data_type() {
            DataType::Utf8 => {
                make_scalar_function(string_expressions::rtrim::<i32>)(args)
            }
            DataType::LargeUtf8 => {
                make_scalar_function(string_expressions::rtrim::<i64>)(args)
            }
            other => Err(DataFusionError::Internal(format!(
                "Unsupported data type {:?} for function rtrim",
                other,
            ))),
        }),
        BuiltinScalarFunction::SHA224 => {
            Arc::new(invoke_if_crypto_expressions_feature_flag!(sha224, "sha224"))
        }
        BuiltinScalarFunction::SHA256 => {
            Arc::new(invoke_if_crypto_expressions_feature_flag!(sha256, "sha256"))
        }
        BuiltinScalarFunction::SHA384 => {
            Arc::new(invoke_if_crypto_expressions_feature_flag!(sha384, "sha384"))
        }
        BuiltinScalarFunction::SHA512 => {
            Arc::new(invoke_if_crypto_expressions_feature_flag!(sha512, "sha512"))
        }
        BuiltinScalarFunction::SplitPart => Arc::new(|args| match args[0].data_type() {
            DataType::Utf8 => {
                make_scalar_function(string_expressions::split_part::<i32>)(args)
            }
            DataType::LargeUtf8 => {
                make_scalar_function(string_expressions::split_part::<i64>)(args)
            }
            other => Err(DataFusionError::Internal(format!(
                "Unsupported data type {:?} for function split_part",
                other,
            ))),
        }),
        BuiltinScalarFunction::StartsWith => Arc::new(|args| match args[0].data_type() {
            DataType::Utf8 => {
                make_scalar_function(string_expressions::starts_with::<i32>)(args)
            }
            DataType::LargeUtf8 => {
                make_scalar_function(string_expressions::starts_with::<i64>)(args)
            }
            other => Err(DataFusionError::Internal(format!(
                "Unsupported data type {:?} for function starts_with",
                other,
            ))),
        }),
        BuiltinScalarFunction::Strpos => Arc::new(|args| match args[0].data_type() {
            DataType::Utf8 => {
                let func = invoke_if_unicode_expressions_feature_flag!(
                    strpos, Int32Type, "strpos"
                );
                make_scalar_function(func)(args)
            }
            DataType::LargeUtf8 => {
                let func = invoke_if_unicode_expressions_feature_flag!(
                    strpos, Int64Type, "strpos"
                );
                make_scalar_function(func)(args)
            }
            other => Err(DataFusionError::Internal(format!(
                "Unsupported data type {:?} for function strpos",
                other,
            ))),
        }),
        BuiltinScalarFunction::Substr => Arc::new(|args| match args[0].data_type() {
            DataType::Utf8 => {
                let func =
                    invoke_if_unicode_expressions_feature_flag!(substr, i32, "substr");
                make_scalar_function(func)(args)
            }
            DataType::LargeUtf8 => {
                let func =
                    invoke_if_unicode_expressions_feature_flag!(substr, i64, "substr");
                make_scalar_function(func)(args)
            }
            other => Err(DataFusionError::Internal(format!(
                "Unsupported data type {:?} for function substr",
                other,
            ))),
        }),
        BuiltinScalarFunction::ToHex => Arc::new(|args| match args[0].data_type() {
            DataType::Int32 => {
                make_scalar_function(string_expressions::to_hex::<Int32Type>)(args)
            }
            DataType::Int64 => {
                make_scalar_function(string_expressions::to_hex::<Int64Type>)(args)
            }
            other => Err(DataFusionError::Internal(format!(
                "Unsupported data type {:?} for function to_hex",
                other,
            ))),
<<<<<<< HEAD
        },
        BuiltinScalarFunction::ToTimestamp => datetime_expressions::to_timestamp,
        // Unlike the string functions above, which actually figure out the function to use with each array,
        // here we return either a cast fn or string timestamp translation based on the expression data type
        // so we don't have to pay a per-array/batch cost.
        BuiltinScalarFunction::ToTimestampMillis => match args[0].data_type(input_schema)
        {
            Ok(DataType::Int64) => |col_values: &[ColumnarValue]| {
                cast_array(
                    &col_values[0],
                    &DataType::Timestamp(TimeUnit::Millisecond, None),
                    &DEFAULT_DATAFUSION_CAST_OPTIONS,
                )
            },
            Ok(DataType::Utf8) => datetime_expressions::to_timestamp_millis,
            other => {
                return Err(DataFusionError::Internal(format!(
                    "Unsupported data type {:?} for function to_timestamp_millis",
                    other,
                )))
            }
        },
        BuiltinScalarFunction::ToTimestampMicros => match args[0].data_type(input_schema)
        {
            Ok(DataType::Int64) => |col_values: &[ColumnarValue]| {
                cast_array(
                    &col_values[0],
                    &DataType::Timestamp(TimeUnit::Microsecond, None),
                    &DEFAULT_DATAFUSION_CAST_OPTIONS,
                )
            },
            Ok(DataType::Utf8) => datetime_expressions::to_timestamp_micros,
            other => {
                return Err(DataFusionError::Internal(format!(
                    "Unsupported data type {:?} for function to_timestamp_micros",
                    other,
                )))
            }
        },
        BuiltinScalarFunction::ToTimestampSeconds => {
            match args[0].data_type(input_schema) {
                Ok(DataType::Int64) => |col_values: &[ColumnarValue]| {
                    cast_array(
                        &col_values[0],
                        &DataType::Timestamp(TimeUnit::Second, None),
                        &DEFAULT_DATAFUSION_CAST_OPTIONS,
                    )
                },
                Ok(DataType::Utf8) => datetime_expressions::to_timestamp_seconds,
                other => {
                    return Err(DataFusionError::Internal(format!(
                        "Unsupported data type {:?} for function to_timestamp_seconds",
                        other,
                    )))
                }
            }
        }
        BuiltinScalarFunction::Translate => |args| match args[0].data_type() {
=======
        }),
        BuiltinScalarFunction::ToTimestamp => {
            Arc::new(datetime_expressions::to_timestamp)
        }
        BuiltinScalarFunction::Translate => Arc::new(|args| match args[0].data_type() {
>>>>>>> 51e5445f
            DataType::Utf8 => {
                let func = invoke_if_unicode_expressions_feature_flag!(
                    translate,
                    i32,
                    "translate"
                );
                make_scalar_function(func)(args)
            }
            DataType::LargeUtf8 => {
                let func = invoke_if_unicode_expressions_feature_flag!(
                    translate,
                    i64,
                    "translate"
                );
                make_scalar_function(func)(args)
            }
            other => Err(DataFusionError::Internal(format!(
                "Unsupported data type {:?} for function translate",
                other,
            ))),
        }),
        BuiltinScalarFunction::Trim => Arc::new(|args| match args[0].data_type() {
            DataType::Utf8 => {
                make_scalar_function(string_expressions::btrim::<i32>)(args)
            }
            DataType::LargeUtf8 => {
                make_scalar_function(string_expressions::btrim::<i64>)(args)
            }
            other => Err(DataFusionError::Internal(format!(
                "Unsupported data type {:?} for function trim",
                other,
            ))),
        }),
        BuiltinScalarFunction::Upper => Arc::new(string_expressions::upper),
    })
}

/// Create a physical (function) expression.
/// This function errors when `args`' can't be coerced to a valid argument type of the function.
pub fn create_physical_expr(
    fun: &BuiltinScalarFunction,
    args: &[Arc<dyn PhysicalExpr>],
    input_schema: &Schema,
    ctx_state: &ExecutionContextState,
) -> Result<Arc<dyn PhysicalExpr>> {
    let fun_expr = create_physical_fun(fun, ctx_state)?;
    let args = coerce(args, input_schema, &signature(fun))?;

    let arg_types = args
        .iter()
        .map(|e| e.data_type(input_schema))
        .collect::<Result<Vec<_>>>()?;

    Ok(Arc::new(ScalarFunctionExpr::new(
        &format!("{}", fun),
        fun_expr,
        args,
        &return_type(fun, &arg_types)?,
    )))
}

/// the signatures supported by the function `fun`.
fn signature(fun: &BuiltinScalarFunction) -> Signature {
    // note: the physical expression must accept the type returned by this function or the execution panics.

    // for now, the list is small, as we do not have many built-in functions.
    match fun {
        BuiltinScalarFunction::Array => {
            Signature::Variadic(array_expressions::SUPPORTED_ARRAY_TYPES.to_vec())
        }
        BuiltinScalarFunction::Concat | BuiltinScalarFunction::ConcatWithSeparator => {
            Signature::Variadic(vec![DataType::Utf8])
        }
        BuiltinScalarFunction::Ascii
        | BuiltinScalarFunction::BitLength
        | BuiltinScalarFunction::CharacterLength
        | BuiltinScalarFunction::InitCap
        | BuiltinScalarFunction::Lower
        | BuiltinScalarFunction::MD5
        | BuiltinScalarFunction::OctetLength
        | BuiltinScalarFunction::Reverse
        | BuiltinScalarFunction::SHA224
        | BuiltinScalarFunction::SHA256
        | BuiltinScalarFunction::SHA384
        | BuiltinScalarFunction::SHA512
        | BuiltinScalarFunction::Trim
        | BuiltinScalarFunction::Upper => {
            Signature::Uniform(1, vec![DataType::Utf8, DataType::LargeUtf8])
        }
        BuiltinScalarFunction::Btrim
        | BuiltinScalarFunction::Ltrim
        | BuiltinScalarFunction::Rtrim => Signature::OneOf(vec![
            Signature::Exact(vec![DataType::Utf8]),
            Signature::Exact(vec![DataType::Utf8, DataType::Utf8]),
        ]),
        BuiltinScalarFunction::Chr | BuiltinScalarFunction::ToHex => {
            Signature::Uniform(1, vec![DataType::Int64])
        }
        BuiltinScalarFunction::Lpad | BuiltinScalarFunction::Rpad => {
            Signature::OneOf(vec![
                Signature::Exact(vec![DataType::Utf8, DataType::Int64]),
                Signature::Exact(vec![DataType::LargeUtf8, DataType::Int64]),
                Signature::Exact(vec![DataType::Utf8, DataType::Int64, DataType::Utf8]),
                Signature::Exact(vec![
                    DataType::LargeUtf8,
                    DataType::Int64,
                    DataType::Utf8,
                ]),
                Signature::Exact(vec![
                    DataType::Utf8,
                    DataType::Int64,
                    DataType::LargeUtf8,
                ]),
                Signature::Exact(vec![
                    DataType::LargeUtf8,
                    DataType::Int64,
                    DataType::LargeUtf8,
                ]),
            ])
        }
        BuiltinScalarFunction::Left
        | BuiltinScalarFunction::Repeat
        | BuiltinScalarFunction::Right => Signature::OneOf(vec![
            Signature::Exact(vec![DataType::Utf8, DataType::Int64]),
            Signature::Exact(vec![DataType::LargeUtf8, DataType::Int64]),
        ]),
        BuiltinScalarFunction::ToTimestamp => Signature::Uniform(1, vec![DataType::Utf8]),
        BuiltinScalarFunction::ToTimestampMillis => Signature::Uniform(
            1,
            vec![DataType::Utf8, DataType::LargeUtf8, DataType::Int64],
        ),
        BuiltinScalarFunction::ToTimestampMicros => Signature::Uniform(
            1,
            vec![DataType::Utf8, DataType::LargeUtf8, DataType::Int64],
        ),
        BuiltinScalarFunction::ToTimestampSeconds => Signature::Uniform(
            1,
            vec![DataType::Utf8, DataType::LargeUtf8, DataType::Int64],
        ),
        BuiltinScalarFunction::DateTrunc => Signature::Exact(vec![
            DataType::Utf8,
            DataType::Timestamp(TimeUnit::Nanosecond, None),
        ]),
        BuiltinScalarFunction::DatePart => Signature::OneOf(vec![
            Signature::Exact(vec![DataType::Utf8, DataType::Date32]),
            Signature::Exact(vec![DataType::Utf8, DataType::Date64]),
            Signature::Exact(vec![
                DataType::Utf8,
                DataType::Timestamp(TimeUnit::Second, None),
            ]),
            Signature::Exact(vec![
                DataType::Utf8,
                DataType::Timestamp(TimeUnit::Microsecond, None),
            ]),
            Signature::Exact(vec![
                DataType::Utf8,
                DataType::Timestamp(TimeUnit::Millisecond, None),
            ]),
            Signature::Exact(vec![
                DataType::Utf8,
                DataType::Timestamp(TimeUnit::Nanosecond, None),
            ]),
        ]),
        BuiltinScalarFunction::SplitPart => Signature::OneOf(vec![
            Signature::Exact(vec![DataType::Utf8, DataType::Utf8, DataType::Int64]),
            Signature::Exact(vec![DataType::LargeUtf8, DataType::Utf8, DataType::Int64]),
            Signature::Exact(vec![DataType::Utf8, DataType::LargeUtf8, DataType::Int64]),
            Signature::Exact(vec![
                DataType::LargeUtf8,
                DataType::LargeUtf8,
                DataType::Int64,
            ]),
        ]),

        BuiltinScalarFunction::Strpos | BuiltinScalarFunction::StartsWith => {
            Signature::OneOf(vec![
                Signature::Exact(vec![DataType::Utf8, DataType::Utf8]),
                Signature::Exact(vec![DataType::Utf8, DataType::LargeUtf8]),
                Signature::Exact(vec![DataType::LargeUtf8, DataType::Utf8]),
                Signature::Exact(vec![DataType::LargeUtf8, DataType::LargeUtf8]),
            ])
        }

        BuiltinScalarFunction::Substr => Signature::OneOf(vec![
            Signature::Exact(vec![DataType::Utf8, DataType::Int64]),
            Signature::Exact(vec![DataType::LargeUtf8, DataType::Int64]),
            Signature::Exact(vec![DataType::Utf8, DataType::Int64, DataType::Int64]),
            Signature::Exact(vec![DataType::LargeUtf8, DataType::Int64, DataType::Int64]),
        ]),

        BuiltinScalarFunction::Replace | BuiltinScalarFunction::Translate => {
            Signature::OneOf(vec![Signature::Exact(vec![
                DataType::Utf8,
                DataType::Utf8,
                DataType::Utf8,
            ])])
        }
        BuiltinScalarFunction::RegexpReplace => Signature::OneOf(vec![
            Signature::Exact(vec![DataType::Utf8, DataType::Utf8, DataType::Utf8]),
            Signature::Exact(vec![
                DataType::Utf8,
                DataType::Utf8,
                DataType::Utf8,
                DataType::Utf8,
            ]),
        ]),

        BuiltinScalarFunction::NullIf => {
            Signature::Uniform(2, SUPPORTED_NULLIF_TYPES.to_vec())
        }
        BuiltinScalarFunction::RegexpMatch => Signature::OneOf(vec![
            Signature::Exact(vec![DataType::Utf8, DataType::Utf8]),
            Signature::Exact(vec![DataType::LargeUtf8, DataType::Utf8]),
            Signature::Exact(vec![DataType::Utf8, DataType::Utf8, DataType::Utf8]),
            Signature::Exact(vec![DataType::LargeUtf8, DataType::Utf8, DataType::Utf8]),
        ]),
        BuiltinScalarFunction::Random => Signature::Exact(vec![]),
        // math expressions expect 1 argument of type f64 or f32
        // priority is given to f64 because e.g. `sqrt(1i32)` is in IR (real numbers) and thus we
        // return the best approximation for it (in f64).
        // We accept f32 because in this case it is clear that the best approximation
        // will be as good as the number of digits in the number
        _ => Signature::Uniform(1, vec![DataType::Float64, DataType::Float32]),
    }
}

/// Physical expression of a scalar function
pub struct ScalarFunctionExpr {
    fun: ScalarFunctionImplementation,
    name: String,
    args: Vec<Arc<dyn PhysicalExpr>>,
    return_type: DataType,
}

impl Debug for ScalarFunctionExpr {
    fn fmt(&self, f: &mut Formatter<'_>) -> fmt::Result {
        f.debug_struct("ScalarFunctionExpr")
            .field("fun", &"<FUNC>")
            .field("name", &self.name)
            .field("args", &self.args)
            .field("return_type", &self.return_type)
            .finish()
    }
}

impl ScalarFunctionExpr {
    /// Create a new Scalar function
    pub fn new(
        name: &str,
        fun: ScalarFunctionImplementation,
        args: Vec<Arc<dyn PhysicalExpr>>,
        return_type: &DataType,
    ) -> Self {
        Self {
            fun,
            name: name.to_owned(),
            args,
            return_type: return_type.clone(),
        }
    }

    /// Get the scalar function implementation
    pub fn fun(&self) -> &ScalarFunctionImplementation {
        &self.fun
    }

    /// The name for this expression
    pub fn name(&self) -> &str {
        &self.name
    }

    /// Input arguments
    pub fn args(&self) -> &[Arc<dyn PhysicalExpr>] {
        &self.args
    }

    /// Data type produced by this expression
    pub fn return_type(&self) -> &DataType {
        &self.return_type
    }
}

impl fmt::Display for ScalarFunctionExpr {
    fn fmt(&self, f: &mut fmt::Formatter) -> fmt::Result {
        write!(
            f,
            "{}({})",
            self.name,
            self.args
                .iter()
                .map(|e| format!("{}", e))
                .collect::<Vec<String>>()
                .join(", ")
        )
    }
}

/// null columnar values are implemented as a null array in order to pass batch
/// num_rows
type NullColumnarValue = ColumnarValue;

impl From<&RecordBatch> for NullColumnarValue {
    fn from(batch: &RecordBatch) -> Self {
        let num_rows = batch.num_rows();
        ColumnarValue::Array(Arc::new(NullArray::new(num_rows)))
    }
}

impl PhysicalExpr for ScalarFunctionExpr {
    /// Return a reference to Any that can be used for downcasting
    fn as_any(&self) -> &dyn Any {
        self
    }

    fn data_type(&self, _input_schema: &Schema) -> Result<DataType> {
        Ok(self.return_type.clone())
    }

    fn nullable(&self, _input_schema: &Schema) -> Result<bool> {
        Ok(true)
    }

    fn evaluate(&self, batch: &RecordBatch) -> Result<ColumnarValue> {
        // evaluate the arguments, if there are no arguments we'll instead pass in a null array
        // indicating the batch size (as a convention)
        let inputs = match (self.args.len(), self.name.parse::<BuiltinScalarFunction>()) {
            (0, Ok(scalar_fun)) if scalar_fun.supports_zero_argument() => {
                vec![NullColumnarValue::from(batch)]
            }
            _ => self
                .args
                .iter()
                .map(|e| e.evaluate(batch))
                .collect::<Result<Vec<_>>>()?,
        };

        // evaluate the function
        let fun = self.fun.as_ref();
        (fun)(&inputs)
    }
}

/// decorates a function to handle [`ScalarValue`]s by converting them to arrays before calling the function
/// and vice-versa after evaluation.
pub fn make_scalar_function<F>(inner: F) -> ScalarFunctionImplementation
where
    F: Fn(&[ArrayRef]) -> Result<ArrayRef> + Sync + Send + 'static,
{
    Arc::new(move |args: &[ColumnarValue]| {
        // first, identify if any of the arguments is an Array. If yes, store its `len`,
        // as any scalar will need to be converted to an array of len `len`.
        let len = args
            .iter()
            .fold(Option::<usize>::None, |acc, arg| match arg {
                ColumnarValue::Scalar(_) => acc,
                ColumnarValue::Array(a) => Some(a.len()),
            });

        // to array
        let args = if let Some(len) = len {
            args.iter()
                .map(|arg| arg.clone().into_array(len))
                .collect::<Vec<ArrayRef>>()
        } else {
            args.iter()
                .map(|arg| arg.clone().into_array(1))
                .collect::<Vec<ArrayRef>>()
        };

        let result = (inner)(&args);

        // maybe back to scalar
        if len.is_some() {
            result.map(ColumnarValue::Array)
        } else {
            ScalarValue::try_from_array(&result?, 0).map(ColumnarValue::Scalar)
        }
    })
}

#[cfg(test)]
mod tests {
    use super::*;
    use crate::{
        error::Result,
        physical_plan::expressions::{col, lit},
        scalar::ScalarValue,
    };
    use arrow::{
        array::{
            Array, ArrayRef, BinaryArray, BooleanArray, FixedSizeListArray, Float64Array,
            Int32Array, StringArray, UInt32Array, UInt64Array,
        },
        datatypes::Field,
        record_batch::RecordBatch,
    };

    /// $FUNC function to test
    /// $ARGS arguments (vec) to pass to function
    /// $EXPECTED a Result<Option<$EXPECTED_TYPE>> where Result allows testing errors and Option allows testing Null
    /// $EXPECTED_TYPE is the expected value type
    /// $DATA_TYPE is the function to test result type
    /// $ARRAY_TYPE is the column type after function applied
    macro_rules! test_function {
        ($FUNC:ident, $ARGS:expr, $EXPECTED:expr, $EXPECTED_TYPE:ty, $DATA_TYPE: ident, $ARRAY_TYPE:ident) => {
            // used to provide type annotation
            let expected: Result<Option<$EXPECTED_TYPE>> = $EXPECTED;
            let ctx_state = ExecutionContextState::new();

            // any type works here: we evaluate against a literal of `value`
            let schema = Schema::new(vec![Field::new("a", DataType::Int32, false)]);
            let columns: Vec<ArrayRef> = vec![Arc::new(Int32Array::from(vec![1]))];

            let expr =
                create_physical_expr(&BuiltinScalarFunction::$FUNC, $ARGS, &schema, &ctx_state)?;

            // type is correct
            assert_eq!(expr.data_type(&schema)?, DataType::$DATA_TYPE);

            let batch = RecordBatch::try_new(Arc::new(schema.clone()), columns)?;

            match expected {
                Ok(expected) => {
                    let result = expr.evaluate(&batch)?;
                    let result = result.into_array(batch.num_rows());
                    let result = result.as_any().downcast_ref::<$ARRAY_TYPE>().unwrap();

                    // value is correct
                    match expected {
                        Some(v) => assert_eq!(result.value(0), v),
                        None => assert!(result.is_null(0)),
                    };
                }
                Err(expected_error) => {
                    // evaluate is expected error - cannot use .expect_err() due to Debug not being implemented
                    match expr.evaluate(&batch) {
                        Ok(_) => assert!(false, "expected error"),
                        Err(error) => {
                            assert_eq!(error.to_string(), expected_error.to_string());
                        }
                    }
                }
            };
        };
    }

    #[test]
    fn test_functions() -> Result<()> {
        test_function!(
            Ascii,
            &[lit(ScalarValue::Utf8(Some("x".to_string())))],
            Ok(Some(120)),
            i32,
            Int32,
            Int32Array
        );
        test_function!(
            Ascii,
            &[lit(ScalarValue::Utf8(Some("ésoj".to_string())))],
            Ok(Some(233)),
            i32,
            Int32,
            Int32Array
        );
        test_function!(
            Ascii,
            &[lit(ScalarValue::Utf8(Some("💯".to_string())))],
            Ok(Some(128175)),
            i32,
            Int32,
            Int32Array
        );
        test_function!(
            Ascii,
            &[lit(ScalarValue::Utf8(Some("💯a".to_string())))],
            Ok(Some(128175)),
            i32,
            Int32,
            Int32Array
        );
        test_function!(
            Ascii,
            &[lit(ScalarValue::Utf8(Some("".to_string())))],
            Ok(Some(0)),
            i32,
            Int32,
            Int32Array
        );
        test_function!(
            Ascii,
            &[lit(ScalarValue::Utf8(None))],
            Ok(None),
            i32,
            Int32,
            Int32Array
        );
        test_function!(
            BitLength,
            &[lit(ScalarValue::Utf8(Some("chars".to_string())))],
            Ok(Some(40)),
            i32,
            Int32,
            Int32Array
        );
        test_function!(
            BitLength,
            &[lit(ScalarValue::Utf8(Some("josé".to_string())))],
            Ok(Some(40)),
            i32,
            Int32,
            Int32Array
        );
        test_function!(
            BitLength,
            &[lit(ScalarValue::Utf8(Some("".to_string())))],
            Ok(Some(0)),
            i32,
            Int32,
            Int32Array
        );
        test_function!(
            Btrim,
            &[lit(ScalarValue::Utf8(Some(" trim ".to_string())))],
            Ok(Some("trim")),
            &str,
            Utf8,
            StringArray
        );
        test_function!(
            Btrim,
            &[lit(ScalarValue::Utf8(Some(" trim".to_string())))],
            Ok(Some("trim")),
            &str,
            Utf8,
            StringArray
        );
        test_function!(
            Btrim,
            &[lit(ScalarValue::Utf8(Some("trim ".to_string())))],
            Ok(Some("trim")),
            &str,
            Utf8,
            StringArray
        );
        test_function!(
            Btrim,
            &[lit(ScalarValue::Utf8(Some("\n trim \n".to_string())))],
            Ok(Some("\n trim \n")),
            &str,
            Utf8,
            StringArray
        );
        test_function!(
            Btrim,
            &[
                lit(ScalarValue::Utf8(Some("xyxtrimyyx".to_string()))),
                lit(ScalarValue::Utf8(Some("xyz".to_string()))),
            ],
            Ok(Some("trim")),
            &str,
            Utf8,
            StringArray
        );
        test_function!(
            Btrim,
            &[
                lit(ScalarValue::Utf8(Some("\nxyxtrimyyx\n".to_string()))),
                lit(ScalarValue::Utf8(Some("xyz\n".to_string()))),
            ],
            Ok(Some("trim")),
            &str,
            Utf8,
            StringArray
        );
        test_function!(
            Btrim,
            &[
                lit(ScalarValue::Utf8(None)),
                lit(ScalarValue::Utf8(Some("xyz".to_string()))),
            ],
            Ok(None),
            &str,
            Utf8,
            StringArray
        );
        test_function!(
            Btrim,
            &[
                lit(ScalarValue::Utf8(Some("xyxtrimyyx".to_string()))),
                lit(ScalarValue::Utf8(None)),
            ],
            Ok(None),
            &str,
            Utf8,
            StringArray
        );
        #[cfg(feature = "unicode_expressions")]
        test_function!(
            CharacterLength,
            &[lit(ScalarValue::Utf8(Some("chars".to_string())))],
            Ok(Some(5)),
            i32,
            Int32,
            Int32Array
        );
        #[cfg(feature = "unicode_expressions")]
        test_function!(
            CharacterLength,
            &[lit(ScalarValue::Utf8(Some("josé".to_string())))],
            Ok(Some(4)),
            i32,
            Int32,
            Int32Array
        );
        #[cfg(feature = "unicode_expressions")]
        test_function!(
            CharacterLength,
            &[lit(ScalarValue::Utf8(Some("".to_string())))],
            Ok(Some(0)),
            i32,
            Int32,
            Int32Array
        );
        #[cfg(feature = "unicode_expressions")]
        test_function!(
            CharacterLength,
            &[lit(ScalarValue::Utf8(None))],
            Ok(None),
            i32,
            Int32,
            Int32Array
        );
        #[cfg(not(feature = "unicode_expressions"))]
        test_function!(
            CharacterLength,
            &[lit(ScalarValue::Utf8(Some("josé".to_string())))],
            Err(DataFusionError::Internal(
                "function character_length requires compilation with feature flag: unicode_expressions.".to_string()
            )),
            i32,
            Int32,
            Int32Array
        );
        test_function!(
            Chr,
            &[lit(ScalarValue::Int64(Some(128175)))],
            Ok(Some("💯")),
            &str,
            Utf8,
            StringArray
        );
        test_function!(
            Chr,
            &[lit(ScalarValue::Int64(None))],
            Ok(None),
            &str,
            Utf8,
            StringArray
        );
        test_function!(
            Chr,
            &[lit(ScalarValue::Int64(Some(120)))],
            Ok(Some("x")),
            &str,
            Utf8,
            StringArray
        );
        test_function!(
            Chr,
            &[lit(ScalarValue::Int64(Some(128175)))],
            Ok(Some("💯")),
            &str,
            Utf8,
            StringArray
        );
        test_function!(
            Chr,
            &[lit(ScalarValue::Int64(None))],
            Ok(None),
            &str,
            Utf8,
            StringArray
        );
        test_function!(
            Chr,
            &[lit(ScalarValue::Int64(Some(0)))],
            Err(DataFusionError::Execution(
                "null character not permitted.".to_string(),
            )),
            &str,
            Utf8,
            StringArray
        );
        test_function!(
            Chr,
            &[lit(ScalarValue::Int64(Some(i64::MAX)))],
            Err(DataFusionError::Execution(
                "requested character too large for encoding.".to_string(),
            )),
            &str,
            Utf8,
            StringArray
        );
        test_function!(
            Concat,
            &[
                lit(ScalarValue::Utf8(Some("aa".to_string()))),
                lit(ScalarValue::Utf8(Some("bb".to_string()))),
                lit(ScalarValue::Utf8(Some("cc".to_string()))),
            ],
            Ok(Some("aabbcc")),
            &str,
            Utf8,
            StringArray
        );
        test_function!(
            Concat,
            &[
                lit(ScalarValue::Utf8(Some("aa".to_string()))),
                lit(ScalarValue::Utf8(None)),
                lit(ScalarValue::Utf8(Some("cc".to_string()))),
            ],
            Ok(Some("aacc")),
            &str,
            Utf8,
            StringArray
        );
        test_function!(
            Concat,
            &[lit(ScalarValue::Utf8(None))],
            Ok(Some("")),
            &str,
            Utf8,
            StringArray
        );
        test_function!(
            ConcatWithSeparator,
            &[
                lit(ScalarValue::Utf8(Some("|".to_string()))),
                lit(ScalarValue::Utf8(Some("aa".to_string()))),
                lit(ScalarValue::Utf8(Some("bb".to_string()))),
                lit(ScalarValue::Utf8(Some("cc".to_string()))),
            ],
            Ok(Some("aa|bb|cc")),
            &str,
            Utf8,
            StringArray
        );
        test_function!(
            ConcatWithSeparator,
            &[
                lit(ScalarValue::Utf8(Some("|".to_string()))),
                lit(ScalarValue::Utf8(None)),
            ],
            Ok(Some("")),
            &str,
            Utf8,
            StringArray
        );
        test_function!(
            ConcatWithSeparator,
            &[
                lit(ScalarValue::Utf8(None)),
                lit(ScalarValue::Utf8(Some("aa".to_string()))),
                lit(ScalarValue::Utf8(Some("bb".to_string()))),
                lit(ScalarValue::Utf8(Some("cc".to_string()))),
            ],
            Ok(None),
            &str,
            Utf8,
            StringArray
        );
        test_function!(
            ConcatWithSeparator,
            &[
                lit(ScalarValue::Utf8(Some("|".to_string()))),
                lit(ScalarValue::Utf8(Some("aa".to_string()))),
                lit(ScalarValue::Utf8(None)),
                lit(ScalarValue::Utf8(Some("cc".to_string()))),
            ],
            Ok(Some("aa|cc")),
            &str,
            Utf8,
            StringArray
        );
        test_function!(
            Exp,
            &[lit(ScalarValue::Int32(Some(1)))],
            Ok(Some((1.0_f64).exp())),
            f64,
            Float64,
            Float64Array
        );
        test_function!(
            Exp,
            &[lit(ScalarValue::UInt32(Some(1)))],
            Ok(Some((1.0_f64).exp())),
            f64,
            Float64,
            Float64Array
        );
        test_function!(
            Exp,
            &[lit(ScalarValue::UInt64(Some(1)))],
            Ok(Some((1.0_f64).exp())),
            f64,
            Float64,
            Float64Array
        );
        test_function!(
            Exp,
            &[lit(ScalarValue::Float64(Some(1.0)))],
            Ok(Some((1.0_f64).exp())),
            f64,
            Float64,
            Float64Array
        );
        test_function!(
            Exp,
            &[lit(ScalarValue::Float32(Some(1.0)))],
            Ok(Some((1.0_f32).exp() as f64)),
            f64,
            Float64,
            Float64Array
        );
        test_function!(
            InitCap,
            &[lit(ScalarValue::Utf8(Some("hi THOMAS".to_string())))],
            Ok(Some("Hi Thomas")),
            &str,
            Utf8,
            StringArray
        );
        test_function!(
            InitCap,
            &[lit(ScalarValue::Utf8(Some("".to_string())))],
            Ok(Some("")),
            &str,
            Utf8,
            StringArray
        );
        test_function!(
            InitCap,
            &[lit(ScalarValue::Utf8(Some("".to_string())))],
            Ok(Some("")),
            &str,
            Utf8,
            StringArray
        );
        test_function!(
            InitCap,
            &[lit(ScalarValue::Utf8(None))],
            Ok(None),
            &str,
            Utf8,
            StringArray
        );
        #[cfg(feature = "unicode_expressions")]
        test_function!(
            Left,
            &[
                lit(ScalarValue::Utf8(Some("abcde".to_string()))),
                lit(ScalarValue::Int8(Some(2))),
            ],
            Ok(Some("ab")),
            &str,
            Utf8,
            StringArray
        );
        #[cfg(feature = "unicode_expressions")]
        test_function!(
            Left,
            &[
                lit(ScalarValue::Utf8(Some("abcde".to_string()))),
                lit(ScalarValue::Int64(Some(200))),
            ],
            Ok(Some("abcde")),
            &str,
            Utf8,
            StringArray
        );
        #[cfg(feature = "unicode_expressions")]
        test_function!(
            Left,
            &[
                lit(ScalarValue::Utf8(Some("abcde".to_string()))),
                lit(ScalarValue::Int64(Some(-2))),
            ],
            Ok(Some("abc")),
            &str,
            Utf8,
            StringArray
        );
        #[cfg(feature = "unicode_expressions")]
        test_function!(
            Left,
            &[
                lit(ScalarValue::Utf8(Some("abcde".to_string()))),
                lit(ScalarValue::Int64(Some(-200))),
            ],
            Ok(Some("")),
            &str,
            Utf8,
            StringArray
        );
        #[cfg(feature = "unicode_expressions")]
        test_function!(
            Left,
            &[
                lit(ScalarValue::Utf8(Some("abcde".to_string()))),
                lit(ScalarValue::Int64(Some(0))),
            ],
            Ok(Some("")),
            &str,
            Utf8,
            StringArray
        );
        #[cfg(feature = "unicode_expressions")]
        test_function!(
            Left,
            &[
                lit(ScalarValue::Utf8(None)),
                lit(ScalarValue::Int64(Some(2))),
            ],
            Ok(None),
            &str,
            Utf8,
            StringArray
        );
        #[cfg(feature = "unicode_expressions")]
        test_function!(
            Left,
            &[
                lit(ScalarValue::Utf8(Some("abcde".to_string()))),
                lit(ScalarValue::Int64(None)),
            ],
            Ok(None),
            &str,
            Utf8,
            StringArray
        );
        #[cfg(feature = "unicode_expressions")]
        test_function!(
            Left,
            &[
                lit(ScalarValue::Utf8(Some("joséésoj".to_string()))),
                lit(ScalarValue::Int64(Some(5))),
            ],
            Ok(Some("joséé")),
            &str,
            Utf8,
            StringArray
        );
        #[cfg(feature = "unicode_expressions")]
        test_function!(
            Left,
            &[
                lit(ScalarValue::Utf8(Some("joséésoj".to_string()))),
                lit(ScalarValue::Int64(Some(-3))),
            ],
            Ok(Some("joséé")),
            &str,
            Utf8,
            StringArray
        );
        #[cfg(not(feature = "unicode_expressions"))]
        test_function!(
            Left,
            &[
                lit(ScalarValue::Utf8(Some("abcde".to_string()))),
                lit(ScalarValue::Int8(Some(2))),
            ],
            Err(DataFusionError::Internal(
                "function left requires compilation with feature flag: unicode_expressions.".to_string()
            )),
            &str,
            Utf8,
            StringArray
        );
        #[cfg(feature = "unicode_expressions")]
        test_function!(
            Lpad,
            &[
                lit(ScalarValue::Utf8(Some("josé".to_string()))),
                lit(ScalarValue::Int64(Some(5))),
            ],
            Ok(Some(" josé")),
            &str,
            Utf8,
            StringArray
        );
        #[cfg(feature = "unicode_expressions")]
        test_function!(
            Lpad,
            &[
                lit(ScalarValue::Utf8(Some("hi".to_string()))),
                lit(ScalarValue::Int64(Some(5))),
            ],
            Ok(Some("   hi")),
            &str,
            Utf8,
            StringArray
        );
        #[cfg(feature = "unicode_expressions")]
        test_function!(
            Lpad,
            &[
                lit(ScalarValue::Utf8(Some("hi".to_string()))),
                lit(ScalarValue::Int64(Some(0))),
            ],
            Ok(Some("")),
            &str,
            Utf8,
            StringArray
        );
        #[cfg(feature = "unicode_expressions")]
        test_function!(
            Lpad,
            &[
                lit(ScalarValue::Utf8(Some("hi".to_string()))),
                lit(ScalarValue::Int64(None)),
            ],
            Ok(None),
            &str,
            Utf8,
            StringArray
        );
        #[cfg(feature = "unicode_expressions")]
        test_function!(
            Lpad,
            &[
                lit(ScalarValue::Utf8(None)),
                lit(ScalarValue::Int64(Some(5))),
            ],
            Ok(None),
            &str,
            Utf8,
            StringArray
        );
        #[cfg(feature = "unicode_expressions")]
        test_function!(
            Lpad,
            &[
                lit(ScalarValue::Utf8(Some("hi".to_string()))),
                lit(ScalarValue::Int64(Some(5))),
                lit(ScalarValue::Utf8(Some("xy".to_string()))),
            ],
            Ok(Some("xyxhi")),
            &str,
            Utf8,
            StringArray
        );
        #[cfg(feature = "unicode_expressions")]
        test_function!(
            Lpad,
            &[
                lit(ScalarValue::Utf8(Some("hi".to_string()))),
                lit(ScalarValue::Int64(Some(21))),
                lit(ScalarValue::Utf8(Some("abcdef".to_string()))),
            ],
            Ok(Some("abcdefabcdefabcdefahi")),
            &str,
            Utf8,
            StringArray
        );
        #[cfg(feature = "unicode_expressions")]
        test_function!(
            Lpad,
            &[
                lit(ScalarValue::Utf8(Some("hi".to_string()))),
                lit(ScalarValue::Int64(Some(5))),
                lit(ScalarValue::Utf8(Some(" ".to_string()))),
            ],
            Ok(Some("   hi")),
            &str,
            Utf8,
            StringArray
        );
        #[cfg(feature = "unicode_expressions")]
        test_function!(
            Lpad,
            &[
                lit(ScalarValue::Utf8(Some("hi".to_string()))),
                lit(ScalarValue::Int64(Some(5))),
                lit(ScalarValue::Utf8(Some("".to_string()))),
            ],
            Ok(Some("hi")),
            &str,
            Utf8,
            StringArray
        );
        #[cfg(feature = "unicode_expressions")]
        test_function!(
            Lpad,
            &[
                lit(ScalarValue::Utf8(None)),
                lit(ScalarValue::Int64(Some(5))),
                lit(ScalarValue::Utf8(Some("xy".to_string()))),
            ],
            Ok(None),
            &str,
            Utf8,
            StringArray
        );
        #[cfg(feature = "unicode_expressions")]
        test_function!(
            Lpad,
            &[
                lit(ScalarValue::Utf8(Some("hi".to_string()))),
                lit(ScalarValue::Int64(None)),
                lit(ScalarValue::Utf8(Some("xy".to_string()))),
            ],
            Ok(None),
            &str,
            Utf8,
            StringArray
        );
        #[cfg(feature = "unicode_expressions")]
        test_function!(
            Lpad,
            &[
                lit(ScalarValue::Utf8(Some("hi".to_string()))),
                lit(ScalarValue::Int64(Some(5))),
                lit(ScalarValue::Utf8(None)),
            ],
            Ok(None),
            &str,
            Utf8,
            StringArray
        );
        #[cfg(feature = "unicode_expressions")]
        test_function!(
            Lpad,
            &[
                lit(ScalarValue::Utf8(Some("josé".to_string()))),
                lit(ScalarValue::Int64(Some(10))),
                lit(ScalarValue::Utf8(Some("xy".to_string()))),
            ],
            Ok(Some("xyxyxyjosé")),
            &str,
            Utf8,
            StringArray
        );
        #[cfg(feature = "unicode_expressions")]
        test_function!(
            Lpad,
            &[
                lit(ScalarValue::Utf8(Some("josé".to_string()))),
                lit(ScalarValue::Int64(Some(10))),
                lit(ScalarValue::Utf8(Some("éñ".to_string()))),
            ],
            Ok(Some("éñéñéñjosé")),
            &str,
            Utf8,
            StringArray
        );
        #[cfg(not(feature = "unicode_expressions"))]
        test_function!(
            Lpad,
            &[
                lit(ScalarValue::Utf8(Some("josé".to_string()))),
                lit(ScalarValue::Int64(Some(5))),
            ],
            Err(DataFusionError::Internal(
                "function lpad requires compilation with feature flag: unicode_expressions.".to_string()
            )),
            &str,
            Utf8,
            StringArray
        );
        test_function!(
            Ltrim,
            &[lit(ScalarValue::Utf8(Some(" trim".to_string())))],
            Ok(Some("trim")),
            &str,
            Utf8,
            StringArray
        );
        test_function!(
            Ltrim,
            &[lit(ScalarValue::Utf8(Some(" trim ".to_string())))],
            Ok(Some("trim ")),
            &str,
            Utf8,
            StringArray
        );
        test_function!(
            Ltrim,
            &[lit(ScalarValue::Utf8(Some("trim ".to_string())))],
            Ok(Some("trim ")),
            &str,
            Utf8,
            StringArray
        );
        test_function!(
            Ltrim,
            &[lit(ScalarValue::Utf8(Some("trim".to_string())))],
            Ok(Some("trim")),
            &str,
            Utf8,
            StringArray
        );
        test_function!(
            Ltrim,
            &[lit(ScalarValue::Utf8(Some("\n trim ".to_string())))],
            Ok(Some("\n trim ")),
            &str,
            Utf8,
            StringArray
        );
        test_function!(
            Ltrim,
            &[lit(ScalarValue::Utf8(None))],
            Ok(None),
            &str,
            Utf8,
            StringArray
        );
        #[cfg(feature = "crypto_expressions")]
        test_function!(
            MD5,
            &[lit(ScalarValue::Utf8(Some("tom".to_string())))],
            Ok(Some("34b7da764b21d298ef307d04d8152dc5")),
            &str,
            Utf8,
            StringArray
        );
        #[cfg(feature = "crypto_expressions")]
        test_function!(
            MD5,
            &[lit(ScalarValue::Utf8(Some("".to_string())))],
            Ok(Some("d41d8cd98f00b204e9800998ecf8427e")),
            &str,
            Utf8,
            StringArray
        );
        #[cfg(feature = "crypto_expressions")]
        test_function!(
            MD5,
            &[lit(ScalarValue::Utf8(None))],
            Ok(None),
            &str,
            Utf8,
            StringArray
        );
        #[cfg(not(feature = "crypto_expressions"))]
        test_function!(
            MD5,
            &[lit(ScalarValue::Utf8(Some("tom".to_string())))],
            Err(DataFusionError::Internal(
                "function md5 requires compilation with feature flag: crypto_expressions.".to_string()
            )),
            &str,
            Utf8,
            StringArray
        );
        test_function!(
            OctetLength,
            &[lit(ScalarValue::Utf8(Some("chars".to_string())))],
            Ok(Some(5)),
            i32,
            Int32,
            Int32Array
        );
        test_function!(
            OctetLength,
            &[lit(ScalarValue::Utf8(Some("josé".to_string())))],
            Ok(Some(5)),
            i32,
            Int32,
            Int32Array
        );
        test_function!(
            OctetLength,
            &[lit(ScalarValue::Utf8(Some("".to_string())))],
            Ok(Some(0)),
            i32,
            Int32,
            Int32Array
        );
        test_function!(
            OctetLength,
            &[lit(ScalarValue::Utf8(None))],
            Ok(None),
            i32,
            Int32,
            Int32Array
        );
        #[cfg(feature = "regex_expressions")]
        test_function!(
            RegexpReplace,
            &[
                lit(ScalarValue::Utf8(Some("Thomas".to_string()))),
                lit(ScalarValue::Utf8(Some(".[mN]a.".to_string()))),
                lit(ScalarValue::Utf8(Some("M".to_string()))),
            ],
            Ok(Some("ThM")),
            &str,
            Utf8,
            StringArray
        );
        #[cfg(feature = "regex_expressions")]
        test_function!(
            RegexpReplace,
            &[
                lit(ScalarValue::Utf8(Some("foobarbaz".to_string()))),
                lit(ScalarValue::Utf8(Some("b..".to_string()))),
                lit(ScalarValue::Utf8(Some("X".to_string()))),
            ],
            Ok(Some("fooXbaz")),
            &str,
            Utf8,
            StringArray
        );
        #[cfg(feature = "regex_expressions")]
        test_function!(
            RegexpReplace,
            &[
                lit(ScalarValue::Utf8(Some("foobarbaz".to_string()))),
                lit(ScalarValue::Utf8(Some("b..".to_string()))),
                lit(ScalarValue::Utf8(Some("X".to_string()))),
                lit(ScalarValue::Utf8(Some("g".to_string()))),
            ],
            Ok(Some("fooXX")),
            &str,
            Utf8,
            StringArray
        );
        #[cfg(feature = "regex_expressions")]
        test_function!(
            RegexpReplace,
            &[
                lit(ScalarValue::Utf8(Some("foobarbaz".to_string()))),
                lit(ScalarValue::Utf8(Some("b(..)".to_string()))),
                lit(ScalarValue::Utf8(Some("X\\1Y".to_string()))),
                lit(ScalarValue::Utf8(Some("g".to_string()))),
            ],
            Ok(Some("fooXarYXazY")),
            &str,
            Utf8,
            StringArray
        );
        #[cfg(feature = "regex_expressions")]
        test_function!(
            RegexpReplace,
            &[
                lit(ScalarValue::Utf8(None)),
                lit(ScalarValue::Utf8(Some("b(..)".to_string()))),
                lit(ScalarValue::Utf8(Some("X\\1Y".to_string()))),
                lit(ScalarValue::Utf8(Some("g".to_string()))),
            ],
            Ok(None),
            &str,
            Utf8,
            StringArray
        );
        #[cfg(feature = "regex_expressions")]
        test_function!(
            RegexpReplace,
            &[
                lit(ScalarValue::Utf8(Some("foobarbaz".to_string()))),
                lit(ScalarValue::Utf8(None)),
                lit(ScalarValue::Utf8(Some("X\\1Y".to_string()))),
                lit(ScalarValue::Utf8(Some("g".to_string()))),
            ],
            Ok(None),
            &str,
            Utf8,
            StringArray
        );
        #[cfg(feature = "regex_expressions")]
        test_function!(
            RegexpReplace,
            &[
                lit(ScalarValue::Utf8(Some("foobarbaz".to_string()))),
                lit(ScalarValue::Utf8(Some("b(..)".to_string()))),
                lit(ScalarValue::Utf8(None)),
                lit(ScalarValue::Utf8(Some("g".to_string()))),
            ],
            Ok(None),
            &str,
            Utf8,
            StringArray
        );
        #[cfg(feature = "regex_expressions")]
        test_function!(
            RegexpReplace,
            &[
                lit(ScalarValue::Utf8(Some("foobarbaz".to_string()))),
                lit(ScalarValue::Utf8(Some("b(..)".to_string()))),
                lit(ScalarValue::Utf8(Some("X\\1Y".to_string()))),
                lit(ScalarValue::Utf8(None)),
            ],
            Ok(None),
            &str,
            Utf8,
            StringArray
        );
        #[cfg(feature = "regex_expressions")]
        test_function!(
            RegexpReplace,
            &[
                lit(ScalarValue::Utf8(Some("ABCabcABC".to_string()))),
                lit(ScalarValue::Utf8(Some("(abc)".to_string()))),
                lit(ScalarValue::Utf8(Some("X".to_string()))),
                lit(ScalarValue::Utf8(Some("gi".to_string()))),
            ],
            Ok(Some("XXX")),
            &str,
            Utf8,
            StringArray
        );
        #[cfg(feature = "regex_expressions")]
        test_function!(
            RegexpReplace,
            &[
                lit(ScalarValue::Utf8(Some("ABCabcABC".to_string()))),
                lit(ScalarValue::Utf8(Some("(abc)".to_string()))),
                lit(ScalarValue::Utf8(Some("X".to_string()))),
                lit(ScalarValue::Utf8(Some("i".to_string()))),
            ],
            Ok(Some("XabcABC")),
            &str,
            Utf8,
            StringArray
        );
        #[cfg(not(feature = "regex_expressions"))]
        test_function!(
            RegexpReplace,
            &[
                lit(ScalarValue::Utf8(Some("foobarbaz".to_string()))),
                lit(ScalarValue::Utf8(Some("b..".to_string()))),
                lit(ScalarValue::Utf8(Some("X".to_string()))),
            ],
            Err(DataFusionError::Internal(
                "function regexp_replace requires compilation with feature flag: regex_expressions.".to_string()
            )),
            &str,
            Utf8,
            StringArray
        );
        test_function!(
            Repeat,
            &[
                lit(ScalarValue::Utf8(Some("Pg".to_string()))),
                lit(ScalarValue::Int64(Some(4))),
            ],
            Ok(Some("PgPgPgPg")),
            &str,
            Utf8,
            StringArray
        );
        test_function!(
            Repeat,
            &[
                lit(ScalarValue::Utf8(None)),
                lit(ScalarValue::Int64(Some(4))),
            ],
            Ok(None),
            &str,
            Utf8,
            StringArray
        );
        test_function!(
            Repeat,
            &[
                lit(ScalarValue::Utf8(Some("Pg".to_string()))),
                lit(ScalarValue::Int64(None)),
            ],
            Ok(None),
            &str,
            Utf8,
            StringArray
        );
        #[cfg(feature = "unicode_expressions")]
        test_function!(
            Reverse,
            &[lit(ScalarValue::Utf8(Some("abcde".to_string())))],
            Ok(Some("edcba")),
            &str,
            Utf8,
            StringArray
        );
        #[cfg(feature = "unicode_expressions")]
        test_function!(
            Reverse,
            &[lit(ScalarValue::Utf8(Some("loẅks".to_string())))],
            Ok(Some("skẅol")),
            &str,
            Utf8,
            StringArray
        );
        #[cfg(feature = "unicode_expressions")]
        test_function!(
            Reverse,
            &[lit(ScalarValue::Utf8(Some("loẅks".to_string())))],
            Ok(Some("skẅol")),
            &str,
            Utf8,
            StringArray
        );
        #[cfg(feature = "unicode_expressions")]
        test_function!(
            Reverse,
            &[lit(ScalarValue::Utf8(None))],
            Ok(None),
            &str,
            Utf8,
            StringArray
        );
        #[cfg(not(feature = "unicode_expressions"))]
        test_function!(
            Reverse,
            &[lit(ScalarValue::Utf8(Some("abcde".to_string())))],
            Err(DataFusionError::Internal(
                "function reverse requires compilation with feature flag: unicode_expressions.".to_string()
            )),
            &str,
            Utf8,
            StringArray
        );
        #[cfg(feature = "unicode_expressions")]
        test_function!(
            Right,
            &[
                lit(ScalarValue::Utf8(Some("abcde".to_string()))),
                lit(ScalarValue::Int8(Some(2))),
            ],
            Ok(Some("de")),
            &str,
            Utf8,
            StringArray
        );
        #[cfg(feature = "unicode_expressions")]
        test_function!(
            Right,
            &[
                lit(ScalarValue::Utf8(Some("abcde".to_string()))),
                lit(ScalarValue::Int64(Some(200))),
            ],
            Ok(Some("abcde")),
            &str,
            Utf8,
            StringArray
        );
        #[cfg(feature = "unicode_expressions")]
        test_function!(
            Right,
            &[
                lit(ScalarValue::Utf8(Some("abcde".to_string()))),
                lit(ScalarValue::Int64(Some(-2))),
            ],
            Ok(Some("cde")),
            &str,
            Utf8,
            StringArray
        );
        #[cfg(feature = "unicode_expressions")]
        test_function!(
            Right,
            &[
                lit(ScalarValue::Utf8(Some("abcde".to_string()))),
                lit(ScalarValue::Int64(Some(-200))),
            ],
            Ok(Some("")),
            &str,
            Utf8,
            StringArray
        );
        #[cfg(feature = "unicode_expressions")]
        test_function!(
            Right,
            &[
                lit(ScalarValue::Utf8(Some("abcde".to_string()))),
                lit(ScalarValue::Int64(Some(0))),
            ],
            Ok(Some("")),
            &str,
            Utf8,
            StringArray
        );
        #[cfg(feature = "unicode_expressions")]
        test_function!(
            Right,
            &[
                lit(ScalarValue::Utf8(None)),
                lit(ScalarValue::Int64(Some(2))),
            ],
            Ok(None),
            &str,
            Utf8,
            StringArray
        );
        #[cfg(feature = "unicode_expressions")]
        test_function!(
            Right,
            &[
                lit(ScalarValue::Utf8(Some("abcde".to_string()))),
                lit(ScalarValue::Int64(None)),
            ],
            Ok(None),
            &str,
            Utf8,
            StringArray
        );
        #[cfg(feature = "unicode_expressions")]
        test_function!(
            Right,
            &[
                lit(ScalarValue::Utf8(Some("joséésoj".to_string()))),
                lit(ScalarValue::Int64(Some(5))),
            ],
            Ok(Some("éésoj")),
            &str,
            Utf8,
            StringArray
        );
        #[cfg(feature = "unicode_expressions")]
        test_function!(
            Right,
            &[
                lit(ScalarValue::Utf8(Some("joséésoj".to_string()))),
                lit(ScalarValue::Int64(Some(-3))),
            ],
            Ok(Some("éésoj")),
            &str,
            Utf8,
            StringArray
        );
        #[cfg(not(feature = "unicode_expressions"))]
        test_function!(
            Right,
            &[
                lit(ScalarValue::Utf8(Some("abcde".to_string()))),
                lit(ScalarValue::Int8(Some(2))),
            ],
            Err(DataFusionError::Internal(
                "function right requires compilation with feature flag: unicode_expressions.".to_string()
            )),
            &str,
            Utf8,
            StringArray
        );
        #[cfg(feature = "unicode_expressions")]
        test_function!(
            Rpad,
            &[
                lit(ScalarValue::Utf8(Some("josé".to_string()))),
                lit(ScalarValue::Int64(Some(5))),
            ],
            Ok(Some("josé ")),
            &str,
            Utf8,
            StringArray
        );
        #[cfg(feature = "unicode_expressions")]
        test_function!(
            Rpad,
            &[
                lit(ScalarValue::Utf8(Some("hi".to_string()))),
                lit(ScalarValue::Int64(Some(5))),
            ],
            Ok(Some("hi   ")),
            &str,
            Utf8,
            StringArray
        );
        #[cfg(feature = "unicode_expressions")]
        test_function!(
            Rpad,
            &[
                lit(ScalarValue::Utf8(Some("hi".to_string()))),
                lit(ScalarValue::Int64(Some(0))),
            ],
            Ok(Some("")),
            &str,
            Utf8,
            StringArray
        );
        #[cfg(feature = "unicode_expressions")]
        test_function!(
            Rpad,
            &[
                lit(ScalarValue::Utf8(Some("hi".to_string()))),
                lit(ScalarValue::Int64(None)),
            ],
            Ok(None),
            &str,
            Utf8,
            StringArray
        );
        #[cfg(feature = "unicode_expressions")]
        test_function!(
            Rpad,
            &[
                lit(ScalarValue::Utf8(None)),
                lit(ScalarValue::Int64(Some(5))),
            ],
            Ok(None),
            &str,
            Utf8,
            StringArray
        );
        #[cfg(feature = "unicode_expressions")]
        test_function!(
            Rpad,
            &[
                lit(ScalarValue::Utf8(Some("hi".to_string()))),
                lit(ScalarValue::Int64(Some(5))),
                lit(ScalarValue::Utf8(Some("xy".to_string()))),
            ],
            Ok(Some("hixyx")),
            &str,
            Utf8,
            StringArray
        );
        #[cfg(feature = "unicode_expressions")]
        test_function!(
            Rpad,
            &[
                lit(ScalarValue::Utf8(Some("hi".to_string()))),
                lit(ScalarValue::Int64(Some(21))),
                lit(ScalarValue::Utf8(Some("abcdef".to_string()))),
            ],
            Ok(Some("hiabcdefabcdefabcdefa")),
            &str,
            Utf8,
            StringArray
        );
        #[cfg(feature = "unicode_expressions")]
        test_function!(
            Rpad,
            &[
                lit(ScalarValue::Utf8(Some("hi".to_string()))),
                lit(ScalarValue::Int64(Some(5))),
                lit(ScalarValue::Utf8(Some(" ".to_string()))),
            ],
            Ok(Some("hi   ")),
            &str,
            Utf8,
            StringArray
        );
        #[cfg(feature = "unicode_expressions")]
        test_function!(
            Rpad,
            &[
                lit(ScalarValue::Utf8(Some("hi".to_string()))),
                lit(ScalarValue::Int64(Some(5))),
                lit(ScalarValue::Utf8(Some("".to_string()))),
            ],
            Ok(Some("hi")),
            &str,
            Utf8,
            StringArray
        );
        #[cfg(feature = "unicode_expressions")]
        test_function!(
            Rpad,
            &[
                lit(ScalarValue::Utf8(None)),
                lit(ScalarValue::Int64(Some(5))),
                lit(ScalarValue::Utf8(Some("xy".to_string()))),
            ],
            Ok(None),
            &str,
            Utf8,
            StringArray
        );
        #[cfg(feature = "unicode_expressions")]
        test_function!(
            Rpad,
            &[
                lit(ScalarValue::Utf8(Some("hi".to_string()))),
                lit(ScalarValue::Int64(None)),
                lit(ScalarValue::Utf8(Some("xy".to_string()))),
            ],
            Ok(None),
            &str,
            Utf8,
            StringArray
        );
        #[cfg(feature = "unicode_expressions")]
        test_function!(
            Rpad,
            &[
                lit(ScalarValue::Utf8(Some("hi".to_string()))),
                lit(ScalarValue::Int64(Some(5))),
                lit(ScalarValue::Utf8(None)),
            ],
            Ok(None),
            &str,
            Utf8,
            StringArray
        );
        #[cfg(feature = "unicode_expressions")]
        test_function!(
            Rpad,
            &[
                lit(ScalarValue::Utf8(Some("josé".to_string()))),
                lit(ScalarValue::Int64(Some(10))),
                lit(ScalarValue::Utf8(Some("xy".to_string()))),
            ],
            Ok(Some("joséxyxyxy")),
            &str,
            Utf8,
            StringArray
        );
        #[cfg(feature = "unicode_expressions")]
        test_function!(
            Rpad,
            &[
                lit(ScalarValue::Utf8(Some("josé".to_string()))),
                lit(ScalarValue::Int64(Some(10))),
                lit(ScalarValue::Utf8(Some("éñ".to_string()))),
            ],
            Ok(Some("josééñéñéñ")),
            &str,
            Utf8,
            StringArray
        );
        #[cfg(not(feature = "unicode_expressions"))]
        test_function!(
            Rpad,
            &[
                lit(ScalarValue::Utf8(Some("josé".to_string()))),
                lit(ScalarValue::Int64(Some(5))),
            ],
            Err(DataFusionError::Internal(
                "function rpad requires compilation with feature flag: unicode_expressions.".to_string()
            )),
            &str,
            Utf8,
            StringArray
        );
        test_function!(
            Rtrim,
            &[lit(ScalarValue::Utf8(Some("trim ".to_string())))],
            Ok(Some("trim")),
            &str,
            Utf8,
            StringArray
        );
        test_function!(
            Rtrim,
            &[lit(ScalarValue::Utf8(Some(" trim ".to_string())))],
            Ok(Some(" trim")),
            &str,
            Utf8,
            StringArray
        );
        test_function!(
            Rtrim,
            &[lit(ScalarValue::Utf8(Some(" trim \n".to_string())))],
            Ok(Some(" trim \n")),
            &str,
            Utf8,
            StringArray
        );
        test_function!(
            Rtrim,
            &[lit(ScalarValue::Utf8(Some(" trim".to_string())))],
            Ok(Some(" trim")),
            &str,
            Utf8,
            StringArray
        );
        test_function!(
            Rtrim,
            &[lit(ScalarValue::Utf8(Some("trim".to_string())))],
            Ok(Some("trim")),
            &str,
            Utf8,
            StringArray
        );
        test_function!(
            Rtrim,
            &[lit(ScalarValue::Utf8(None))],
            Ok(None),
            &str,
            Utf8,
            StringArray
        );
        #[cfg(feature = "crypto_expressions")]
        test_function!(
            SHA224,
            &[lit(ScalarValue::Utf8(Some("tom".to_string())))],
            Ok(Some(&[
                11u8, 246u8, 203u8, 98u8, 100u8, 156u8, 66u8, 169u8, 174u8, 56u8, 118u8,
                171u8, 111u8, 109u8, 146u8, 173u8, 54u8, 203u8, 84u8, 20u8, 228u8, 149u8,
                248u8, 135u8, 50u8, 146u8, 190u8, 77u8
            ])),
            &[u8],
            Binary,
            BinaryArray
        );
        #[cfg(feature = "crypto_expressions")]
        test_function!(
            SHA224,
            &[lit(ScalarValue::Utf8(Some("".to_string())))],
            Ok(Some(&[
                209u8, 74u8, 2u8, 140u8, 42u8, 58u8, 43u8, 201u8, 71u8, 97u8, 2u8, 187u8,
                40u8, 130u8, 52u8, 196u8, 21u8, 162u8, 176u8, 31u8, 130u8, 142u8, 166u8,
                42u8, 197u8, 179u8, 228u8, 47u8
            ])),
            &[u8],
            Binary,
            BinaryArray
        );
        #[cfg(feature = "crypto_expressions")]
        test_function!(
            SHA224,
            &[lit(ScalarValue::Utf8(None))],
            Ok(None),
            &[u8],
            Binary,
            BinaryArray
        );
        #[cfg(not(feature = "crypto_expressions"))]
        test_function!(
            SHA224,
            &[lit(ScalarValue::Utf8(Some("tom".to_string())))],
            Err(DataFusionError::Internal(
                "function sha224 requires compilation with feature flag: crypto_expressions.".to_string()
            )),
            &[u8],
            Binary,
            BinaryArray
        );
        #[cfg(feature = "crypto_expressions")]
        test_function!(
            SHA256,
            &[lit(ScalarValue::Utf8(Some("tom".to_string())))],
            Ok(Some(&[
                225u8, 96u8, 143u8, 117u8, 197u8, 215u8, 129u8, 63u8, 61u8, 64u8, 49u8,
                203u8, 48u8, 191u8, 183u8, 134u8, 80u8, 125u8, 152u8, 19u8, 117u8, 56u8,
                255u8, 142u8, 18u8, 138u8, 111u8, 247u8, 78u8, 132u8, 230u8, 67u8
            ])),
            &[u8],
            Binary,
            BinaryArray
        );
        #[cfg(feature = "crypto_expressions")]
        test_function!(
            SHA256,
            &[lit(ScalarValue::Utf8(Some("".to_string())))],
            Ok(Some(&[
                227u8, 176u8, 196u8, 66u8, 152u8, 252u8, 28u8, 20u8, 154u8, 251u8, 244u8,
                200u8, 153u8, 111u8, 185u8, 36u8, 39u8, 174u8, 65u8, 228u8, 100u8, 155u8,
                147u8, 76u8, 164u8, 149u8, 153u8, 27u8, 120u8, 82u8, 184u8, 85u8
            ])),
            &[u8],
            Binary,
            BinaryArray
        );
        #[cfg(feature = "crypto_expressions")]
        test_function!(
            SHA256,
            &[lit(ScalarValue::Utf8(None))],
            Ok(None),
            &[u8],
            Binary,
            BinaryArray
        );
        #[cfg(not(feature = "crypto_expressions"))]
        test_function!(
            SHA256,
            &[lit(ScalarValue::Utf8(Some("tom".to_string())))],
            Err(DataFusionError::Internal(
                "function sha256 requires compilation with feature flag: crypto_expressions.".to_string()
            )),
            &[u8],
            Binary,
            BinaryArray
        );
        #[cfg(feature = "crypto_expressions")]
        test_function!(
            SHA384,
            &[lit(ScalarValue::Utf8(Some("tom".to_string())))],
            Ok(Some(&[
                9u8, 111u8, 91u8, 104u8, 170u8, 119u8, 132u8, 142u8, 79u8, 223u8, 92u8,
                28u8, 11u8, 53u8, 13u8, 226u8, 219u8, 250u8, 214u8, 15u8, 253u8, 124u8,
                37u8, 217u8, 234u8, 7u8, 198u8, 193u8, 155u8, 138u8, 77u8, 85u8, 169u8,
                24u8, 126u8, 177u8, 23u8, 197u8, 87u8, 136u8, 63u8, 88u8, 193u8, 109u8,
                250u8, 195u8, 227u8, 67u8
            ])),
            &[u8],
            Binary,
            BinaryArray
        );
        #[cfg(feature = "crypto_expressions")]
        test_function!(
            SHA384,
            &[lit(ScalarValue::Utf8(Some("".to_string())))],
            Ok(Some(&[
                56u8, 176u8, 96u8, 167u8, 81u8, 172u8, 150u8, 56u8, 76u8, 217u8, 50u8,
                126u8, 177u8, 177u8, 227u8, 106u8, 33u8, 253u8, 183u8, 17u8, 20u8, 190u8,
                7u8, 67u8, 76u8, 12u8, 199u8, 191u8, 99u8, 246u8, 225u8, 218u8, 39u8,
                78u8, 222u8, 191u8, 231u8, 111u8, 101u8, 251u8, 213u8, 26u8, 210u8,
                241u8, 72u8, 152u8, 185u8, 91u8
            ])),
            &[u8],
            Binary,
            BinaryArray
        );
        #[cfg(feature = "crypto_expressions")]
        test_function!(
            SHA384,
            &[lit(ScalarValue::Utf8(None))],
            Ok(None),
            &[u8],
            Binary,
            BinaryArray
        );
        #[cfg(not(feature = "crypto_expressions"))]
        test_function!(
            SHA384,
            &[lit(ScalarValue::Utf8(Some("tom".to_string())))],
            Err(DataFusionError::Internal(
                "function sha384 requires compilation with feature flag: crypto_expressions.".to_string()
            )),
            &[u8],
            Binary,
            BinaryArray
        );
        #[cfg(feature = "crypto_expressions")]
        test_function!(
            SHA512,
            &[lit(ScalarValue::Utf8(Some("tom".to_string())))],
            Ok(Some(&[
                110u8, 27u8, 155u8, 63u8, 232u8, 64u8, 104u8, 14u8, 55u8, 5u8, 31u8,
                122u8, 213u8, 233u8, 89u8, 214u8, 243u8, 154u8, 208u8, 248u8, 136u8,
                93u8, 133u8, 81u8, 102u8, 245u8, 92u8, 101u8, 148u8, 105u8, 211u8, 200u8,
                183u8, 129u8, 24u8, 196u8, 74u8, 42u8, 73u8, 199u8, 45u8, 219u8, 72u8,
                28u8, 214u8, 216u8, 115u8, 16u8, 52u8, 225u8, 28u8, 192u8, 48u8, 7u8,
                11u8, 168u8, 67u8, 169u8, 11u8, 52u8, 149u8, 203u8, 141u8, 62u8
            ])),
            &[u8],
            Binary,
            BinaryArray
        );
        #[cfg(feature = "crypto_expressions")]
        test_function!(
            SHA512,
            &[lit(ScalarValue::Utf8(Some("".to_string())))],
            Ok(Some(&[
                207u8, 131u8, 225u8, 53u8, 126u8, 239u8, 184u8, 189u8, 241u8, 84u8, 40u8,
                80u8, 214u8, 109u8, 128u8, 7u8, 214u8, 32u8, 228u8, 5u8, 11u8, 87u8,
                21u8, 220u8, 131u8, 244u8, 169u8, 33u8, 211u8, 108u8, 233u8, 206u8, 71u8,
                208u8, 209u8, 60u8, 93u8, 133u8, 242u8, 176u8, 255u8, 131u8, 24u8, 210u8,
                135u8, 126u8, 236u8, 47u8, 99u8, 185u8, 49u8, 189u8, 71u8, 65u8, 122u8,
                129u8, 165u8, 56u8, 50u8, 122u8, 249u8, 39u8, 218u8, 62u8
            ])),
            &[u8],
            Binary,
            BinaryArray
        );
        #[cfg(feature = "crypto_expressions")]
        test_function!(
            SHA512,
            &[lit(ScalarValue::Utf8(None))],
            Ok(None),
            &[u8],
            Binary,
            BinaryArray
        );
        #[cfg(not(feature = "crypto_expressions"))]
        test_function!(
            SHA512,
            &[lit(ScalarValue::Utf8(Some("tom".to_string())))],
            Err(DataFusionError::Internal(
                "function sha512 requires compilation with feature flag: crypto_expressions.".to_string()
            )),
            &[u8],
            Binary,
            BinaryArray
        );
        test_function!(
            SplitPart,
            &[
                lit(ScalarValue::Utf8(Some("abc~@~def~@~ghi".to_string()))),
                lit(ScalarValue::Utf8(Some("~@~".to_string()))),
                lit(ScalarValue::Int64(Some(2))),
            ],
            Ok(Some("def")),
            &str,
            Utf8,
            StringArray
        );
        test_function!(
            SplitPart,
            &[
                lit(ScalarValue::Utf8(Some("abc~@~def~@~ghi".to_string()))),
                lit(ScalarValue::Utf8(Some("~@~".to_string()))),
                lit(ScalarValue::Int64(Some(20))),
            ],
            Ok(Some("")),
            &str,
            Utf8,
            StringArray
        );
        test_function!(
            SplitPart,
            &[
                lit(ScalarValue::Utf8(Some("abc~@~def~@~ghi".to_string()))),
                lit(ScalarValue::Utf8(Some("~@~".to_string()))),
                lit(ScalarValue::Int64(Some(-1))),
            ],
            Err(DataFusionError::Execution(
                "field position must be greater than zero".to_string(),
            )),
            &str,
            Utf8,
            StringArray
        );
        test_function!(
            StartsWith,
            &[
                lit(ScalarValue::Utf8(Some("alphabet".to_string()))),
                lit(ScalarValue::Utf8(Some("alph".to_string()))),
            ],
            Ok(Some(true)),
            bool,
            Boolean,
            BooleanArray
        );
        test_function!(
            StartsWith,
            &[
                lit(ScalarValue::Utf8(Some("alphabet".to_string()))),
                lit(ScalarValue::Utf8(Some("blph".to_string()))),
            ],
            Ok(Some(false)),
            bool,
            Boolean,
            BooleanArray
        );
        test_function!(
            StartsWith,
            &[
                lit(ScalarValue::Utf8(None)),
                lit(ScalarValue::Utf8(Some("alph".to_string()))),
            ],
            Ok(None),
            bool,
            Boolean,
            BooleanArray
        );
        test_function!(
            StartsWith,
            &[
                lit(ScalarValue::Utf8(Some("alphabet".to_string()))),
                lit(ScalarValue::Utf8(None)),
            ],
            Ok(None),
            bool,
            Boolean,
            BooleanArray
        );
        #[cfg(feature = "unicode_expressions")]
        test_function!(
            Strpos,
            &[
                lit(ScalarValue::Utf8(Some("abc".to_string()))),
                lit(ScalarValue::Utf8(Some("c".to_string()))),
            ],
            Ok(Some(3)),
            i32,
            Int32,
            Int32Array
        );
        #[cfg(feature = "unicode_expressions")]
        test_function!(
            Strpos,
            &[
                lit(ScalarValue::Utf8(Some("josé".to_string()))),
                lit(ScalarValue::Utf8(Some("é".to_string()))),
            ],
            Ok(Some(4)),
            i32,
            Int32,
            Int32Array
        );
        #[cfg(feature = "unicode_expressions")]
        test_function!(
            Strpos,
            &[
                lit(ScalarValue::Utf8(Some("joséésoj".to_string()))),
                lit(ScalarValue::Utf8(Some("so".to_string()))),
            ],
            Ok(Some(6)),
            i32,
            Int32,
            Int32Array
        );
        #[cfg(feature = "unicode_expressions")]
        test_function!(
            Strpos,
            &[
                lit(ScalarValue::Utf8(Some("joséésoj".to_string()))),
                lit(ScalarValue::Utf8(Some("abc".to_string()))),
            ],
            Ok(Some(0)),
            i32,
            Int32,
            Int32Array
        );
        #[cfg(feature = "unicode_expressions")]
        test_function!(
            Strpos,
            &[
                lit(ScalarValue::Utf8(None)),
                lit(ScalarValue::Utf8(Some("abc".to_string()))),
            ],
            Ok(None),
            i32,
            Int32,
            Int32Array
        );
        #[cfg(feature = "unicode_expressions")]
        test_function!(
            Strpos,
            &[
                lit(ScalarValue::Utf8(Some("joséésoj".to_string()))),
                lit(ScalarValue::Utf8(None)),
            ],
            Ok(None),
            i32,
            Int32,
            Int32Array
        );
        #[cfg(not(feature = "unicode_expressions"))]
        test_function!(
            Strpos,
            &[
                lit(ScalarValue::Utf8(Some("joséésoj".to_string()))),
                lit(ScalarValue::Utf8(None)),
            ],
            Err(DataFusionError::Internal(
                "function strpos requires compilation with feature flag: unicode_expressions.".to_string()
            )),
            i32,
            Int32,
            Int32Array
        );
        #[cfg(feature = "unicode_expressions")]
        test_function!(
            Substr,
            &[
                lit(ScalarValue::Utf8(Some("alphabet".to_string()))),
                lit(ScalarValue::Int64(Some(0))),
            ],
            Ok(Some("alphabet")),
            &str,
            Utf8,
            StringArray
        );
        #[cfg(feature = "unicode_expressions")]
        test_function!(
            Substr,
            &[
                lit(ScalarValue::Utf8(Some("joséésoj".to_string()))),
                lit(ScalarValue::Int64(Some(5))),
            ],
            Ok(Some("ésoj")),
            &str,
            Utf8,
            StringArray
        );
        #[cfg(feature = "unicode_expressions")]
        test_function!(
            Substr,
            &[
                lit(ScalarValue::Utf8(Some("alphabet".to_string()))),
                lit(ScalarValue::Int64(Some(1))),
            ],
            Ok(Some("alphabet")),
            &str,
            Utf8,
            StringArray
        );
        #[cfg(feature = "unicode_expressions")]
        test_function!(
            Substr,
            &[
                lit(ScalarValue::Utf8(Some("alphabet".to_string()))),
                lit(ScalarValue::Int64(Some(2))),
            ],
            Ok(Some("lphabet")),
            &str,
            Utf8,
            StringArray
        );
        #[cfg(feature = "unicode_expressions")]
        test_function!(
            Substr,
            &[
                lit(ScalarValue::Utf8(Some("alphabet".to_string()))),
                lit(ScalarValue::Int64(Some(3))),
            ],
            Ok(Some("phabet")),
            &str,
            Utf8,
            StringArray
        );
        #[cfg(feature = "unicode_expressions")]
        test_function!(
            Substr,
            &[
                lit(ScalarValue::Utf8(Some("alphabet".to_string()))),
                lit(ScalarValue::Int64(Some(-3))),
            ],
            Ok(Some("alphabet")),
            &str,
            Utf8,
            StringArray
        );
        #[cfg(feature = "unicode_expressions")]
        test_function!(
            Substr,
            &[
                lit(ScalarValue::Utf8(Some("alphabet".to_string()))),
                lit(ScalarValue::Int64(Some(30))),
            ],
            Ok(Some("")),
            &str,
            Utf8,
            StringArray
        );
        #[cfg(feature = "unicode_expressions")]
        test_function!(
            Substr,
            &[
                lit(ScalarValue::Utf8(Some("alphabet".to_string()))),
                lit(ScalarValue::Int64(None)),
            ],
            Ok(None),
            &str,
            Utf8,
            StringArray
        );
        #[cfg(feature = "unicode_expressions")]
        test_function!(
            Substr,
            &[
                lit(ScalarValue::Utf8(Some("alphabet".to_string()))),
                lit(ScalarValue::Int64(Some(3))),
                lit(ScalarValue::Int64(Some(2))),
            ],
            Ok(Some("ph")),
            &str,
            Utf8,
            StringArray
        );
        #[cfg(feature = "unicode_expressions")]
        test_function!(
            Substr,
            &[
                lit(ScalarValue::Utf8(Some("alphabet".to_string()))),
                lit(ScalarValue::Int64(Some(3))),
                lit(ScalarValue::Int64(Some(20))),
            ],
            Ok(Some("phabet")),
            &str,
            Utf8,
            StringArray
        );
        #[cfg(feature = "unicode_expressions")]
        test_function!(
            Substr,
            &[
                lit(ScalarValue::Utf8(Some("alphabet".to_string()))),
                lit(ScalarValue::Int64(None)),
                lit(ScalarValue::Int64(Some(20))),
            ],
            Ok(None),
            &str,
            Utf8,
            StringArray
        );
        #[cfg(feature = "unicode_expressions")]
        test_function!(
            Substr,
            &[
                lit(ScalarValue::Utf8(Some("alphabet".to_string()))),
                lit(ScalarValue::Int64(Some(3))),
                lit(ScalarValue::Int64(None)),
            ],
            Ok(None),
            &str,
            Utf8,
            StringArray
        );
        #[cfg(feature = "unicode_expressions")]
        test_function!(
            Substr,
            &[
                lit(ScalarValue::Utf8(Some("alphabet".to_string()))),
                lit(ScalarValue::Int64(Some(1))),
                lit(ScalarValue::Int64(Some(-1))),
            ],
            Err(DataFusionError::Execution(
                "negative substring length not allowed".to_string(),
            )),
            &str,
            Utf8,
            StringArray
        );
        #[cfg(feature = "unicode_expressions")]
        test_function!(
            Substr,
            &[
                lit(ScalarValue::Utf8(Some("joséésoj".to_string()))),
                lit(ScalarValue::Int64(Some(5))),
                lit(ScalarValue::Int64(Some(2))),
            ],
            Ok(Some("és")),
            &str,
            Utf8,
            StringArray
        );
        #[cfg(not(feature = "unicode_expressions"))]
        test_function!(
            Substr,
            &[
                lit(ScalarValue::Utf8(Some("alphabet".to_string()))),
                lit(ScalarValue::Int64(Some(0))),
            ],
            Err(DataFusionError::Internal(
                "function substr requires compilation with feature flag: unicode_expressions.".to_string()
            )),
            &str,
            Utf8,
            StringArray
        );
        #[cfg(feature = "unicode_expressions")]
        test_function!(
            Translate,
            &[
                lit(ScalarValue::Utf8(Some("12345".to_string()))),
                lit(ScalarValue::Utf8(Some("143".to_string()))),
                lit(ScalarValue::Utf8(Some("ax".to_string()))),
            ],
            Ok(Some("a2x5")),
            &str,
            Utf8,
            StringArray
        );
        #[cfg(feature = "unicode_expressions")]
        test_function!(
            Translate,
            &[
                lit(ScalarValue::Utf8(None)),
                lit(ScalarValue::Utf8(Some("143".to_string()))),
                lit(ScalarValue::Utf8(Some("ax".to_string()))),
            ],
            Ok(None),
            &str,
            Utf8,
            StringArray
        );
        #[cfg(feature = "unicode_expressions")]
        test_function!(
            Translate,
            &[
                lit(ScalarValue::Utf8(Some("12345".to_string()))),
                lit(ScalarValue::Utf8(None)),
                lit(ScalarValue::Utf8(Some("ax".to_string()))),
            ],
            Ok(None),
            &str,
            Utf8,
            StringArray
        );
        #[cfg(feature = "unicode_expressions")]
        test_function!(
            Translate,
            &[
                lit(ScalarValue::Utf8(Some("12345".to_string()))),
                lit(ScalarValue::Utf8(Some("143".to_string()))),
                lit(ScalarValue::Utf8(None)),
            ],
            Ok(None),
            &str,
            Utf8,
            StringArray
        );
        #[cfg(feature = "unicode_expressions")]
        test_function!(
            Translate,
            &[
                lit(ScalarValue::Utf8(Some("é2íñ5".to_string()))),
                lit(ScalarValue::Utf8(Some("éñí".to_string()))),
                lit(ScalarValue::Utf8(Some("óü".to_string()))),
            ],
            Ok(Some("ó2ü5")),
            &str,
            Utf8,
            StringArray
        );
        #[cfg(not(feature = "unicode_expressions"))]
        test_function!(
            Translate,
            &[
                lit(ScalarValue::Utf8(Some("12345".to_string()))),
                lit(ScalarValue::Utf8(Some("143".to_string()))),
                lit(ScalarValue::Utf8(Some("ax".to_string()))),
            ],
            Err(DataFusionError::Internal(
                "function translate requires compilation with feature flag: unicode_expressions.".to_string()
            )),
            &str,
            Utf8,
            StringArray
        );
        test_function!(
            Trim,
            &[lit(ScalarValue::Utf8(Some(" trim ".to_string())))],
            Ok(Some("trim")),
            &str,
            Utf8,
            StringArray
        );
        test_function!(
            Trim,
            &[lit(ScalarValue::Utf8(Some("trim ".to_string())))],
            Ok(Some("trim")),
            &str,
            Utf8,
            StringArray
        );
        test_function!(
            Trim,
            &[lit(ScalarValue::Utf8(Some(" trim".to_string())))],
            Ok(Some("trim")),
            &str,
            Utf8,
            StringArray
        );
        test_function!(
            Trim,
            &[lit(ScalarValue::Utf8(None))],
            Ok(None),
            &str,
            Utf8,
            StringArray
        );
        test_function!(
            Upper,
            &[lit(ScalarValue::Utf8(Some("upper".to_string())))],
            Ok(Some("UPPER")),
            &str,
            Utf8,
            StringArray
        );
        test_function!(
            Upper,
            &[lit(ScalarValue::Utf8(Some("UPPER".to_string())))],
            Ok(Some("UPPER")),
            &str,
            Utf8,
            StringArray
        );
        test_function!(
            Upper,
            &[lit(ScalarValue::Utf8(None))],
            Ok(None),
            &str,
            Utf8,
            StringArray
        );
        Ok(())
    }

    #[test]
    fn test_concat_error() -> Result<()> {
        let ctx_state = ExecutionContextState::new();
        let schema = Schema::new(vec![Field::new("a", DataType::Int32, false)]);

        let expr = create_physical_expr(
            &BuiltinScalarFunction::Concat,
            &[],
            &schema,
            &ctx_state,
        )?;

        let columns: Vec<ArrayRef> = vec![Arc::new(Int32Array::from(vec![1]))];
        let batch = RecordBatch::try_new(Arc::new(schema.clone()), columns)?;
        let result = expr.evaluate(&batch);

        if result.is_ok() {
            Err(DataFusionError::Plan(
                "Function 'concat' cannot accept zero arguments".to_string(),
            ))
        } else {
            Ok(())
        }
    }

    fn generic_test_array(
        value1: ArrayRef,
        value2: ArrayRef,
        expected_type: DataType,
        expected: &str,
    ) -> Result<()> {
        // any type works here: we evaluate against a literal of `value`
        let schema = Schema::new(vec![
            Field::new("a", value1.data_type().clone(), false),
            Field::new("b", value2.data_type().clone(), false),
        ]);
        let columns: Vec<ArrayRef> = vec![value1, value2];
        let ctx_state = ExecutionContextState::new();

        let expr = create_physical_expr(
            &BuiltinScalarFunction::Array,
            &[col("a"), col("b")],
            &schema,
            &ctx_state,
        )?;

        // type is correct
        assert_eq!(
            expr.data_type(&schema)?,
            // type equals to a common coercion
            DataType::FixedSizeList(Box::new(Field::new("item", expected_type, true)), 2)
        );

        // evaluate works
        let batch = RecordBatch::try_new(Arc::new(schema.clone()), columns)?;
        let result = expr.evaluate(&batch)?.into_array(batch.num_rows());

        // downcast works
        let result = result
            .as_any()
            .downcast_ref::<FixedSizeListArray>()
            .unwrap();

        // value is correct
        assert_eq!(format!("{:?}", result.value(0)), expected);

        Ok(())
    }

    #[test]
    fn test_array() -> Result<()> {
        generic_test_array(
            Arc::new(StringArray::from(vec!["aa"])),
            Arc::new(StringArray::from(vec!["bb"])),
            DataType::Utf8,
            "StringArray\n[\n  \"aa\",\n  \"bb\",\n]",
        )?;

        // different types, to validate that casting happens
        generic_test_array(
            Arc::new(UInt32Array::from(vec![1u32])),
            Arc::new(UInt64Array::from(vec![1u64])),
            DataType::UInt64,
            "PrimitiveArray<UInt64>\n[\n  1,\n  1,\n]",
        )?;

        // different types (another order), to validate that casting happens
        generic_test_array(
            Arc::new(UInt64Array::from(vec![1u64])),
            Arc::new(UInt32Array::from(vec![1u32])),
            DataType::UInt64,
            "PrimitiveArray<UInt64>\n[\n  1,\n  1,\n]",
        )
    }

    #[test]
    #[cfg(feature = "regex_expressions")]
    fn test_regexp_match() -> Result<()> {
        use arrow::array::ListArray;
        let schema = Schema::new(vec![Field::new("a", DataType::Utf8, false)]);
        let ctx_state = ExecutionContextState::new();

        // concat(value, value)
        let col_value: ArrayRef = Arc::new(StringArray::from(vec!["aaa-555"]));
        let pattern = lit(ScalarValue::Utf8(Some(r".*-(\d*)".to_string())));
        let columns: Vec<ArrayRef> = vec![col_value];
        let expr = create_physical_expr(
            &BuiltinScalarFunction::RegexpMatch,
            &[col("a"), pattern],
            &schema,
            &ctx_state,
        )?;

        // type is correct
        assert_eq!(
            expr.data_type(&schema)?,
            DataType::List(Box::new(Field::new("item", DataType::Utf8, true)))
        );

        // evaluate works
        let batch = RecordBatch::try_new(Arc::new(schema.clone()), columns)?;
        let result = expr.evaluate(&batch)?.into_array(batch.num_rows());

        // downcast works
        let result = result.as_any().downcast_ref::<ListArray>().unwrap();
        let first_row = result.value(0);
        let first_row = first_row.as_any().downcast_ref::<StringArray>().unwrap();

        // value is correct
        let expected = "555".to_string();
        assert_eq!(first_row.value(0), expected);

        Ok(())
    }

    #[test]
    #[cfg(feature = "regex_expressions")]
    fn test_regexp_match_all_literals() -> Result<()> {
        use arrow::array::ListArray;
        let schema = Schema::new(vec![Field::new("a", DataType::Int32, false)]);
        let ctx_state = ExecutionContextState::new();

        // concat(value, value)
        let col_value = lit(ScalarValue::Utf8(Some("aaa-555".to_string())));
        let pattern = lit(ScalarValue::Utf8(Some(r".*-(\d*)".to_string())));
        let columns: Vec<ArrayRef> = vec![Arc::new(Int32Array::from(vec![1]))];
        let expr = create_physical_expr(
            &BuiltinScalarFunction::RegexpMatch,
            &[col_value, pattern],
            &schema,
            &ctx_state,
        )?;

        // type is correct
        assert_eq!(
            expr.data_type(&schema)?,
            DataType::List(Box::new(Field::new("item", DataType::Utf8, true)))
        );

        // evaluate works
        let batch = RecordBatch::try_new(Arc::new(schema.clone()), columns)?;
        let result = expr.evaluate(&batch)?.into_array(batch.num_rows());

        // downcast works
        let result = result.as_any().downcast_ref::<ListArray>().unwrap();
        let first_row = result.value(0);
        let first_row = first_row.as_any().downcast_ref::<StringArray>().unwrap();

        // value is correct
        let expected = "555".to_string();
        assert_eq!(first_row.value(0), expected);

        Ok(())
    }
}<|MERGE_RESOLUTION|>--- conflicted
+++ resolved
@@ -915,47 +915,98 @@
                 "Unsupported data type {:?} for function to_hex",
                 other,
             ))),
-<<<<<<< HEAD
-        },
-        BuiltinScalarFunction::ToTimestamp => datetime_expressions::to_timestamp,
-        // Unlike the string functions above, which actually figure out the function to use with each array,
+        }),
+        BuiltinScalarFunction::ToTimestamp => {
+            Arc::new(datetime_expressions::to_timestamp)
+        }
+        BuiltinScalarFunction::Translate => Arc::new(|args| match args[0].data_type() {
+            DataType::Utf8 => {
+                let func = invoke_if_unicode_expressions_feature_flag!(
+                    translate,
+                    i32,
+                    "translate"
+                );
+                make_scalar_function(func)(args)
+            }
+            DataType::LargeUtf8 => {
+                let func = invoke_if_unicode_expressions_feature_flag!(
+                    translate,
+                    i64,
+                    "translate"
+                );
+                make_scalar_function(func)(args)
+            }
+            other => Err(DataFusionError::Internal(format!(
+                "Unsupported data type {:?} for function translate",
+                other,
+            ))),
+        }),
+        BuiltinScalarFunction::Trim => Arc::new(|args| match args[0].data_type() {
+            DataType::Utf8 => {
+                make_scalar_function(string_expressions::btrim::<i32>)(args)
+            }
+            DataType::LargeUtf8 => {
+                make_scalar_function(string_expressions::btrim::<i64>)(args)
+            }
+            other => Err(DataFusionError::Internal(format!(
+                "Unsupported data type {:?} for function trim",
+                other,
+            ))),
+        }),
+        BuiltinScalarFunction::Upper => Arc::new(string_expressions::upper),
+    })
+}
+
+/// Create a physical (function) expression.
+/// This function errors when `args`' can't be coerced to a valid argument type of the function.
+pub fn create_physical_expr(
+    fun: &BuiltinScalarFunction,
+    args: &[Arc<dyn PhysicalExpr>],
+    input_schema: &Schema,
+    ctx_state: &ExecutionContextState,
+) -> Result<Arc<dyn PhysicalExpr>> {
+    let fun_expr: ScalarFunctionImplementation = match fun {
+        // These functions need args and input schema to pick an implementation
+        // Unlike the string functions, which actually figure out the function to use with each array,
         // here we return either a cast fn or string timestamp translation based on the expression data type
         // so we don't have to pay a per-array/batch cost.
-        BuiltinScalarFunction::ToTimestampMillis => match args[0].data_type(input_schema)
-        {
-            Ok(DataType::Int64) => |col_values: &[ColumnarValue]| {
-                cast_array(
-                    &col_values[0],
-                    &DataType::Timestamp(TimeUnit::Millisecond, None),
-                    &DEFAULT_DATAFUSION_CAST_OPTIONS,
-                )
-            },
-            Ok(DataType::Utf8) => datetime_expressions::to_timestamp_millis,
-            other => {
-                return Err(DataFusionError::Internal(format!(
-                    "Unsupported data type {:?} for function to_timestamp_millis",
-                    other,
-                )))
-            }
-        },
-        BuiltinScalarFunction::ToTimestampMicros => match args[0].data_type(input_schema)
-        {
-            Ok(DataType::Int64) => |col_values: &[ColumnarValue]| {
-                cast_array(
-                    &col_values[0],
-                    &DataType::Timestamp(TimeUnit::Microsecond, None),
-                    &DEFAULT_DATAFUSION_CAST_OPTIONS,
-                )
-            },
-            Ok(DataType::Utf8) => datetime_expressions::to_timestamp_micros,
-            other => {
-                return Err(DataFusionError::Internal(format!(
-                    "Unsupported data type {:?} for function to_timestamp_micros",
-                    other,
-                )))
-            }
-        },
-        BuiltinScalarFunction::ToTimestampSeconds => {
+        BuiltinScalarFunction::ToTimestampMillis => {
+            Arc::new(match args[0].data_type(input_schema) {
+                Ok(DataType::Int64) => |col_values: &[ColumnarValue]| {
+                    cast_array(
+                        &col_values[0],
+                        &DataType::Timestamp(TimeUnit::Millisecond, None),
+                        &DEFAULT_DATAFUSION_CAST_OPTIONS,
+                    )
+                },
+                Ok(DataType::Utf8) => datetime_expressions::to_timestamp_millis,
+                other => {
+                    return Err(DataFusionError::Internal(format!(
+                        "Unsupported data type {:?} for function to_timestamp_millis",
+                        other,
+                    )))
+                }
+            })
+        }
+        BuiltinScalarFunction::ToTimestampMicros => {
+            Arc::new(match args[0].data_type(input_schema) {
+                Ok(DataType::Int64) => |col_values: &[ColumnarValue]| {
+                    cast_array(
+                        &col_values[0],
+                        &DataType::Timestamp(TimeUnit::Microsecond, None),
+                        &DEFAULT_DATAFUSION_CAST_OPTIONS,
+                    )
+                },
+                Ok(DataType::Utf8) => datetime_expressions::to_timestamp_micros,
+                other => {
+                    return Err(DataFusionError::Internal(format!(
+                        "Unsupported data type {:?} for function to_timestamp_micros",
+                        other,
+                    )))
+                }
+            })
+        }
+        BuiltinScalarFunction::ToTimestampSeconds => Arc::new({
             match args[0].data_type(input_schema) {
                 Ok(DataType::Int64) => |col_values: &[ColumnarValue]| {
                     cast_array(
@@ -972,61 +1023,10 @@
                     )))
                 }
             }
-        }
-        BuiltinScalarFunction::Translate => |args| match args[0].data_type() {
-=======
         }),
-        BuiltinScalarFunction::ToTimestamp => {
-            Arc::new(datetime_expressions::to_timestamp)
-        }
-        BuiltinScalarFunction::Translate => Arc::new(|args| match args[0].data_type() {
->>>>>>> 51e5445f
-            DataType::Utf8 => {
-                let func = invoke_if_unicode_expressions_feature_flag!(
-                    translate,
-                    i32,
-                    "translate"
-                );
-                make_scalar_function(func)(args)
-            }
-            DataType::LargeUtf8 => {
-                let func = invoke_if_unicode_expressions_feature_flag!(
-                    translate,
-                    i64,
-                    "translate"
-                );
-                make_scalar_function(func)(args)
-            }
-            other => Err(DataFusionError::Internal(format!(
-                "Unsupported data type {:?} for function translate",
-                other,
-            ))),
-        }),
-        BuiltinScalarFunction::Trim => Arc::new(|args| match args[0].data_type() {
-            DataType::Utf8 => {
-                make_scalar_function(string_expressions::btrim::<i32>)(args)
-            }
-            DataType::LargeUtf8 => {
-                make_scalar_function(string_expressions::btrim::<i64>)(args)
-            }
-            other => Err(DataFusionError::Internal(format!(
-                "Unsupported data type {:?} for function trim",
-                other,
-            ))),
-        }),
-        BuiltinScalarFunction::Upper => Arc::new(string_expressions::upper),
-    })
-}
-
-/// Create a physical (function) expression.
-/// This function errors when `args`' can't be coerced to a valid argument type of the function.
-pub fn create_physical_expr(
-    fun: &BuiltinScalarFunction,
-    args: &[Arc<dyn PhysicalExpr>],
-    input_schema: &Schema,
-    ctx_state: &ExecutionContextState,
-) -> Result<Arc<dyn PhysicalExpr>> {
-    let fun_expr = create_physical_fun(fun, ctx_state)?;
+        // These don't need args and input schema
+        _ => create_physical_fun(fun, ctx_state)?,
+    };
     let args = coerce(args, input_schema, &signature(fun))?;
 
     let arg_types = args
