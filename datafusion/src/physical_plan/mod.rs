--- conflicted
+++ resolved
@@ -24,7 +24,6 @@
 };
 use crate::field_util::SchemaExt;
 use crate::physical_plan::expressions::PhysicalSortExpr;
-<<<<<<< HEAD
 use crate::record_batch::RecordBatch;
 use crate::{
     error::{DataFusionError, Result},
@@ -37,14 +36,6 @@
 use arrow::compute::sort::SortColumn as ArrowSortColumn;
 use arrow::datatypes::{DataType, Field, Schema, SchemaRef};
 use arrow::error::Result as ArrowResult;
-=======
-use crate::{error::Result, execution::runtime_env::RuntimeEnv, scalar::ScalarValue};
-
-use arrow::datatypes::SchemaRef;
-use arrow::error::Result as ArrowResult;
-use arrow::record_batch::RecordBatch;
-
->>>>>>> a1a1815e
 use async_trait::async_trait;
 pub use datafusion_expr::Accumulator;
 pub use datafusion_expr::ColumnarValue;
@@ -156,9 +147,6 @@
     /// Specifies the output partitioning scheme of this plan
     fn output_partitioning(&self) -> Partitioning;
 
-<<<<<<< HEAD
-    /// Specifies the data distribution requirements of all the children for this operator
-=======
     /// If the output of this operator is sorted, returns `Some(keys)`
     /// with the description of how it was sorted.
     ///
@@ -173,21 +161,10 @@
 
     /// Specifies the data distribution requirements of all the
     /// children for this operator
->>>>>>> a1a1815e
     fn required_child_distribution(&self) -> Distribution {
         Distribution::UnspecifiedDistribution
     }
 
-<<<<<<< HEAD
-    /// Returns `true` if the direct children of this `ExecutionPlan` should be repartitioned
-    /// to introduce greater concurrency to the plan
-    ///
-    /// The default implementation returns `true` unless `Self::required_child_distribution`
-    /// returns `Distribution::SinglePartition`
-    ///
-    /// Operators that do not benefit from additional partitioning may want to return `false`
-    fn should_repartition_children(&self) -> bool {
-=======
     /// Returns `true` if this operator relies on its inputs being
     /// produced in a certain order (for example that they are sorted
     /// a particular way) for correctness.
@@ -235,7 +212,6 @@
     fn benefits_from_input_partitioning(&self) -> bool {
         // By default try to maximize parallelism with more CPUs if
         // possible
->>>>>>> a1a1815e
         !matches!(
             self.required_child_distribution(),
             Distribution::SinglePartition
@@ -501,147 +477,8 @@
     HashPartitioned(Vec<Arc<dyn PhysicalExpr>>),
 }
 
-<<<<<<< HEAD
-/// Expression that can be evaluated against a RecordBatch
-/// A Physical expression knows its type, nullability and how to evaluate itself.
-pub trait PhysicalExpr: Send + Sync + Display + Debug {
-    /// Returns the physical expression as [`Any`](std::any::Any) so that it can be
-    /// downcast to a specific implementation.
-    fn as_any(&self) -> &dyn Any;
-    /// Get the data type of this expression, given the schema of the input
-    fn data_type(&self, input_schema: &Schema) -> Result<DataType>;
-    /// Determine whether this expression is nullable, given the schema of the input
-    fn nullable(&self, input_schema: &Schema) -> Result<bool>;
-    /// Evaluate an expression against a RecordBatch
-    fn evaluate(&self, batch: &RecordBatch) -> Result<ColumnarValue>;
-}
-
-/// An aggregate expression that:
-/// * knows its resulting field
-/// * knows how to create its accumulator
-/// * knows its accumulator's state's field
-/// * knows the expressions from whose its accumulator will receive values
-pub trait AggregateExpr: Send + Sync + Debug {
-    /// Returns the aggregate expression as [`Any`](std::any::Any) so that it can be
-    /// downcast to a specific implementation.
-    fn as_any(&self) -> &dyn Any;
-
-    /// the field of the final result of this aggregation.
-    fn field(&self) -> Result<Field>;
-
-    /// the accumulator used to accumulate values from the expressions.
-    /// the accumulator expects the same number of arguments as `expressions` and must
-    /// return states with the same description as `state_fields`
-    fn create_accumulator(&self) -> Result<Box<dyn Accumulator>>;
-
-    /// the fields that encapsulate the Accumulator's state
-    /// the number of fields here equals the number of states that the accumulator contains
-    fn state_fields(&self) -> Result<Vec<Field>>;
-
-    /// expressions that are passed to the Accumulator.
-    /// Single-column aggregations such as `sum` return a single value, others (e.g. `cov`) return many.
-    fn expressions(&self) -> Vec<Arc<dyn PhysicalExpr>>;
-
-    /// Human readable name such as `"MIN(c2)"`. The default
-    /// implementation returns placeholder text.
-    fn name(&self) -> &str {
-        "AggregateExpr: default name"
-    }
-}
-
-/// A window expression that:
-/// * knows its resulting field
-pub trait WindowExpr: Send + Sync + Debug {
-    /// Returns the window expression as [`Any`](std::any::Any) so that it can be
-    /// downcast to a specific implementation.
-    fn as_any(&self) -> &dyn Any;
-
-    /// the field of the final result of this window function.
-    fn field(&self) -> Result<Field>;
-
-    /// Human readable name such as `"MIN(c2)"` or `"RANK()"`. The default
-    /// implementation returns placeholder text.
-    fn name(&self) -> &str {
-        "WindowExpr: default name"
-    }
-
-    /// expressions that are passed to the WindowAccumulator.
-    /// Functions which take a single input argument, such as `sum`, return a single [`Expr`],
-    /// others (e.g. `cov`) return many.
-    fn expressions(&self) -> Vec<Arc<dyn PhysicalExpr>>;
-
-    /// evaluate the window function arguments against the batch and return
-    /// array ref, normally the resulting vec is a single element one.
-    fn evaluate_args(&self, batch: &RecordBatch) -> Result<Vec<ArrayRef>> {
-        self.expressions()
-            .iter()
-            .map(|e| e.evaluate(batch))
-            .map(|r| r.map(|v| v.into_array(batch.num_rows())))
-            .collect()
-    }
-
-    /// evaluate the window function values against the batch
-    fn evaluate(&self, batch: &RecordBatch) -> Result<ArrayRef>;
-
-    /// evaluate the partition points given the sort columns; if the sort columns are
-    /// empty then the result will be a single element vec of the whole column rows.
-    fn evaluate_partition_points(
-        &self,
-        num_rows: usize,
-        partition_columns: &[SortColumn],
-    ) -> Result<Vec<Range<usize>>> {
-        if partition_columns.is_empty() {
-            Ok(vec![Range {
-                start: 0,
-                end: num_rows,
-            }])
-        } else {
-            let v = partition_columns
-                .iter()
-                .map(|sc| sc.into())
-                .collect::<Vec<ArrowSortColumn>>();
-            Ok(lexicographical_partition_ranges(v.as_slice())
-                .map_err(DataFusionError::ArrowError)?
-                .collect())
-        }
-    }
-
-    /// expressions that's from the window function's partition by clause, empty if absent
-    fn partition_by(&self) -> &[Arc<dyn PhysicalExpr>];
-
-    /// expressions that's from the window function's order by clause, empty if absent
-    fn order_by(&self) -> &[PhysicalSortExpr];
-
-    /// get partition columns that can be used for partitioning, empty if absent
-    fn partition_columns(&self, batch: &RecordBatch) -> Result<Vec<SortColumn>> {
-        self.partition_by()
-            .iter()
-            .map(|expr| {
-                PhysicalSortExpr {
-                    expr: expr.clone(),
-                    options: SortOptions::default(),
-                }
-                .evaluate_to_sort_column(batch)
-            })
-            .collect()
-    }
-
-    /// get sort columns that can be used for peer evaluation, empty if absent
-    fn sort_columns(&self, batch: &RecordBatch) -> Result<Vec<SortColumn>> {
-        let mut sort_columns = self.partition_columns(batch)?;
-        let order_by_columns = self
-            .order_by()
-            .iter()
-            .map(|e| e.evaluate_to_sort_column(batch))
-            .collect::<Result<Vec<SortColumn>>>()?;
-        sort_columns.extend(order_by_columns);
-        Ok(sort_columns)
-    }
-}
-=======
 pub use datafusion_physical_expr::window::WindowExpr;
 pub use datafusion_physical_expr::{AggregateExpr, PhysicalExpr};
->>>>>>> a1a1815e
 
 /// Applies an optional projection to a [`SchemaRef`], returning the
 /// projected schema
@@ -710,20 +547,9 @@
 pub mod repartition;
 pub mod sorts;
 pub mod stream;
-<<<<<<< HEAD
-pub mod string_expressions;
-pub(crate) mod tdigest;
 pub mod type_coercion;
 pub mod udaf;
 pub mod udf;
-
-#[cfg(feature = "unicode_expressions")]
-pub mod unicode_expressions;
-=======
-pub mod type_coercion;
-pub mod udaf;
-pub mod udf;
->>>>>>> a1a1815e
 pub mod union;
 pub mod values;
 pub mod window_functions;
