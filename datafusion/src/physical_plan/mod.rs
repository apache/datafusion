--- conflicted
+++ resolved
@@ -424,35 +424,6 @@
     HashPartitioned(Vec<Arc<dyn PhysicalExpr>>),
 }
 
-<<<<<<< HEAD
-/// Represents the result from an expression
-#[derive(Clone, Debug)]
-pub enum ColumnarValue {
-    /// Array of values
-    Array(ArrayRef),
-    /// A single value
-    Scalar(ScalarValue),
-}
-
-impl ColumnarValue {
-    fn data_type(&self) -> DataType {
-        match self {
-            ColumnarValue::Array(array_value) => array_value.data_type().clone(),
-            ColumnarValue::Scalar(scalar_value) => scalar_value.get_datatype(),
-        }
-    }
-
-    /// Convert a columnar value into an ArrayRef
-    pub fn into_array(self, num_rows: usize) -> ArrayRef {
-        match self {
-            ColumnarValue::Array(array) => array,
-            ColumnarValue::Scalar(scalar) => scalar.to_array_of_size(num_rows),
-        }
-    }
-}
-
-=======
->>>>>>> 014e5e90
 /// Expression that can be evaluated against a RecordBatch
 /// A Physical expression knows its type, nullability and how to evaluate itself.
 pub trait PhysicalExpr: Send + Sync + Display + Debug {
