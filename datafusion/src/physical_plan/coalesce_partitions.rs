--- conflicted
+++ resolved
@@ -213,12 +213,10 @@
 
     use super::*;
     use crate::datasource::object_store::local::LocalFileSystem;
-<<<<<<< HEAD
     use crate::field_util::SchemaExt;
-    use crate::physical_plan::file_format::{CsvExec, PhysicalPlanConfig};
-=======
-    use crate::physical_plan::file_format::{CsvExec, FileScanConfig};
->>>>>>> 63d24bf5
+    use crate::physical_plan::file_format::{
+        CsvExec, FileScanConfig, PhysicalPlanConfig,
+    };
     use crate::physical_plan::{collect, common};
     use crate::test::exec::{assert_strong_count_converges_to_zero, BlockingExec};
     use crate::test::{self, assert_is_pending};
