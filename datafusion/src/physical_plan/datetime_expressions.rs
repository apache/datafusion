--- conflicted
+++ resolved
@@ -241,16 +241,11 @@
     let f = |x: Option<&i64>| x.map(|x| date_trunc_single(granularity, *x)).transpose();
 
     Ok(match array {
-<<<<<<< HEAD
-        ColumnarValue::Scalar(ScalarValue::TimestampNanosecond(v)) => {
-            ColumnarValue::Scalar(ScalarValue::TimestampNanosecond((f)(v.as_ref())?))
-=======
         ColumnarValue::Scalar(ScalarValue::TimestampNanosecond(v, tz_opt)) => {
             ColumnarValue::Scalar(ScalarValue::TimestampNanosecond(
-                (f)(*v)?,
+                (f)(v.as_ref())?,
                 tz_opt.clone(),
             ))
->>>>>>> 2008b1dc
         }
         ColumnarValue::Array(array) => {
             let array = array.as_any().downcast_ref::<Int64Array>().unwrap();
