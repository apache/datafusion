--- conflicted
+++ resolved
@@ -35,12 +35,8 @@
 use chrono::prelude::{DateTime, Utc};
 use chrono::Datelike;
 use chrono::Duration;
-<<<<<<< HEAD
 use chrono::Timelike;
-use std::convert::TryInto;
-=======
 use std::borrow::Borrow;
->>>>>>> e1cfa418
 
 /// given a function `op` that maps a `&str` to a Result of an arrow native type,
 /// returns a `PrimitiveArray` after the application
@@ -54,7 +50,6 @@
     args: &[&'a dyn Array],
     op: F,
     name: &str,
-    data_type: DataType,
 ) -> Result<PrimitiveArray<O>>
 where
     O: NativeType,
@@ -79,25 +74,14 @@
     // first map is the iterator, second is for the `Option<_>`
     array
         .iter()
-<<<<<<< HEAD
-        .map(|x| x.map(|x| op(x)).transpose())
-        .collect::<Result<PrimitiveArray<O>>>()
-        .map(|x| x.to(data_type))
-=======
         .map(|x| x.map(op.borrow()).transpose())
         .collect()
->>>>>>> e1cfa418
 }
 
 // given an function that maps a `&str` to a arrow native type,
 // returns a `ColumnarValue` where the function is applied to either a `ArrayRef` or `ScalarValue`
 // depending on the `args`'s variant.
-fn handle<'a, O, F>(
-    args: &'a [ColumnarValue],
-    op: F,
-    name: &str,
-    data_type: DataType,
-) -> Result<ColumnarValue>
+fn handle<'a, O, F>(args: &'a [ColumnarValue], op: F, name: &str) -> Result<ColumnarValue>
 where
     O: NativeType,
     ScalarValue: From<Option<O>>,
@@ -106,20 +90,10 @@
     match &args[0] {
         ColumnarValue::Array(a) => match a.data_type() {
             DataType::Utf8 => Ok(ColumnarValue::Array(Arc::new(
-                unary_string_to_primitive_function::<i32, O, _>(
-                    &[a.as_ref()],
-                    op,
-                    name,
-                    data_type,
-                )?,
+                unary_string_to_primitive_function::<i32, O, _>(&[a.as_ref()], op, name)?,
             ))),
             DataType::LargeUtf8 => Ok(ColumnarValue::Array(Arc::new(
-                unary_string_to_primitive_function::<i64, O, _>(
-                    &[a.as_ref()],
-                    op,
-                    name,
-                    data_type,
-                )?,
+                unary_string_to_primitive_function::<i64, O, _>(&[a.as_ref()], op, name)?,
             ))),
             other => Err(DataFusionError::Internal(format!(
                 "Unsupported data type {:?} for function {}",
