// Licensed to the Apache Software Foundation (ASF) under one
// or more contributor license agreements.  See the NOTICE file
// distributed with this work for additional information
// regarding copyright ownership.  The ASF licenses this file
// to you under the Apache License, Version 2.0 (the
// "License"); you may not use this file except in compliance
// with the License.  You may obtain a copy of the License at
//
//   http://www.apache.org/licenses/LICENSE-2.0
//
// Unless required by applicable law or agreed to in writing,
// software distributed under the License is distributed on an
// "AS IS" BASIS, WITHOUT WARRANTIES OR CONDITIONS OF ANY
// KIND, either express or implied.  See the License for the
// specific language governing permissions and limitations
// under the License.

//! Apache Avro format abstractions

use std::any::Any;
use std::sync::Arc;

use arrow::{self, datatypes::SchemaRef};
use async_trait::async_trait;
use futures::StreamExt;

use super::FileFormat;
use crate::avro_to_arrow::read_avro_schema_from_reader;
use crate::datasource::object_store::{ObjectReader, ObjectReaderStream};
use crate::error::Result;
use crate::logical_plan::Expr;
use crate::physical_plan::file_format::{AvroExec, FileScanConfig};
use crate::physical_plan::ExecutionPlan;
use crate::physical_plan::Statistics;

/// Avro `FileFormat` implementation.
#[derive(Default, Debug)]
pub struct AvroFormat;

#[async_trait]
impl FileFormat for AvroFormat {
    fn as_any(&self) -> &dyn Any {
        self
    }

    async fn infer_schema(&self, mut readers: ObjectReaderStream) -> Result<SchemaRef> {
        let mut schemas = vec![];
        while let Some(obj_reader) = readers.next().await {
            let mut reader = obj_reader?.sync_reader()?;
            let schema = read_avro_schema_from_reader(&mut reader)?;
            schemas.push(schema);
            break;
        }
        Ok(Arc::new(schemas.first().unwrap().clone()))
    }

    async fn infer_stats(&self, _reader: Arc<dyn ObjectReader>) -> Result<Statistics> {
        Ok(Statistics::default())
    }

    async fn create_physical_plan(
        &self,
        conf: FileScanConfig,
        _filters: &[Expr],
    ) -> Result<Arc<dyn ExecutionPlan>> {
        let exec = AvroExec::new(conf);
        Ok(Arc::new(exec))
    }
}

#[cfg(test)]
#[cfg(feature = "avro")]
mod tests {
    use crate::{
        datasource::object_store::local::{
            local_object_reader, local_object_reader_stream, local_unpartitioned_file,
            LocalFileSystem,
        },
        physical_plan::collect,
    };

    use super::*;
<<<<<<< HEAD
    use crate::field_util::{FieldExt, SchemaExt};
=======
    use crate::execution::runtime_env::{RuntimeConfig, RuntimeEnv};
>>>>>>> 63d24bf5
    use arrow::array::{
        BinaryArray, BooleanArray, Float32Array, Float64Array, Int32Array, UInt64Array,
    };
    use futures::StreamExt;

    #[tokio::test]
    async fn read_small_batches() -> Result<()> {
        let runtime = Arc::new(RuntimeEnv::new(RuntimeConfig::new().with_batch_size(2))?);
        let projection = None;
        let exec = get_exec("alltypes_plain.avro", &projection, None).await?;
        let stream = exec.execute(0, runtime).await?;

        let tt_batches = stream
            .map(|batch| {
                let batch = batch.unwrap();
                assert_eq!(11, batch.num_columns());
                assert_eq!(2, batch.num_rows());
            })
            .fold(0, |acc, _| async move { acc + 1i32 })
            .await;

        assert_eq!(tt_batches, 4 /* 8/2 */);

        Ok(())
    }

    #[tokio::test]
    async fn read_limit() -> Result<()> {
        let runtime = Arc::new(RuntimeEnv::default());
        let projection = None;
        let exec = get_exec("alltypes_plain.avro", &projection, Some(1)).await?;
        let batches = collect(exec, runtime).await?;
        assert_eq!(1, batches.len());
        assert_eq!(11, batches[0].num_columns());
        assert_eq!(1, batches[0].num_rows());

        Ok(())
    }

    #[tokio::test]
    async fn read_alltypes_plain_avro() -> Result<()> {
        let runtime = Arc::new(RuntimeEnv::default());
        let projection = None;
        let exec = get_exec("alltypes_plain.avro", &projection, None).await?;

        let x: Vec<String> = exec
            .schema()
            .fields()
            .iter()
            .map(|f| format!("{}: {:?}", f.name(), f.data_type()))
            .collect();
        assert_eq!(
            vec![
                "id: Int32",
                "bool_col: Boolean",
                "tinyint_col: Int32",
                "smallint_col: Int32",
                "int_col: Int32",
                "bigint_col: Int64",
                "float_col: Float32",
                "double_col: Float64",
                "date_string_col: Binary",
                "string_col: Binary",
                "timestamp_col: Timestamp(Microsecond, Some(\"00:00\"))",
            ],
            x
        );

        let batches = collect(exec, runtime).await?;
        assert_eq!(batches.len(), 1);

        let expected =  vec![
            "+----+----------+-------------+--------------+---------+------------+-----------+------------+------------------+------------+---------------------+",
            "| id | bool_col | tinyint_col | smallint_col | int_col | bigint_col | float_col | double_col | date_string_col  | string_col | timestamp_col       |",
            "+----+----------+-------------+--------------+---------+------------+-----------+------------+------------------+------------+---------------------+",
            "| 4  | true     | 0           | 0            | 0       | 0          | 0         | 0          | 30332f30312f3039 | 30         | 2009-03-01 00:00:00 |",
            "| 5  | false    | 1           | 1            | 1       | 10         | 1.1       | 10.1       | 30332f30312f3039 | 31         | 2009-03-01 00:01:00 |",
            "| 6  | true     | 0           | 0            | 0       | 0          | 0         | 0          | 30342f30312f3039 | 30         | 2009-04-01 00:00:00 |",
            "| 7  | false    | 1           | 1            | 1       | 10         | 1.1       | 10.1       | 30342f30312f3039 | 31         | 2009-04-01 00:01:00 |",
            "| 2  | true     | 0           | 0            | 0       | 0          | 0         | 0          | 30322f30312f3039 | 30         | 2009-02-01 00:00:00 |",
            "| 3  | false    | 1           | 1            | 1       | 10         | 1.1       | 10.1       | 30322f30312f3039 | 31         | 2009-02-01 00:01:00 |",
            "| 0  | true     | 0           | 0            | 0       | 0          | 0         | 0          | 30312f30312f3039 | 30         | 2009-01-01 00:00:00 |",
            "| 1  | false    | 1           | 1            | 1       | 10         | 1.1       | 10.1       | 30312f30312f3039 | 31         | 2009-01-01 00:01:00 |",
            "+----+----------+-------------+--------------+---------+------------+-----------+------------+------------------+------------+---------------------+",
        ];

        crate::assert_batches_eq!(expected, &batches);
        Ok(())
    }

    #[tokio::test]
    async fn read_bool_alltypes_plain_avro() -> Result<()> {
        let runtime = Arc::new(RuntimeEnv::default());
        let projection = Some(vec![1]);
        let exec = get_exec("alltypes_plain.avro", &projection, None).await?;

        let batches = collect(exec, runtime).await?;
        assert_eq!(batches.len(), 1);
        assert_eq!(1, batches[0].num_columns());
        assert_eq!(8, batches[0].num_rows());

        let array = batches[0]
            .column(0)
            .as_any()
            .downcast_ref::<BooleanArray>()
            .unwrap();
        let mut values: Vec<bool> = vec![];
        for i in 0..batches[0].num_rows() {
            values.push(array.value(i));
        }

        assert_eq!(
            "[true, false, true, false, true, false, true, false]",
            format!("{:?}", values)
        );

        Ok(())
    }

    #[tokio::test]
    async fn read_i32_alltypes_plain_avro() -> Result<()> {
        let runtime = Arc::new(RuntimeEnv::default());
        let projection = Some(vec![0]);
        let exec = get_exec("alltypes_plain.avro", &projection, None).await?;

        let batches = collect(exec, runtime).await?;
        assert_eq!(batches.len(), 1);
        assert_eq!(1, batches[0].num_columns());
        assert_eq!(8, batches[0].num_rows());

        let array = batches[0]
            .column(0)
            .as_any()
            .downcast_ref::<Int32Array>()
            .unwrap();
        let mut values: Vec<i32> = vec![];
        for i in 0..batches[0].num_rows() {
            values.push(array.value(i));
        }

        assert_eq!("[4, 5, 6, 7, 2, 3, 0, 1]", format!("{:?}", values));

        Ok(())
    }

    #[tokio::test]
    async fn read_i96_alltypes_plain_avro() -> Result<()> {
        let runtime = Arc::new(RuntimeEnv::default());
        let projection = Some(vec![10]);
        let exec = get_exec("alltypes_plain.avro", &projection, None).await?;

        let batches = collect(exec, runtime).await?;
        assert_eq!(batches.len(), 1);
        assert_eq!(1, batches[0].num_columns());
        assert_eq!(8, batches[0].num_rows());

        let array = batches[0]
            .column(0)
            .as_any()
            .downcast_ref::<UInt64Array>()
            .unwrap();
        let mut values: Vec<u64> = vec![];
        for i in 0..batches[0].num_rows() {
            values.push(array.value(i));
        }

        assert_eq!("[1235865600000000, 1235865660000000, 1238544000000000, 1238544060000000, 1233446400000000, 1233446460000000, 1230768000000000, 1230768060000000]", format!("{:?}", values));

        Ok(())
    }

    #[tokio::test]
    async fn read_f32_alltypes_plain_avro() -> Result<()> {
        let runtime = Arc::new(RuntimeEnv::default());
        let projection = Some(vec![6]);
        let exec = get_exec("alltypes_plain.avro", &projection, None).await?;

        let batches = collect(exec, runtime).await?;
        assert_eq!(batches.len(), 1);
        assert_eq!(1, batches[0].num_columns());
        assert_eq!(8, batches[0].num_rows());

        let array = batches[0]
            .column(0)
            .as_any()
            .downcast_ref::<Float32Array>()
            .unwrap();
        let mut values: Vec<f32> = vec![];
        for i in 0..batches[0].num_rows() {
            values.push(array.value(i));
        }

        assert_eq!(
            "[0.0, 1.1, 0.0, 1.1, 0.0, 1.1, 0.0, 1.1]",
            format!("{:?}", values)
        );

        Ok(())
    }

    #[tokio::test]
    async fn read_f64_alltypes_plain_avro() -> Result<()> {
        let runtime = Arc::new(RuntimeEnv::default());
        let projection = Some(vec![7]);
        let exec = get_exec("alltypes_plain.avro", &projection, None).await?;

        let batches = collect(exec, runtime).await?;
        assert_eq!(batches.len(), 1);
        assert_eq!(1, batches[0].num_columns());
        assert_eq!(8, batches[0].num_rows());

        let array = batches[0]
            .column(0)
            .as_any()
            .downcast_ref::<Float64Array>()
            .unwrap();
        let mut values: Vec<f64> = vec![];
        for i in 0..batches[0].num_rows() {
            values.push(array.value(i));
        }

        assert_eq!(
            "[0.0, 10.1, 0.0, 10.1, 0.0, 10.1, 0.0, 10.1]",
            format!("{:?}", values)
        );

        Ok(())
    }

    #[tokio::test]
    async fn read_binary_alltypes_plain_avro() -> Result<()> {
        let runtime = Arc::new(RuntimeEnv::default());
        let projection = Some(vec![9]);
        let exec = get_exec("alltypes_plain.avro", &projection, None).await?;

        let batches = collect(exec, runtime).await?;
        assert_eq!(batches.len(), 1);
        assert_eq!(1, batches[0].num_columns());
        assert_eq!(8, batches[0].num_rows());

        let array = batches[0]
            .column(0)
            .as_any()
            .downcast_ref::<BinaryArray<i32>>()
            .unwrap();
        let mut values: Vec<&str> = vec![];
        for i in 0..batches[0].num_rows() {
            values.push(std::str::from_utf8(array.value(i)).unwrap());
        }

        assert_eq!(
            "[\"0\", \"1\", \"0\", \"1\", \"0\", \"1\", \"0\", \"1\"]",
            format!("{:?}", values)
        );

        Ok(())
    }

    async fn get_exec(
        file_name: &str,
        projection: &Option<Vec<usize>>,
        limit: Option<usize>,
    ) -> Result<Arc<dyn ExecutionPlan>> {
        let testdata = crate::test_util::arrow_test_data();
        let filename = format!("{}/avro/{}", testdata, file_name);
        let format = AvroFormat {};
        let file_schema = format
            .infer_schema(local_object_reader_stream(vec![filename.clone()]))
            .await
            .expect("Schema inference");
        let statistics = format
            .infer_stats(local_object_reader(filename.clone()))
            .await
            .expect("Stats inference");
        let file_groups = vec![vec![local_unpartitioned_file(filename.to_owned())]];
        let exec = format
            .create_physical_plan(
                FileScanConfig {
                    object_store: Arc::new(LocalFileSystem {}),
                    file_schema,
                    file_groups,
                    statistics,
                    projection: projection.clone(),
                    limit,
                    table_partition_cols: vec![],
                },
                &[],
            )
            .await?;
        Ok(exec)
    }
}

#[cfg(test)]
#[cfg(not(feature = "avro"))]
mod tests {
    use super::*;

    use crate::datasource::object_store::local::local_object_reader_stream;
    use crate::error::DataFusionError;

    #[tokio::test]
    async fn test() -> Result<()> {
        let testdata = crate::test_util::arrow_test_data();
        let filename = format!("{}/avro/alltypes_plain.avro", testdata);
        let schema_result = AvroFormat {}
            .infer_schema(local_object_reader_stream(vec![filename]))
            .await;
        assert!(matches!(
            schema_result,
            Err(DataFusionError::NotImplemented(msg))
            if msg == *"cannot read avro schema without the 'avro' feature enabled"
        ));

        Ok(())
    }
}<|MERGE_RESOLUTION|>--- conflicted
+++ resolved
@@ -80,11 +80,8 @@
     };
 
     use super::*;
-<<<<<<< HEAD
+    use crate::execution::runtime_env::{RuntimeConfig, RuntimeEnv};
     use crate::field_util::{FieldExt, SchemaExt};
-=======
-    use crate::execution::runtime_env::{RuntimeConfig, RuntimeEnv};
->>>>>>> 63d24bf5
     use arrow::array::{
         BinaryArray, BooleanArray, Float32Array, Float64Array, Int32Array, UInt64Array,
     };
