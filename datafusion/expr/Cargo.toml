# Licensed to the Apache Software Foundation (ASF) under one
# or more contributor license agreements.  See the NOTICE file
# distributed with this work for additional information
# regarding copyright ownership.  The ASF licenses this file
# to you under the Apache License, Version 2.0 (the
# "License"); you may not use this file except in compliance
# with the License.  You may obtain a copy of the License at
#
#   http://www.apache.org/licenses/LICENSE-2.0
#
# Unless required by applicable law or agreed to in writing,
# software distributed under the License is distributed on an
# "AS IS" BASIS, WITHOUT WARRANTIES OR CONDITIONS OF ANY
# KIND, either express or implied.  See the License for the
# specific language governing permissions and limitations
# under the License.

[package]
name = "datafusion-expr"
description = "Logical plan and expression representation for DataFusion query engine"
version = "11.0.0"
homepage = "https://github.com/apache/arrow-datafusion"
repository = "https://github.com/apache/arrow-datafusion"
readme = "README.md"
authors = ["Apache Arrow <dev@arrow.apache.org>"]
license = "Apache-2.0"
keywords = [ "datafusion", "logical", "plan", "expressions" ]
edition = "2021"
rust-version = "1.62"

[lib]
name = "datafusion_expr"
path = "src/lib.rs"

[features]

[dependencies]
ahash = { version = "0.8", default-features = false, features = ["runtime-rng"] }
arrow = { version = "20.0.0", features = ["prettyprint"] }
datafusion-common = { path = "../common", version = "11.0.0" }
<<<<<<< HEAD
sqlparser = { git = "https://github.com/sqlparser-rs/sqlparser-rs" }
=======
sqlparser = "0.21"
>>>>>>> f974e886
<|MERGE_RESOLUTION|>--- conflicted
+++ resolved
@@ -38,8 +38,4 @@
 ahash = { version = "0.8", default-features = false, features = ["runtime-rng"] }
 arrow = { version = "20.0.0", features = ["prettyprint"] }
 datafusion-common = { path = "../common", version = "11.0.0" }
-<<<<<<< HEAD
-sqlparser = { git = "https://github.com/sqlparser-rs/sqlparser-rs" }
-=======
-sqlparser = "0.21"
->>>>>>> f974e886
+sqlparser = "0.21"