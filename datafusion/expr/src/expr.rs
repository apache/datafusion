// Licensed to the Apache Software Foundation (ASF) under one
// or more contributor license agreements.  See the NOTICE file
// distributed with this work for additional information
// regarding copyright ownership.  The ASF licenses this file
// to you under the Apache License, Version 2.0 (the
// "License"); you may not use this file except in compliance
// with the License.  You may obtain a copy of the License at
//
//   http://www.apache.org/licenses/LICENSE-2.0
//
// Unless required by applicable law or agreed to in writing,
// software distributed under the License is distributed on an
// "AS IS" BASIS, WITHOUT WARRANTIES OR CONDITIONS OF ANY
// KIND, either express or implied.  See the License for the
// specific language governing permissions and limitations
// under the License.

//! Logical Expressions: [`Expr`]

use std::collections::{HashMap, HashSet};
use std::fmt::{self, Display, Formatter, Write};
use std::hash::{Hash, Hasher};
use std::mem;
use std::str::FromStr;
use std::sync::Arc;

use crate::expr_fn::binary_expr;
use crate::logical_plan::Subquery;
use crate::utils::expr_to_columns;
use crate::Volatility;
use crate::{
    built_in_window_function, udaf, BuiltInWindowFunction, ExprSchemable, Operator,
    Signature, WindowFrame, WindowUDF,
};

use arrow::datatypes::{DataType, FieldRef};
use datafusion_common::cse::HashNode;
use datafusion_common::tree_node::{
    Transformed, TransformedResult, TreeNode, TreeNodeRecursion,
};
use datafusion_common::{
    plan_err, Column, DFSchema, Result, ScalarValue, TableReference,
};
use datafusion_functions_window_common::field::WindowUDFFieldArgs;
use sqlparser::ast::{
    display_comma_separated, ExceptSelectItem, ExcludeSelectItem, IlikeSelectItem,
    NullTreatment, RenameSelectItem, ReplaceSelectElement,
};

/// Represents logical expressions such as `A + 1`, or `CAST(c1 AS int)`.
///
/// For example the expression `A + 1` will be represented as
///
///```text
///  BinaryExpr {
///    left: Expr::Column("A"),
///    op: Operator::Plus,
///    right: Expr::Literal(ScalarValue::Int32(Some(1)))
/// }
/// ```
///
/// # Creating Expressions
///
/// `Expr`s can be created directly, but it is often easier and less verbose to
/// use the fluent APIs in [`crate::expr_fn`] such as [`col`] and [`lit`], or
/// methods such as [`Expr::alias`], [`Expr::cast_to`], and [`Expr::Like`]).
///
/// See also [`ExprFunctionExt`] for creating aggregate and window functions.
///
/// [`ExprFunctionExt`]: crate::expr_fn::ExprFunctionExt
///
/// # Schema Access
///
/// See [`ExprSchemable::get_type`] to access the [`DataType`] and nullability
/// of an `Expr`.
///
/// # Visiting and Rewriting `Expr`s
///
/// The `Expr` struct implements the [`TreeNode`] trait for walking and
/// rewriting expressions. For example [`TreeNode::apply`] recursively visits an
/// `Expr` and [`TreeNode::transform`] can be used to rewrite an expression. See
/// the examples below and [`TreeNode`] for more information.
///
/// # Examples
///
/// ## Column references and literals
///
/// [`Expr::Column`] refer to the values of columns and are often created with
/// the [`col`] function. For example to create an expression `c1` referring to
/// column named "c1":
///
/// [`col`]: crate::expr_fn::col
///
/// ```
/// # use datafusion_common::Column;
/// # use datafusion_expr::{lit, col, Expr};
/// let expr = col("c1");
/// assert_eq!(expr, Expr::Column(Column::from_name("c1")));
/// ```
///
/// [`Expr::Literal`] refer to literal, or constant, values. These are created
/// with the [`lit`] function. For example to create an expression `42`:
///
/// [`lit`]: crate::lit
///
/// ```
/// # use datafusion_common::{Column, ScalarValue};
/// # use datafusion_expr::{lit, col, Expr};
/// // All literals are strongly typed in DataFusion. To make an `i64` 42:
/// let expr = lit(42i64);
/// assert_eq!(expr, Expr::Literal(ScalarValue::Int64(Some(42))));
/// // To make a (typed) NULL:
/// let expr = Expr::Literal(ScalarValue::Int64(None));
/// // to make an (untyped) NULL (the optimizer will coerce this to the correct type):
/// let expr = lit(ScalarValue::Null);
/// ```
///
/// ## Binary Expressions
///
/// Exprs implement traits that allow easy to understand construction of more
/// complex expressions. For example, to create `c1 + c2` to add columns "c1" and
/// "c2" together
///
/// ```
/// # use datafusion_expr::{lit, col, Operator, Expr};
/// // Use the `+` operator to add two columns together
/// let expr = col("c1") + col("c2");
/// assert!(matches!(expr, Expr::BinaryExpr { ..} ));
/// if let Expr::BinaryExpr(binary_expr) = expr {
///   assert_eq!(*binary_expr.left, col("c1"));
///   assert_eq!(*binary_expr.right, col("c2"));
///   assert_eq!(binary_expr.op, Operator::Plus);
/// }
/// ```
///
/// The expression `c1 = 42` to compares the value in column "c1" to the
/// literal value `42`:
///
/// ```
/// # use datafusion_common::ScalarValue;
/// # use datafusion_expr::{lit, col, Operator, Expr};
/// let expr = col("c1").eq(lit(42_i32));
/// assert!(matches!(expr, Expr::BinaryExpr { .. } ));
/// if let Expr::BinaryExpr(binary_expr) = expr {
///   assert_eq!(*binary_expr.left, col("c1"));
///   let scalar = ScalarValue::Int32(Some(42));
///   assert_eq!(*binary_expr.right, Expr::Literal(scalar));
///   assert_eq!(binary_expr.op, Operator::Eq);
/// }
/// ```
///
/// Here is how to implement the equivalent of `SELECT *` to select all
/// [`Expr::Column`] from a [`DFSchema`]'s columns:
///
/// ```
/// # use arrow::datatypes::{DataType, Field, Schema};
/// # use datafusion_common::{DFSchema, Column};
/// # use datafusion_expr::Expr;
/// // Create a schema c1(int, c2 float)
/// let arrow_schema = Schema::new(vec![
///    Field::new("c1", DataType::Int32, false),
///    Field::new("c2", DataType::Float64, false),
/// ]);
/// // DFSchema is a an Arrow schema with optional relation name
/// let df_schema = DFSchema::try_from_qualified_schema("t1", &arrow_schema)
///   .unwrap();
///
/// // Form Vec<Expr> with an expression for each column in the schema
/// let exprs: Vec<_> = df_schema.iter()
///   .map(Expr::from)
///   .collect();
///
/// assert_eq!(exprs, vec![
///   Expr::from(Column::from_qualified_name("t1.c1")),
///   Expr::from(Column::from_qualified_name("t1.c2")),
/// ]);
/// ```
///
/// # Visiting and Rewriting `Expr`s
///
/// Here is an example that finds all literals in an `Expr` tree:
/// ```
/// # use std::collections::{HashSet};
/// use datafusion_common::ScalarValue;
/// # use datafusion_expr::{col, Expr, lit};
/// use datafusion_common::tree_node::{TreeNode, TreeNodeRecursion};
/// // Expression a = 5 AND b = 6
/// let expr = col("a").eq(lit(5)) & col("b").eq(lit(6));
/// // find all literals in a HashMap
/// let mut scalars = HashSet::new();
/// // apply recursively visits all nodes in the expression tree
/// expr.apply(|e| {
///    if let Expr::Literal(scalar) = e {
///       scalars.insert(scalar);
///    }
///    // The return value controls whether to continue visiting the tree
///    Ok(TreeNodeRecursion::Continue)
/// }).unwrap();
/// // All subtrees have been visited and literals found
/// assert_eq!(scalars.len(), 2);
/// assert!(scalars.contains(&ScalarValue::Int32(Some(5))));
/// assert!(scalars.contains(&ScalarValue::Int32(Some(6))));
/// ```
///
/// Rewrite an expression, replacing references to column "a" in an
/// to the literal `42`:
///
///  ```
/// # use datafusion_common::tree_node::{Transformed, TreeNode};
/// # use datafusion_expr::{col, Expr, lit};
/// // expression a = 5 AND b = 6
/// let expr = col("a").eq(lit(5)).and(col("b").eq(lit(6)));
/// // rewrite all references to column "a" to the literal 42
/// let rewritten = expr.transform(|e| {
///   if let Expr::Column(c) = &e {
///     if &c.name == "a" {
///       // return Transformed::yes to indicate the node was changed
///       return Ok(Transformed::yes(lit(42)))
///     }
///   }
///   // return Transformed::no to indicate the node was not changed
///   Ok(Transformed::no(e))
/// }).unwrap();
/// // The expression has been rewritten
/// assert!(rewritten.transformed);
/// // to 42 = 5 AND b = 6
/// assert_eq!(rewritten.data, lit(42).eq(lit(5)).and(col("b").eq(lit(6))));
#[derive(Clone, PartialEq, Eq, PartialOrd, Hash, Debug)]
pub enum Expr {
    /// An expression with a specific name.
    Alias(Alias),
    /// A named reference to a qualified field in a schema.
    Column(Column),
    /// A named reference to a variable in a registry.
    ScalarVariable(DataType, Vec<String>),
    /// A constant value.
    Literal(ScalarValue),
    /// A binary expression such as "age > 21"
    BinaryExpr(BinaryExpr),
    /// LIKE expression
    Like(Like),
    /// LIKE expression that uses regular expressions
    SimilarTo(Like),
    /// Negation of an expression. The expression's type must be a boolean to make sense.
    Not(Box<Expr>),
    /// True if argument is not NULL, false otherwise. This expression itself is never NULL.
    IsNotNull(Box<Expr>),
    /// True if argument is NULL, false otherwise. This expression itself is never NULL.
    IsNull(Box<Expr>),
    /// True if argument is true, false otherwise. This expression itself is never NULL.
    IsTrue(Box<Expr>),
    /// True if argument is  false, false otherwise. This expression itself is never NULL.
    IsFalse(Box<Expr>),
    /// True if argument is NULL, false otherwise. This expression itself is never NULL.
    IsUnknown(Box<Expr>),
    /// True if argument is FALSE or NULL, false otherwise. This expression itself is never NULL.
    IsNotTrue(Box<Expr>),
    /// True if argument is TRUE OR NULL, false otherwise. This expression itself is never NULL.
    IsNotFalse(Box<Expr>),
    /// True if argument is TRUE or FALSE, false otherwise. This expression itself is never NULL.
    IsNotUnknown(Box<Expr>),
    /// arithmetic negation of an expression, the operand must be of a signed numeric data type
    Negative(Box<Expr>),
    /// Whether an expression is between a given range.
    Between(Between),
    /// The CASE expression is similar to a series of nested if/else and there are two forms that
    /// can be used. The first form consists of a series of boolean "when" expressions with
    /// corresponding "then" expressions, and an optional "else" expression.
    ///
    /// ```text
    /// CASE WHEN condition THEN result
    ///      [WHEN ...]
    ///      [ELSE result]
    /// END
    /// ```
    ///
    /// The second form uses a base expression and then a series of "when" clauses that match on a
    /// literal value.
    ///
    /// ```text
    /// CASE expression
    ///     WHEN value THEN result
    ///     [WHEN ...]
    ///     [ELSE result]
    /// END
    /// ```
    Case(Case),
    /// Casts the expression to a given type and will return a runtime error if the expression cannot be cast.
    /// This expression is guaranteed to have a fixed type.
    Cast(Cast),
    /// Casts the expression to a given type and will return a null value if the expression cannot be cast.
    /// This expression is guaranteed to have a fixed type.
    TryCast(TryCast),
    /// Represents the call of a scalar function with a set of arguments.
    ScalarFunction(ScalarFunction),
    /// Calls an aggregate function with arguments, and optional
    /// `ORDER BY`, `FILTER`, `DISTINCT` and `NULL TREATMENT`.
    ///
    /// See also [`ExprFunctionExt`] to set these fields.
    ///
    /// [`ExprFunctionExt`]: crate::expr_fn::ExprFunctionExt
    AggregateFunction(AggregateFunction),
    /// Represents the call of a window function with arguments.
    WindowFunction(WindowFunction),
    /// Returns whether the list contains the expr value.
    InList(InList),
    /// EXISTS subquery
    Exists(Exists),
    /// IN subquery
    InSubquery(InSubquery),
    /// Scalar subquery
    ScalarSubquery(Subquery),
    /// Represents a reference to all available fields in a specific schema,
    /// with an optional (schema) qualifier.
    ///
    /// This expr has to be resolved to a list of columns before translating logical
    /// plan into physical plan.
    Wildcard {
        qualifier: Option<TableReference>,
        options: WildcardOptions,
    },
    /// List of grouping set expressions. Only valid in the context of an aggregate
    /// GROUP BY expression list
    GroupingSet(GroupingSet),
    /// A place holder for parameters in a prepared statement
    /// (e.g. `$foo` or `$1`)
    Placeholder(Placeholder),
    /// A place holder which hold a reference to a qualified field
    /// in the outer query, used for correlated sub queries.
    OuterReferenceColumn(DataType, Column),
    /// Unnest expression
    Unnest(Unnest),
}

impl Default for Expr {
    fn default() -> Self {
        Expr::Literal(ScalarValue::Null)
    }
}

/// Create an [`Expr`] from a [`Column`]
impl From<Column> for Expr {
    fn from(value: Column) -> Self {
        Expr::Column(value)
    }
}

/// Create an [`Expr`] from an optional qualifier and a [`FieldRef`]. This is
/// useful for creating [`Expr`] from a [`DFSchema`].
///
/// See example on [`Expr`]
impl<'a> From<(Option<&'a TableReference>, &'a FieldRef)> for Expr {
    fn from(value: (Option<&'a TableReference>, &'a FieldRef)) -> Self {
        Expr::from(Column::from(value))
    }
}

/// UNNEST expression.
#[derive(Clone, PartialEq, Eq, PartialOrd, Hash, Debug)]
pub struct Unnest {
    pub expr: Box<Expr>,
}

impl Unnest {
    /// Create a new Unnest expression.
    pub fn new(expr: Expr) -> Self {
        Self {
            expr: Box::new(expr),
        }
    }

    /// Create a new Unnest expression.
    pub fn new_boxed(boxed: Box<Expr>) -> Self {
        Self { expr: boxed }
    }
}

/// Alias expression
#[derive(Clone, PartialEq, Eq, PartialOrd, Hash, Debug)]
pub struct Alias {
    pub expr: Box<Expr>,
    pub relation: Option<TableReference>,
    pub name: String,
}

impl Alias {
    /// Create an alias with an optional schema/field qualifier.
    pub fn new(
        expr: Expr,
        relation: Option<impl Into<TableReference>>,
        name: impl Into<String>,
    ) -> Self {
        Self {
            expr: Box::new(expr),
            relation: relation.map(|r| r.into()),
            name: name.into(),
        }
    }
}

/// Binary expression
#[derive(Clone, PartialEq, Eq, PartialOrd, Hash, Debug)]
pub struct BinaryExpr {
    /// Left-hand side of the expression
    pub left: Box<Expr>,
    /// The comparison operator
    pub op: Operator,
    /// Right-hand side of the expression
    pub right: Box<Expr>,
}

impl BinaryExpr {
    /// Create a new binary expression
    pub fn new(left: Box<Expr>, op: Operator, right: Box<Expr>) -> Self {
        Self { left, op, right }
    }
}

impl Display for BinaryExpr {
    fn fmt(&self, f: &mut Formatter<'_>) -> fmt::Result {
        // Put parentheses around child binary expressions so that we can see the difference
        // between `(a OR b) AND c` and `a OR (b AND c)`. We only insert parentheses when needed,
        // based on operator precedence. For example, `(a AND b) OR c` and `a AND b OR c` are
        // equivalent and the parentheses are not necessary.

        fn write_child(
            f: &mut Formatter<'_>,
            expr: &Expr,
            precedence: u8,
        ) -> fmt::Result {
            match expr {
                Expr::BinaryExpr(child) => {
                    let p = child.op.precedence();
                    if p == 0 || p < precedence {
                        write!(f, "({child})")?;
                    } else {
                        write!(f, "{child}")?;
                    }
                }
                _ => write!(f, "{expr}")?,
            }
            Ok(())
        }

        let precedence = self.op.precedence();
        write_child(f, self.left.as_ref(), precedence)?;
        write!(f, " {} ", self.op)?;
        write_child(f, self.right.as_ref(), precedence)
    }
}

/// CASE expression
#[derive(Clone, Debug, PartialEq, Eq, PartialOrd, Hash)]
pub struct Case {
    /// Optional base expression that can be compared to literal values in the "when" expressions
    pub expr: Option<Box<Expr>>,
    /// One or more when/then expressions
    pub when_then_expr: Vec<(Box<Expr>, Box<Expr>)>,
    /// Optional "else" expression
    pub else_expr: Option<Box<Expr>>,
}

impl Case {
    /// Create a new Case expression
    pub fn new(
        expr: Option<Box<Expr>>,
        when_then_expr: Vec<(Box<Expr>, Box<Expr>)>,
        else_expr: Option<Box<Expr>>,
    ) -> Self {
        Self {
            expr,
            when_then_expr,
            else_expr,
        }
    }
}

/// LIKE expression
#[derive(Clone, PartialEq, Eq, PartialOrd, Hash, Debug)]
pub struct Like {
    pub negated: bool,
    pub expr: Box<Expr>,
    pub pattern: Box<Expr>,
    pub escape_char: Option<char>,
    /// Whether to ignore case on comparing
    pub case_insensitive: bool,
}

impl Like {
    /// Create a new Like expression
    pub fn new(
        negated: bool,
        expr: Box<Expr>,
        pattern: Box<Expr>,
        escape_char: Option<char>,
        case_insensitive: bool,
    ) -> Self {
        Self {
            negated,
            expr,
            pattern,
            escape_char,
            case_insensitive,
        }
    }
}

/// BETWEEN expression
#[derive(Clone, PartialEq, Eq, PartialOrd, Hash, Debug)]
pub struct Between {
    /// The value to compare
    pub expr: Box<Expr>,
    /// Whether the expression is negated
    pub negated: bool,
    /// The low end of the range
    pub low: Box<Expr>,
    /// The high end of the range
    pub high: Box<Expr>,
}

impl Between {
    /// Create a new Between expression
    pub fn new(expr: Box<Expr>, negated: bool, low: Box<Expr>, high: Box<Expr>) -> Self {
        Self {
            expr,
            negated,
            low,
            high,
        }
    }
}

/// ScalarFunction expression invokes a built-in scalar function
#[derive(Clone, PartialEq, Eq, PartialOrd, Hash, Debug)]
pub struct ScalarFunction {
    /// The function
    pub func: Arc<crate::ScalarUDF>,
    /// List of expressions to feed to the functions as arguments
    pub args: Vec<Expr>,
}

impl ScalarFunction {
    // return the Function's name
    pub fn name(&self) -> &str {
        self.func.name()
    }
}

impl ScalarFunction {
    /// Create a new ScalarFunction expression with a user-defined function (UDF)
    pub fn new_udf(udf: Arc<crate::ScalarUDF>, args: Vec<Expr>) -> Self {
        Self { func: udf, args }
    }
}

/// Access a sub field of a nested type, such as `Field` or `List`
#[derive(Clone, PartialEq, Eq, Hash, Debug)]
pub enum GetFieldAccess {
    /// Named field, for example `struct["name"]`
    NamedStructField { name: ScalarValue },
    /// Single list index, for example: `list[i]`
    ListIndex { key: Box<Expr> },
    /// List stride, for example `list[i:j:k]`
    ListRange {
        start: Box<Expr>,
        stop: Box<Expr>,
        stride: Box<Expr>,
    },
}

/// Cast expression
#[derive(Clone, PartialEq, Eq, PartialOrd, Hash, Debug)]
pub struct Cast {
    /// The expression being cast
    pub expr: Box<Expr>,
    /// The `DataType` the expression will yield
    pub data_type: DataType,
}

impl Cast {
    /// Create a new Cast expression
    pub fn new(expr: Box<Expr>, data_type: DataType) -> Self {
        Self { expr, data_type }
    }
}

/// TryCast Expression
#[derive(Clone, PartialEq, Eq, PartialOrd, Hash, Debug)]
pub struct TryCast {
    /// The expression being cast
    pub expr: Box<Expr>,
    /// The `DataType` the expression will yield
    pub data_type: DataType,
}

impl TryCast {
    /// Create a new TryCast expression
    pub fn new(expr: Box<Expr>, data_type: DataType) -> Self {
        Self { expr, data_type }
    }
}

/// SORT expression
#[derive(Clone, PartialEq, Eq, PartialOrd, Hash, Debug)]
pub struct Sort {
    /// The expression to sort on
    pub expr: Expr,
    /// The direction of the sort
    pub asc: bool,
    /// Whether to put Nulls before all other data values
    pub nulls_first: bool,
}

impl Sort {
    /// Create a new Sort expression
    pub fn new(expr: Expr, asc: bool, nulls_first: bool) -> Self {
        Self {
            expr,
            asc,
            nulls_first,
        }
    }

    /// Create a new Sort expression with the opposite sort direction
    pub fn reverse(&self) -> Self {
        Self {
            expr: self.expr.clone(),
            asc: !self.asc,
            nulls_first: !self.nulls_first,
        }
    }
}

impl Display for Sort {
    fn fmt(&self, f: &mut Formatter<'_>) -> fmt::Result {
        write!(f, "{}", self.expr)?;
        if self.asc {
            write!(f, " ASC")?;
        } else {
            write!(f, " DESC")?;
        }
        if self.nulls_first {
            write!(f, " NULLS FIRST")?;
        } else {
            write!(f, " NULLS LAST")?;
        }
        Ok(())
    }
}

/// Aggregate function
///
/// See also  [`ExprFunctionExt`] to set these fields on `Expr`
///
/// [`ExprFunctionExt`]: crate::expr_fn::ExprFunctionExt
#[derive(Clone, PartialEq, Eq, PartialOrd, Hash, Debug)]
pub struct AggregateFunction {
    /// Name of the function
    pub func: Arc<crate::AggregateUDF>,
    /// List of expressions to feed to the functions as arguments
    pub args: Vec<Expr>,
    /// Whether this is a DISTINCT aggregation or not
    pub distinct: bool,
    /// Optional filter
    pub filter: Option<Box<Expr>>,
    /// Optional ordering
    pub order_by: Option<Vec<Sort>>,
    pub null_treatment: Option<NullTreatment>,
}

impl AggregateFunction {
    /// Create a new AggregateFunction expression with a user-defined function (UDF)
    pub fn new_udf(
        func: Arc<crate::AggregateUDF>,
        args: Vec<Expr>,
        distinct: bool,
        filter: Option<Box<Expr>>,
        order_by: Option<Vec<Sort>>,
        null_treatment: Option<NullTreatment>,
    ) -> Self {
        Self {
            func,
            args,
            distinct,
            filter,
            order_by,
            null_treatment,
        }
    }
}

/// WindowFunction
#[derive(Debug, Clone, PartialEq, Eq, PartialOrd, Hash)]
/// Defines which implementation of an aggregate function DataFusion should call.
pub enum WindowFunctionDefinition {
    /// A built in aggregate function that leverages an aggregate function
    /// A a built-in window function
    BuiltInWindowFunction(built_in_window_function::BuiltInWindowFunction),
    /// A user defined aggregate function
    AggregateUDF(Arc<crate::AggregateUDF>),
    /// A user defined aggregate function
    WindowUDF(Arc<crate::WindowUDF>),
}

impl WindowFunctionDefinition {
    /// Returns the datatype of the window function
    pub fn return_type(
        &self,
        input_expr_types: &[DataType],
        _input_expr_nullable: &[bool],
        display_name: &str,
    ) -> Result<DataType> {
        match self {
            WindowFunctionDefinition::BuiltInWindowFunction(fun) => {
                fun.return_type(input_expr_types)
            }
            WindowFunctionDefinition::AggregateUDF(fun) => {
                fun.return_type(input_expr_types)
            }
            WindowFunctionDefinition::WindowUDF(fun) => fun
                .field(WindowUDFFieldArgs::new(input_expr_types, display_name))
                .map(|field| field.data_type().clone()),
        }
    }

    /// The signatures supported by the function `fun`.
    pub fn signature(&self) -> Signature {
        match self {
            WindowFunctionDefinition::BuiltInWindowFunction(fun) => fun.signature(),
            WindowFunctionDefinition::AggregateUDF(fun) => fun.signature().clone(),
            WindowFunctionDefinition::WindowUDF(fun) => fun.signature().clone(),
        }
    }

    /// Function's name for display
    pub fn name(&self) -> &str {
        match self {
            WindowFunctionDefinition::BuiltInWindowFunction(fun) => fun.name(),
            WindowFunctionDefinition::WindowUDF(fun) => fun.name(),
            WindowFunctionDefinition::AggregateUDF(fun) => fun.name(),
        }
    }
}

impl fmt::Display for WindowFunctionDefinition {
    fn fmt(&self, f: &mut fmt::Formatter) -> fmt::Result {
        match self {
            WindowFunctionDefinition::BuiltInWindowFunction(fun) => {
                std::fmt::Display::fmt(fun, f)
            }
            WindowFunctionDefinition::AggregateUDF(fun) => std::fmt::Display::fmt(fun, f),
            WindowFunctionDefinition::WindowUDF(fun) => std::fmt::Display::fmt(fun, f),
        }
    }
}

impl From<BuiltInWindowFunction> for WindowFunctionDefinition {
    fn from(value: BuiltInWindowFunction) -> Self {
        Self::BuiltInWindowFunction(value)
    }
}

impl From<Arc<crate::AggregateUDF>> for WindowFunctionDefinition {
    fn from(value: Arc<crate::AggregateUDF>) -> Self {
        Self::AggregateUDF(value)
    }
}

impl From<Arc<WindowUDF>> for WindowFunctionDefinition {
    fn from(value: Arc<WindowUDF>) -> Self {
        Self::WindowUDF(value)
    }
}

/// Window function
///
/// Holds the actual actual function to call [`WindowFunction`] as well as its
/// arguments (`args`) and the contents of the `OVER` clause:
///
/// 1. `PARTITION BY`
/// 2. `ORDER BY`
/// 3. Window frame (e.g. `ROWS 1 PRECEDING AND 1 FOLLOWING`)
///
/// # Example
/// ```
/// # use datafusion_expr::{Expr, BuiltInWindowFunction, col, ExprFunctionExt};
/// # use datafusion_expr::expr::WindowFunction;
/// // Create FIRST_VALUE(a) OVER (PARTITION BY b ORDER BY c)
/// let expr = Expr::WindowFunction(
///     WindowFunction::new(BuiltInWindowFunction::FirstValue, vec![col("a")])
/// )
///   .partition_by(vec![col("b")])
///   .order_by(vec![col("b").sort(true, true)])
///   .build()
///   .unwrap();
/// ```
#[derive(Clone, PartialEq, Eq, PartialOrd, Hash, Debug)]
pub struct WindowFunction {
    /// Name of the function
    pub fun: WindowFunctionDefinition,
    /// List of expressions to feed to the functions as arguments
    pub args: Vec<Expr>,
    /// List of partition by expressions
    pub partition_by: Vec<Expr>,
    /// List of order by expressions
    pub order_by: Vec<Sort>,
    /// Window frame
    pub window_frame: WindowFrame,
    /// Specifies how NULL value is treated: ignore or respect
    pub null_treatment: Option<NullTreatment>,
}

impl WindowFunction {
    /// Create a new Window expression with the specified argument an
    /// empty `OVER` clause
    pub fn new(fun: impl Into<WindowFunctionDefinition>, args: Vec<Expr>) -> Self {
        Self {
            fun: fun.into(),
            args,
            partition_by: Vec::default(),
            order_by: Vec::default(),
            window_frame: WindowFrame::new(None),
            null_treatment: None,
        }
    }
}

/// Find DataFusion's built-in window function by name.
pub fn find_df_window_func(name: &str) -> Option<WindowFunctionDefinition> {
    let name = name.to_lowercase();
    // Code paths for window functions leveraging ordinary aggregators and
    // built-in window functions are quite different, and the same function
    // may have different implementations for these cases. If the sought
    // function is not found among built-in window functions, we search for
    // it among aggregate functions.
    if let Ok(built_in_function) =
        built_in_window_function::BuiltInWindowFunction::from_str(name.as_str())
    {
        Some(WindowFunctionDefinition::BuiltInWindowFunction(
            built_in_function,
        ))
    } else {
        None
    }
}

/// EXISTS expression
#[derive(Clone, PartialEq, Eq, PartialOrd, Hash, Debug)]
pub struct Exists {
    /// Subquery that will produce a single column of data
    pub subquery: Subquery,
    /// Whether the expression is negated
    pub negated: bool,
}

impl Exists {
    // Create a new Exists expression.
    pub fn new(subquery: Subquery, negated: bool) -> Self {
        Self { subquery, negated }
    }
}

/// User Defined Aggregate Function
///
/// See [`udaf::AggregateUDF`] for more information.
#[derive(Clone, PartialEq, Eq, Hash, Debug)]
pub struct AggregateUDF {
    /// The function
    pub fun: Arc<udaf::AggregateUDF>,
    /// List of expressions to feed to the functions as arguments
    pub args: Vec<Expr>,
    /// Optional filter
    pub filter: Option<Box<Expr>>,
    /// Optional ORDER BY applied prior to aggregating
    pub order_by: Option<Vec<Expr>>,
}

impl AggregateUDF {
    /// Create a new AggregateUDF expression
    pub fn new(
        fun: Arc<udaf::AggregateUDF>,
        args: Vec<Expr>,
        filter: Option<Box<Expr>>,
        order_by: Option<Vec<Expr>>,
    ) -> Self {
        Self {
            fun,
            args,
            filter,
            order_by,
        }
    }
}

/// InList expression
#[derive(Clone, PartialEq, Eq, PartialOrd, Hash, Debug)]
pub struct InList {
    /// The expression to compare
    pub expr: Box<Expr>,
    /// The list of values to compare against
    pub list: Vec<Expr>,
    /// Whether the expression is negated
    pub negated: bool,
}

impl InList {
    /// Create a new InList expression
    pub fn new(expr: Box<Expr>, list: Vec<Expr>, negated: bool) -> Self {
        Self {
            expr,
            list,
            negated,
        }
    }
}

/// IN subquery
#[derive(Clone, PartialEq, Eq, PartialOrd, Hash, Debug)]
pub struct InSubquery {
    /// The expression to compare
    pub expr: Box<Expr>,
    /// Subquery that will produce a single column of data to compare against
    pub subquery: Subquery,
    /// Whether the expression is negated
    pub negated: bool,
}

impl InSubquery {
    /// Create a new InSubquery expression
    pub fn new(expr: Box<Expr>, subquery: Subquery, negated: bool) -> Self {
        Self {
            expr,
            subquery,
            negated,
        }
    }
}

/// Placeholder, representing bind parameter values such as `$1` or `$name`.
///
/// The type of these parameters is inferred using [`Expr::infer_placeholder_types`]
/// or can be specified directly using `PREPARE` statements.
#[derive(Clone, PartialEq, Eq, PartialOrd, Hash, Debug)]
pub struct Placeholder {
    /// The identifier of the parameter, including the leading `$` (e.g, `"$1"` or `"$foo"`)
    pub id: String,
    /// The type the parameter will be filled in with
    pub data_type: Option<DataType>,
}

impl Placeholder {
    /// Create a new Placeholder expression
    pub fn new(id: String, data_type: Option<DataType>) -> Self {
        Self { id, data_type }
    }
}

/// Grouping sets
///
/// See <https://www.postgresql.org/docs/current/queries-table-expressions.html#QUERIES-GROUPING-SETS>
/// for Postgres definition.
/// See <https://spark.apache.org/docs/latest/sql-ref-syntax-qry-select-groupby.html>
/// for Apache Spark definition.
#[derive(Clone, PartialEq, Eq, PartialOrd, Hash, Debug)]
pub enum GroupingSet {
    /// Rollup grouping sets
    Rollup(Vec<Expr>),
    /// Cube grouping sets
    Cube(Vec<Expr>),
    /// User-defined grouping sets
    GroupingSets(Vec<Vec<Expr>>),
}

impl GroupingSet {
    /// Return all distinct exprs in the grouping set. For `CUBE` and `ROLLUP` this
    /// is just the underlying list of exprs. For `GROUPING SET` we need to deduplicate
    /// the exprs in the underlying sets.
    pub fn distinct_expr(&self) -> Vec<&Expr> {
        match self {
            GroupingSet::Rollup(exprs) | GroupingSet::Cube(exprs) => {
                exprs.iter().collect()
            }
            GroupingSet::GroupingSets(groups) => {
                let mut exprs: Vec<&Expr> = vec![];
                for exp in groups.iter().flatten() {
                    if !exprs.contains(&exp) {
                        exprs.push(exp);
                    }
                }
                exprs
            }
        }
    }
}

/// Additional options for wildcards, e.g. Snowflake `EXCLUDE`/`RENAME` and Bigquery `EXCEPT`.
#[derive(Clone, PartialEq, Eq, PartialOrd, Hash, Debug, Default)]
pub struct WildcardOptions {
    /// `[ILIKE...]`.
    ///  Snowflake syntax: <https://docs.snowflake.com/en/sql-reference/sql/select#parameters>
    pub ilike: Option<IlikeSelectItem>,
    /// `[EXCLUDE...]`.
    ///  Snowflake syntax: <https://docs.snowflake.com/en/sql-reference/sql/select#parameters>
    pub exclude: Option<ExcludeSelectItem>,
    /// `[EXCEPT...]`.
    ///  BigQuery syntax: <https://cloud.google.com/bigquery/docs/reference/standard-sql/query-syntax#select_except>
    ///  Clickhouse syntax: <https://clickhouse.com/docs/en/sql-reference/statements/select#except>
    pub except: Option<ExceptSelectItem>,
    /// `[REPLACE]`
    ///  BigQuery syntax: <https://cloud.google.com/bigquery/docs/reference/standard-sql/query-syntax#select_replace>
    ///  Clickhouse syntax: <https://clickhouse.com/docs/en/sql-reference/statements/select#replace>
    ///  Snowflake syntax: <https://docs.snowflake.com/en/sql-reference/sql/select#parameters>
    pub replace: Option<PlannedReplaceSelectItem>,
    /// `[RENAME ...]`.
    ///  Snowflake syntax: <https://docs.snowflake.com/en/sql-reference/sql/select#parameters>
    pub rename: Option<RenameSelectItem>,
}

impl WildcardOptions {
    pub fn with_replace(self, replace: PlannedReplaceSelectItem) -> Self {
        WildcardOptions {
            ilike: self.ilike,
            exclude: self.exclude,
            except: self.except,
            replace: Some(replace),
            rename: self.rename,
        }
    }
}

impl Display for WildcardOptions {
    fn fmt(&self, f: &mut Formatter) -> fmt::Result {
        if let Some(ilike) = &self.ilike {
            write!(f, " {ilike}")?;
        }
        if let Some(exclude) = &self.exclude {
            write!(f, " {exclude}")?;
        }
        if let Some(except) = &self.except {
            write!(f, " {except}")?;
        }
        if let Some(replace) = &self.replace {
            write!(f, " {replace}")?;
        }
        if let Some(rename) = &self.rename {
            write!(f, " {rename}")?;
        }
        Ok(())
    }
}

/// The planned expressions for `REPLACE`
#[derive(Clone, PartialEq, Eq, PartialOrd, Hash, Debug, Default)]
pub struct PlannedReplaceSelectItem {
    /// The original ast nodes
    pub items: Vec<ReplaceSelectElement>,
    /// The expression planned from the ast nodes. They will be used when expanding the wildcard.
    pub planned_expressions: Vec<Expr>,
}

impl Display for PlannedReplaceSelectItem {
    fn fmt(&self, f: &mut Formatter) -> fmt::Result {
        write!(f, "REPLACE")?;
        write!(f, " ({})", display_comma_separated(&self.items))?;
        Ok(())
    }
}

impl PlannedReplaceSelectItem {
    pub fn items(&self) -> &[ReplaceSelectElement] {
        &self.items
    }

    pub fn expressions(&self) -> &[Expr] {
        &self.planned_expressions
    }
}

impl Expr {
    #[deprecated(since = "40.0.0", note = "use schema_name instead")]
    pub fn display_name(&self) -> Result<String> {
        Ok(self.schema_name().to_string())
    }

    /// The name of the column (field) that this `Expr` will produce.
    ///
    /// For example, for a projection (e.g. `SELECT <expr>`) the resulting arrow
    /// [`Schema`] will have a field with this name.
    ///
    /// Note that the resulting string is subtlety different from the `Display`
    /// representation for certain `Expr`. Some differences:
    ///
    /// 1. [`Expr::Alias`], which shows only the alias itself
    /// 2. [`Expr::Cast`] / [`Expr::TryCast`], which only displays the expression
    ///
    /// # Example
    /// ```
    /// # use datafusion_expr::{col, lit};
    /// let expr = col("foo").eq(lit(42));
    /// assert_eq!("foo = Int32(42)", expr.schema_name().to_string());
    ///
    /// let expr = col("foo").alias("bar").eq(lit(11));
    /// assert_eq!("bar = Int32(11)", expr.schema_name().to_string());
    /// ```
    ///
    /// [`Schema`]: arrow::datatypes::Schema
    pub fn schema_name(&self) -> impl Display + '_ {
        SchemaDisplay(self)
    }

    /// Returns the qualifier and the schema name of this expression.
    ///
    /// Used when the expression forms the output field of a certain plan.
    /// The result is the field's qualifier and field name in the plan's
    /// output schema. We can use this qualified name to reference the field.
    pub fn qualified_name(&self) -> (Option<TableReference>, String) {
        match self {
            Expr::Column(Column { relation, name }) => (relation.clone(), name.clone()),
            Expr::Alias(Alias { relation, name, .. }) => (relation.clone(), name.clone()),
            _ => (None, self.schema_name().to_string()),
        }
    }

    /// Returns a full and complete string representation of this expression.
    #[deprecated(note = "use format! instead")]
    pub fn canonical_name(&self) -> String {
        format!("{self}")
    }

    /// Return String representation of the variant represented by `self`
    /// Useful for non-rust based bindings
    pub fn variant_name(&self) -> &str {
        match self {
            Expr::AggregateFunction { .. } => "AggregateFunction",
            Expr::Alias(..) => "Alias",
            Expr::Between { .. } => "Between",
            Expr::BinaryExpr { .. } => "BinaryExpr",
            Expr::Case { .. } => "Case",
            Expr::Cast { .. } => "Cast",
            Expr::Column(..) => "Column",
            Expr::OuterReferenceColumn(_, _) => "Outer",
            Expr::Exists { .. } => "Exists",
            Expr::GroupingSet(..) => "GroupingSet",
            Expr::InList { .. } => "InList",
            Expr::InSubquery(..) => "InSubquery",
            Expr::IsNotNull(..) => "IsNotNull",
            Expr::IsNull(..) => "IsNull",
            Expr::Like { .. } => "Like",
            Expr::SimilarTo { .. } => "RLike",
            Expr::IsTrue(..) => "IsTrue",
            Expr::IsFalse(..) => "IsFalse",
            Expr::IsUnknown(..) => "IsUnknown",
            Expr::IsNotTrue(..) => "IsNotTrue",
            Expr::IsNotFalse(..) => "IsNotFalse",
            Expr::IsNotUnknown(..) => "IsNotUnknown",
            Expr::Literal(..) => "Literal",
            Expr::Negative(..) => "Negative",
            Expr::Not(..) => "Not",
            Expr::Placeholder(_) => "Placeholder",
            Expr::ScalarFunction(..) => "ScalarFunction",
            Expr::ScalarSubquery { .. } => "ScalarSubquery",
            Expr::ScalarVariable(..) => "ScalarVariable",
            Expr::TryCast { .. } => "TryCast",
            Expr::WindowFunction { .. } => "WindowFunction",
            Expr::Wildcard { .. } => "Wildcard",
            Expr::Unnest { .. } => "Unnest",
        }
    }

    /// Return `self == other`
    pub fn eq(self, other: Expr) -> Expr {
        binary_expr(self, Operator::Eq, other)
    }

    /// Return `self != other`
    pub fn not_eq(self, other: Expr) -> Expr {
        binary_expr(self, Operator::NotEq, other)
    }

    /// Return `self > other`
    pub fn gt(self, other: Expr) -> Expr {
        binary_expr(self, Operator::Gt, other)
    }

    /// Return `self >= other`
    pub fn gt_eq(self, other: Expr) -> Expr {
        binary_expr(self, Operator::GtEq, other)
    }

    /// Return `self < other`
    pub fn lt(self, other: Expr) -> Expr {
        binary_expr(self, Operator::Lt, other)
    }

    /// Return `self <= other`
    pub fn lt_eq(self, other: Expr) -> Expr {
        binary_expr(self, Operator::LtEq, other)
    }

    /// Return `self && other`
    pub fn and(self, other: Expr) -> Expr {
        binary_expr(self, Operator::And, other)
    }

    /// Return `self || other`
    pub fn or(self, other: Expr) -> Expr {
        binary_expr(self, Operator::Or, other)
    }

    /// Return `self LIKE other`
    pub fn like(self, other: Expr) -> Expr {
        Expr::Like(Like::new(
            false,
            Box::new(self),
            Box::new(other),
            None,
            false,
        ))
    }

    /// Return `self NOT LIKE other`
    pub fn not_like(self, other: Expr) -> Expr {
        Expr::Like(Like::new(
            true,
            Box::new(self),
            Box::new(other),
            None,
            false,
        ))
    }

    /// Return `self ILIKE other`
    pub fn ilike(self, other: Expr) -> Expr {
        Expr::Like(Like::new(
            false,
            Box::new(self),
            Box::new(other),
            None,
            true,
        ))
    }

    /// Return `self NOT ILIKE other`
    pub fn not_ilike(self, other: Expr) -> Expr {
        Expr::Like(Like::new(true, Box::new(self), Box::new(other), None, true))
    }

    /// Return the name to use for the specific Expr
    pub fn name_for_alias(&self) -> Result<String> {
        Ok(self.schema_name().to_string())
    }

    /// Ensure `expr` has the name as `original_name` by adding an
    /// alias if necessary.
    pub fn alias_if_changed(self, original_name: String) -> Result<Expr> {
        let new_name = self.name_for_alias()?;
        if new_name == original_name {
            return Ok(self);
        }

        Ok(self.alias(original_name))
    }

    /// Return `self AS name` alias expression
    pub fn alias(self, name: impl Into<String>) -> Expr {
        Expr::Alias(Alias::new(self, None::<&str>, name.into()))
    }

    /// Return `self AS name` alias expression with a specific qualifier
    pub fn alias_qualified(
        self,
        relation: Option<impl Into<TableReference>>,
        name: impl Into<String>,
    ) -> Expr {
        Expr::Alias(Alias::new(self, relation, name.into()))
    }

    /// Remove an alias from an expression if one exists.
    ///
    /// If the expression is not an alias, the expression is returned unchanged.
    /// This method does not remove aliases from nested expressions.
    ///
    /// # Example
    /// ```
    /// # use datafusion_expr::col;
    /// // `foo as "bar"` is unaliased to `foo`
    /// let expr = col("foo").alias("bar");
    /// assert_eq!(expr.unalias(), col("foo"));
    ///
    /// // `foo as "bar" + baz` is not unaliased
    /// let expr = col("foo").alias("bar") + col("baz");
    /// assert_eq!(expr.clone().unalias(), expr);
    ///
    /// // `foo as "bar" as "baz" is unalaised to foo as "bar"
    /// let expr = col("foo").alias("bar").alias("baz");
    /// assert_eq!(expr.unalias(), col("foo").alias("bar"));
    /// ```
    pub fn unalias(self) -> Expr {
        match self {
            Expr::Alias(alias) => *alias.expr,
            _ => self,
        }
    }

    /// Recursively removed potentially multiple aliases from an expression.
    ///
    /// This method removes nested aliases and returns [`Transformed`]
    /// to signal if the expression was changed.
    ///
    /// # Example
    /// ```
    /// # use datafusion_expr::col;
    /// // `foo as "bar"` is unaliased to `foo`
    /// let expr = col("foo").alias("bar");
    /// assert_eq!(expr.unalias_nested().data, col("foo"));
    ///
    /// // `foo as "bar" + baz` is  unaliased
    /// let expr = col("foo").alias("bar") + col("baz");
    /// assert_eq!(expr.clone().unalias_nested().data, col("foo") + col("baz"));
    ///
    /// // `foo as "bar" as "baz" is unalaised to foo
    /// let expr = col("foo").alias("bar").alias("baz");
    /// assert_eq!(expr.unalias_nested().data, col("foo"));
    /// ```
    pub fn unalias_nested(self) -> Transformed<Expr> {
        self.transform_down_up(
            |expr| {
                // f_down: skip subqueries.  Check in f_down to avoid recursing into them
                let recursion = if matches!(
                    expr,
                    Expr::Exists { .. } | Expr::ScalarSubquery(_) | Expr::InSubquery(_)
                ) {
                    // Subqueries could contain aliases so don't recurse into those
                    TreeNodeRecursion::Jump
                } else {
                    TreeNodeRecursion::Continue
                };
                Ok(Transformed::new(expr, false, recursion))
            },
            |expr| {
                // f_up: unalias on up so we can remove nested aliases like
                // `(x as foo) as bar`
                if let Expr::Alias(Alias { expr, .. }) = expr {
                    Ok(Transformed::yes(*expr))
                } else {
                    Ok(Transformed::no(expr))
                }
            },
        )
        // Unreachable code: internal closure doesn't return err
        .unwrap()
    }

    /// Return `self IN <list>` if `negated` is false, otherwise
    /// return `self NOT IN <list>`.a
    pub fn in_list(self, list: Vec<Expr>, negated: bool) -> Expr {
        Expr::InList(InList::new(Box::new(self), list, negated))
    }

    /// Return `IsNull(Box(self))
    pub fn is_null(self) -> Expr {
        Expr::IsNull(Box::new(self))
    }

    /// Return `IsNotNull(Box(self))
    pub fn is_not_null(self) -> Expr {
        Expr::IsNotNull(Box::new(self))
    }

    /// Create a sort configuration from an existing expression.
    ///
    /// ```
    /// # use datafusion_expr::col;
    /// let sort_expr = col("foo").sort(true, true); // SORT ASC NULLS_FIRST
    /// ```
    pub fn sort(self, asc: bool, nulls_first: bool) -> Sort {
        Sort::new(self, asc, nulls_first)
    }

    /// Return `IsTrue(Box(self))`
    pub fn is_true(self) -> Expr {
        Expr::IsTrue(Box::new(self))
    }

    /// Return `IsNotTrue(Box(self))`
    pub fn is_not_true(self) -> Expr {
        Expr::IsNotTrue(Box::new(self))
    }

    /// Return `IsFalse(Box(self))`
    pub fn is_false(self) -> Expr {
        Expr::IsFalse(Box::new(self))
    }

    /// Return `IsNotFalse(Box(self))`
    pub fn is_not_false(self) -> Expr {
        Expr::IsNotFalse(Box::new(self))
    }

    /// Return `IsUnknown(Box(self))`
    pub fn is_unknown(self) -> Expr {
        Expr::IsUnknown(Box::new(self))
    }

    /// Return `IsNotUnknown(Box(self))`
    pub fn is_not_unknown(self) -> Expr {
        Expr::IsNotUnknown(Box::new(self))
    }

    /// return `self BETWEEN low AND high`
    pub fn between(self, low: Expr, high: Expr) -> Expr {
        Expr::Between(Between::new(
            Box::new(self),
            false,
            Box::new(low),
            Box::new(high),
        ))
    }

    /// Return `self NOT BETWEEN low AND high`
    pub fn not_between(self, low: Expr, high: Expr) -> Expr {
        Expr::Between(Between::new(
            Box::new(self),
            true,
            Box::new(low),
            Box::new(high),
        ))
    }

    #[deprecated(since = "39.0.0", note = "use try_as_col instead")]
    pub fn try_into_col(&self) -> Result<Column> {
        match self {
            Expr::Column(it) => Ok(it.clone()),
            _ => plan_err!("Could not coerce '{self}' into Column!"),
        }
    }

    /// Return a reference to the inner `Column` if any
    ///
    /// returns `None` if the expression is not a `Column`
    ///
    /// Note: None may be returned for expressions that are not `Column` but
    /// are convertible to `Column` such as `Cast` expressions.
    ///
    /// Example
    /// ```
    /// # use datafusion_common::Column;
    /// use datafusion_expr::{col, Expr};
    /// let expr = col("foo");
    /// assert_eq!(expr.try_as_col(), Some(&Column::from("foo")));
    ///
    /// let expr = col("foo").alias("bar");
    /// assert_eq!(expr.try_as_col(), None);
    /// ```
    pub fn try_as_col(&self) -> Option<&Column> {
        if let Expr::Column(it) = self {
            Some(it)
        } else {
            None
        }
    }

    /// Returns the inner `Column` if any. This is a specialized version of
    /// [`Self::try_as_col`] that take Cast expressions into account when the
    /// expression is as on condition for joins.
    ///
    /// Called this method when you are sure that the expression is a `Column`
    /// or a `Cast` expression that wraps a `Column`.
    pub fn get_as_join_column(&self) -> Option<&Column> {
        match self {
            Expr::Column(c) => Some(c),
            Expr::Cast(Cast { expr, .. }) => match &**expr {
                Expr::Column(c) => Some(c),
                _ => None,
            },
            _ => None,
        }
    }

    /// Return all referenced columns of this expression.
    #[deprecated(since = "40.0.0", note = "use Expr::column_refs instead")]
    pub fn to_columns(&self) -> Result<HashSet<Column>> {
        let mut using_columns = HashSet::new();
        expr_to_columns(self, &mut using_columns)?;

        Ok(using_columns)
    }

    /// Return all references to columns in this expression.
    ///
    /// # Example
    /// ```
    /// # use std::collections::HashSet;
    /// # use datafusion_common::Column;
    /// # use datafusion_expr::col;
    /// // For an expression `a + (b * a)`
    /// let expr = col("a") + (col("b") * col("a"));
    /// let refs = expr.column_refs();
    /// // refs contains "a" and "b"
    /// assert_eq!(refs.len(), 2);
    /// assert!(refs.contains(&Column::new_unqualified("a")));
    /// assert!(refs.contains(&Column::new_unqualified("b")));
    /// ```
    pub fn column_refs(&self) -> HashSet<&Column> {
        let mut using_columns = HashSet::new();
        self.add_column_refs(&mut using_columns);
        using_columns
    }

    /// Adds references to all columns in this expression to the set
    ///
    /// See [`Self::column_refs`] for details
    pub fn add_column_refs<'a>(&'a self, set: &mut HashSet<&'a Column>) {
        self.apply(|expr| {
            if let Expr::Column(col) = expr {
                set.insert(col);
            }
            Ok(TreeNodeRecursion::Continue)
        })
        .expect("traversal is infallible");
    }

    /// Return all references to columns and their occurrence counts in the expression.
    ///
    /// # Example
    /// ```
    /// # use std::collections::HashMap;
    /// # use datafusion_common::Column;
    /// # use datafusion_expr::col;
    /// // For an expression `a + (b * a)`
    /// let expr = col("a") + (col("b") * col("a"));
    /// let mut refs = expr.column_refs_counts();
    /// // refs contains "a" and "b"
    /// assert_eq!(refs.len(), 2);
    /// assert_eq!(*refs.get(&Column::new_unqualified("a")).unwrap(), 2);
    /// assert_eq!(*refs.get(&Column::new_unqualified("b")).unwrap(), 1);
    /// ```
    pub fn column_refs_counts(&self) -> HashMap<&Column, usize> {
        let mut map = HashMap::new();
        self.add_column_ref_counts(&mut map);
        map
    }

    /// Adds references to all columns and their occurrence counts in the expression to
    /// the map.
    ///
    /// See [`Self::column_refs_counts`] for details
    pub fn add_column_ref_counts<'a>(&'a self, map: &mut HashMap<&'a Column, usize>) {
        self.apply(|expr| {
            if let Expr::Column(col) = expr {
                *map.entry(col).or_default() += 1;
            }
            Ok(TreeNodeRecursion::Continue)
        })
        .expect("traversal is infallible");
    }

    /// Returns true if there are any column references in this Expr
    pub fn any_column_refs(&self) -> bool {
        self.exists(|expr| Ok(matches!(expr, Expr::Column(_))))
            .unwrap()
    }

    /// Return true when the expression contains out reference(correlated) expressions.
    pub fn contains_outer(&self) -> bool {
        self.exists(|expr| Ok(matches!(expr, Expr::OuterReferenceColumn { .. })))
            .unwrap()
    }

    /// Returns true if the expression node is volatile, i.e. whether it can return
    /// different results when evaluated multiple times with the same input.
    /// Note: unlike [`Self::is_volatile`], this function does not consider inputs:
    /// - `rand()` returns `true`,
    /// - `a + rand()` returns `false`
    pub fn is_volatile_node(&self) -> bool {
        matches!(self, Expr::ScalarFunction(func) if func.func.signature().volatility == Volatility::Volatile)
    }

    /// Returns true if the expression is volatile, i.e. whether it can return different
    /// results when evaluated multiple times with the same input.
    pub fn is_volatile(&self) -> Result<bool> {
        self.exists(|expr| Ok(expr.is_volatile_node()))
    }

    /// Recursively find all [`Expr::Placeholder`] expressions, and
    /// to infer their [`DataType`] from the context of their use.
    ///
    /// For example, gicen an expression like `<int32> = $0` will infer `$0` to
    /// have type `int32`.
    pub fn infer_placeholder_types(self, schema: &DFSchema) -> Result<Expr> {
        self.transform(|mut expr| {
            // Default to assuming the arguments are the same type
            if let Expr::BinaryExpr(BinaryExpr { left, op: _, right }) = &mut expr {
                rewrite_placeholder(left.as_mut(), right.as_ref(), schema)?;
                rewrite_placeholder(right.as_mut(), left.as_ref(), schema)?;
            };
            if let Expr::Between(Between {
                expr,
                negated: _,
                low,
                high,
            }) = &mut expr
            {
                rewrite_placeholder(low.as_mut(), expr.as_ref(), schema)?;
                rewrite_placeholder(high.as_mut(), expr.as_ref(), schema)?;
            }
            Ok(Transformed::yes(expr))
        })
        .data()
    }

    /// Returns true if some of this `exprs` subexpressions may not be evaluated
    /// and thus any side effects (like divide by zero) may not be encountered
    pub fn short_circuits(&self) -> bool {
        match self {
            Expr::ScalarFunction(ScalarFunction { func, .. }) => func.short_circuits(),
            Expr::BinaryExpr(BinaryExpr { op, .. }) => {
                matches!(op, Operator::And | Operator::Or)
            }
            Expr::Case { .. } => true,
            // Use explicit pattern match instead of a default
            // implementation, so that in the future if someone adds
            // new Expr types, they will check here as well
            Expr::AggregateFunction(..)
            | Expr::Alias(..)
            | Expr::Between(..)
            | Expr::Cast(..)
            | Expr::Column(..)
            | Expr::Exists(..)
            | Expr::GroupingSet(..)
            | Expr::InList(..)
            | Expr::InSubquery(..)
            | Expr::IsFalse(..)
            | Expr::IsNotFalse(..)
            | Expr::IsNotNull(..)
            | Expr::IsNotTrue(..)
            | Expr::IsNotUnknown(..)
            | Expr::IsNull(..)
            | Expr::IsTrue(..)
            | Expr::IsUnknown(..)
            | Expr::Like(..)
            | Expr::ScalarSubquery(..)
            | Expr::ScalarVariable(_, _)
            | Expr::SimilarTo(..)
            | Expr::Not(..)
            | Expr::Negative(..)
            | Expr::OuterReferenceColumn(_, _)
            | Expr::TryCast(..)
            | Expr::Unnest(..)
            | Expr::Wildcard { .. }
            | Expr::WindowFunction(..)
            | Expr::Literal(..)
            | Expr::Placeholder(..) => false,
        }
    }
}

impl HashNode for Expr {
    /// As it is pretty easy to forget changing this method when `Expr` changes the
    /// implementation doesn't use wildcard patterns (`..`, `_`) to catch changes
    /// compile time.
    fn hash_node<H: Hasher>(&self, state: &mut H) {
        mem::discriminant(self).hash(state);
        match self {
            Expr::Alias(Alias {
                expr: _expr,
                relation,
                name,
            }) => {
                relation.hash(state);
                name.hash(state);
            }
            Expr::Column(column) => {
                column.hash(state);
            }
            Expr::ScalarVariable(data_type, name) => {
                data_type.hash(state);
                name.hash(state);
            }
            Expr::Literal(scalar_value) => {
                scalar_value.hash(state);
            }
            Expr::BinaryExpr(BinaryExpr {
                left: _left,
                op,
                right: _right,
            }) => {
                op.hash(state);
            }
            Expr::Like(Like {
                negated,
                expr: _expr,
                pattern: _pattern,
                escape_char,
                case_insensitive,
            })
            | Expr::SimilarTo(Like {
                negated,
                expr: _expr,
                pattern: _pattern,
                escape_char,
                case_insensitive,
            }) => {
                negated.hash(state);
                escape_char.hash(state);
                case_insensitive.hash(state);
            }
            Expr::Not(_expr)
            | Expr::IsNotNull(_expr)
            | Expr::IsNull(_expr)
            | Expr::IsTrue(_expr)
            | Expr::IsFalse(_expr)
            | Expr::IsUnknown(_expr)
            | Expr::IsNotTrue(_expr)
            | Expr::IsNotFalse(_expr)
            | Expr::IsNotUnknown(_expr)
            | Expr::Negative(_expr) => {}
            Expr::Between(Between {
                expr: _expr,
                negated,
                low: _low,
                high: _high,
            }) => {
                negated.hash(state);
            }
            Expr::Case(Case {
                expr: _expr,
                when_then_expr: _when_then_expr,
                else_expr: _else_expr,
            }) => {}
            Expr::Cast(Cast {
                expr: _expr,
                data_type,
            })
            | Expr::TryCast(TryCast {
                expr: _expr,
                data_type,
            }) => {
                data_type.hash(state);
            }
            Expr::ScalarFunction(ScalarFunction { func, args: _args }) => {
                func.hash(state);
            }
            Expr::AggregateFunction(AggregateFunction {
                func,
                args: _args,
                distinct,
                filter: _filter,
                order_by: _order_by,
                null_treatment,
            }) => {
                func.hash(state);
                distinct.hash(state);
                null_treatment.hash(state);
            }
            Expr::WindowFunction(WindowFunction {
                fun,
                args: _args,
                partition_by: _partition_by,
                order_by: _order_by,
                window_frame,
                null_treatment,
            }) => {
                fun.hash(state);
                window_frame.hash(state);
                null_treatment.hash(state);
            }
            Expr::InList(InList {
                expr: _expr,
                list: _list,
                negated,
            }) => {
                negated.hash(state);
            }
            Expr::Exists(Exists { subquery, negated }) => {
                subquery.hash(state);
                negated.hash(state);
            }
            Expr::InSubquery(InSubquery {
                expr: _expr,
                subquery,
                negated,
            }) => {
                subquery.hash(state);
                negated.hash(state);
            }
            Expr::ScalarSubquery(subquery) => {
                subquery.hash(state);
            }
            Expr::Wildcard { qualifier, options } => {
                qualifier.hash(state);
                options.hash(state);
            }
            Expr::GroupingSet(grouping_set) => {
                mem::discriminant(grouping_set).hash(state);
                match grouping_set {
                    GroupingSet::Rollup(_exprs) | GroupingSet::Cube(_exprs) => {}
                    GroupingSet::GroupingSets(_exprs) => {}
                }
            }
            Expr::Placeholder(place_holder) => {
                place_holder.hash(state);
            }
            Expr::OuterReferenceColumn(data_type, column) => {
                data_type.hash(state);
                column.hash(state);
            }
            Expr::Unnest(Unnest { expr: _expr }) => {}
        };
    }
}

// Modifies expr if it is a placeholder with datatype of right
fn rewrite_placeholder(expr: &mut Expr, other: &Expr, schema: &DFSchema) -> Result<()> {
    if let Expr::Placeholder(Placeholder { id: _, data_type }) = expr {
        if data_type.is_none() {
            let other_dt = other.get_type(schema);
            match other_dt {
                Err(e) => {
                    Err(e.context(format!(
                        "Can not find type of {other} needed to infer type of {expr}"
                    )))?;
                }
                Ok(dt) => {
                    *data_type = Some(dt);
                }
            }
        };
    }
    Ok(())
}

#[macro_export]
macro_rules! expr_vec_fmt {
    ( $ARRAY:expr ) => {{
        $ARRAY
            .iter()
            .map(|e| format!("{e}"))
            .collect::<Vec<String>>()
            .join(", ")
    }};
}

struct SchemaDisplay<'a>(&'a Expr);
impl<'a> Display for SchemaDisplay<'a> {
    fn fmt(&self, f: &mut Formatter<'_>) -> fmt::Result {
        match self.0 {
            // The same as Display
            Expr::Column(_)
            | Expr::Literal(_)
            | Expr::ScalarVariable(..)
            | Expr::OuterReferenceColumn(..)
            | Expr::Placeholder(_)
            | Expr::Wildcard { .. } => write!(f, "{}", self.0),

            Expr::AggregateFunction(AggregateFunction {
                func,
                args,
                distinct,
                filter,
                order_by,
                null_treatment,
            }) => {
                write!(
                    f,
                    "{}({}{})",
                    func.name(),
                    if *distinct { "DISTINCT " } else { "" },
                    schema_name_from_exprs_comma_seperated_without_space(args)?
                )?;

                if let Some(null_treatment) = null_treatment {
                    write!(f, " {}", null_treatment)?;
                }

                if let Some(filter) = filter {
                    write!(f, " FILTER (WHERE {filter})")?;
                };

                if let Some(order_by) = order_by {
                    write!(f, " ORDER BY [{}]", schema_name_from_sorts(order_by)?)?;
                };

                Ok(())
            }
            // Expr is not shown since it is aliased
            Expr::Alias(Alias { name, .. }) => write!(f, "{name}"),
            Expr::Between(Between {
                expr,
                negated,
                low,
                high,
            }) => {
                if *negated {
                    write!(
                        f,
                        "{} NOT BETWEEN {} AND {}",
                        SchemaDisplay(expr),
                        SchemaDisplay(low),
                        SchemaDisplay(high),
                    )
                } else {
                    write!(
                        f,
                        "{} BETWEEN {} AND {}",
                        SchemaDisplay(expr),
                        SchemaDisplay(low),
                        SchemaDisplay(high),
                    )
                }
            }
            Expr::BinaryExpr(BinaryExpr { left, op, right }) => {
                write!(f, "{} {op} {}", SchemaDisplay(left), SchemaDisplay(right),)
            }
            Expr::Case(Case {
                expr,
                when_then_expr,
                else_expr,
            }) => {
                write!(f, "CASE ")?;

                if let Some(e) = expr {
                    write!(f, "{} ", SchemaDisplay(e))?;
                }

                for (when, then) in when_then_expr {
                    write!(
                        f,
                        "WHEN {} THEN {} ",
                        SchemaDisplay(when),
                        SchemaDisplay(then),
                    )?;
                }

                if let Some(e) = else_expr {
                    write!(f, "ELSE {} ", SchemaDisplay(e))?;
                }

                write!(f, "END")
            }
            // Cast expr is not shown to be consistant with Postgres and Spark <https://github.com/apache/datafusion/pull/3222>
            Expr::Cast(Cast { expr, .. }) | Expr::TryCast(TryCast { expr, .. }) => {
                write!(f, "{}", SchemaDisplay(expr))
            }
            Expr::InList(InList {
                expr,
                list,
                negated,
            }) => {
                let inlist_name = schema_name_from_exprs(list)?;

                if *negated {
                    write!(f, "{} NOT IN {}", SchemaDisplay(expr), inlist_name)
                } else {
                    write!(f, "{} IN {}", SchemaDisplay(expr), inlist_name)
                }
            }
            Expr::Exists(Exists { negated: true, .. }) => write!(f, "NOT EXISTS"),
            Expr::Exists(Exists { negated: false, .. }) => write!(f, "EXISTS"),
            Expr::GroupingSet(GroupingSet::Cube(exprs)) => {
                write!(f, "ROLLUP ({})", schema_name_from_exprs(exprs)?)
            }
            Expr::GroupingSet(GroupingSet::GroupingSets(lists_of_exprs)) => {
                write!(f, "GROUPING SETS (")?;
                for exprs in lists_of_exprs.iter() {
                    write!(f, "({})", schema_name_from_exprs(exprs)?)?;
                }
                write!(f, ")")
            }
            Expr::GroupingSet(GroupingSet::Rollup(exprs)) => {
                write!(f, "ROLLUP ({})", schema_name_from_exprs(exprs)?)
            }
            Expr::IsNull(expr) => write!(f, "{} IS NULL", SchemaDisplay(expr)),
            Expr::IsNotNull(expr) => {
                write!(f, "{} IS NOT NULL", SchemaDisplay(expr))
            }
            Expr::IsUnknown(expr) => {
                write!(f, "{} IS UNKNOWN", SchemaDisplay(expr))
            }
            Expr::IsNotUnknown(expr) => {
                write!(f, "{} IS NOT UNKNOWN", SchemaDisplay(expr))
            }
            Expr::InSubquery(InSubquery { negated: true, .. }) => {
                write!(f, "NOT IN")
            }
            Expr::InSubquery(InSubquery { negated: false, .. }) => write!(f, "IN"),
            Expr::IsTrue(expr) => write!(f, "{} IS TRUE", SchemaDisplay(expr)),
            Expr::IsFalse(expr) => write!(f, "{} IS FALSE", SchemaDisplay(expr)),
            Expr::IsNotTrue(expr) => {
                write!(f, "{} IS NOT TRUE", SchemaDisplay(expr))
            }
            Expr::IsNotFalse(expr) => {
                write!(f, "{} IS NOT FALSE", SchemaDisplay(expr))
            }
            Expr::Like(Like {
                negated,
                expr,
                pattern,
                escape_char,
                case_insensitive,
            }) => {
                write!(
                    f,
                    "{} {}{} {}",
                    SchemaDisplay(expr),
                    if *negated { "NOT " } else { "" },
                    if *case_insensitive { "ILIKE" } else { "LIKE" },
                    SchemaDisplay(pattern),
                )?;

                if let Some(char) = escape_char {
                    write!(f, " CHAR '{char}'")?;
                }

                Ok(())
            }
            Expr::Negative(expr) => write!(f, "(- {})", SchemaDisplay(expr)),
            Expr::Not(expr) => write!(f, "NOT {}", SchemaDisplay(expr)),
            Expr::Unnest(Unnest { expr }) => {
                write!(f, "UNNEST({})", SchemaDisplay(expr))
            }
            Expr::ScalarFunction(ScalarFunction { func, args }) => {
                match func.schema_name(args) {
                    Ok(name) => {
                        write!(f, "{name}")
                    }
                    Err(e) => {
                        write!(f, "got error from schema_name {}", e)
                    }
                }
            }
            Expr::ScalarSubquery(Subquery { subquery, .. }) => {
                write!(f, "{}", subquery.schema().field(0).name())
            }
            Expr::SimilarTo(Like {
                negated,
                expr,
                pattern,
                escape_char,
                ..
            }) => {
                write!(
                    f,
                    "{} {} {}",
                    SchemaDisplay(expr),
                    if *negated {
                        "NOT SIMILAR TO"
                    } else {
                        "SIMILAR TO"
                    },
                    SchemaDisplay(pattern),
                )?;
                if let Some(char) = escape_char {
                    write!(f, " CHAR '{char}'")?;
                }

                Ok(())
            }
            Expr::WindowFunction(WindowFunction {
                fun,
                args,
                partition_by,
                order_by,
                window_frame,
                null_treatment,
            }) => {
                write!(
                    f,
                    "{}({})",
                    fun,
                    schema_name_from_exprs_comma_seperated_without_space(args)?
                )?;

                if let Some(null_treatment) = null_treatment {
                    write!(f, " {}", null_treatment)?;
                }

                if !partition_by.is_empty() {
                    write!(
                        f,
                        " PARTITION BY [{}]",
                        schema_name_from_exprs(partition_by)?
                    )?;
                }

                if !order_by.is_empty() {
                    write!(f, " ORDER BY [{}]", schema_name_from_sorts(order_by)?)?;
                };

                write!(f, " {window_frame}")
            }
        }
    }
}

/// Get schema_name for Vector of expressions
///
/// Internal usage. Please call `schema_name_from_exprs` instead
// TODO: Use ", " to standardize the formatting of Vec<Expr>,
// <https://github.com/apache/datafusion/issues/10364>
pub(crate) fn schema_name_from_exprs_comma_seperated_without_space(
    exprs: &[Expr],
) -> Result<String, fmt::Error> {
    schema_name_from_exprs_inner(exprs, ",")
}

/// Get schema_name for Vector of expressions
pub fn schema_name_from_exprs(exprs: &[Expr]) -> Result<String, fmt::Error> {
    schema_name_from_exprs_inner(exprs, ", ")
}

fn schema_name_from_exprs_inner(exprs: &[Expr], sep: &str) -> Result<String, fmt::Error> {
    let mut s = String::new();
    for (i, e) in exprs.iter().enumerate() {
        if i > 0 {
            write!(&mut s, "{sep}")?;
        }
        write!(&mut s, "{}", SchemaDisplay(e))?;
    }

    Ok(s)
}

pub fn schema_name_from_sorts(sorts: &[Sort]) -> Result<String, fmt::Error> {
    let mut s = String::new();
    for (i, e) in sorts.iter().enumerate() {
        if i > 0 {
            write!(&mut s, ", ")?;
        }
        let ordering = if e.asc { "ASC" } else { "DESC" };
        let nulls_ordering = if e.nulls_first {
            "NULLS FIRST"
        } else {
            "NULLS LAST"
        };
        write!(&mut s, "{} {} {}", e.expr, ordering, nulls_ordering)?;
    }

    Ok(s)
}

/// Format expressions for display as part of a logical plan. In many cases, this will produce
/// similar output to `Expr.name()` except that column names will be prefixed with '#'.
impl fmt::Display for Expr {
    fn fmt(&self, f: &mut fmt::Formatter) -> fmt::Result {
        match self {
            Expr::Alias(Alias { expr, name, .. }) => write!(f, "{expr} AS {name}"),
            Expr::Column(c) => write!(f, "{c}"),
            Expr::OuterReferenceColumn(_, c) => write!(f, "outer_ref({c})"),
            Expr::ScalarVariable(_, var_names) => write!(f, "{}", var_names.join(".")),
            Expr::Literal(v) => write!(f, "{v:?}"),
            Expr::Case(case) => {
                write!(f, "CASE ")?;
                if let Some(e) = &case.expr {
                    write!(f, "{e} ")?;
                }
                for (w, t) in &case.when_then_expr {
                    write!(f, "WHEN {w} THEN {t} ")?;
                }
                if let Some(e) = &case.else_expr {
                    write!(f, "ELSE {e} ")?;
                }
                write!(f, "END")
            }
            Expr::Cast(Cast { expr, data_type }) => {
                write!(f, "CAST({expr} AS {data_type:?})")
            }
            Expr::TryCast(TryCast { expr, data_type }) => {
                write!(f, "TRY_CAST({expr} AS {data_type:?})")
            }
            Expr::Not(expr) => write!(f, "NOT {expr}"),
            Expr::Negative(expr) => write!(f, "(- {expr})"),
            Expr::IsNull(expr) => write!(f, "{expr} IS NULL"),
            Expr::IsNotNull(expr) => write!(f, "{expr} IS NOT NULL"),
            Expr::IsTrue(expr) => write!(f, "{expr} IS TRUE"),
            Expr::IsFalse(expr) => write!(f, "{expr} IS FALSE"),
            Expr::IsUnknown(expr) => write!(f, "{expr} IS UNKNOWN"),
            Expr::IsNotTrue(expr) => write!(f, "{expr} IS NOT TRUE"),
            Expr::IsNotFalse(expr) => write!(f, "{expr} IS NOT FALSE"),
            Expr::IsNotUnknown(expr) => write!(f, "{expr} IS NOT UNKNOWN"),
            Expr::Exists(Exists {
                subquery,
                negated: true,
            }) => write!(f, "NOT EXISTS ({subquery:?})"),
            Expr::Exists(Exists {
                subquery,
                negated: false,
            }) => write!(f, "EXISTS ({subquery:?})"),
            Expr::InSubquery(InSubquery {
                expr,
                subquery,
                negated: true,
            }) => write!(f, "{expr} NOT IN ({subquery:?})"),
            Expr::InSubquery(InSubquery {
                expr,
                subquery,
                negated: false,
            }) => write!(f, "{expr} IN ({subquery:?})"),
            Expr::ScalarSubquery(subquery) => write!(f, "({subquery:?})"),
            Expr::BinaryExpr(expr) => write!(f, "{expr}"),
            Expr::ScalarFunction(fun) => {
                fmt_function(f, fun.name(), false, &fun.args, true)
            }
            // TODO: use udf's display_name, need to fix the seperator issue, <https://github.com/apache/datafusion/issues/10364>
            // Expr::ScalarFunction(ScalarFunction { func, args }) => {
            //     write!(f, "{}", func.display_name(args).unwrap())
            // }
            Expr::WindowFunction(WindowFunction {
                fun,
                args,
                partition_by,
                order_by,
                window_frame,
                null_treatment,
            }) => {
                fmt_function(f, &fun.to_string(), false, args, true)?;

                if let Some(nt) = null_treatment {
                    write!(f, "{}", nt)?;
                }

                if !partition_by.is_empty() {
                    write!(f, " PARTITION BY [{}]", expr_vec_fmt!(partition_by))?;
                }
                if !order_by.is_empty() {
                    write!(f, " ORDER BY [{}]", expr_vec_fmt!(order_by))?;
                }
                write!(
                    f,
                    " {} BETWEEN {} AND {}",
                    window_frame.units, window_frame.start_bound, window_frame.end_bound
                )?;
                Ok(())
            }
            Expr::AggregateFunction(AggregateFunction {
                func,
                distinct,
                ref args,
                filter,
                order_by,
                null_treatment,
                ..
            }) => {
                fmt_function(f, func.name(), *distinct, args, true)?;
                if let Some(nt) = null_treatment {
                    write!(f, " {}", nt)?;
                }
                if let Some(fe) = filter {
                    write!(f, " FILTER (WHERE {fe})")?;
                }
                if let Some(ob) = order_by {
                    write!(f, " ORDER BY [{}]", expr_vec_fmt!(ob))?;
                }
                Ok(())
            }
            Expr::Between(Between {
                expr,
                negated,
                low,
                high,
            }) => {
                if *negated {
                    write!(f, "{expr} NOT BETWEEN {low} AND {high}")
                } else {
                    write!(f, "{expr} BETWEEN {low} AND {high}")
                }
            }
            Expr::Like(Like {
                negated,
                expr,
                pattern,
                escape_char,
                case_insensitive,
            }) => {
                write!(f, "{expr}")?;
                let op_name = if *case_insensitive { "ILIKE" } else { "LIKE" };
                if *negated {
                    write!(f, " NOT")?;
                }
                if let Some(char) = escape_char {
                    write!(f, " {op_name} {pattern} ESCAPE '{char}'")
                } else {
                    write!(f, " {op_name} {pattern}")
                }
            }
            Expr::SimilarTo(Like {
                negated,
                expr,
                pattern,
                escape_char,
                case_insensitive: _,
            }) => {
                write!(f, "{expr}")?;
                if *negated {
                    write!(f, " NOT")?;
                }
                if let Some(char) = escape_char {
                    write!(f, " SIMILAR TO {pattern} ESCAPE '{char}'")
                } else {
                    write!(f, " SIMILAR TO {pattern}")
                }
            }
            Expr::InList(InList {
                expr,
                list,
                negated,
            }) => {
                if *negated {
                    write!(f, "{expr} NOT IN ([{}])", expr_vec_fmt!(list))
                } else {
                    write!(f, "{expr} IN ([{}])", expr_vec_fmt!(list))
                }
            }
            Expr::Wildcard { qualifier, options } => match qualifier {
                Some(qualifier) => write!(f, "{qualifier}.*{options}"),
                None => write!(f, "*{options}"),
            },
            Expr::GroupingSet(grouping_sets) => match grouping_sets {
                GroupingSet::Rollup(exprs) => {
                    // ROLLUP (c0, c1, c2)
                    write!(f, "ROLLUP ({})", expr_vec_fmt!(exprs))
                }
                GroupingSet::Cube(exprs) => {
                    // CUBE (c0, c1, c2)
                    write!(f, "CUBE ({})", expr_vec_fmt!(exprs))
                }
                GroupingSet::GroupingSets(lists_of_exprs) => {
                    // GROUPING SETS ((c0), (c1, c2), (c3, c4))
                    write!(
                        f,
                        "GROUPING SETS ({})",
                        lists_of_exprs
                            .iter()
                            .map(|exprs| format!("({})", expr_vec_fmt!(exprs)))
                            .collect::<Vec<String>>()
                            .join(", ")
                    )
                }
            },
            Expr::Placeholder(Placeholder { id, .. }) => write!(f, "{id}"),
            Expr::Unnest(Unnest { expr }) => {
                write!(f, "UNNEST({expr})")
            }
        }
    }
}

fn fmt_function(
    f: &mut fmt::Formatter,
    fun: &str,
    distinct: bool,
    args: &[Expr],
    display: bool,
) -> fmt::Result {
    let args: Vec<String> = match display {
        true => args.iter().map(|arg| format!("{arg}")).collect(),
        false => args.iter().map(|arg| format!("{arg:?}")).collect(),
    };

    let distinct_str = match distinct {
        true => "DISTINCT ",
        false => "",
    };
    write!(f, "{}({}{})", fun, distinct_str, args.join(", "))
}

/// The name of the column (field) that this `Expr` will produce in the physical plan.
/// The difference from [Expr::schema_name] is that top-level columns are unqualified.
pub fn physical_name(expr: &Expr) -> Result<String> {
    if let Expr::Column(col) = expr {
        Ok(col.name.clone())
    } else {
        Ok(expr.schema_name().to_string())
    }
}

#[cfg(test)]
mod test {
    use crate::expr_fn::col;
    use crate::{
        case, lit, qualified_wildcard, wildcard, wildcard_with_options, ColumnarValue,
        ScalarUDF, ScalarUDFImpl, Volatility,
    };
    use sqlparser::ast;
    use sqlparser::ast::{Ident, IdentWithAlias};
    use std::any::Any;

    #[test]
    #[allow(deprecated)]
    fn format_case_when() -> Result<()> {
        let expr = case(col("a"))
            .when(lit(1), lit(true))
            .when(lit(0), lit(false))
            .otherwise(lit(ScalarValue::Null))?;
        let expected = "CASE a WHEN Int32(1) THEN Boolean(true) WHEN Int32(0) THEN Boolean(false) ELSE NULL END";
        assert_eq!(expected, expr.canonical_name());
        assert_eq!(expected, format!("{expr}"));
        Ok(())
    }

    #[test]
    #[allow(deprecated)]
    fn format_cast() -> Result<()> {
        let expr = Expr::Cast(Cast {
            expr: Box::new(Expr::Literal(ScalarValue::Float32(Some(1.23)))),
            data_type: DataType::Utf8,
        });
        let expected_canonical = "CAST(Float32(1.23) AS Utf8)";
        assert_eq!(expected_canonical, expr.canonical_name());
        assert_eq!(expected_canonical, format!("{expr}"));
        // Note that CAST intentionally has a name that is different from its `Display`
        // representation. CAST does not change the name of expressions.
        assert_eq!("Float32(1.23)", expr.schema_name().to_string());
        Ok(())
    }

    #[test]
    fn test_partial_ord() {
        // Test validates that partial ord is defined for Expr, not
        // intended to exhaustively test all possibilities
        let exp1 = col("a") + lit(1);
        let exp2 = col("a") + lit(2);
        let exp3 = !(col("a") + lit(2));

        assert!(exp1 < exp2);
        assert!(exp3 > exp2);
        assert!(exp1 < exp3)
    }

    #[test]
    fn test_collect_expr() -> Result<()> {
        // single column
        {
            let expr = &Expr::Cast(Cast::new(Box::new(col("a")), DataType::Float64));
            let columns = expr.column_refs();
            assert_eq!(1, columns.len());
            assert!(columns.contains(&Column::from_name("a")));
        }

        // multiple columns
        {
            let expr = col("a") + col("b") + lit(1);
            let columns = expr.column_refs();
            assert_eq!(2, columns.len());
            assert!(columns.contains(&Column::from_name("a")));
            assert!(columns.contains(&Column::from_name("b")));
        }

        Ok(())
    }

    #[test]
    fn test_logical_ops() {
        assert_eq!(
            format!("{}", lit(1u32).eq(lit(2u32))),
            "UInt32(1) = UInt32(2)"
        );
        assert_eq!(
            format!("{}", lit(1u32).not_eq(lit(2u32))),
            "UInt32(1) != UInt32(2)"
        );
        assert_eq!(
            format!("{}", lit(1u32).gt(lit(2u32))),
            "UInt32(1) > UInt32(2)"
        );
        assert_eq!(
            format!("{}", lit(1u32).gt_eq(lit(2u32))),
            "UInt32(1) >= UInt32(2)"
        );
        assert_eq!(
            format!("{}", lit(1u32).lt(lit(2u32))),
            "UInt32(1) < UInt32(2)"
        );
        assert_eq!(
            format!("{}", lit(1u32).lt_eq(lit(2u32))),
            "UInt32(1) <= UInt32(2)"
        );
        assert_eq!(
            format!("{}", lit(1u32).and(lit(2u32))),
            "UInt32(1) AND UInt32(2)"
        );
        assert_eq!(
            format!("{}", lit(1u32).or(lit(2u32))),
            "UInt32(1) OR UInt32(2)"
        );
    }

    #[test]
    fn test_is_volatile_scalar_func() {
        // UDF
        #[derive(Debug)]
        struct TestScalarUDF {
            signature: Signature,
        }
        impl ScalarUDFImpl for TestScalarUDF {
            fn as_any(&self) -> &dyn Any {
                self
            }
            fn name(&self) -> &str {
                "TestScalarUDF"
            }

            fn signature(&self) -> &Signature {
                &self.signature
            }

            fn return_type(&self, _arg_types: &[DataType]) -> Result<DataType> {
                Ok(DataType::Utf8)
            }

            fn invoke(&self, _args: &[ColumnarValue]) -> Result<ColumnarValue> {
                Ok(ColumnarValue::Scalar(ScalarValue::from("a")))
            }
        }
        let udf = Arc::new(ScalarUDF::from(TestScalarUDF {
            signature: Signature::uniform(1, vec![DataType::Float32], Volatility::Stable),
        }));
        assert_ne!(udf.signature().volatility, Volatility::Volatile);

        let udf = Arc::new(ScalarUDF::from(TestScalarUDF {
            signature: Signature::uniform(
                1,
                vec![DataType::Float32],
                Volatility::Volatile,
            ),
        }));
        assert_eq!(udf.signature().volatility, Volatility::Volatile);
    }

    use super::*;

    #[test]
    fn test_first_value_return_type() -> Result<()> {
        let fun = find_df_window_func("first_value").unwrap();
        let observed = fun.return_type(&[DataType::Utf8], &[true], "")?;
        assert_eq!(DataType::Utf8, observed);

        let observed = fun.return_type(&[DataType::UInt64], &[true], "")?;
        assert_eq!(DataType::UInt64, observed);

        Ok(())
    }

    #[test]
    fn test_last_value_return_type() -> Result<()> {
        let fun = find_df_window_func("last_value").unwrap();
        let observed = fun.return_type(&[DataType::Utf8], &[true], "")?;
        assert_eq!(DataType::Utf8, observed);

        let observed = fun.return_type(&[DataType::Float64], &[true], "")?;
        assert_eq!(DataType::Float64, observed);

        Ok(())
    }

    #[test]
    fn test_nth_value_return_type() -> Result<()> {
        let fun = find_df_window_func("nth_value").unwrap();
        let observed =
            fun.return_type(&[DataType::Utf8, DataType::UInt64], &[true, true], "")?;
        assert_eq!(DataType::Utf8, observed);

        let observed =
            fun.return_type(&[DataType::Float64, DataType::UInt64], &[true, true], "")?;
        assert_eq!(DataType::Float64, observed);

        Ok(())
    }

    #[test]
<<<<<<< HEAD
    fn test_cume_dist_return_type() -> Result<()> {
        let fun = find_df_window_func("cume_dist").unwrap();
        let observed = fun.return_type(&[], &[], "")?;
        assert_eq!(DataType::Float64, observed);
=======
    fn test_ntile_return_type() -> Result<()> {
        let fun = find_df_window_func("ntile").unwrap();
        let observed = fun.return_type(&[DataType::Int16], &[true], "")?;
        assert_eq!(DataType::UInt64, observed);
>>>>>>> 7a40344a

        Ok(())
    }

    #[test]
    fn test_window_function_case_insensitive() -> Result<()> {
<<<<<<< HEAD
        let names = vec!["cume_dist", "first_value", "last_value", "nth_value"];
=======
        let names = vec!["ntile", "first_value", "last_value", "nth_value"];
>>>>>>> 7a40344a
        for name in names {
            let fun = find_df_window_func(name).unwrap();
            let fun2 = find_df_window_func(name.to_uppercase().as_str()).unwrap();
            assert_eq!(fun, fun2);
            if fun.to_string() == "first_value" || fun.to_string() == "last_value" {
                assert_eq!(fun.to_string(), name);
            } else {
                assert_eq!(fun.to_string(), name.to_uppercase());
            }
        }
        Ok(())
    }

    #[test]
    fn test_find_df_window_function() {
        assert_eq!(
            find_df_window_func("first_value"),
            Some(WindowFunctionDefinition::BuiltInWindowFunction(
                built_in_window_function::BuiltInWindowFunction::FirstValue
            ))
        );
        assert_eq!(
            find_df_window_func("LAST_value"),
            Some(WindowFunctionDefinition::BuiltInWindowFunction(
                built_in_window_function::BuiltInWindowFunction::LastValue
            ))
        );
        assert_eq!(find_df_window_func("not_exist"), None)
    }

    #[test]
    fn test_display_wildcard() {
        assert_eq!(format!("{}", wildcard()), "*");
        assert_eq!(format!("{}", qualified_wildcard("t1")), "t1.*");
        assert_eq!(
            format!(
                "{}",
                wildcard_with_options(wildcard_options(
                    Some(IlikeSelectItem {
                        pattern: "c1".to_string()
                    }),
                    None,
                    None,
                    None,
                    None
                ))
            ),
            "* ILIKE 'c1'"
        );
        assert_eq!(
            format!(
                "{}",
                wildcard_with_options(wildcard_options(
                    None,
                    Some(ExcludeSelectItem::Multiple(vec![
                        Ident::from("c1"),
                        Ident::from("c2")
                    ])),
                    None,
                    None,
                    None
                ))
            ),
            "* EXCLUDE (c1, c2)"
        );
        assert_eq!(
            format!(
                "{}",
                wildcard_with_options(wildcard_options(
                    None,
                    None,
                    Some(ExceptSelectItem {
                        first_element: Ident::from("c1"),
                        additional_elements: vec![Ident::from("c2")]
                    }),
                    None,
                    None
                ))
            ),
            "* EXCEPT (c1, c2)"
        );
        assert_eq!(
            format!(
                "{}",
                wildcard_with_options(wildcard_options(
                    None,
                    None,
                    None,
                    Some(PlannedReplaceSelectItem {
                        items: vec![ReplaceSelectElement {
                            expr: ast::Expr::Identifier(Ident::from("c1")),
                            column_name: Ident::from("a1"),
                            as_keyword: false
                        }],
                        planned_expressions: vec![]
                    }),
                    None
                ))
            ),
            "* REPLACE (c1 a1)"
        );
        assert_eq!(
            format!(
                "{}",
                wildcard_with_options(wildcard_options(
                    None,
                    None,
                    None,
                    None,
                    Some(RenameSelectItem::Multiple(vec![IdentWithAlias {
                        ident: Ident::from("c1"),
                        alias: Ident::from("a1")
                    }]))
                ))
            ),
            "* RENAME (c1 AS a1)"
        )
    }

    fn wildcard_options(
        opt_ilike: Option<IlikeSelectItem>,
        opt_exclude: Option<ExcludeSelectItem>,
        opt_except: Option<ExceptSelectItem>,
        opt_replace: Option<PlannedReplaceSelectItem>,
        opt_rename: Option<RenameSelectItem>,
    ) -> WildcardOptions {
        WildcardOptions {
            ilike: opt_ilike,
            exclude: opt_exclude,
            except: opt_except,
            replace: opt_replace,
            rename: opt_rename,
        }
    }
}<|MERGE_RESOLUTION|>--- conflicted
+++ resolved
@@ -2568,28 +2568,8 @@
     }
 
     #[test]
-<<<<<<< HEAD
-    fn test_cume_dist_return_type() -> Result<()> {
-        let fun = find_df_window_func("cume_dist").unwrap();
-        let observed = fun.return_type(&[], &[], "")?;
-        assert_eq!(DataType::Float64, observed);
-=======
-    fn test_ntile_return_type() -> Result<()> {
-        let fun = find_df_window_func("ntile").unwrap();
-        let observed = fun.return_type(&[DataType::Int16], &[true], "")?;
-        assert_eq!(DataType::UInt64, observed);
->>>>>>> 7a40344a
-
-        Ok(())
-    }
-
-    #[test]
     fn test_window_function_case_insensitive() -> Result<()> {
-<<<<<<< HEAD
-        let names = vec!["cume_dist", "first_value", "last_value", "nth_value"];
-=======
-        let names = vec!["ntile", "first_value", "last_value", "nth_value"];
->>>>>>> 7a40344a
+        let names = vec!["first_value", "last_value", "nth_value"];
         for name in names {
             let fun = find_df_window_func(name).unwrap();
             let fun2 = find_df_window_func(name.to_uppercase().as_str()).unwrap();
