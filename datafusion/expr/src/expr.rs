// Licensed to the Apache Software Foundation (ASF) under one
// or more contributor license agreements.  See the NOTICE file
// distributed with this work for additional information
// regarding copyright ownership.  The ASF licenses this file
// to you under the Apache License, Version 2.0 (the
// "License"); you may not use this file except in compliance
// with the License.  You may obtain a copy of the License at
//
//   http://www.apache.org/licenses/LICENSE-2.0
//
// Unless required by applicable law or agreed to in writing,
// software distributed under the License is distributed on an
// "AS IS" BASIS, WITHOUT WARRANTIES OR CONDITIONS OF ANY
// KIND, either express or implied.  See the License for the
// specific language governing permissions and limitations
// under the License.

//! Logical Expressions: [`Expr`]

use std::collections::HashSet;
use std::fmt::{self, Display, Formatter, Write};
use std::hash::{Hash, Hasher};
use std::mem;
use std::sync::Arc;

use crate::expr_fn::binary_expr;
use crate::logical_plan::Subquery;
use crate::utils::expr_to_columns;
use crate::Volatility;
use crate::{udaf, ExprSchemable, Operator, Signature, WindowFrame, WindowUDF};

use arrow::datatypes::{DataType, FieldRef};
use datafusion_common::cse::{HashNode, NormalizeEq, Normalizeable};
use datafusion_common::tree_node::{
    Transformed, TransformedResult, TreeNode, TreeNodeContainer, TreeNodeRecursion,
};
use datafusion_common::{
    plan_err, Column, DFSchema, HashMap, Result, ScalarValue, TableReference,
};
use datafusion_expr_common::scalar::Scalar;
use datafusion_functions_window_common::field::WindowUDFFieldArgs;
use sqlparser::ast::{
    display_comma_separated, ExceptSelectItem, ExcludeSelectItem, IlikeSelectItem,
    NullTreatment, RenameSelectItem, ReplaceSelectElement,
};

/// Represents logical expressions such as `A + 1`, or `CAST(c1 AS int)`.
///
/// For example the expression `A + 1` will be represented as
///
///```text
///  BinaryExpr {
///    left: Expr::Column("A"),
///    op: Operator::Plus,
///    right: Expr::from(ScalarValue::Int32(Some(1)))
/// }
/// ```
///
/// # Creating Expressions
///
/// `Expr`s can be created directly, but it is often easier and less verbose to
/// use the fluent APIs in [`crate::expr_fn`] such as [`col`] and [`lit`], or
/// methods such as [`Expr::alias`], [`Expr::cast_to`], and [`Expr::Like`]).
///
/// See also [`ExprFunctionExt`] for creating aggregate and window functions.
///
/// [`ExprFunctionExt`]: crate::expr_fn::ExprFunctionExt
///
/// # Schema Access
///
/// See [`ExprSchemable::get_type`] to access the [`DataType`] and nullability
/// of an `Expr`.
///
/// # Visiting and Rewriting `Expr`s
///
/// The `Expr` struct implements the [`TreeNode`] trait for walking and
/// rewriting expressions. For example [`TreeNode::apply`] recursively visits an
/// `Expr` and [`TreeNode::transform`] can be used to rewrite an expression. See
/// the examples below and [`TreeNode`] for more information.
///
/// # Examples
///
/// ## Column references and literals
///
/// [`Expr::Column`] refer to the values of columns and are often created with
/// the [`col`] function. For example to create an expression `c1` referring to
/// column named "c1":
///
/// [`col`]: crate::expr_fn::col
///
/// ```
/// # use datafusion_common::Column;
/// # use datafusion_expr::{lit, col, Expr};
/// let expr = col("c1");
/// assert_eq!(expr, Expr::Column(Column::from_name("c1")));
/// ```
///
/// [`Expr::Literal`] refer to literal, or constant, values. These are created
/// with the [`lit`] function. For example to create an expression `42`:
///
/// [`lit`]: crate::lit
///
/// ```
/// # use datafusion_common::{Column, ScalarValue};
/// # use datafusion_expr::{lit, col, Expr};
/// // All literals are strongly typed in DataFusion. To make an `i64` 42:
/// let expr = lit(42i64);
/// assert_eq!(expr, Expr::from(ScalarValue::Int64(Some(42))));
/// // To make a (typed) NULL:
/// let expr = Expr::from(ScalarValue::Int64(None));
/// // to make an (untyped) NULL (the optimizer will coerce this to the correct type):
/// let expr = lit(ScalarValue::Null);
/// ```
///
/// ## Binary Expressions
///
/// Exprs implement traits that allow easy to understand construction of more
/// complex expressions. For example, to create `c1 + c2` to add columns "c1" and
/// "c2" together
///
/// ```
/// # use datafusion_expr::{lit, col, Operator, Expr};
/// // Use the `+` operator to add two columns together
/// let expr = col("c1") + col("c2");
/// assert!(matches!(expr, Expr::BinaryExpr { ..} ));
/// if let Expr::BinaryExpr(binary_expr) = expr {
///   assert_eq!(*binary_expr.left, col("c1"));
///   assert_eq!(*binary_expr.right, col("c2"));
///   assert_eq!(binary_expr.op, Operator::Plus);
/// }
/// ```
///
/// The expression `c1 = 42` to compares the value in column "c1" to the
/// literal value `42`:
///
/// ```
/// # use datafusion_common::ScalarValue;
/// # use datafusion_expr::{lit, col, Operator, Expr};
/// let expr = col("c1").eq(lit(42_i32));
/// assert!(matches!(expr, Expr::BinaryExpr { .. } ));
/// if let Expr::BinaryExpr(binary_expr) = expr {
///   assert_eq!(*binary_expr.left, col("c1"));
///   let scalar = ScalarValue::Int32(Some(42));
///   assert_eq!(*binary_expr.right, Expr::from(scalar));
///   assert_eq!(binary_expr.op, Operator::Eq);
/// }
/// ```
///
/// Here is how to implement the equivalent of `SELECT *` to select all
/// [`Expr::Column`] from a [`DFSchema`]'s columns:
///
/// ```
/// # use arrow::datatypes::{DataType, Field, Schema};
/// # use datafusion_common::{DFSchema, Column};
/// # use datafusion_expr::Expr;
/// // Create a schema c1(int, c2 float)
/// let arrow_schema = Schema::new(vec![
///    Field::new("c1", DataType::Int32, false),
///    Field::new("c2", DataType::Float64, false),
/// ]);
/// // DFSchema is a an Arrow schema with optional relation name
/// let df_schema = DFSchema::try_from_qualified_schema("t1", &arrow_schema)
///   .unwrap();
///
/// // Form Vec<Expr> with an expression for each column in the schema
/// let exprs: Vec<_> = df_schema.iter()
///   .map(Expr::from)
///   .collect();
///
/// assert_eq!(exprs, vec![
///   Expr::from(Column::from_qualified_name("t1.c1")),
///   Expr::from(Column::from_qualified_name("t1.c2")),
/// ]);
/// ```
///
/// # Visiting and Rewriting `Expr`s
///
/// Here is an example that finds all literals in an `Expr` tree:
/// ```
/// # use std::collections::{HashSet};
/// use datafusion_common::ScalarValue;
/// # use datafusion_expr::{col, Expr, lit};
/// use datafusion_common::tree_node::{TreeNode, TreeNodeRecursion};
/// // Expression a = 5 AND b = 6
/// let expr = col("a").eq(lit(5)) & col("b").eq(lit(6));
/// // find all literals in a HashMap
/// let mut scalars = HashSet::new();
/// // apply recursively visits all nodes in the expression tree
/// expr.apply(|e| {
///    if let Expr::Literal(scalar) = e {
///       scalars.insert(scalar.value());
///    }
///    // The return value controls whether to continue visiting the tree
///    Ok(TreeNodeRecursion::Continue)
/// }).unwrap();
/// // All subtrees have been visited and literals found
/// assert_eq!(scalars.len(), 2);
/// assert!(scalars.contains(&ScalarValue::Int32(Some(5))));
/// assert!(scalars.contains(&ScalarValue::Int32(Some(6))));
/// ```
///
/// Rewrite an expression, replacing references to column "a" in an
/// to the literal `42`:
///
///  ```
/// # use datafusion_common::tree_node::{Transformed, TreeNode};
/// # use datafusion_expr::{col, Expr, lit};
/// // expression a = 5 AND b = 6
/// let expr = col("a").eq(lit(5)).and(col("b").eq(lit(6)));
/// // rewrite all references to column "a" to the literal 42
/// let rewritten = expr.transform(|e| {
///   if let Expr::Column(c) = &e {
///     if &c.name == "a" {
///       // return Transformed::yes to indicate the node was changed
///       return Ok(Transformed::yes(lit(42)))
///     }
///   }
///   // return Transformed::no to indicate the node was not changed
///   Ok(Transformed::no(e))
/// }).unwrap();
/// // The expression has been rewritten
/// assert!(rewritten.transformed);
/// // to 42 = 5 AND b = 6
/// assert_eq!(rewritten.data, lit(42).eq(lit(5)).and(col("b").eq(lit(6))));
#[derive(Clone, PartialEq, Eq, PartialOrd, Hash, Debug)]
pub enum Expr {
    /// An expression with a specific name.
    Alias(Alias),
    /// A named reference to a qualified field in a schema.
    Column(Column),
    /// A named reference to a variable in a registry.
    ScalarVariable(DataType, Vec<String>),
    /// A constant value.
    Literal(Scalar),
    /// A binary expression such as "age > 21"
    BinaryExpr(BinaryExpr),
    /// LIKE expression
    Like(Like),
    /// LIKE expression that uses regular expressions
    SimilarTo(Like),
    /// Negation of an expression. The expression's type must be a boolean to make sense.
    Not(Box<Expr>),
    /// True if argument is not NULL, false otherwise. This expression itself is never NULL.
    IsNotNull(Box<Expr>),
    /// True if argument is NULL, false otherwise. This expression itself is never NULL.
    IsNull(Box<Expr>),
    /// True if argument is true, false otherwise. This expression itself is never NULL.
    IsTrue(Box<Expr>),
    /// True if argument is  false, false otherwise. This expression itself is never NULL.
    IsFalse(Box<Expr>),
    /// True if argument is NULL, false otherwise. This expression itself is never NULL.
    IsUnknown(Box<Expr>),
    /// True if argument is FALSE or NULL, false otherwise. This expression itself is never NULL.
    IsNotTrue(Box<Expr>),
    /// True if argument is TRUE OR NULL, false otherwise. This expression itself is never NULL.
    IsNotFalse(Box<Expr>),
    /// True if argument is TRUE or FALSE, false otherwise. This expression itself is never NULL.
    IsNotUnknown(Box<Expr>),
    /// arithmetic negation of an expression, the operand must be of a signed numeric data type
    Negative(Box<Expr>),
    /// Whether an expression is between a given range.
    Between(Between),
    /// The CASE expression is similar to a series of nested if/else and there are two forms that
    /// can be used. The first form consists of a series of boolean "when" expressions with
    /// corresponding "then" expressions, and an optional "else" expression.
    ///
    /// ```text
    /// CASE WHEN condition THEN result
    ///      [WHEN ...]
    ///      [ELSE result]
    /// END
    /// ```
    ///
    /// The second form uses a base expression and then a series of "when" clauses that match on a
    /// literal value.
    ///
    /// ```text
    /// CASE expression
    ///     WHEN value THEN result
    ///     [WHEN ...]
    ///     [ELSE result]
    /// END
    /// ```
    Case(Case),
    /// Casts the expression to a given type and will return a runtime error if the expression cannot be cast.
    /// This expression is guaranteed to have a fixed type.
    Cast(Cast),
    /// Casts the expression to a given type and will return a null value if the expression cannot be cast.
    /// This expression is guaranteed to have a fixed type.
    TryCast(TryCast),
    /// Represents the call of a scalar function with a set of arguments.
    ScalarFunction(ScalarFunction),
    /// Calls an aggregate function with arguments, and optional
    /// `ORDER BY`, `FILTER`, `DISTINCT` and `NULL TREATMENT`.
    ///
    /// See also [`ExprFunctionExt`] to set these fields.
    ///
    /// [`ExprFunctionExt`]: crate::expr_fn::ExprFunctionExt
    AggregateFunction(AggregateFunction),
    /// Represents the call of a window function with arguments.
    WindowFunction(WindowFunction),
    /// Returns whether the list contains the expr value.
    InList(InList),
    /// EXISTS subquery
    Exists(Exists),
    /// IN subquery
    InSubquery(InSubquery),
    /// Scalar subquery
    ScalarSubquery(Subquery),
    /// Represents a reference to all available fields in a specific schema,
    /// with an optional (schema) qualifier.
    ///
    /// This expr has to be resolved to a list of columns before translating logical
    /// plan into physical plan.
    Wildcard {
        qualifier: Option<TableReference>,
        options: Box<WildcardOptions>,
    },
    /// List of grouping set expressions. Only valid in the context of an aggregate
    /// GROUP BY expression list
    GroupingSet(GroupingSet),
    /// A place holder for parameters in a prepared statement
    /// (e.g. `$foo` or `$1`)
    Placeholder(Placeholder),
    /// A place holder which hold a reference to a qualified field
    /// in the outer query, used for correlated sub queries.
    OuterReferenceColumn(DataType, Column),
    /// Unnest expression
    Unnest(Unnest),
}

impl Default for Expr {
    fn default() -> Self {
        Expr::from(ScalarValue::Null)
    }
}

/// Create an [`Expr`] from a [`Column`]
impl From<Column> for Expr {
    fn from(value: Column) -> Self {
        Expr::Column(value)
    }
}

/// Create an [`Expr`] from an optional qualifier and a [`FieldRef`]. This is
/// useful for creating [`Expr`] from a [`DFSchema`].
///
/// See example on [`Expr`]
impl<'a> From<(Option<&'a TableReference>, &'a FieldRef)> for Expr {
    fn from(value: (Option<&'a TableReference>, &'a FieldRef)) -> Self {
        Expr::from(Column::from(value))
    }
}

impl<'a> TreeNodeContainer<'a, Self> for Expr {
    fn apply_elements<F: FnMut(&'a Self) -> Result<TreeNodeRecursion>>(
        &'a self,
        mut f: F,
    ) -> Result<TreeNodeRecursion> {
        f(self)
    }

    fn map_elements<F: FnMut(Self) -> Result<Transformed<Self>>>(
        self,
        mut f: F,
    ) -> Result<Transformed<Self>> {
        f(self)
    }
}

/// UNNEST expression.
#[derive(Clone, PartialEq, Eq, PartialOrd, Hash, Debug)]
pub struct Unnest {
    pub expr: Box<Expr>,
}

impl Unnest {
    /// Create a new Unnest expression.
    pub fn new(expr: Expr) -> Self {
        Self {
            expr: Box::new(expr),
        }
    }

    /// Create a new Unnest expression.
    pub fn new_boxed(boxed: Box<Expr>) -> Self {
        Self { expr: boxed }
    }
}

/// Alias expression
#[derive(Clone, PartialEq, Eq, PartialOrd, Hash, Debug)]
pub struct Alias {
    pub expr: Box<Expr>,
    pub relation: Option<TableReference>,
    pub name: String,
}

impl Alias {
    /// Create an alias with an optional schema/field qualifier.
    pub fn new(
        expr: Expr,
        relation: Option<impl Into<TableReference>>,
        name: impl Into<String>,
    ) -> Self {
        Self {
            expr: Box::new(expr),
            relation: relation.map(|r| r.into()),
            name: name.into(),
        }
    }
}

/// Binary expression
#[derive(Clone, PartialEq, Eq, PartialOrd, Hash, Debug)]
pub struct BinaryExpr {
    /// Left-hand side of the expression
    pub left: Box<Expr>,
    /// The comparison operator
    pub op: Operator,
    /// Right-hand side of the expression
    pub right: Box<Expr>,
}

impl BinaryExpr {
    /// Create a new binary expression
    pub fn new(left: Box<Expr>, op: Operator, right: Box<Expr>) -> Self {
        Self { left, op, right }
    }
}

impl Display for BinaryExpr {
    fn fmt(&self, f: &mut Formatter<'_>) -> fmt::Result {
        // Put parentheses around child binary expressions so that we can see the difference
        // between `(a OR b) AND c` and `a OR (b AND c)`. We only insert parentheses when needed,
        // based on operator precedence. For example, `(a AND b) OR c` and `a AND b OR c` are
        // equivalent and the parentheses are not necessary.

        fn write_child(
            f: &mut Formatter<'_>,
            expr: &Expr,
            precedence: u8,
        ) -> fmt::Result {
            match expr {
                Expr::BinaryExpr(child) => {
                    let p = child.op.precedence();
                    if p == 0 || p < precedence {
                        write!(f, "({child})")?;
                    } else {
                        write!(f, "{child}")?;
                    }
                }
                _ => write!(f, "{expr}")?,
            }
            Ok(())
        }

        let precedence = self.op.precedence();
        write_child(f, self.left.as_ref(), precedence)?;
        write!(f, " {} ", self.op)?;
        write_child(f, self.right.as_ref(), precedence)
    }
}

/// CASE expression
#[derive(Clone, Debug, PartialEq, Eq, PartialOrd, Hash)]
pub struct Case {
    /// Optional base expression that can be compared to literal values in the "when" expressions
    pub expr: Option<Box<Expr>>,
    /// One or more when/then expressions
    pub when_then_expr: Vec<(Box<Expr>, Box<Expr>)>,
    /// Optional "else" expression
    pub else_expr: Option<Box<Expr>>,
}

impl Case {
    /// Create a new Case expression
    pub fn new(
        expr: Option<Box<Expr>>,
        when_then_expr: Vec<(Box<Expr>, Box<Expr>)>,
        else_expr: Option<Box<Expr>>,
    ) -> Self {
        Self {
            expr,
            when_then_expr,
            else_expr,
        }
    }
}

/// LIKE expression
#[derive(Clone, PartialEq, Eq, PartialOrd, Hash, Debug)]
pub struct Like {
    pub negated: bool,
    pub expr: Box<Expr>,
    pub pattern: Box<Expr>,
    pub escape_char: Option<char>,
    /// Whether to ignore case on comparing
    pub case_insensitive: bool,
}

impl Like {
    /// Create a new Like expression
    pub fn new(
        negated: bool,
        expr: Box<Expr>,
        pattern: Box<Expr>,
        escape_char: Option<char>,
        case_insensitive: bool,
    ) -> Self {
        Self {
            negated,
            expr,
            pattern,
            escape_char,
            case_insensitive,
        }
    }
}

/// BETWEEN expression
#[derive(Clone, PartialEq, Eq, PartialOrd, Hash, Debug)]
pub struct Between {
    /// The value to compare
    pub expr: Box<Expr>,
    /// Whether the expression is negated
    pub negated: bool,
    /// The low end of the range
    pub low: Box<Expr>,
    /// The high end of the range
    pub high: Box<Expr>,
}

impl Between {
    /// Create a new Between expression
    pub fn new(expr: Box<Expr>, negated: bool, low: Box<Expr>, high: Box<Expr>) -> Self {
        Self {
            expr,
            negated,
            low,
            high,
        }
    }
}

/// ScalarFunction expression invokes a built-in scalar function
#[derive(Clone, PartialEq, Eq, PartialOrd, Hash, Debug)]
pub struct ScalarFunction {
    /// The function
    pub func: Arc<crate::ScalarUDF>,
    /// List of expressions to feed to the functions as arguments
    pub args: Vec<Expr>,
}

impl ScalarFunction {
    // return the Function's name
    pub fn name(&self) -> &str {
        self.func.name()
    }
}

impl ScalarFunction {
    /// Create a new ScalarFunction expression with a user-defined function (UDF)
    pub fn new_udf(udf: Arc<crate::ScalarUDF>, args: Vec<Expr>) -> Self {
        Self { func: udf, args }
    }
}

/// Access a sub field of a nested type, such as `Field` or `List`
#[derive(Clone, PartialEq, Eq, Hash, Debug)]
pub enum GetFieldAccess {
    /// Named field, for example `struct["name"]`
    NamedStructField { name: ScalarValue },
    /// Single list index, for example: `list[i]`
    ListIndex { key: Box<Expr> },
    /// List stride, for example `list[i:j:k]`
    ListRange {
        start: Box<Expr>,
        stop: Box<Expr>,
        stride: Box<Expr>,
    },
}

/// Cast expression
#[derive(Clone, PartialEq, Eq, PartialOrd, Hash, Debug)]
pub struct Cast {
    /// The expression being cast
    pub expr: Box<Expr>,
    /// The `DataType` the expression will yield
    pub data_type: DataType,
}

impl Cast {
    /// Create a new Cast expression
    pub fn new(expr: Box<Expr>, data_type: DataType) -> Self {
        Self { expr, data_type }
    }
}

/// TryCast Expression
#[derive(Clone, PartialEq, Eq, PartialOrd, Hash, Debug)]
pub struct TryCast {
    /// The expression being cast
    pub expr: Box<Expr>,
    /// The `DataType` the expression will yield
    pub data_type: DataType,
}

impl TryCast {
    /// Create a new TryCast expression
    pub fn new(expr: Box<Expr>, data_type: DataType) -> Self {
        Self { expr, data_type }
    }
}

/// SORT expression
#[derive(Clone, PartialEq, Eq, PartialOrd, Hash, Debug)]
pub struct Sort {
    /// The expression to sort on
    pub expr: Expr,
    /// The direction of the sort
    pub asc: bool,
    /// Whether to put Nulls before all other data values
    pub nulls_first: bool,
}

impl Sort {
    /// Create a new Sort expression
    pub fn new(expr: Expr, asc: bool, nulls_first: bool) -> Self {
        Self {
            expr,
            asc,
            nulls_first,
        }
    }

    /// Create a new Sort expression with the opposite sort direction
    pub fn reverse(&self) -> Self {
        Self {
            expr: self.expr.clone(),
            asc: !self.asc,
            nulls_first: !self.nulls_first,
        }
    }

    /// Replaces the Sort expressions with `expr`
    pub fn with_expr(&self, expr: Expr) -> Self {
        Self {
            expr,
            asc: self.asc,
            nulls_first: self.nulls_first,
        }
    }
}

impl Display for Sort {
    fn fmt(&self, f: &mut Formatter<'_>) -> fmt::Result {
        write!(f, "{}", self.expr)?;
        if self.asc {
            write!(f, " ASC")?;
        } else {
            write!(f, " DESC")?;
        }
        if self.nulls_first {
            write!(f, " NULLS FIRST")?;
        } else {
            write!(f, " NULLS LAST")?;
        }
        Ok(())
    }
}

impl<'a> TreeNodeContainer<'a, Expr> for Sort {
    fn apply_elements<F: FnMut(&'a Expr) -> Result<TreeNodeRecursion>>(
        &'a self,
        f: F,
    ) -> Result<TreeNodeRecursion> {
        self.expr.apply_elements(f)
    }

    fn map_elements<F: FnMut(Expr) -> Result<Transformed<Expr>>>(
        self,
        f: F,
    ) -> Result<Transformed<Self>> {
        self.expr
            .map_elements(f)?
            .map_data(|expr| Ok(Self { expr, ..self }))
    }
}

/// Aggregate function
///
/// See also  [`ExprFunctionExt`] to set these fields on `Expr`
///
/// [`ExprFunctionExt`]: crate::expr_fn::ExprFunctionExt
#[derive(Clone, PartialEq, Eq, PartialOrd, Hash, Debug)]
pub struct AggregateFunction {
    /// Name of the function
    pub func: Arc<crate::AggregateUDF>,
    /// List of expressions to feed to the functions as arguments
    pub args: Vec<Expr>,
    /// Whether this is a DISTINCT aggregation or not
    pub distinct: bool,
    /// Optional filter
    pub filter: Option<Box<Expr>>,
    /// Optional ordering
    pub order_by: Option<Vec<Sort>>,
    pub null_treatment: Option<NullTreatment>,
}

impl AggregateFunction {
    /// Create a new AggregateFunction expression with a user-defined function (UDF)
    pub fn new_udf(
        func: Arc<crate::AggregateUDF>,
        args: Vec<Expr>,
        distinct: bool,
        filter: Option<Box<Expr>>,
        order_by: Option<Vec<Sort>>,
        null_treatment: Option<NullTreatment>,
    ) -> Self {
        Self {
            func,
            args,
            distinct,
            filter,
            order_by,
            null_treatment,
        }
    }
}

/// A function used as a SQL window function
///
/// In SQL, you can use:
/// - Actual window functions ([`WindowUDF`])
/// - Normal aggregate functions ([`AggregateUDF`])
#[derive(Debug, Clone, PartialEq, Eq, PartialOrd, Hash)]
pub enum WindowFunctionDefinition {
    /// A user defined aggregate function
    AggregateUDF(Arc<crate::AggregateUDF>),
    /// A user defined aggregate function
    WindowUDF(Arc<WindowUDF>),
}

impl WindowFunctionDefinition {
    /// Returns the datatype of the window function
    pub fn return_type(
        &self,
        input_expr_types: &[DataType],
        _input_expr_nullable: &[bool],
        display_name: &str,
    ) -> Result<DataType> {
        match self {
            WindowFunctionDefinition::AggregateUDF(fun) => {
                fun.return_type(input_expr_types)
            }
            WindowFunctionDefinition::WindowUDF(fun) => fun
                .field(WindowUDFFieldArgs::new(input_expr_types, display_name))
                .map(|field| field.data_type().clone()),
        }
    }

    /// The signatures supported by the function `fun`.
    pub fn signature(&self) -> Signature {
        match self {
            WindowFunctionDefinition::AggregateUDF(fun) => fun.signature().clone(),
            WindowFunctionDefinition::WindowUDF(fun) => fun.signature().clone(),
        }
    }

    /// Function's name for display
    pub fn name(&self) -> &str {
        match self {
            WindowFunctionDefinition::WindowUDF(fun) => fun.name(),
            WindowFunctionDefinition::AggregateUDF(fun) => fun.name(),
        }
    }
}

impl Display for WindowFunctionDefinition {
    fn fmt(&self, f: &mut Formatter) -> fmt::Result {
        match self {
            WindowFunctionDefinition::AggregateUDF(fun) => Display::fmt(fun, f),
            WindowFunctionDefinition::WindowUDF(fun) => Display::fmt(fun, f),
        }
    }
}

impl From<Arc<crate::AggregateUDF>> for WindowFunctionDefinition {
    fn from(value: Arc<crate::AggregateUDF>) -> Self {
        Self::AggregateUDF(value)
    }
}

impl From<Arc<WindowUDF>> for WindowFunctionDefinition {
    fn from(value: Arc<WindowUDF>) -> Self {
        Self::WindowUDF(value)
    }
}

/// Window function
///
/// Holds the actual function to call [`WindowFunction`] as well as its
/// arguments (`args`) and the contents of the `OVER` clause:
///
/// 1. `PARTITION BY`
/// 2. `ORDER BY`
/// 3. Window frame (e.g. `ROWS 1 PRECEDING AND 1 FOLLOWING`)
///
/// See [`ExprFunctionExt`] for examples of how to create a `WindowFunction`.
///
/// [`ExprFunctionExt`]: crate::ExprFunctionExt
#[derive(Clone, PartialEq, Eq, PartialOrd, Hash, Debug)]
pub struct WindowFunction {
    /// Name of the function
    pub fun: WindowFunctionDefinition,
    /// List of expressions to feed to the functions as arguments
    pub args: Vec<Expr>,
    /// List of partition by expressions
    pub partition_by: Vec<Expr>,
    /// List of order by expressions
    pub order_by: Vec<Sort>,
    /// Window frame
    pub window_frame: WindowFrame,
    /// Specifies how NULL value is treated: ignore or respect
    pub null_treatment: Option<NullTreatment>,
}

impl WindowFunction {
    /// Create a new Window expression with the specified argument an
    /// empty `OVER` clause
    pub fn new(fun: impl Into<WindowFunctionDefinition>, args: Vec<Expr>) -> Self {
        Self {
            fun: fun.into(),
            args,
            partition_by: Vec::default(),
            order_by: Vec::default(),
            window_frame: WindowFrame::new(None),
            null_treatment: None,
        }
    }
}

/// EXISTS expression
#[derive(Clone, PartialEq, Eq, PartialOrd, Hash, Debug)]
pub struct Exists {
    /// Subquery that will produce a single column of data
    pub subquery: Subquery,
    /// Whether the expression is negated
    pub negated: bool,
}

impl Exists {
    // Create a new Exists expression.
    pub fn new(subquery: Subquery, negated: bool) -> Self {
        Self { subquery, negated }
    }
}

/// User Defined Aggregate Function
///
/// See [`udaf::AggregateUDF`] for more information.
#[derive(Clone, PartialEq, Eq, Hash, Debug)]
pub struct AggregateUDF {
    /// The function
    pub fun: Arc<udaf::AggregateUDF>,
    /// List of expressions to feed to the functions as arguments
    pub args: Vec<Expr>,
    /// Optional filter
    pub filter: Option<Box<Expr>>,
    /// Optional ORDER BY applied prior to aggregating
    pub order_by: Option<Vec<Expr>>,
}

impl AggregateUDF {
    /// Create a new AggregateUDF expression
    pub fn new(
        fun: Arc<udaf::AggregateUDF>,
        args: Vec<Expr>,
        filter: Option<Box<Expr>>,
        order_by: Option<Vec<Expr>>,
    ) -> Self {
        Self {
            fun,
            args,
            filter,
            order_by,
        }
    }
}

/// InList expression
#[derive(Clone, PartialEq, Eq, PartialOrd, Hash, Debug)]
pub struct InList {
    /// The expression to compare
    pub expr: Box<Expr>,
    /// The list of values to compare against
    pub list: Vec<Expr>,
    /// Whether the expression is negated
    pub negated: bool,
}

impl InList {
    /// Create a new InList expression
    pub fn new(expr: Box<Expr>, list: Vec<Expr>, negated: bool) -> Self {
        Self {
            expr,
            list,
            negated,
        }
    }
}

/// IN subquery
#[derive(Clone, PartialEq, Eq, PartialOrd, Hash, Debug)]
pub struct InSubquery {
    /// The expression to compare
    pub expr: Box<Expr>,
    /// Subquery that will produce a single column of data to compare against
    pub subquery: Subquery,
    /// Whether the expression is negated
    pub negated: bool,
}

impl InSubquery {
    /// Create a new InSubquery expression
    pub fn new(expr: Box<Expr>, subquery: Subquery, negated: bool) -> Self {
        Self {
            expr,
            subquery,
            negated,
        }
    }
}

/// Placeholder, representing bind parameter values such as `$1` or `$name`.
///
/// The type of these parameters is inferred using [`Expr::infer_placeholder_types`]
/// or can be specified directly using `PREPARE` statements.
#[derive(Clone, PartialEq, Eq, PartialOrd, Hash, Debug)]
pub struct Placeholder {
    /// The identifier of the parameter, including the leading `$` (e.g, `"$1"` or `"$foo"`)
    pub id: String,
    /// The type the parameter will be filled in with
    pub data_type: Option<DataType>,
}

impl Placeholder {
    /// Create a new Placeholder expression
    pub fn new(id: String, data_type: Option<DataType>) -> Self {
        Self { id, data_type }
    }
}

/// Grouping sets
///
/// See <https://www.postgresql.org/docs/current/queries-table-expressions.html#QUERIES-GROUPING-SETS>
/// for Postgres definition.
/// See <https://spark.apache.org/docs/latest/sql-ref-syntax-qry-select-groupby.html>
/// for Apache Spark definition.
#[derive(Clone, PartialEq, Eq, PartialOrd, Hash, Debug)]
pub enum GroupingSet {
    /// Rollup grouping sets
    Rollup(Vec<Expr>),
    /// Cube grouping sets
    Cube(Vec<Expr>),
    /// User-defined grouping sets
    GroupingSets(Vec<Vec<Expr>>),
}

impl GroupingSet {
    /// Return all distinct exprs in the grouping set. For `CUBE` and `ROLLUP` this
    /// is just the underlying list of exprs. For `GROUPING SET` we need to deduplicate
    /// the exprs in the underlying sets.
    pub fn distinct_expr(&self) -> Vec<&Expr> {
        match self {
            GroupingSet::Rollup(exprs) | GroupingSet::Cube(exprs) => {
                exprs.iter().collect()
            }
            GroupingSet::GroupingSets(groups) => {
                let mut exprs: Vec<&Expr> = vec![];
                for exp in groups.iter().flatten() {
                    if !exprs.contains(&exp) {
                        exprs.push(exp);
                    }
                }
                exprs
            }
        }
    }
}

/// Additional options for wildcards, e.g. Snowflake `EXCLUDE`/`RENAME` and Bigquery `EXCEPT`.
#[derive(Clone, PartialEq, Eq, PartialOrd, Hash, Debug, Default)]
pub struct WildcardOptions {
    /// `[ILIKE...]`.
    ///  Snowflake syntax: <https://docs.snowflake.com/en/sql-reference/sql/select#parameters>
    pub ilike: Option<IlikeSelectItem>,
    /// `[EXCLUDE...]`.
    ///  Snowflake syntax: <https://docs.snowflake.com/en/sql-reference/sql/select#parameters>
    pub exclude: Option<ExcludeSelectItem>,
    /// `[EXCEPT...]`.
    ///  BigQuery syntax: <https://cloud.google.com/bigquery/docs/reference/standard-sql/query-syntax#select_except>
    ///  Clickhouse syntax: <https://clickhouse.com/docs/en/sql-reference/statements/select#except>
    pub except: Option<ExceptSelectItem>,
    /// `[REPLACE]`
    ///  BigQuery syntax: <https://cloud.google.com/bigquery/docs/reference/standard-sql/query-syntax#select_replace>
    ///  Clickhouse syntax: <https://clickhouse.com/docs/en/sql-reference/statements/select#replace>
    ///  Snowflake syntax: <https://docs.snowflake.com/en/sql-reference/sql/select#parameters>
    pub replace: Option<PlannedReplaceSelectItem>,
    /// `[RENAME ...]`.
    ///  Snowflake syntax: <https://docs.snowflake.com/en/sql-reference/sql/select#parameters>
    pub rename: Option<RenameSelectItem>,
}

impl WildcardOptions {
    pub fn with_replace(self, replace: PlannedReplaceSelectItem) -> Self {
        WildcardOptions {
            ilike: self.ilike,
            exclude: self.exclude,
            except: self.except,
            replace: Some(replace),
            rename: self.rename,
        }
    }
}

impl Display for WildcardOptions {
    fn fmt(&self, f: &mut Formatter) -> fmt::Result {
        if let Some(ilike) = &self.ilike {
            write!(f, " {ilike}")?;
        }
        if let Some(exclude) = &self.exclude {
            write!(f, " {exclude}")?;
        }
        if let Some(except) = &self.except {
            write!(f, " {except}")?;
        }
        if let Some(replace) = &self.replace {
            write!(f, " {replace}")?;
        }
        if let Some(rename) = &self.rename {
            write!(f, " {rename}")?;
        }
        Ok(())
    }
}

/// The planned expressions for `REPLACE`
#[derive(Clone, PartialEq, Eq, PartialOrd, Hash, Debug, Default)]
pub struct PlannedReplaceSelectItem {
    /// The original ast nodes
    pub items: Vec<ReplaceSelectElement>,
    /// The expression planned from the ast nodes. They will be used when expanding the wildcard.
    pub planned_expressions: Vec<Expr>,
}

impl Display for PlannedReplaceSelectItem {
    fn fmt(&self, f: &mut Formatter) -> fmt::Result {
        write!(f, "REPLACE")?;
        write!(f, " ({})", display_comma_separated(&self.items))?;
        Ok(())
    }
}

impl PlannedReplaceSelectItem {
    pub fn items(&self) -> &[ReplaceSelectElement] {
        &self.items
    }

    pub fn expressions(&self) -> &[Expr] {
        &self.planned_expressions
    }
}

impl Expr {
    #[deprecated(since = "40.0.0", note = "use schema_name instead")]
    pub fn display_name(&self) -> Result<String> {
        Ok(self.schema_name().to_string())
    }

    /// The name of the column (field) that this `Expr` will produce.
    ///
    /// For example, for a projection (e.g. `SELECT <expr>`) the resulting arrow
    /// [`Schema`] will have a field with this name.
    ///
    /// Note that the resulting string is subtlety different from the `Display`
    /// representation for certain `Expr`. Some differences:
    ///
    /// 1. [`Expr::Alias`], which shows only the alias itself
    /// 2. [`Expr::Cast`] / [`Expr::TryCast`], which only displays the expression
    ///
    /// # Example
    /// ```
    /// # use datafusion_expr::{col, lit};
    /// let expr = col("foo").eq(lit(42));
    /// assert_eq!("foo = Int32(42)", expr.schema_name().to_string());
    ///
    /// let expr = col("foo").alias("bar").eq(lit(11));
    /// assert_eq!("bar = Int32(11)", expr.schema_name().to_string());
    /// ```
    ///
    /// [`Schema`]: arrow::datatypes::Schema
    pub fn schema_name(&self) -> impl Display + '_ {
        SchemaDisplay(self)
    }

    /// Returns the qualifier and the schema name of this expression.
    ///
    /// Used when the expression forms the output field of a certain plan.
    /// The result is the field's qualifier and field name in the plan's
    /// output schema. We can use this qualified name to reference the field.
    pub fn qualified_name(&self) -> (Option<TableReference>, String) {
        match self {
            Expr::Column(Column { relation, name }) => (relation.clone(), name.clone()),
            Expr::Alias(Alias { relation, name, .. }) => (relation.clone(), name.clone()),
            _ => (None, self.schema_name().to_string()),
        }
    }

    /// Returns a full and complete string representation of this expression.
    #[deprecated(since = "42.0.0", note = "use format! instead")]
    pub fn canonical_name(&self) -> String {
        format!("{self}")
    }

    /// Return String representation of the variant represented by `self`
    /// Useful for non-rust based bindings
    pub fn variant_name(&self) -> &str {
        match self {
            Expr::AggregateFunction { .. } => "AggregateFunction",
            Expr::Alias(..) => "Alias",
            Expr::Between { .. } => "Between",
            Expr::BinaryExpr { .. } => "BinaryExpr",
            Expr::Case { .. } => "Case",
            Expr::Cast { .. } => "Cast",
            Expr::Column(..) => "Column",
            Expr::OuterReferenceColumn(_, _) => "Outer",
            Expr::Exists { .. } => "Exists",
            Expr::GroupingSet(..) => "GroupingSet",
            Expr::InList { .. } => "InList",
            Expr::InSubquery(..) => "InSubquery",
            Expr::IsNotNull(..) => "IsNotNull",
            Expr::IsNull(..) => "IsNull",
            Expr::Like { .. } => "Like",
            Expr::SimilarTo { .. } => "RLike",
            Expr::IsTrue(..) => "IsTrue",
            Expr::IsFalse(..) => "IsFalse",
            Expr::IsUnknown(..) => "IsUnknown",
            Expr::IsNotTrue(..) => "IsNotTrue",
            Expr::IsNotFalse(..) => "IsNotFalse",
            Expr::IsNotUnknown(..) => "IsNotUnknown",
            Expr::Literal(..) => "Literal",
            Expr::Negative(..) => "Negative",
            Expr::Not(..) => "Not",
            Expr::Placeholder(_) => "Placeholder",
            Expr::ScalarFunction(..) => "ScalarFunction",
            Expr::ScalarSubquery { .. } => "ScalarSubquery",
            Expr::ScalarVariable(..) => "ScalarVariable",
            Expr::TryCast { .. } => "TryCast",
            Expr::WindowFunction { .. } => "WindowFunction",
            Expr::Wildcard { .. } => "Wildcard",
            Expr::Unnest { .. } => "Unnest",
        }
    }

    /// Return `self == other`
    pub fn eq(self, other: Expr) -> Expr {
        binary_expr(self, Operator::Eq, other)
    }

    /// Return `self != other`
    pub fn not_eq(self, other: Expr) -> Expr {
        binary_expr(self, Operator::NotEq, other)
    }

    /// Return `self > other`
    pub fn gt(self, other: Expr) -> Expr {
        binary_expr(self, Operator::Gt, other)
    }

    /// Return `self >= other`
    pub fn gt_eq(self, other: Expr) -> Expr {
        binary_expr(self, Operator::GtEq, other)
    }

    /// Return `self < other`
    pub fn lt(self, other: Expr) -> Expr {
        binary_expr(self, Operator::Lt, other)
    }

    /// Return `self <= other`
    pub fn lt_eq(self, other: Expr) -> Expr {
        binary_expr(self, Operator::LtEq, other)
    }

    /// Return `self && other`
    pub fn and(self, other: Expr) -> Expr {
        binary_expr(self, Operator::And, other)
    }

    /// Return `self || other`
    pub fn or(self, other: Expr) -> Expr {
        binary_expr(self, Operator::Or, other)
    }

    /// Return `self LIKE other`
    pub fn like(self, other: Expr) -> Expr {
        Expr::Like(Like::new(
            false,
            Box::new(self),
            Box::new(other),
            None,
            false,
        ))
    }

    /// Return `self NOT LIKE other`
    pub fn not_like(self, other: Expr) -> Expr {
        Expr::Like(Like::new(
            true,
            Box::new(self),
            Box::new(other),
            None,
            false,
        ))
    }

    /// Return `self ILIKE other`
    pub fn ilike(self, other: Expr) -> Expr {
        Expr::Like(Like::new(
            false,
            Box::new(self),
            Box::new(other),
            None,
            true,
        ))
    }

    /// Return `self NOT ILIKE other`
    pub fn not_ilike(self, other: Expr) -> Expr {
        Expr::Like(Like::new(true, Box::new(self), Box::new(other), None, true))
    }

    /// Return the name to use for the specific Expr
    pub fn name_for_alias(&self) -> Result<String> {
        Ok(self.schema_name().to_string())
    }

    /// Ensure `expr` has the name as `original_name` by adding an
    /// alias if necessary.
    pub fn alias_if_changed(self, original_name: String) -> Result<Expr> {
        let new_name = self.name_for_alias()?;
        if new_name == original_name {
            return Ok(self);
        }

        Ok(self.alias(original_name))
    }

    /// Return `self AS name` alias expression
    pub fn alias(self, name: impl Into<String>) -> Expr {
        Expr::Alias(Alias::new(self, None::<&str>, name.into()))
    }

    /// Return `self AS name` alias expression with a specific qualifier
    pub fn alias_qualified(
        self,
        relation: Option<impl Into<TableReference>>,
        name: impl Into<String>,
    ) -> Expr {
        Expr::Alias(Alias::new(self, relation, name.into()))
    }

    /// Remove an alias from an expression if one exists.
    ///
    /// If the expression is not an alias, the expression is returned unchanged.
    /// This method does not remove aliases from nested expressions.
    ///
    /// # Example
    /// ```
    /// # use datafusion_expr::col;
    /// // `foo as "bar"` is unaliased to `foo`
    /// let expr = col("foo").alias("bar");
    /// assert_eq!(expr.unalias(), col("foo"));
    ///
    /// // `foo as "bar" + baz` is not unaliased
    /// let expr = col("foo").alias("bar") + col("baz");
    /// assert_eq!(expr.clone().unalias(), expr);
    ///
    /// // `foo as "bar" as "baz" is unaliased to foo as "bar"
    /// let expr = col("foo").alias("bar").alias("baz");
    /// assert_eq!(expr.unalias(), col("foo").alias("bar"));
    /// ```
    pub fn unalias(self) -> Expr {
        match self {
            Expr::Alias(alias) => *alias.expr,
            _ => self,
        }
    }

    /// Recursively removed potentially multiple aliases from an expression.
    ///
    /// This method removes nested aliases and returns [`Transformed`]
    /// to signal if the expression was changed.
    ///
    /// # Example
    /// ```
    /// # use datafusion_expr::col;
    /// // `foo as "bar"` is unaliased to `foo`
    /// let expr = col("foo").alias("bar");
    /// assert_eq!(expr.unalias_nested().data, col("foo"));
    ///
    /// // `foo as "bar" + baz` is  unaliased
    /// let expr = col("foo").alias("bar") + col("baz");
    /// assert_eq!(expr.clone().unalias_nested().data, col("foo") + col("baz"));
    ///
    /// // `foo as "bar" as "baz" is unalaised to foo
    /// let expr = col("foo").alias("bar").alias("baz");
    /// assert_eq!(expr.unalias_nested().data, col("foo"));
    /// ```
    pub fn unalias_nested(self) -> Transformed<Expr> {
        self.transform_down_up(
            |expr| {
                // f_down: skip subqueries.  Check in f_down to avoid recursing into them
                let recursion = if matches!(
                    expr,
                    Expr::Exists { .. } | Expr::ScalarSubquery(_) | Expr::InSubquery(_)
                ) {
                    // Subqueries could contain aliases so don't recurse into those
                    TreeNodeRecursion::Jump
                } else {
                    TreeNodeRecursion::Continue
                };
                Ok(Transformed::new(expr, false, recursion))
            },
            |expr| {
                // f_up: unalias on up so we can remove nested aliases like
                // `(x as foo) as bar`
                if let Expr::Alias(Alias { expr, .. }) = expr {
                    Ok(Transformed::yes(*expr))
                } else {
                    Ok(Transformed::no(expr))
                }
            },
        )
        // Unreachable code: internal closure doesn't return err
        .unwrap()
    }

    /// Return `self IN <list>` if `negated` is false, otherwise
    /// return `self NOT IN <list>`.a
    pub fn in_list(self, list: Vec<Expr>, negated: bool) -> Expr {
        Expr::InList(InList::new(Box::new(self), list, negated))
    }

    /// Return `IsNull(Box(self))
    pub fn is_null(self) -> Expr {
        Expr::IsNull(Box::new(self))
    }

    /// Return `IsNotNull(Box(self))
    pub fn is_not_null(self) -> Expr {
        Expr::IsNotNull(Box::new(self))
    }

    /// Create a sort configuration from an existing expression.
    ///
    /// ```
    /// # use datafusion_expr::col;
    /// let sort_expr = col("foo").sort(true, true); // SORT ASC NULLS_FIRST
    /// ```
    pub fn sort(self, asc: bool, nulls_first: bool) -> Sort {
        Sort::new(self, asc, nulls_first)
    }

    /// Return `IsTrue(Box(self))`
    pub fn is_true(self) -> Expr {
        Expr::IsTrue(Box::new(self))
    }

    /// Return `IsNotTrue(Box(self))`
    pub fn is_not_true(self) -> Expr {
        Expr::IsNotTrue(Box::new(self))
    }

    /// Return `IsFalse(Box(self))`
    pub fn is_false(self) -> Expr {
        Expr::IsFalse(Box::new(self))
    }

    /// Return `IsNotFalse(Box(self))`
    pub fn is_not_false(self) -> Expr {
        Expr::IsNotFalse(Box::new(self))
    }

    /// Return `IsUnknown(Box(self))`
    pub fn is_unknown(self) -> Expr {
        Expr::IsUnknown(Box::new(self))
    }

    /// Return `IsNotUnknown(Box(self))`
    pub fn is_not_unknown(self) -> Expr {
        Expr::IsNotUnknown(Box::new(self))
    }

    /// return `self BETWEEN low AND high`
    pub fn between(self, low: Expr, high: Expr) -> Expr {
        Expr::Between(Between::new(
            Box::new(self),
            false,
            Box::new(low),
            Box::new(high),
        ))
    }

    /// Return `self NOT BETWEEN low AND high`
    pub fn not_between(self, low: Expr, high: Expr) -> Expr {
        Expr::Between(Between::new(
            Box::new(self),
            true,
            Box::new(low),
            Box::new(high),
        ))
    }

    #[deprecated(since = "39.0.0", note = "use try_as_col instead")]
    pub fn try_into_col(&self) -> Result<Column> {
        match self {
            Expr::Column(it) => Ok(it.clone()),
            _ => plan_err!("Could not coerce '{self}' into Column!"),
        }
    }

    /// Return a reference to the inner `Column` if any
    ///
    /// returns `None` if the expression is not a `Column`
    ///
    /// Note: None may be returned for expressions that are not `Column` but
    /// are convertible to `Column` such as `Cast` expressions.
    ///
    /// Example
    /// ```
    /// # use datafusion_common::Column;
    /// use datafusion_expr::{col, Expr};
    /// let expr = col("foo");
    /// assert_eq!(expr.try_as_col(), Some(&Column::from("foo")));
    ///
    /// let expr = col("foo").alias("bar");
    /// assert_eq!(expr.try_as_col(), None);
    /// ```
    pub fn try_as_col(&self) -> Option<&Column> {
        if let Expr::Column(it) = self {
            Some(it)
        } else {
            None
        }
    }

    /// Returns the inner `Column` if any. This is a specialized version of
    /// [`Self::try_as_col`] that take Cast expressions into account when the
    /// expression is as on condition for joins.
    ///
    /// Called this method when you are sure that the expression is a `Column`
    /// or a `Cast` expression that wraps a `Column`.
    pub fn get_as_join_column(&self) -> Option<&Column> {
        match self {
            Expr::Column(c) => Some(c),
            Expr::Cast(Cast { expr, .. }) => match &**expr {
                Expr::Column(c) => Some(c),
                _ => None,
            },
            _ => None,
        }
    }

    /// Return all referenced columns of this expression.
    #[deprecated(since = "40.0.0", note = "use Expr::column_refs instead")]
    pub fn to_columns(&self) -> Result<HashSet<Column>> {
        let mut using_columns = HashSet::new();
        expr_to_columns(self, &mut using_columns)?;

        Ok(using_columns)
    }

    /// Return all references to columns in this expression.
    ///
    /// # Example
    /// ```
    /// # use std::collections::HashSet;
    /// # use datafusion_common::Column;
    /// # use datafusion_expr::col;
    /// // For an expression `a + (b * a)`
    /// let expr = col("a") + (col("b") * col("a"));
    /// let refs = expr.column_refs();
    /// // refs contains "a" and "b"
    /// assert_eq!(refs.len(), 2);
    /// assert!(refs.contains(&Column::new_unqualified("a")));
    /// assert!(refs.contains(&Column::new_unqualified("b")));
    /// ```
    pub fn column_refs(&self) -> HashSet<&Column> {
        let mut using_columns = HashSet::new();
        self.add_column_refs(&mut using_columns);
        using_columns
    }

    /// Adds references to all columns in this expression to the set
    ///
    /// See [`Self::column_refs`] for details
    pub fn add_column_refs<'a>(&'a self, set: &mut HashSet<&'a Column>) {
        self.apply(|expr| {
            if let Expr::Column(col) = expr {
                set.insert(col);
            }
            Ok(TreeNodeRecursion::Continue)
        })
        .expect("traversal is infallible");
    }

    /// Return all references to columns and their occurrence counts in the expression.
    ///
    /// # Example
    /// ```
    /// # use std::collections::HashMap;
    /// # use datafusion_common::Column;
    /// # use datafusion_expr::col;
    /// // For an expression `a + (b * a)`
    /// let expr = col("a") + (col("b") * col("a"));
    /// let mut refs = expr.column_refs_counts();
    /// // refs contains "a" and "b"
    /// assert_eq!(refs.len(), 2);
    /// assert_eq!(*refs.get(&Column::new_unqualified("a")).unwrap(), 2);
    /// assert_eq!(*refs.get(&Column::new_unqualified("b")).unwrap(), 1);
    /// ```
    pub fn column_refs_counts(&self) -> HashMap<&Column, usize> {
        let mut map = HashMap::new();
        self.add_column_ref_counts(&mut map);
        map
    }

    /// Adds references to all columns and their occurrence counts in the expression to
    /// the map.
    ///
    /// See [`Self::column_refs_counts`] for details
    pub fn add_column_ref_counts<'a>(&'a self, map: &mut HashMap<&'a Column, usize>) {
        self.apply(|expr| {
            if let Expr::Column(col) = expr {
                *map.entry(col).or_default() += 1;
            }
            Ok(TreeNodeRecursion::Continue)
        })
        .expect("traversal is infallible");
    }

    /// Returns true if there are any column references in this Expr
    pub fn any_column_refs(&self) -> bool {
        self.exists(|expr| Ok(matches!(expr, Expr::Column(_))))
            .expect("exists closure is infallible")
    }

    /// Return true if the expression contains out reference(correlated) expressions.
    pub fn contains_outer(&self) -> bool {
        self.exists(|expr| Ok(matches!(expr, Expr::OuterReferenceColumn { .. })))
            .expect("exists closure is infallible")
    }

    /// Returns true if the expression node is volatile, i.e. whether it can return
    /// different results when evaluated multiple times with the same input.
    /// Note: unlike [`Self::is_volatile`], this function does not consider inputs:
    /// - `rand()` returns `true`,
    /// - `a + rand()` returns `false`
    pub fn is_volatile_node(&self) -> bool {
        matches!(self, Expr::ScalarFunction(func) if func.func.signature().volatility == Volatility::Volatile)
    }

    /// Returns true if the expression is volatile, i.e. whether it can return different
    /// results when evaluated multiple times with the same input.
    ///
    /// For example the function call `RANDOM()` is volatile as each call will
    /// return a different value.
    ///
    /// See [`Volatility`] for more information.
    pub fn is_volatile(&self) -> bool {
        self.exists(|expr| Ok(expr.is_volatile_node()))
            .expect("exists closure is infallible")
    }

    /// Recursively find all [`Expr::Placeholder`] expressions, and
    /// to infer their [`DataType`] from the context of their use.
    ///
    /// For example, given an expression like `<int32> = $0` will infer `$0` to
    /// have type `int32`.
    ///
    /// Returns transformed expression and flag that is true if expression contains
    /// at least one placeholder.
    pub fn infer_placeholder_types(self, schema: &DFSchema) -> Result<(Expr, bool)> {
        let mut has_placeholder = false;
        self.transform(|mut expr| {
            // Default to assuming the arguments are the same type
            if let Expr::BinaryExpr(BinaryExpr { left, op: _, right }) = &mut expr {
                rewrite_placeholder(left.as_mut(), right.as_ref(), schema)?;
                rewrite_placeholder(right.as_mut(), left.as_ref(), schema)?;
            };
            if let Expr::Between(Between {
                expr,
                negated: _,
                low,
                high,
            }) = &mut expr
            {
                rewrite_placeholder(low.as_mut(), expr.as_ref(), schema)?;
                rewrite_placeholder(high.as_mut(), expr.as_ref(), schema)?;
            }
            if let Expr::Placeholder(_) = &expr {
                has_placeholder = true;
            }
            Ok(Transformed::yes(expr))
        })
        .data()
        .map(|data| (data, has_placeholder))
    }

    /// Returns true if some of this `exprs` subexpressions may not be evaluated
    /// and thus any side effects (like divide by zero) may not be encountered
    pub fn short_circuits(&self) -> bool {
        match self {
            Expr::ScalarFunction(ScalarFunction { func, .. }) => func.short_circuits(),
            Expr::BinaryExpr(BinaryExpr { op, .. }) => {
                matches!(op, Operator::And | Operator::Or)
            }
            Expr::Case { .. } => true,
            // Use explicit pattern match instead of a default
            // implementation, so that in the future if someone adds
            // new Expr types, they will check here as well
            Expr::AggregateFunction(..)
            | Expr::Alias(..)
            | Expr::Between(..)
            | Expr::Cast(..)
            | Expr::Column(..)
            | Expr::Exists(..)
            | Expr::GroupingSet(..)
            | Expr::InList(..)
            | Expr::InSubquery(..)
            | Expr::IsFalse(..)
            | Expr::IsNotFalse(..)
            | Expr::IsNotNull(..)
            | Expr::IsNotTrue(..)
            | Expr::IsNotUnknown(..)
            | Expr::IsNull(..)
            | Expr::IsTrue(..)
            | Expr::IsUnknown(..)
            | Expr::Like(..)
            | Expr::ScalarSubquery(..)
            | Expr::ScalarVariable(_, _)
            | Expr::SimilarTo(..)
            | Expr::Not(..)
            | Expr::Negative(..)
            | Expr::OuterReferenceColumn(_, _)
            | Expr::TryCast(..)
            | Expr::Unnest(..)
            | Expr::Wildcard { .. }
            | Expr::WindowFunction(..)
            | Expr::Literal(..)
            | Expr::Placeholder(..) => false,
        }
    }
}

impl Normalizeable for Expr {
    fn can_normalize(&self) -> bool {
        #[allow(clippy::match_like_matches_macro)]
        match self {
            Expr::BinaryExpr(BinaryExpr {
                op:
                    _op @ (Operator::Plus
                    | Operator::Multiply
                    | Operator::BitwiseAnd
                    | Operator::BitwiseOr
                    | Operator::BitwiseXor
                    | Operator::Eq
                    | Operator::NotEq),
                ..
            }) => true,
            _ => false,
        }
    }
}

impl NormalizeEq for Expr {
    fn normalize_eq(&self, other: &Self) -> bool {
        match (self, other) {
            (
                Expr::BinaryExpr(BinaryExpr {
                    left: self_left,
                    op: self_op,
                    right: self_right,
                }),
                Expr::BinaryExpr(BinaryExpr {
                    left: other_left,
                    op: other_op,
                    right: other_right,
                }),
            ) => {
                if self_op != other_op {
                    return false;
                }

                if matches!(
                    self_op,
                    Operator::Plus
                        | Operator::Multiply
                        | Operator::BitwiseAnd
                        | Operator::BitwiseOr
                        | Operator::BitwiseXor
                        | Operator::Eq
                        | Operator::NotEq
                ) {
                    (self_left.normalize_eq(other_left)
                        && self_right.normalize_eq(other_right))
                        || (self_left.normalize_eq(other_right)
                            && self_right.normalize_eq(other_left))
                } else {
                    self_left.normalize_eq(other_left)
                        && self_right.normalize_eq(other_right)
                }
            }
            (
                Expr::Alias(Alias {
                    expr: self_expr,
                    relation: self_relation,
                    name: self_name,
                }),
                Expr::Alias(Alias {
                    expr: other_expr,
                    relation: other_relation,
                    name: other_name,
                }),
            ) => {
                self_name == other_name
                    && self_relation == other_relation
                    && self_expr.normalize_eq(other_expr)
            }
            (
                Expr::Like(Like {
                    negated: self_negated,
                    expr: self_expr,
                    pattern: self_pattern,
                    escape_char: self_escape_char,
                    case_insensitive: self_case_insensitive,
                }),
                Expr::Like(Like {
                    negated: other_negated,
                    expr: other_expr,
                    pattern: other_pattern,
                    escape_char: other_escape_char,
                    case_insensitive: other_case_insensitive,
                }),
            )
            | (
                Expr::SimilarTo(Like {
                    negated: self_negated,
                    expr: self_expr,
                    pattern: self_pattern,
                    escape_char: self_escape_char,
                    case_insensitive: self_case_insensitive,
                }),
                Expr::SimilarTo(Like {
                    negated: other_negated,
                    expr: other_expr,
                    pattern: other_pattern,
                    escape_char: other_escape_char,
                    case_insensitive: other_case_insensitive,
                }),
            ) => {
                self_negated == other_negated
                    && self_escape_char == other_escape_char
                    && self_case_insensitive == other_case_insensitive
                    && self_expr.normalize_eq(other_expr)
                    && self_pattern.normalize_eq(other_pattern)
            }
            (Expr::Not(self_expr), Expr::Not(other_expr))
            | (Expr::IsNull(self_expr), Expr::IsNull(other_expr))
            | (Expr::IsTrue(self_expr), Expr::IsTrue(other_expr))
            | (Expr::IsFalse(self_expr), Expr::IsFalse(other_expr))
            | (Expr::IsUnknown(self_expr), Expr::IsUnknown(other_expr))
            | (Expr::IsNotNull(self_expr), Expr::IsNotNull(other_expr))
            | (Expr::IsNotTrue(self_expr), Expr::IsNotTrue(other_expr))
            | (Expr::IsNotFalse(self_expr), Expr::IsNotFalse(other_expr))
            | (Expr::IsNotUnknown(self_expr), Expr::IsNotUnknown(other_expr))
            | (Expr::Negative(self_expr), Expr::Negative(other_expr))
            | (
                Expr::Unnest(Unnest { expr: self_expr }),
                Expr::Unnest(Unnest { expr: other_expr }),
            ) => self_expr.normalize_eq(other_expr),
            (
                Expr::Between(Between {
                    expr: self_expr,
                    negated: self_negated,
                    low: self_low,
                    high: self_high,
                }),
                Expr::Between(Between {
                    expr: other_expr,
                    negated: other_negated,
                    low: other_low,
                    high: other_high,
                }),
            ) => {
                self_negated == other_negated
                    && self_expr.normalize_eq(other_expr)
                    && self_low.normalize_eq(other_low)
                    && self_high.normalize_eq(other_high)
            }
            (
                Expr::Cast(Cast {
                    expr: self_expr,
                    data_type: self_data_type,
                }),
                Expr::Cast(Cast {
                    expr: other_expr,
                    data_type: other_data_type,
                }),
            )
            | (
                Expr::TryCast(TryCast {
                    expr: self_expr,
                    data_type: self_data_type,
                }),
                Expr::TryCast(TryCast {
                    expr: other_expr,
                    data_type: other_data_type,
                }),
            ) => self_data_type == other_data_type && self_expr.normalize_eq(other_expr),
            (
                Expr::ScalarFunction(ScalarFunction {
                    func: self_func,
                    args: self_args,
                }),
                Expr::ScalarFunction(ScalarFunction {
                    func: other_func,
                    args: other_args,
                }),
            ) => {
                self_func.name() == other_func.name()
                    && self_args.len() == other_args.len()
                    && self_args
                        .iter()
                        .zip(other_args.iter())
                        .all(|(a, b)| a.normalize_eq(b))
            }
            (
                Expr::AggregateFunction(AggregateFunction {
                    func: self_func,
                    args: self_args,
                    distinct: self_distinct,
                    filter: self_filter,
                    order_by: self_order_by,
                    null_treatment: self_null_treatment,
                }),
                Expr::AggregateFunction(AggregateFunction {
                    func: other_func,
                    args: other_args,
                    distinct: other_distinct,
                    filter: other_filter,
                    order_by: other_order_by,
                    null_treatment: other_null_treatment,
                }),
            ) => {
                self_func.name() == other_func.name()
                    && self_distinct == other_distinct
                    && self_null_treatment == other_null_treatment
                    && self_args.len() == other_args.len()
                    && self_args
                        .iter()
                        .zip(other_args.iter())
                        .all(|(a, b)| a.normalize_eq(b))
                    && match (self_filter, other_filter) {
                        (Some(self_filter), Some(other_filter)) => {
                            self_filter.normalize_eq(other_filter)
                        }
                        (None, None) => true,
                        _ => false,
                    }
                    && match (self_order_by, other_order_by) {
                        (Some(self_order_by), Some(other_order_by)) => self_order_by
                            .iter()
                            .zip(other_order_by.iter())
                            .all(|(a, b)| {
                                a.asc == b.asc
                                    && a.nulls_first == b.nulls_first
                                    && a.expr.normalize_eq(&b.expr)
                            }),
                        (None, None) => true,
                        _ => false,
                    }
            }
            (
                Expr::WindowFunction(WindowFunction {
                    fun: self_fun,
                    args: self_args,
                    partition_by: self_partition_by,
                    order_by: self_order_by,
                    window_frame: self_window_frame,
                    null_treatment: self_null_treatment,
                }),
                Expr::WindowFunction(WindowFunction {
                    fun: other_fun,
                    args: other_args,
                    partition_by: other_partition_by,
                    order_by: other_order_by,
                    window_frame: other_window_frame,
                    null_treatment: other_null_treatment,
                }),
            ) => {
                self_fun.name() == other_fun.name()
                    && self_window_frame == other_window_frame
                    && self_null_treatment == other_null_treatment
                    && self_args.len() == other_args.len()
                    && self_args
                        .iter()
                        .zip(other_args.iter())
                        .all(|(a, b)| a.normalize_eq(b))
                    && self_partition_by
                        .iter()
                        .zip(other_partition_by.iter())
                        .all(|(a, b)| a.normalize_eq(b))
                    && self_order_by
                        .iter()
                        .zip(other_order_by.iter())
                        .all(|(a, b)| {
                            a.asc == b.asc
                                && a.nulls_first == b.nulls_first
                                && a.expr.normalize_eq(&b.expr)
                        })
            }
            (
                Expr::Exists(Exists {
                    subquery: self_subquery,
                    negated: self_negated,
                }),
                Expr::Exists(Exists {
                    subquery: other_subquery,
                    negated: other_negated,
                }),
            ) => {
                self_negated == other_negated
                    && self_subquery.normalize_eq(other_subquery)
            }
            (
                Expr::InSubquery(InSubquery {
                    expr: self_expr,
                    subquery: self_subquery,
                    negated: self_negated,
                }),
                Expr::InSubquery(InSubquery {
                    expr: other_expr,
                    subquery: other_subquery,
                    negated: other_negated,
                }),
            ) => {
                self_negated == other_negated
                    && self_expr.normalize_eq(other_expr)
                    && self_subquery.normalize_eq(other_subquery)
            }
            (
                Expr::ScalarSubquery(self_subquery),
                Expr::ScalarSubquery(other_subquery),
            ) => self_subquery.normalize_eq(other_subquery),
            (
                Expr::GroupingSet(GroupingSet::Rollup(self_exprs)),
                Expr::GroupingSet(GroupingSet::Rollup(other_exprs)),
            )
            | (
                Expr::GroupingSet(GroupingSet::Cube(self_exprs)),
                Expr::GroupingSet(GroupingSet::Cube(other_exprs)),
            ) => {
                self_exprs.len() == other_exprs.len()
                    && self_exprs
                        .iter()
                        .zip(other_exprs.iter())
                        .all(|(a, b)| a.normalize_eq(b))
            }
            (
                Expr::GroupingSet(GroupingSet::GroupingSets(self_exprs)),
                Expr::GroupingSet(GroupingSet::GroupingSets(other_exprs)),
            ) => {
                self_exprs.len() == other_exprs.len()
                    && self_exprs.iter().zip(other_exprs.iter()).all(|(a, b)| {
                        a.len() == b.len()
                            && a.iter().zip(b.iter()).all(|(x, y)| x.normalize_eq(y))
                    })
            }
            (
                Expr::InList(InList {
                    expr: self_expr,
                    list: self_list,
                    negated: self_negated,
                }),
                Expr::InList(InList {
                    expr: other_expr,
                    list: other_list,
                    negated: other_negated,
                }),
            ) => {
                // TODO: normalize_eq for lists, for example `a IN (c1 + c3, c3)` is equal to `a IN (c3, c1 + c3)`
                self_negated == other_negated
                    && self_expr.normalize_eq(other_expr)
                    && self_list.len() == other_list.len()
                    && self_list
                        .iter()
                        .zip(other_list.iter())
                        .all(|(a, b)| a.normalize_eq(b))
            }
            (
                Expr::Case(Case {
                    expr: self_expr,
                    when_then_expr: self_when_then_expr,
                    else_expr: self_else_expr,
                }),
                Expr::Case(Case {
                    expr: other_expr,
                    when_then_expr: other_when_then_expr,
                    else_expr: other_else_expr,
                }),
            ) => {
                // TODO: normalize_eq for when_then_expr
                // for example `CASE a WHEN 1 THEN 2 WHEN 3 THEN 4 ELSE 5 END` is equal to `CASE a WHEN 3 THEN 4 WHEN 1 THEN 2 ELSE 5 END`
                self_when_then_expr.len() == other_when_then_expr.len()
                    && self_when_then_expr
                        .iter()
                        .zip(other_when_then_expr.iter())
                        .all(|((self_when, self_then), (other_when, other_then))| {
                            self_when.normalize_eq(other_when)
                                && self_then.normalize_eq(other_then)
                        })
                    && match (self_expr, other_expr) {
                        (Some(self_expr), Some(other_expr)) => {
                            self_expr.normalize_eq(other_expr)
                        }
                        (None, None) => true,
                        (_, _) => false,
                    }
                    && match (self_else_expr, other_else_expr) {
                        (Some(self_else_expr), Some(other_else_expr)) => {
                            self_else_expr.normalize_eq(other_else_expr)
                        }
                        (None, None) => true,
                        (_, _) => false,
                    }
            }
            (_, _) => self == other,
        }
    }
}

impl HashNode for Expr {
    /// As it is pretty easy to forget changing this method when `Expr` changes the
    /// implementation doesn't use wildcard patterns (`..`, `_`) to catch changes
    /// compile time.
    fn hash_node<H: Hasher>(&self, state: &mut H) {
        mem::discriminant(self).hash(state);
        match self {
            Expr::Alias(Alias {
                expr: _expr,
                relation,
                name,
            }) => {
                relation.hash(state);
                name.hash(state);
            }
            Expr::Column(column) => {
                column.hash(state);
            }
            Expr::ScalarVariable(data_type, name) => {
                data_type.hash(state);
                name.hash(state);
            }
            Expr::Literal(scalar_value) => {
                scalar_value.hash(state);
            }
            Expr::BinaryExpr(BinaryExpr {
                left: _left,
                op,
                right: _right,
            }) => {
                op.hash(state);
            }
            Expr::Like(Like {
                negated,
                expr: _expr,
                pattern: _pattern,
                escape_char,
                case_insensitive,
            })
            | Expr::SimilarTo(Like {
                negated,
                expr: _expr,
                pattern: _pattern,
                escape_char,
                case_insensitive,
            }) => {
                negated.hash(state);
                escape_char.hash(state);
                case_insensitive.hash(state);
            }
            Expr::Not(_expr)
            | Expr::IsNotNull(_expr)
            | Expr::IsNull(_expr)
            | Expr::IsTrue(_expr)
            | Expr::IsFalse(_expr)
            | Expr::IsUnknown(_expr)
            | Expr::IsNotTrue(_expr)
            | Expr::IsNotFalse(_expr)
            | Expr::IsNotUnknown(_expr)
            | Expr::Negative(_expr) => {}
            Expr::Between(Between {
                expr: _expr,
                negated,
                low: _low,
                high: _high,
            }) => {
                negated.hash(state);
            }
            Expr::Case(Case {
                expr: _expr,
                when_then_expr: _when_then_expr,
                else_expr: _else_expr,
            }) => {}
            Expr::Cast(Cast {
                expr: _expr,
                data_type,
            })
            | Expr::TryCast(TryCast {
                expr: _expr,
                data_type,
            }) => {
                data_type.hash(state);
            }
            Expr::ScalarFunction(ScalarFunction { func, args: _args }) => {
                func.hash(state);
            }
            Expr::AggregateFunction(AggregateFunction {
                func,
                args: _args,
                distinct,
                filter: _filter,
                order_by: _order_by,
                null_treatment,
            }) => {
                func.hash(state);
                distinct.hash(state);
                null_treatment.hash(state);
            }
            Expr::WindowFunction(WindowFunction {
                fun,
                args: _args,
                partition_by: _partition_by,
                order_by: _order_by,
                window_frame,
                null_treatment,
            }) => {
                fun.hash(state);
                window_frame.hash(state);
                null_treatment.hash(state);
            }
            Expr::InList(InList {
                expr: _expr,
                list: _list,
                negated,
            }) => {
                negated.hash(state);
            }
            Expr::Exists(Exists { subquery, negated }) => {
                subquery.hash(state);
                negated.hash(state);
            }
            Expr::InSubquery(InSubquery {
                expr: _expr,
                subquery,
                negated,
            }) => {
                subquery.hash(state);
                negated.hash(state);
            }
            Expr::ScalarSubquery(subquery) => {
                subquery.hash(state);
            }
            Expr::Wildcard { qualifier, options } => {
                qualifier.hash(state);
                options.hash(state);
            }
            Expr::GroupingSet(grouping_set) => {
                mem::discriminant(grouping_set).hash(state);
                match grouping_set {
                    GroupingSet::Rollup(_exprs) | GroupingSet::Cube(_exprs) => {}
                    GroupingSet::GroupingSets(_exprs) => {}
                }
            }
            Expr::Placeholder(place_holder) => {
                place_holder.hash(state);
            }
            Expr::OuterReferenceColumn(data_type, column) => {
                data_type.hash(state);
                column.hash(state);
            }
            Expr::Unnest(Unnest { expr: _expr }) => {}
        };
    }
}

// Modifies expr if it is a placeholder with datatype of right
fn rewrite_placeholder(expr: &mut Expr, other: &Expr, schema: &DFSchema) -> Result<()> {
    if let Expr::Placeholder(Placeholder { id: _, data_type }) = expr {
        if data_type.is_none() {
            let other_dt = other.get_type(schema);
            match other_dt {
                Err(e) => {
                    Err(e.context(format!(
                        "Can not find type of {other} needed to infer type of {expr}"
                    )))?;
                }
                Ok(dt) => {
                    *data_type = Some(dt);
                }
            }
        };
    }
    Ok(())
}

#[macro_export]
macro_rules! expr_vec_fmt {
    ( $ARRAY:expr ) => {{
        $ARRAY
            .iter()
            .map(|e| format!("{e}"))
            .collect::<Vec<String>>()
            .join(", ")
    }};
}

struct SchemaDisplay<'a>(&'a Expr);
impl Display for SchemaDisplay<'_> {
    fn fmt(&self, f: &mut Formatter<'_>) -> fmt::Result {
        match self.0 {
            // The same as Display
            Expr::Column(_)
            | Expr::Literal(_)
            | Expr::ScalarVariable(..)
            | Expr::OuterReferenceColumn(..)
            | Expr::Placeholder(_)
            | Expr::Wildcard { .. } => write!(f, "{}", self.0),

            Expr::AggregateFunction(AggregateFunction {
                func,
                args,
                distinct,
                filter,
                order_by,
                null_treatment,
            }) => {
                write!(
                    f,
                    "{}({}{})",
                    func.name(),
                    if *distinct { "DISTINCT " } else { "" },
                    schema_name_from_exprs_comma_separated_without_space(args)?
                )?;

                if let Some(null_treatment) = null_treatment {
                    write!(f, " {}", null_treatment)?;
                }

                if let Some(filter) = filter {
                    write!(f, " FILTER (WHERE {filter})")?;
                };

                if let Some(order_by) = order_by {
                    write!(f, " ORDER BY [{}]", schema_name_from_sorts(order_by)?)?;
                };

                Ok(())
            }
            // Expr is not shown since it is aliased
            Expr::Alias(Alias { name, .. }) => write!(f, "{name}"),
            Expr::Between(Between {
                expr,
                negated,
                low,
                high,
            }) => {
                if *negated {
                    write!(
                        f,
                        "{} NOT BETWEEN {} AND {}",
                        SchemaDisplay(expr),
                        SchemaDisplay(low),
                        SchemaDisplay(high),
                    )
                } else {
                    write!(
                        f,
                        "{} BETWEEN {} AND {}",
                        SchemaDisplay(expr),
                        SchemaDisplay(low),
                        SchemaDisplay(high),
                    )
                }
            }
            Expr::BinaryExpr(BinaryExpr { left, op, right }) => {
                write!(f, "{} {op} {}", SchemaDisplay(left), SchemaDisplay(right),)
            }
            Expr::Case(Case {
                expr,
                when_then_expr,
                else_expr,
            }) => {
                write!(f, "CASE ")?;

                if let Some(e) = expr {
                    write!(f, "{} ", SchemaDisplay(e))?;
                }

                for (when, then) in when_then_expr {
                    write!(
                        f,
                        "WHEN {} THEN {} ",
                        SchemaDisplay(when),
                        SchemaDisplay(then),
                    )?;
                }

                if let Some(e) = else_expr {
                    write!(f, "ELSE {} ", SchemaDisplay(e))?;
                }

                write!(f, "END")
            }
            // Cast expr is not shown to be consistent with Postgres and Spark <https://github.com/apache/datafusion/pull/3222>
            Expr::Cast(Cast { expr, .. }) | Expr::TryCast(TryCast { expr, .. }) => {
                write!(f, "{}", SchemaDisplay(expr))
            }
            Expr::InList(InList {
                expr,
                list,
                negated,
            }) => {
                let inlist_name = schema_name_from_exprs(list)?;

                if *negated {
                    write!(f, "{} NOT IN {}", SchemaDisplay(expr), inlist_name)
                } else {
                    write!(f, "{} IN {}", SchemaDisplay(expr), inlist_name)
                }
            }
            Expr::Exists(Exists { negated: true, .. }) => write!(f, "NOT EXISTS"),
            Expr::Exists(Exists { negated: false, .. }) => write!(f, "EXISTS"),
            Expr::GroupingSet(GroupingSet::Cube(exprs)) => {
                write!(f, "ROLLUP ({})", schema_name_from_exprs(exprs)?)
            }
            Expr::GroupingSet(GroupingSet::GroupingSets(lists_of_exprs)) => {
                write!(f, "GROUPING SETS (")?;
                for exprs in lists_of_exprs.iter() {
                    write!(f, "({})", schema_name_from_exprs(exprs)?)?;
                }
                write!(f, ")")
            }
            Expr::GroupingSet(GroupingSet::Rollup(exprs)) => {
                write!(f, "ROLLUP ({})", schema_name_from_exprs(exprs)?)
            }
            Expr::IsNull(expr) => write!(f, "{} IS NULL", SchemaDisplay(expr)),
            Expr::IsNotNull(expr) => {
                write!(f, "{} IS NOT NULL", SchemaDisplay(expr))
            }
            Expr::IsUnknown(expr) => {
                write!(f, "{} IS UNKNOWN", SchemaDisplay(expr))
            }
            Expr::IsNotUnknown(expr) => {
                write!(f, "{} IS NOT UNKNOWN", SchemaDisplay(expr))
            }
            Expr::InSubquery(InSubquery { negated: true, .. }) => {
                write!(f, "NOT IN")
            }
            Expr::InSubquery(InSubquery { negated: false, .. }) => write!(f, "IN"),
            Expr::IsTrue(expr) => write!(f, "{} IS TRUE", SchemaDisplay(expr)),
            Expr::IsFalse(expr) => write!(f, "{} IS FALSE", SchemaDisplay(expr)),
            Expr::IsNotTrue(expr) => {
                write!(f, "{} IS NOT TRUE", SchemaDisplay(expr))
            }
            Expr::IsNotFalse(expr) => {
                write!(f, "{} IS NOT FALSE", SchemaDisplay(expr))
            }
            Expr::Like(Like {
                negated,
                expr,
                pattern,
                escape_char,
                case_insensitive,
            }) => {
                write!(
                    f,
                    "{} {}{} {}",
                    SchemaDisplay(expr),
                    if *negated { "NOT " } else { "" },
                    if *case_insensitive { "ILIKE" } else { "LIKE" },
                    SchemaDisplay(pattern),
                )?;

                if let Some(char) = escape_char {
                    write!(f, " CHAR '{char}'")?;
                }

                Ok(())
            }
            Expr::Negative(expr) => write!(f, "(- {})", SchemaDisplay(expr)),
            Expr::Not(expr) => write!(f, "NOT {}", SchemaDisplay(expr)),
            Expr::Unnest(Unnest { expr }) => {
                write!(f, "UNNEST({})", SchemaDisplay(expr))
            }
            Expr::ScalarFunction(ScalarFunction { func, args }) => {
                match func.schema_name(args) {
                    Ok(name) => {
                        write!(f, "{name}")
                    }
                    Err(e) => {
                        write!(f, "got error from schema_name {}", e)
                    }
                }
            }
            Expr::ScalarSubquery(Subquery { subquery, .. }) => {
                write!(f, "{}", subquery.schema().field(0).name())
            }
            Expr::SimilarTo(Like {
                negated,
                expr,
                pattern,
                escape_char,
                ..
            }) => {
                write!(
                    f,
                    "{} {} {}",
                    SchemaDisplay(expr),
                    if *negated {
                        "NOT SIMILAR TO"
                    } else {
                        "SIMILAR TO"
                    },
                    SchemaDisplay(pattern),
                )?;
                if let Some(char) = escape_char {
                    write!(f, " CHAR '{char}'")?;
                }

                Ok(())
            }
            Expr::WindowFunction(WindowFunction {
                fun,
                args,
                partition_by,
                order_by,
                window_frame,
                null_treatment,
            }) => {
                write!(
                    f,
                    "{}({})",
                    fun,
                    schema_name_from_exprs_comma_separated_without_space(args)?
                )?;

                if let Some(null_treatment) = null_treatment {
                    write!(f, " {}", null_treatment)?;
                }

                if !partition_by.is_empty() {
                    write!(
                        f,
                        " PARTITION BY [{}]",
                        schema_name_from_exprs(partition_by)?
                    )?;
                }

                if !order_by.is_empty() {
                    write!(f, " ORDER BY [{}]", schema_name_from_sorts(order_by)?)?;
                };

                write!(f, " {window_frame}")
            }
        }
    }
}

/// Get schema_name for Vector of expressions
///
/// Internal usage. Please call `schema_name_from_exprs` instead
// TODO: Use ", " to standardize the formatting of Vec<Expr>,
// <https://github.com/apache/datafusion/issues/10364>
pub(crate) fn schema_name_from_exprs_comma_separated_without_space(
    exprs: &[Expr],
) -> Result<String, fmt::Error> {
    schema_name_from_exprs_inner(exprs, ",")
}

/// Get schema_name for Vector of expressions
pub fn schema_name_from_exprs(exprs: &[Expr]) -> Result<String, fmt::Error> {
    schema_name_from_exprs_inner(exprs, ", ")
}

fn schema_name_from_exprs_inner(exprs: &[Expr], sep: &str) -> Result<String, fmt::Error> {
    let mut s = String::new();
    for (i, e) in exprs.iter().enumerate() {
        if i > 0 {
            write!(&mut s, "{sep}")?;
        }
        write!(&mut s, "{}", SchemaDisplay(e))?;
    }

    Ok(s)
}

pub fn schema_name_from_sorts(sorts: &[Sort]) -> Result<String, fmt::Error> {
    let mut s = String::new();
    for (i, e) in sorts.iter().enumerate() {
        if i > 0 {
            write!(&mut s, ", ")?;
        }
        let ordering = if e.asc { "ASC" } else { "DESC" };
        let nulls_ordering = if e.nulls_first {
            "NULLS FIRST"
        } else {
            "NULLS LAST"
        };
        write!(&mut s, "{} {} {}", e.expr, ordering, nulls_ordering)?;
    }

    Ok(s)
}

pub const OUTER_REFERENCE_COLUMN_PREFIX: &str = "outer_ref";
pub const UNNEST_COLUMN_PREFIX: &str = "UNNEST";

/// Format expressions for display as part of a logical plan. In many cases, this will produce
/// similar output to `Expr.name()` except that column names will be prefixed with '#'.
impl Display for Expr {
    fn fmt(&self, f: &mut Formatter) -> fmt::Result {
        match self {
            Expr::Alias(Alias { expr, name, .. }) => write!(f, "{expr} AS {name}"),
            Expr::Column(c) => write!(f, "{c}"),
            Expr::OuterReferenceColumn(_, c) => {
                write!(f, "{OUTER_REFERENCE_COLUMN_PREFIX}({c})")
            }
            Expr::ScalarVariable(_, var_names) => write!(f, "{}", var_names.join(".")),
            Expr::Literal(v) => write!(f, "{v:?}"),
            Expr::Case(case) => {
                write!(f, "CASE ")?;
                if let Some(e) = &case.expr {
                    write!(f, "{e} ")?;
                }
                for (w, t) in &case.when_then_expr {
                    write!(f, "WHEN {w} THEN {t} ")?;
                }
                if let Some(e) = &case.else_expr {
                    write!(f, "ELSE {e} ")?;
                }
                write!(f, "END")
            }
            Expr::Cast(Cast { expr, data_type }) => {
                write!(f, "CAST({expr} AS {data_type:?})")
            }
            Expr::TryCast(TryCast { expr, data_type }) => {
                write!(f, "TRY_CAST({expr} AS {data_type:?})")
            }
            Expr::Not(expr) => write!(f, "NOT {expr}"),
            Expr::Negative(expr) => write!(f, "(- {expr})"),
            Expr::IsNull(expr) => write!(f, "{expr} IS NULL"),
            Expr::IsNotNull(expr) => write!(f, "{expr} IS NOT NULL"),
            Expr::IsTrue(expr) => write!(f, "{expr} IS TRUE"),
            Expr::IsFalse(expr) => write!(f, "{expr} IS FALSE"),
            Expr::IsUnknown(expr) => write!(f, "{expr} IS UNKNOWN"),
            Expr::IsNotTrue(expr) => write!(f, "{expr} IS NOT TRUE"),
            Expr::IsNotFalse(expr) => write!(f, "{expr} IS NOT FALSE"),
            Expr::IsNotUnknown(expr) => write!(f, "{expr} IS NOT UNKNOWN"),
            Expr::Exists(Exists {
                subquery,
                negated: true,
            }) => write!(f, "NOT EXISTS ({subquery:?})"),
            Expr::Exists(Exists {
                subquery,
                negated: false,
            }) => write!(f, "EXISTS ({subquery:?})"),
            Expr::InSubquery(InSubquery {
                expr,
                subquery,
                negated: true,
            }) => write!(f, "{expr} NOT IN ({subquery:?})"),
            Expr::InSubquery(InSubquery {
                expr,
                subquery,
                negated: false,
            }) => write!(f, "{expr} IN ({subquery:?})"),
            Expr::ScalarSubquery(subquery) => write!(f, "({subquery:?})"),
            Expr::BinaryExpr(expr) => write!(f, "{expr}"),
            Expr::ScalarFunction(fun) => {
                fmt_function(f, fun.name(), false, &fun.args, true)
            }
            // TODO: use udf's display_name, need to fix the separator issue, <https://github.com/apache/datafusion/issues/10364>
            // Expr::ScalarFunction(ScalarFunction { func, args }) => {
            //     write!(f, "{}", func.display_name(args).unwrap())
            // }
            Expr::WindowFunction(WindowFunction {
                fun,
                args,
                partition_by,
                order_by,
                window_frame,
                null_treatment,
            }) => {
                fmt_function(f, &fun.to_string(), false, args, true)?;

                if let Some(nt) = null_treatment {
                    write!(f, "{}", nt)?;
                }

                if !partition_by.is_empty() {
                    write!(f, " PARTITION BY [{}]", expr_vec_fmt!(partition_by))?;
                }
                if !order_by.is_empty() {
                    write!(f, " ORDER BY [{}]", expr_vec_fmt!(order_by))?;
                }
                write!(
                    f,
                    " {} BETWEEN {} AND {}",
                    window_frame.units, window_frame.start_bound, window_frame.end_bound
                )?;
                Ok(())
            }
            Expr::AggregateFunction(AggregateFunction {
                func,
                distinct,
                ref args,
                filter,
                order_by,
                null_treatment,
                ..
            }) => {
                fmt_function(f, func.name(), *distinct, args, true)?;
                if let Some(nt) = null_treatment {
                    write!(f, " {}", nt)?;
                }
                if let Some(fe) = filter {
                    write!(f, " FILTER (WHERE {fe})")?;
                }
                if let Some(ob) = order_by {
                    write!(f, " ORDER BY [{}]", expr_vec_fmt!(ob))?;
                }
                Ok(())
            }
            Expr::Between(Between {
                expr,
                negated,
                low,
                high,
            }) => {
                if *negated {
                    write!(f, "{expr} NOT BETWEEN {low} AND {high}")
                } else {
                    write!(f, "{expr} BETWEEN {low} AND {high}")
                }
            }
            Expr::Like(Like {
                negated,
                expr,
                pattern,
                escape_char,
                case_insensitive,
            }) => {
                write!(f, "{expr}")?;
                let op_name = if *case_insensitive { "ILIKE" } else { "LIKE" };
                if *negated {
                    write!(f, " NOT")?;
                }
                if let Some(char) = escape_char {
                    write!(f, " {op_name} {pattern} ESCAPE '{char}'")
                } else {
                    write!(f, " {op_name} {pattern}")
                }
            }
            Expr::SimilarTo(Like {
                negated,
                expr,
                pattern,
                escape_char,
                case_insensitive: _,
            }) => {
                write!(f, "{expr}")?;
                if *negated {
                    write!(f, " NOT")?;
                }
                if let Some(char) = escape_char {
                    write!(f, " SIMILAR TO {pattern} ESCAPE '{char}'")
                } else {
                    write!(f, " SIMILAR TO {pattern}")
                }
            }
            Expr::InList(InList {
                expr,
                list,
                negated,
            }) => {
                if *negated {
                    write!(f, "{expr} NOT IN ([{}])", expr_vec_fmt!(list))
                } else {
                    write!(f, "{expr} IN ([{}])", expr_vec_fmt!(list))
                }
            }
            Expr::Wildcard { qualifier, options } => match qualifier {
                Some(qualifier) => write!(f, "{qualifier}.*{options}"),
                None => write!(f, "*{options}"),
            },
            Expr::GroupingSet(grouping_sets) => match grouping_sets {
                GroupingSet::Rollup(exprs) => {
                    // ROLLUP (c0, c1, c2)
                    write!(f, "ROLLUP ({})", expr_vec_fmt!(exprs))
                }
                GroupingSet::Cube(exprs) => {
                    // CUBE (c0, c1, c2)
                    write!(f, "CUBE ({})", expr_vec_fmt!(exprs))
                }
                GroupingSet::GroupingSets(lists_of_exprs) => {
                    // GROUPING SETS ((c0), (c1, c2), (c3, c4))
                    write!(
                        f,
                        "GROUPING SETS ({})",
                        lists_of_exprs
                            .iter()
                            .map(|exprs| format!("({})", expr_vec_fmt!(exprs)))
                            .collect::<Vec<String>>()
                            .join(", ")
                    )
                }
            },
            Expr::Placeholder(Placeholder { id, .. }) => write!(f, "{id}"),
            Expr::Unnest(Unnest { expr }) => {
                write!(f, "{UNNEST_COLUMN_PREFIX}({expr})")
            }
        }
    }
}

fn fmt_function(
    f: &mut Formatter,
    fun: &str,
    distinct: bool,
    args: &[Expr],
    display: bool,
) -> fmt::Result {
    let args: Vec<String> = match display {
        true => args.iter().map(|arg| format!("{arg}")).collect(),
        false => args.iter().map(|arg| format!("{arg:?}")).collect(),
    };

    let distinct_str = match distinct {
        true => "DISTINCT ",
        false => "",
    };
    write!(f, "{}({}{})", fun, distinct_str, args.join(", "))
}

/// The name of the column (field) that this `Expr` will produce in the physical plan.
/// The difference from [Expr::schema_name] is that top-level columns are unqualified.
pub fn physical_name(expr: &Expr) -> Result<String> {
    if let Expr::Column(col) = expr {
        Ok(col.name.clone())
    } else {
        Ok(expr.schema_name().to_string())
    }
}

#[cfg(test)]
mod test {
    use crate::expr_fn::col;
    use crate::{
        case, lit, qualified_wildcard, wildcard, wildcard_with_options, ColumnarValue,
        ScalarFunctionArgs, ScalarUDF, ScalarUDFImpl, Volatility,
    };
    use sqlparser::ast;
    use sqlparser::ast::{Ident, IdentWithAlias};
    use std::any::Any;

    #[test]
    #[allow(deprecated)]
    fn format_case_when() -> Result<()> {
        let expr = case(col("a"))
            .when(lit(1), lit(true))
            .when(lit(0), lit(false))
            .otherwise(lit(ScalarValue::Null))?;
        let expected = "CASE a WHEN Int32(1) THEN Boolean(true) WHEN Int32(0) THEN Boolean(false) ELSE NULL END";
        assert_eq!(expected, expr.canonical_name());
        assert_eq!(expected, format!("{expr}"));
        Ok(())
    }

    #[test]
    #[allow(deprecated)]
    fn format_cast() -> Result<()> {
        let expr = Expr::Cast(Cast {
            expr: Box::new(Expr::from(ScalarValue::Float32(Some(1.23)))),
            data_type: DataType::Utf8,
        });
        let expected_canonical = "CAST(Float32(1.23) AS Utf8)";
        assert_eq!(expected_canonical, expr.canonical_name());
        assert_eq!(expected_canonical, format!("{expr}"));
        // Note that CAST intentionally has a name that is different from its `Display`
        // representation. CAST does not change the name of expressions.
        assert_eq!("Float32(1.23)", expr.schema_name().to_string());
        Ok(())
    }

    #[test]
    fn test_partial_ord() {
        // Test validates that partial ord is defined for Expr, not
        // intended to exhaustively test all possibilities
        let exp1 = col("a") + lit(1);
        let exp2 = col("a") + lit(2);
        let exp3 = !(col("a") + lit(2));

        assert!(exp1 < exp2);
        assert!(exp3 > exp2);
        assert!(exp1 < exp3)
    }

    #[test]
    fn test_collect_expr() -> Result<()> {
        // single column
        {
            let expr = &Expr::Cast(Cast::new(Box::new(col("a")), DataType::Float64));
            let columns = expr.column_refs();
            assert_eq!(1, columns.len());
            assert!(columns.contains(&Column::from_name("a")));
        }

        // multiple columns
        {
            let expr = col("a") + col("b") + lit(1);
            let columns = expr.column_refs();
            assert_eq!(2, columns.len());
            assert!(columns.contains(&Column::from_name("a")));
            assert!(columns.contains(&Column::from_name("b")));
        }

        Ok(())
    }

    #[test]
    fn test_logical_ops() {
        assert_eq!(
            format!("{}", lit(1u32).eq(lit(2u32))),
            "UInt32(1) = UInt32(2)"
        );
        assert_eq!(
            format!("{}", lit(1u32).not_eq(lit(2u32))),
            "UInt32(1) != UInt32(2)"
        );
        assert_eq!(
            format!("{}", lit(1u32).gt(lit(2u32))),
            "UInt32(1) > UInt32(2)"
        );
        assert_eq!(
            format!("{}", lit(1u32).gt_eq(lit(2u32))),
            "UInt32(1) >= UInt32(2)"
        );
        assert_eq!(
            format!("{}", lit(1u32).lt(lit(2u32))),
            "UInt32(1) < UInt32(2)"
        );
        assert_eq!(
            format!("{}", lit(1u32).lt_eq(lit(2u32))),
            "UInt32(1) <= UInt32(2)"
        );
        assert_eq!(
            format!("{}", lit(1u32).and(lit(2u32))),
            "UInt32(1) AND UInt32(2)"
        );
        assert_eq!(
            format!("{}", lit(1u32).or(lit(2u32))),
            "UInt32(1) OR UInt32(2)"
        );
    }

    #[test]
    fn test_is_volatile_scalar_func() {
        // UDF
        #[derive(Debug)]
        struct TestScalarUDF {
            signature: Signature,
        }
        impl ScalarUDFImpl for TestScalarUDF {
            fn as_any(&self) -> &dyn Any {
                self
            }
            fn name(&self) -> &str {
                "TestScalarUDF"
            }

            fn signature(&self) -> &Signature {
                &self.signature
            }

            fn return_type(&self, _arg_types: &[DataType]) -> Result<DataType> {
                Ok(DataType::Utf8)
            }

<<<<<<< HEAD
            fn invoke(&self, _args: &[ColumnarValue]) -> Result<ColumnarValue> {
                Ok(ColumnarValue::from(ScalarValue::from("a")))
=======
            fn invoke_with_args(
                &self,
                _args: ScalarFunctionArgs,
            ) -> Result<ColumnarValue> {
                Ok(ColumnarValue::Scalar(ScalarValue::from("a")))
>>>>>>> f667a01f
            }
        }
        let udf = Arc::new(ScalarUDF::from(TestScalarUDF {
            signature: Signature::uniform(1, vec![DataType::Float32], Volatility::Stable),
        }));
        assert_ne!(udf.signature().volatility, Volatility::Volatile);

        let udf = Arc::new(ScalarUDF::from(TestScalarUDF {
            signature: Signature::uniform(
                1,
                vec![DataType::Float32],
                Volatility::Volatile,
            ),
        }));
        assert_eq!(udf.signature().volatility, Volatility::Volatile);
    }

    use super::*;

    #[test]
    fn test_display_wildcard() {
        assert_eq!(format!("{}", wildcard()), "*");
        assert_eq!(format!("{}", qualified_wildcard("t1")), "t1.*");
        assert_eq!(
            format!(
                "{}",
                wildcard_with_options(wildcard_options(
                    Some(IlikeSelectItem {
                        pattern: "c1".to_string()
                    }),
                    None,
                    None,
                    None,
                    None
                ))
            ),
            "* ILIKE 'c1'"
        );
        assert_eq!(
            format!(
                "{}",
                wildcard_with_options(wildcard_options(
                    None,
                    Some(ExcludeSelectItem::Multiple(vec![
                        Ident::from("c1"),
                        Ident::from("c2")
                    ])),
                    None,
                    None,
                    None
                ))
            ),
            "* EXCLUDE (c1, c2)"
        );
        assert_eq!(
            format!(
                "{}",
                wildcard_with_options(wildcard_options(
                    None,
                    None,
                    Some(ExceptSelectItem {
                        first_element: Ident::from("c1"),
                        additional_elements: vec![Ident::from("c2")]
                    }),
                    None,
                    None
                ))
            ),
            "* EXCEPT (c1, c2)"
        );
        assert_eq!(
            format!(
                "{}",
                wildcard_with_options(wildcard_options(
                    None,
                    None,
                    None,
                    Some(PlannedReplaceSelectItem {
                        items: vec![ReplaceSelectElement {
                            expr: ast::Expr::Identifier(Ident::from("c1")),
                            column_name: Ident::from("a1"),
                            as_keyword: false
                        }],
                        planned_expressions: vec![]
                    }),
                    None
                ))
            ),
            "* REPLACE (c1 a1)"
        );
        assert_eq!(
            format!(
                "{}",
                wildcard_with_options(wildcard_options(
                    None,
                    None,
                    None,
                    None,
                    Some(RenameSelectItem::Multiple(vec![IdentWithAlias {
                        ident: Ident::from("c1"),
                        alias: Ident::from("a1")
                    }]))
                ))
            ),
            "* RENAME (c1 AS a1)"
        )
    }

    fn wildcard_options(
        opt_ilike: Option<IlikeSelectItem>,
        opt_exclude: Option<ExcludeSelectItem>,
        opt_except: Option<ExceptSelectItem>,
        opt_replace: Option<PlannedReplaceSelectItem>,
        opt_rename: Option<RenameSelectItem>,
    ) -> WildcardOptions {
        WildcardOptions {
            ilike: opt_ilike,
            exclude: opt_exclude,
            except: opt_except,
            replace: opt_replace,
            rename: opt_rename,
        }
    }
}<|MERGE_RESOLUTION|>--- conflicted
+++ resolved
@@ -2911,16 +2911,11 @@
                 Ok(DataType::Utf8)
             }
 
-<<<<<<< HEAD
-            fn invoke(&self, _args: &[ColumnarValue]) -> Result<ColumnarValue> {
-                Ok(ColumnarValue::from(ScalarValue::from("a")))
-=======
             fn invoke_with_args(
                 &self,
                 _args: ScalarFunctionArgs,
             ) -> Result<ColumnarValue> {
-                Ok(ColumnarValue::Scalar(ScalarValue::from("a")))
->>>>>>> f667a01f
+                Ok(ColumnarValue::from(ScalarValue::from("a")))
             }
         }
         let udf = Arc::new(ScalarUDF::from(TestScalarUDF {
