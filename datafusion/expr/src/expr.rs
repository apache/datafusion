--- conflicted
+++ resolved
@@ -171,16 +171,7 @@
     ///
     /// This expr has to be resolved to a list of columns before translating logical
     /// plan into physical plan.
-<<<<<<< HEAD
-    Wildcard,
-    /// Represents a reference to all available fields in a specific schema.
-    ///
-    /// This expr has to be resolved to a list of columns before translating logical
-    /// plan into physical plan.
-    QualifiedWildcard { qualifier: String },
-=======
     Wildcard { qualifier: Option<String> },
->>>>>>> f33244a6
     /// List of grouping set expressions. Only valid in the context of an aggregate
     /// GROUP BY expression list
     GroupingSet(GroupingSet),
