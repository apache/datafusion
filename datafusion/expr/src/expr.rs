// Licensed to the Apache Software Foundation (ASF) under one
// or more contributor license agreements.  See the NOTICE file
// distributed with this work for additional information
// regarding copyright ownership.  The ASF licenses this file
// to you under the Apache License, Version 2.0 (the
// "License"); you may not use this file except in compliance
// with the License.  You may obtain a copy of the License at
//
//   http://www.apache.org/licenses/LICENSE-2.0
//
// Unless required by applicable law or agreed to in writing,
// software distributed under the License is distributed on an
// "AS IS" BASIS, WITHOUT WARRANTIES OR CONDITIONS OF ANY
// KIND, either express or implied.  See the License for the
// specific language governing permissions and limitations
// under the License.

//! Expr module contains core type definition for `Expr`.

use crate::aggregate_function;
use crate::built_in_function;
use crate::expr_fn::binary_expr;
use crate::logical_plan::Subquery;
use crate::window_frame;
use crate::window_function;
use crate::AggregateUDF;
use crate::Operator;
use crate::ScalarUDF;
use arrow::datatypes::DataType;
use datafusion_common::Result;
use datafusion_common::{plan_err, Column};
use datafusion_common::{DataFusionError, ScalarValue};
use std::fmt;
use std::fmt::Write;
use std::hash::{BuildHasher, Hash, Hasher};
use std::ops::Not;
use std::sync::Arc;

/// `Expr` is a central struct of DataFusion's query API, and
/// represent logical expressions such as `A + 1`, or `CAST(c1 AS
/// int)`.
///
/// An `Expr` can compute its [DataType](arrow::datatypes::DataType)
/// and nullability, and has functions for building up complex
/// expressions.
///
/// # Examples
///
/// ## Create an expression `c1` referring to column named "c1"
/// ```
/// # use datafusion_common::Column;
/// # use datafusion_expr::{lit, col, Expr};
/// let expr = col("c1");
/// assert_eq!(expr, Expr::Column(Column::from_name("c1")));
/// ```
///
/// ## Create the expression `c1 + c2` to add columns "c1" and "c2" together
/// ```
/// # use datafusion_expr::{lit, col, Operator, Expr};
/// let expr = col("c1") + col("c2");
///
/// assert!(matches!(expr, Expr::BinaryExpr { ..} ));
/// if let Expr::BinaryExpr(binary_expr) = expr {
///   assert_eq!(*binary_expr.left, col("c1"));
///   assert_eq!(*binary_expr.right, col("c2"));
///   assert_eq!(binary_expr.op, Operator::Plus);
/// }
/// ```
///
/// ## Create expression `c1 = 42` to compare the value in column "c1" to the literal value `42`
/// ```
/// # use datafusion_common::ScalarValue;
/// # use datafusion_expr::{lit, col, Operator, Expr};
/// let expr = col("c1").eq(lit(42_i32));
///
/// assert!(matches!(expr, Expr::BinaryExpr { .. } ));
/// if let Expr::BinaryExpr(binary_expr) = expr {
///   assert_eq!(*binary_expr.left, col("c1"));
///   let scalar = ScalarValue::Int32(Some(42));
///   assert_eq!(*binary_expr.right, Expr::Literal(scalar));
///   assert_eq!(binary_expr.op, Operator::Eq);
/// }
/// ```
#[derive(Clone, PartialEq, Eq, Hash)]
pub enum Expr {
    /// An expression with a specific name.
    Alias(Box<Expr>, String),
    /// A named reference to a qualified filed in a schema.
    Column(Column),
    /// A named reference to a variable in a registry.
    ScalarVariable(DataType, Vec<String>),
    /// A constant value.
    Literal(ScalarValue),
    /// A binary expression such as "age > 21"
    BinaryExpr(BinaryExpr),
    /// LIKE expression
    Like(Like),
    /// Case-insensitive LIKE expression
    ILike(Like),
    /// LIKE expression that uses regular expressions
    SimilarTo(Like),
    /// Negation of an expression. The expression's type must be a boolean to make sense.
    Not(Box<Expr>),
    /// Whether an expression is not Null. This expression is never null.
    IsNotNull(Box<Expr>),
    /// Whether an expression is Null. This expression is never null.
    IsNull(Box<Expr>),
    /// Whether an expression is True. Boolean operation
    IsTrue(Box<Expr>),
    /// Whether an expression is False. Boolean operation
    IsFalse(Box<Expr>),
    /// Whether an expression is Unknown. Boolean operation
    IsUnknown(Box<Expr>),
    /// Whether an expression is not True. Boolean operation
    IsNotTrue(Box<Expr>),
    /// Whether an expression is not False. Boolean operation
    IsNotFalse(Box<Expr>),
    /// Whether an expression is not Unknown. Boolean operation
    IsNotUnknown(Box<Expr>),
    /// arithmetic negation of an expression, the operand must be of a signed numeric data type
    Negative(Box<Expr>),
    /// Returns the field of a [`arrow::array::ListArray`] or [`arrow::array::StructArray`] by key
    GetIndexedField(GetIndexedField),
    /// Whether an expression is between a given range.
    Between(Between),
    /// The CASE expression is similar to a series of nested if/else and there are two forms that
    /// can be used. The first form consists of a series of boolean "when" expressions with
    /// corresponding "then" expressions, and an optional "else" expression.
    ///
    /// CASE WHEN condition THEN result
    ///      [WHEN ...]
    ///      [ELSE result]
    /// END
    ///
    /// The second form uses a base expression and then a series of "when" clauses that match on a
    /// literal value.
    ///
    /// CASE expression
    ///     WHEN value THEN result
    ///     [WHEN ...]
    ///     [ELSE result]
    /// END
    Case(Case),
    /// Casts the expression to a given type and will return a runtime error if the expression cannot be cast.
    /// This expression is guaranteed to have a fixed type.
    Cast {
        /// The expression being cast
        expr: Box<Expr>,
        /// The `DataType` the expression will yield
        data_type: DataType,
    },
    /// Casts the expression to a given type and will return a null value if the expression cannot be cast.
    /// This expression is guaranteed to have a fixed type.
    TryCast {
        /// The expression being cast
        expr: Box<Expr>,
        /// The `DataType` the expression will yield
        data_type: DataType,
    },
    /// A sort expression, that can be used to sort values.
    Sort {
        /// The expression to sort on
        expr: Box<Expr>,
        /// The direction of the sort
        asc: bool,
        /// Whether to put Nulls before all other data values
        nulls_first: bool,
    },
    /// Represents the call of a built-in scalar function with a set of arguments.
    ScalarFunction {
        /// The function
        fun: built_in_function::BuiltinScalarFunction,
        /// List of expressions to feed to the functions as arguments
        args: Vec<Expr>,
    },
    /// Represents the call of a user-defined scalar function with arguments.
    ScalarUDF {
        /// The function
        fun: Arc<ScalarUDF>,
        /// List of expressions to feed to the functions as arguments
        args: Vec<Expr>,
    },
    /// Represents the call of an aggregate built-in function with arguments.
    AggregateFunction {
        /// Name of the function
        fun: aggregate_function::AggregateFunction,
        /// List of expressions to feed to the functions as arguments
        args: Vec<Expr>,
        /// Whether this is a DISTINCT aggregation or not
        distinct: bool,
        /// Optional filter
        filter: Option<Box<Expr>>,
    },
    /// Represents the call of a window function with arguments.
    WindowFunction {
        /// Name of the function
        fun: window_function::WindowFunction,
        /// List of expressions to feed to the functions as arguments
        args: Vec<Expr>,
        /// List of partition by expressions
        partition_by: Vec<Expr>,
        /// List of order by expressions
        order_by: Vec<Expr>,
        /// Window frame
        window_frame: Option<window_frame::WindowFrame>,
    },
    /// aggregate function
    AggregateUDF {
        /// The function
        fun: Arc<AggregateUDF>,
        /// List of expressions to feed to the functions as arguments
        args: Vec<Expr>,
        /// Optional filter applied prior to aggregating
        filter: Option<Box<Expr>>,
    },
    /// Returns whether the list contains the expr value.
    InList {
        /// The expression to compare
        expr: Box<Expr>,
        /// A list of values to compare against
        list: Vec<Expr>,
        /// Whether the expression is negated
        negated: bool,
    },
    /// EXISTS subquery
    Exists {
        /// subquery that will produce a single column of data
        subquery: Subquery,
        /// Whether the expression is negated
        negated: bool,
    },
    /// IN subquery
    InSubquery {
        /// The expression to compare
        expr: Box<Expr>,
        /// subquery that will produce a single column of data to compare against
        subquery: Subquery,
        /// Whether the expression is negated
        negated: bool,
    },
    /// Scalar subquery
    ScalarSubquery(Subquery),
    /// Represents a reference to all fields in a schema.
    Wildcard,
    /// Represents a reference to all fields in a specific schema.
    QualifiedWildcard { qualifier: String },
    /// List of grouping set expressions. Only valid in the context of an aggregate
    /// GROUP BY expression list
    GroupingSet(GroupingSet),
}

<<<<<<< HEAD
#[derive(Clone, PartialEq, Eq, Hash)]
pub struct GetIndexedField {
    /// the expression to take the field from
    pub expr: Box<Expr>,
    /// The name of the field to take
    pub key: ScalarValue,
=======
/// Binary expression
#[derive(Clone, PartialEq, Eq, Hash)]
pub struct BinaryExpr {
    /// Left-hand side of the expression
    pub left: Box<Expr>,
    /// The comparison operator
    pub op: Operator,
    /// Right-hand side of the expression
    pub right: Box<Expr>,
}

impl BinaryExpr {
    /// Create a new binary expression
    pub fn new(left: Box<Expr>, op: Operator, right: Box<Expr>) -> Self {
        Self { left, op, right }
    }
>>>>>>> d2d8447e
}

/// CASE expression
#[derive(Clone, PartialEq, Eq, Hash)]
pub struct Case {
    /// Optional base expression that can be compared to literal values in the "when" expressions
    pub expr: Option<Box<Expr>>,
    /// One or more when/then expressions
    pub when_then_expr: Vec<(Box<Expr>, Box<Expr>)>,
    /// Optional "else" expression
    pub else_expr: Option<Box<Expr>>,
}

impl Case {
    /// Create a new Case expression
    pub fn new(
        expr: Option<Box<Expr>>,
        when_then_expr: Vec<(Box<Expr>, Box<Expr>)>,
        else_expr: Option<Box<Expr>>,
    ) -> Self {
        Self {
            expr,
            when_then_expr,
            else_expr,
        }
    }
}

/// LIKE expression
#[derive(Clone, PartialEq, Eq, Hash)]
pub struct Like {
    pub negated: bool,
    pub expr: Box<Expr>,
    pub pattern: Box<Expr>,
    pub escape_char: Option<char>,
}

impl Like {
    /// Create a new Like expression
    pub fn new(
        negated: bool,
        expr: Box<Expr>,
        pattern: Box<Expr>,
        escape_char: Option<char>,
    ) -> Self {
        Self {
            negated,
            expr,
            pattern,
            escape_char,
        }
    }
}

/// BETWEEN expression
#[derive(Clone, PartialEq, Eq, Hash)]
pub struct Between {
    /// The value to compare
    pub expr: Box<Expr>,
    /// Whether the expression is negated
    pub negated: bool,
    /// The low end of the range
    pub low: Box<Expr>,
    /// The high end of the range
    pub high: Box<Expr>,
}

impl Between {
    /// Create a new Between expression
    pub fn new(expr: Box<Expr>, negated: bool, low: Box<Expr>, high: Box<Expr>) -> Self {
        Self {
            expr,
            negated,
            low,
            high,
        }
    }
}

/// Grouping sets
/// See https://www.postgresql.org/docs/current/queries-table-expressions.html#QUERIES-GROUPING-SETS
/// for Postgres definition.
/// See https://spark.apache.org/docs/latest/sql-ref-syntax-qry-select-groupby.html
/// for Apache Spark definition.
#[derive(Clone, PartialEq, Eq, Hash)]
pub enum GroupingSet {
    /// Rollup grouping sets
    Rollup(Vec<Expr>),
    /// Cube grouping sets
    Cube(Vec<Expr>),
    /// User-defined grouping sets
    GroupingSets(Vec<Vec<Expr>>),
}

impl GroupingSet {
    /// Return all distinct exprs in the grouping set. For `CUBE` and `ROLLUP` this
    /// is just the underlying list of exprs. For `GROUPING SET` we need to deduplicate
    /// the exprs in the underlying sets.
    pub fn distinct_expr(&self) -> Vec<Expr> {
        match self {
            GroupingSet::Rollup(exprs) => exprs.clone(),
            GroupingSet::Cube(exprs) => exprs.clone(),
            GroupingSet::GroupingSets(groups) => {
                let mut exprs: Vec<Expr> = vec![];
                for exp in groups.iter().flatten() {
                    if !exprs.contains(exp) {
                        exprs.push(exp.clone());
                    }
                }
                exprs
            }
        }
    }
}

/// Fixed seed for the hashing so that Ords are consistent across runs
const SEED: ahash::RandomState = ahash::RandomState::with_seeds(0, 0, 0, 0);

impl PartialOrd for Expr {
    fn partial_cmp(&self, other: &Self) -> Option<std::cmp::Ordering> {
        let mut hasher = SEED.build_hasher();
        self.hash(&mut hasher);
        let s = hasher.finish();

        let mut hasher = SEED.build_hasher();
        other.hash(&mut hasher);
        let o = hasher.finish();

        Some(s.cmp(&o))
    }
}

impl Expr {
    /// Returns the name of this expression as it should appear in a schema. This name
    /// will not include any CAST expressions.
    pub fn display_name(&self) -> Result<String> {
        create_name(self)
    }

    /// Returns the name of this expression as it should appear in a schema. This name
    /// will not include any CAST expressions.
    #[deprecated(since = "14.0.0", note = "please use `display_name` instead")]
    pub fn name(&self) -> Result<String> {
        self.display_name()
    }

    /// Returns a full and complete string representation of this expression.
    pub fn canonical_name(&self) -> String {
        format!("{}", self)
    }

    /// Return String representation of the variant represented by `self`
    /// Useful for non-rust based bindings
    pub fn variant_name(&self) -> &str {
        match self {
            Expr::AggregateFunction { .. } => "AggregateFunction",
            Expr::AggregateUDF { .. } => "AggregateUDF",
            Expr::Alias(..) => "Alias",
            Expr::Between { .. } => "Between",
            Expr::BinaryExpr { .. } => "BinaryExpr",
            Expr::Case { .. } => "Case",
            Expr::Cast { .. } => "Cast",
            Expr::Column(..) => "Column",
            Expr::Exists { .. } => "Exists",
            Expr::GetIndexedField { .. } => "GetIndexedField",
            Expr::GroupingSet(..) => "GroupingSet",
            Expr::InList { .. } => "InList",
            Expr::InSubquery { .. } => "InSubquery",
            Expr::IsNotNull(..) => "IsNotNull",
            Expr::IsNull(..) => "IsNull",
            Expr::Like { .. } => "Like",
            Expr::ILike { .. } => "ILike",
            Expr::SimilarTo { .. } => "RLike",
            Expr::IsTrue(..) => "IsTrue",
            Expr::IsFalse(..) => "IsFalse",
            Expr::IsUnknown(..) => "IsUnknown",
            Expr::IsNotTrue(..) => "IsNotTrue",
            Expr::IsNotFalse(..) => "IsNotFalse",
            Expr::IsNotUnknown(..) => "IsNotUnknown",
            Expr::Literal(..) => "Literal",
            Expr::Negative(..) => "Negative",
            Expr::Not(..) => "Not",
            Expr::QualifiedWildcard { .. } => "QualifiedWildcard",
            Expr::ScalarFunction { .. } => "ScalarFunction",
            Expr::ScalarSubquery { .. } => "ScalarSubquery",
            Expr::ScalarUDF { .. } => "ScalarUDF",
            Expr::ScalarVariable(..) => "ScalarVariable",
            Expr::Sort { .. } => "Sort",
            Expr::TryCast { .. } => "TryCast",
            Expr::WindowFunction { .. } => "WindowFunction",
            Expr::Wildcard => "Wildcard",
        }
    }

    /// Return `self == other`
    pub fn eq(self, other: Expr) -> Expr {
        binary_expr(self, Operator::Eq, other)
    }

    /// Return `self != other`
    pub fn not_eq(self, other: Expr) -> Expr {
        binary_expr(self, Operator::NotEq, other)
    }

    /// Return `self > other`
    pub fn gt(self, other: Expr) -> Expr {
        binary_expr(self, Operator::Gt, other)
    }

    /// Return `self >= other`
    pub fn gt_eq(self, other: Expr) -> Expr {
        binary_expr(self, Operator::GtEq, other)
    }

    /// Return `self < other`
    pub fn lt(self, other: Expr) -> Expr {
        binary_expr(self, Operator::Lt, other)
    }

    /// Return `self <= other`
    pub fn lt_eq(self, other: Expr) -> Expr {
        binary_expr(self, Operator::LtEq, other)
    }

    /// Return `self && other`
    pub fn and(self, other: Expr) -> Expr {
        binary_expr(self, Operator::And, other)
    }

    /// Return `self || other`
    pub fn or(self, other: Expr) -> Expr {
        binary_expr(self, Operator::Or, other)
    }

    /// Return `!self`
    #[allow(clippy::should_implement_trait)]
    pub fn not(self) -> Expr {
        !self
    }

    /// Calculate the modulus of two expressions.
    /// Return `self % other`
    pub fn modulus(self, other: Expr) -> Expr {
        binary_expr(self, Operator::Modulo, other)
    }

    /// Return `self LIKE other`
    pub fn like(self, other: Expr) -> Expr {
        binary_expr(self, Operator::Like, other)
    }

    /// Return `self NOT LIKE other`
    pub fn not_like(self, other: Expr) -> Expr {
        binary_expr(self, Operator::NotLike, other)
    }

    /// Return `self AS name` alias expression
    pub fn alias(self, name: impl Into<String>) -> Expr {
        Expr::Alias(Box::new(self), name.into())
    }

    /// Remove an alias from an expression if one exists.
    pub fn unalias(self) -> Expr {
        match self {
            Expr::Alias(expr, _) => expr.as_ref().clone(),
            _ => self,
        }
    }

    /// Return `self IN <list>` if `negated` is false, otherwise
    /// return `self NOT IN <list>`.a
    pub fn in_list(self, list: Vec<Expr>, negated: bool) -> Expr {
        Expr::InList {
            expr: Box::new(self),
            list,
            negated,
        }
    }

    /// Return `IsNull(Box(self))
    #[allow(clippy::wrong_self_convention)]
    pub fn is_null(self) -> Expr {
        Expr::IsNull(Box::new(self))
    }

    /// Return `IsNotNull(Box(self))
    #[allow(clippy::wrong_self_convention)]
    pub fn is_not_null(self) -> Expr {
        Expr::IsNotNull(Box::new(self))
    }

    /// Create a sort expression from an existing expression.
    ///
    /// ```
    /// # use datafusion_expr::col;
    /// let sort_expr = col("foo").sort(true, true); // SORT ASC NULLS_FIRST
    /// ```
    pub fn sort(self, asc: bool, nulls_first: bool) -> Expr {
        Expr::Sort {
            expr: Box::new(self),
            asc,
            nulls_first,
        }
    }

    /// Return `IsTrue(Box(self))`
    pub fn is_true(self) -> Expr {
        Expr::IsTrue(Box::new(self))
    }

    /// Return `IsNotTrue(Box(self))`
    pub fn is_not_true(self) -> Expr {
        Expr::IsNotTrue(Box::new(self))
    }

    /// Return `IsFalse(Box(self))`
    pub fn is_false(self) -> Expr {
        Expr::IsFalse(Box::new(self))
    }

    /// Return `IsNotFalse(Box(self))`
    pub fn is_not_false(self) -> Expr {
        Expr::IsNotFalse(Box::new(self))
    }

    /// Return `IsUnknown(Box(self))`
    pub fn is_unknown(self) -> Expr {
        Expr::IsUnknown(Box::new(self))
    }

    /// Return `IsNotUnknown(Box(self))`
    pub fn is_not_unknown(self) -> Expr {
        Expr::IsNotUnknown(Box::new(self))
    }

    pub fn try_into_col(&self) -> Result<Column> {
        match self {
            Expr::Column(it) => Ok(it.clone()),
            _ => plan_err!(format!("Could not coerce '{}' into Column!", self)),
        }
    }
}

impl Not for Expr {
    type Output = Self;

    fn not(self) -> Self::Output {
        match self {
            Expr::Like(Like {
                negated,
                expr,
                pattern,
                escape_char,
            }) => Expr::Like(Like::new(!negated, expr, pattern, escape_char)),
            Expr::ILike(Like {
                negated,
                expr,
                pattern,
                escape_char,
            }) => Expr::ILike(Like::new(!negated, expr, pattern, escape_char)),
            Expr::SimilarTo(Like {
                negated,
                expr,
                pattern,
                escape_char,
            }) => Expr::SimilarTo(Like::new(!negated, expr, pattern, escape_char)),
            _ => Expr::Not(Box::new(self)),
        }
    }
}

/// Format expressions for display as part of a logical plan. In many cases, this will produce
/// similar output to `Expr.name()` except that column names will be prefixed with '#'.
impl fmt::Display for Expr {
    fn fmt(&self, f: &mut std::fmt::Formatter) -> std::fmt::Result {
        write!(f, "{:?}", self)
    }
}

/// Format expressions for display as part of a logical plan. In many cases, this will produce
/// similar output to `Expr.name()` except that column names will be prefixed with '#'.
impl fmt::Debug for Expr {
    fn fmt(&self, f: &mut fmt::Formatter) -> fmt::Result {
        match self {
            Expr::Alias(expr, alias) => write!(f, "{:?} AS {}", expr, alias),
            Expr::Column(c) => write!(f, "{}", c),
            Expr::ScalarVariable(_, var_names) => write!(f, "{}", var_names.join(".")),
            Expr::Literal(v) => write!(f, "{:?}", v),
            Expr::Case(case) => {
                write!(f, "CASE ")?;
                if let Some(e) = &case.expr {
                    write!(f, "{:?} ", e)?;
                }
                for (w, t) in &case.when_then_expr {
                    write!(f, "WHEN {:?} THEN {:?} ", w, t)?;
                }
                if let Some(e) = &case.else_expr {
                    write!(f, "ELSE {:?} ", e)?;
                }
                write!(f, "END")
            }
            Expr::Cast { expr, data_type } => {
                write!(f, "CAST({:?} AS {:?})", expr, data_type)
            }
            Expr::TryCast { expr, data_type } => {
                write!(f, "TRY_CAST({:?} AS {:?})", expr, data_type)
            }
            Expr::Not(expr) => write!(f, "NOT {:?}", expr),
            Expr::Negative(expr) => write!(f, "(- {:?})", expr),
            Expr::IsNull(expr) => write!(f, "{:?} IS NULL", expr),
            Expr::IsNotNull(expr) => write!(f, "{:?} IS NOT NULL", expr),
            Expr::IsTrue(expr) => write!(f, "{:?} IS TRUE", expr),
            Expr::IsFalse(expr) => write!(f, "{:?} IS FALSE", expr),
            Expr::IsUnknown(expr) => write!(f, "{:?} IS UNKNOWN", expr),
            Expr::IsNotTrue(expr) => write!(f, "{:?} IS NOT TRUE", expr),
            Expr::IsNotFalse(expr) => write!(f, "{:?} IS NOT FALSE", expr),
            Expr::IsNotUnknown(expr) => write!(f, "{:?} IS NOT UNKNOWN", expr),
            Expr::Exists {
                subquery,
                negated: true,
            } => write!(f, "NOT EXISTS ({:?})", subquery),
            Expr::Exists {
                subquery,
                negated: false,
            } => write!(f, "EXISTS ({:?})", subquery),
            Expr::InSubquery {
                expr,
                subquery,
                negated: true,
            } => write!(f, "{:?} NOT IN ({:?})", expr, subquery),
            Expr::InSubquery {
                expr,
                subquery,
                negated: false,
            } => write!(f, "{:?} IN ({:?})", expr, subquery),
            Expr::ScalarSubquery(subquery) => write!(f, "({:?})", subquery),
            Expr::BinaryExpr(BinaryExpr { left, op, right }) => {
                write!(f, "{:?} {} {:?}", left, op, right)
            }
            Expr::Sort {
                expr,
                asc,
                nulls_first,
            } => {
                if *asc {
                    write!(f, "{:?} ASC", expr)?;
                } else {
                    write!(f, "{:?} DESC", expr)?;
                }
                if *nulls_first {
                    write!(f, " NULLS FIRST")
                } else {
                    write!(f, " NULLS LAST")
                }
            }
            Expr::ScalarFunction { fun, args, .. } => {
                fmt_function(f, &fun.to_string(), false, args, false)
            }
            Expr::ScalarUDF { fun, ref args, .. } => {
                fmt_function(f, &fun.name, false, args, false)
            }
            Expr::WindowFunction {
                fun,
                args,
                partition_by,
                order_by,
                window_frame,
            } => {
                fmt_function(f, &fun.to_string(), false, args, false)?;
                if !partition_by.is_empty() {
                    write!(f, " PARTITION BY {:?}", partition_by)?;
                }
                if !order_by.is_empty() {
                    write!(f, " ORDER BY {:?}", order_by)?;
                }
                if let Some(window_frame) = window_frame {
                    write!(
                        f,
                        " {} BETWEEN {} AND {}",
                        window_frame.units,
                        window_frame.start_bound,
                        window_frame.end_bound
                    )?;
                }
                Ok(())
            }
            Expr::AggregateFunction {
                fun,
                distinct,
                ref args,
                filter,
                ..
            } => {
                fmt_function(f, &fun.to_string(), *distinct, args, true)?;
                if let Some(fe) = filter {
                    write!(f, " FILTER (WHERE {})", fe)?;
                }
                Ok(())
            }
            Expr::AggregateUDF {
                fun,
                ref args,
                filter,
                ..
            } => {
                fmt_function(f, &fun.name, false, args, false)?;
                if let Some(fe) = filter {
                    write!(f, " FILTER (WHERE {})", fe)?;
                }
                Ok(())
            }
            Expr::Between(Between {
                expr,
                negated,
                low,
                high,
            }) => {
                if *negated {
                    write!(f, "{:?} NOT BETWEEN {:?} AND {:?}", expr, low, high)
                } else {
                    write!(f, "{:?} BETWEEN {:?} AND {:?}", expr, low, high)
                }
            }
            Expr::Like(Like {
                negated,
                expr,
                pattern,
                escape_char,
            }) => {
                write!(f, "{:?}", expr)?;
                if *negated {
                    write!(f, " NOT")?;
                }
                if let Some(char) = escape_char {
                    write!(f, " LIKE {:?} ESCAPE '{}'", pattern, char)
                } else {
                    write!(f, " LIKE {:?}", pattern)
                }
            }
            Expr::ILike(Like {
                negated,
                expr,
                pattern,
                escape_char,
            }) => {
                write!(f, "{:?}", expr)?;
                if *negated {
                    write!(f, " NOT")?;
                }
                if let Some(char) = escape_char {
                    write!(f, " ILIKE {:?} ESCAPE '{}'", pattern, char)
                } else {
                    write!(f, " ILIKE {:?}", pattern)
                }
            }
            Expr::SimilarTo(Like {
                negated,
                expr,
                pattern,
                escape_char,
            }) => {
                write!(f, "{:?}", expr)?;
                if *negated {
                    write!(f, " NOT")?;
                }
                if let Some(char) = escape_char {
                    write!(f, " SIMILAR TO {:?} ESCAPE '{}'", pattern, char)
                } else {
                    write!(f, " SIMILAR TO {:?}", pattern)
                }
            }
            Expr::InList {
                expr,
                list,
                negated,
            } => {
                if *negated {
                    write!(f, "{:?} NOT IN ({:?})", expr, list)
                } else {
                    write!(f, "{:?} IN ({:?})", expr, list)
                }
            }
            Expr::Wildcard => write!(f, "*"),
            Expr::QualifiedWildcard { qualifier } => write!(f, "{}.*", qualifier),
            Expr::GetIndexedField(GetIndexedField { key, expr }) => {
                write!(f, "({:?})[{}]", expr, key)
            }
            Expr::GroupingSet(grouping_sets) => match grouping_sets {
                GroupingSet::Rollup(exprs) => {
                    // ROLLUP (c0, c1, c2)
                    write!(
                        f,
                        "ROLLUP ({})",
                        exprs
                            .iter()
                            .map(|e| format!("{}", e))
                            .collect::<Vec<String>>()
                            .join(", ")
                    )
                }
                GroupingSet::Cube(exprs) => {
                    // CUBE (c0, c1, c2)
                    write!(
                        f,
                        "CUBE ({})",
                        exprs
                            .iter()
                            .map(|e| format!("{}", e))
                            .collect::<Vec<String>>()
                            .join(", ")
                    )
                }
                GroupingSet::GroupingSets(lists_of_exprs) => {
                    // GROUPING SETS ((c0), (c1, c2), (c3, c4))
                    write!(
                        f,
                        "GROUPING SETS ({})",
                        lists_of_exprs
                            .iter()
                            .map(|exprs| format!(
                                "({})",
                                exprs
                                    .iter()
                                    .map(|e| format!("{}", e))
                                    .collect::<Vec<String>>()
                                    .join(", ")
                            ))
                            .collect::<Vec<String>>()
                            .join(", ")
                    )
                }
            },
        }
    }
}

fn fmt_function(
    f: &mut fmt::Formatter,
    fun: &str,
    distinct: bool,
    args: &[Expr],
    display: bool,
) -> fmt::Result {
    let args: Vec<String> = match display {
        true => args.iter().map(|arg| format!("{}", arg)).collect(),
        false => args.iter().map(|arg| format!("{:?}", arg)).collect(),
    };

    // let args: Vec<String> = args.iter().map(|arg| format!("{:?}", arg)).collect();
    let distinct_str = match distinct {
        true => "DISTINCT ",
        false => "",
    };
    write!(f, "{}({}{})", fun, distinct_str, args.join(", "))
}

fn create_function_name(fun: &str, distinct: bool, args: &[Expr]) -> Result<String> {
    let names: Vec<String> = args.iter().map(create_name).collect::<Result<_>>()?;
    let distinct_str = match distinct {
        true => "DISTINCT ",
        false => "",
    };
    Ok(format!("{}({}{})", fun, distinct_str, names.join(",")))
}

/// Returns a readable name of an expression based on the input schema.
/// This function recursively transverses the expression for names such as "CAST(a > 2)".
fn create_name(e: &Expr) -> Result<String> {
    match e {
        Expr::Alias(_, name) => Ok(name.clone()),
        Expr::Column(c) => Ok(c.flat_name()),
        Expr::ScalarVariable(_, variable_names) => Ok(variable_names.join(".")),
        Expr::Literal(value) => Ok(format!("{:?}", value)),
        Expr::BinaryExpr(binary_expr) => {
            let left = create_name(binary_expr.left.as_ref())?;
            let right = create_name(binary_expr.right.as_ref())?;
            Ok(format!("{} {} {}", left, binary_expr.op, right))
        }
        Expr::Like(Like {
            negated,
            expr,
            pattern,
            escape_char,
        }) => {
            let s = format!(
                "{} {} {} {}",
                expr,
                if *negated { "NOT LIKE" } else { "LIKE" },
                pattern,
                if let Some(char) = escape_char {
                    format!("CHAR '{}'", char)
                } else {
                    "".to_string()
                }
            );
            Ok(s)
        }
        Expr::ILike(Like {
            negated,
            expr,
            pattern,
            escape_char,
        }) => {
            let s = format!(
                "{} {} {} {}",
                expr,
                if *negated { "NOT ILIKE" } else { "ILIKE" },
                pattern,
                if let Some(char) = escape_char {
                    format!("CHAR '{}'", char)
                } else {
                    "".to_string()
                }
            );
            Ok(s)
        }
        Expr::SimilarTo(Like {
            negated,
            expr,
            pattern,
            escape_char,
        }) => {
            let s = format!(
                "{} {} {} {}",
                expr,
                if *negated {
                    "NOT SIMILAR TO"
                } else {
                    "SIMILAR TO"
                },
                pattern,
                if let Some(char) = escape_char {
                    format!("CHAR '{}'", char)
                } else {
                    "".to_string()
                }
            );
            Ok(s)
        }
        Expr::Case(case) => {
            let mut name = "CASE ".to_string();
            if let Some(e) = &case.expr {
                let e = create_name(e)?;
                let _ = write!(name, "{} ", e);
            }
            for (w, t) in &case.when_then_expr {
                let when = create_name(w)?;
                let then = create_name(t)?;
                let _ = write!(name, "WHEN {} THEN {} ", when, then);
            }
            if let Some(e) = &case.else_expr {
                let e = create_name(e)?;
                let _ = write!(name, "ELSE {} ", e);
            }
            name += "END";
            Ok(name)
        }
        Expr::Cast { expr, .. } => {
            // CAST does not change the expression name
            create_name(expr)
        }
        Expr::TryCast { expr, .. } => {
            // CAST does not change the expression name
            create_name(expr)
        }
        Expr::Not(expr) => {
            let expr = create_name(expr)?;
            Ok(format!("NOT {}", expr))
        }
        Expr::Negative(expr) => {
            let expr = create_name(expr)?;
            Ok(format!("(- {})", expr))
        }
        Expr::IsNull(expr) => {
            let expr = create_name(expr)?;
            Ok(format!("{} IS NULL", expr))
        }
        Expr::IsNotNull(expr) => {
            let expr = create_name(expr)?;
            Ok(format!("{} IS NOT NULL", expr))
        }
        Expr::IsTrue(expr) => {
            let expr = create_name(expr)?;
            Ok(format!("{} IS TRUE", expr))
        }
        Expr::IsFalse(expr) => {
            let expr = create_name(expr)?;
            Ok(format!("{} IS FALSE", expr))
        }
        Expr::IsUnknown(expr) => {
            let expr = create_name(expr)?;
            Ok(format!("{} IS UNKNOWN", expr))
        }
        Expr::IsNotTrue(expr) => {
            let expr = create_name(expr)?;
            Ok(format!("{} IS NOT TRUE", expr))
        }
        Expr::IsNotFalse(expr) => {
            let expr = create_name(expr)?;
            Ok(format!("{} IS NOT FALSE", expr))
        }
        Expr::IsNotUnknown(expr) => {
            let expr = create_name(expr)?;
            Ok(format!("{} IS NOT UNKNOWN", expr))
        }
        Expr::Exists { negated: true, .. } => Ok("NOT EXISTS".to_string()),
        Expr::Exists { negated: false, .. } => Ok("EXISTS".to_string()),
        Expr::InSubquery { negated: true, .. } => Ok("NOT IN".to_string()),
        Expr::InSubquery { negated: false, .. } => Ok("IN".to_string()),
        Expr::ScalarSubquery(subquery) => {
            Ok(subquery.subquery.schema().field(0).name().clone())
        }
        Expr::GetIndexedField(GetIndexedField { key, expr }) => {
            let expr = create_name(expr)?;
            Ok(format!("{}[{}]", expr, key))
        }
        Expr::ScalarFunction { fun, args, .. } => {
            create_function_name(&fun.to_string(), false, args)
        }
        Expr::ScalarUDF { fun, args, .. } => create_function_name(&fun.name, false, args),
        Expr::WindowFunction {
            fun,
            args,
            window_frame,
            partition_by,
            order_by,
        } => {
            let mut parts: Vec<String> =
                vec![create_function_name(&fun.to_string(), false, args)?];
            if !partition_by.is_empty() {
                parts.push(format!("PARTITION BY {:?}", partition_by));
            }
            if !order_by.is_empty() {
                parts.push(format!("ORDER BY {:?}", order_by));
            }
            if let Some(window_frame) = window_frame {
                parts.push(format!("{}", window_frame));
            }
            Ok(parts.join(" "))
        }
        Expr::AggregateFunction {
            fun,
            distinct,
            args,
            filter,
        } => {
            let name = create_function_name(&fun.to_string(), *distinct, args)?;
            if let Some(fe) = filter {
                Ok(format!("{} FILTER (WHERE {})", name, fe))
            } else {
                Ok(name)
            }
        }
        Expr::AggregateUDF { fun, args, filter } => {
            let mut names = Vec::with_capacity(args.len());
            for e in args {
                names.push(create_name(e)?);
            }
            let filter = if let Some(fe) = filter {
                format!(" FILTER (WHERE {})", fe)
            } else {
                "".to_string()
            };
            Ok(format!("{}({}){}", fun.name, names.join(","), filter))
        }
        Expr::GroupingSet(grouping_set) => match grouping_set {
            GroupingSet::Rollup(exprs) => {
                Ok(format!("ROLLUP ({})", create_names(exprs.as_slice())?))
            }
            GroupingSet::Cube(exprs) => {
                Ok(format!("CUBE ({})", create_names(exprs.as_slice())?))
            }
            GroupingSet::GroupingSets(lists_of_exprs) => {
                let mut list_of_names = vec![];
                for exprs in lists_of_exprs {
                    list_of_names.push(format!("({})", create_names(exprs.as_slice())?));
                }
                Ok(format!("GROUPING SETS ({})", list_of_names.join(", ")))
            }
        },
        Expr::InList {
            expr,
            list,
            negated,
        } => {
            let expr = create_name(expr)?;
            let list = list.iter().map(create_name);
            if *negated {
                Ok(format!("{} NOT IN ({:?})", expr, list))
            } else {
                Ok(format!("{} IN ({:?})", expr, list))
            }
        }
        Expr::Between(Between {
            expr,
            negated,
            low,
            high,
        }) => {
            let expr = create_name(expr)?;
            let low = create_name(low)?;
            let high = create_name(high)?;
            if *negated {
                Ok(format!("{} NOT BETWEEN {} AND {}", expr, low, high))
            } else {
                Ok(format!("{} BETWEEN {} AND {}", expr, low, high))
            }
        }
        Expr::Sort { .. } => Err(DataFusionError::Internal(
            "Create name does not support sort expression".to_string(),
        )),
        Expr::Wildcard => Err(DataFusionError::Internal(
            "Create name does not support wildcard".to_string(),
        )),
        Expr::QualifiedWildcard { .. } => Err(DataFusionError::Internal(
            "Create name does not support qualified wildcard".to_string(),
        )),
    }
}

/// Create a comma separated list of names from a list of expressions
fn create_names(exprs: &[Expr]) -> Result<String> {
    Ok(exprs
        .iter()
        .map(create_name)
        .collect::<Result<Vec<String>>>()?
        .join(", "))
}

#[cfg(test)]
mod test {
    use crate::expr_fn::col;
    use crate::{case, lit, Expr};
    use arrow::datatypes::DataType;
    use datafusion_common::{Result, ScalarValue};

    #[test]
    fn format_case_when() -> Result<()> {
        let expr = case(col("a"))
            .when(lit(1), lit(true))
            .when(lit(0), lit(false))
            .otherwise(lit(ScalarValue::Null))?;
        let expected = "CASE a WHEN Int32(1) THEN Boolean(true) WHEN Int32(0) THEN Boolean(false) ELSE NULL END";
        assert_eq!(expected, expr.canonical_name());
        assert_eq!(expected, format!("{}", expr));
        assert_eq!(expected, format!("{:?}", expr));
        assert_eq!(expected, expr.display_name()?);
        Ok(())
    }

    #[test]
    fn format_cast() -> Result<()> {
        let expr = Expr::Cast {
            expr: Box::new(Expr::Literal(ScalarValue::Float32(Some(1.23)))),
            data_type: DataType::Utf8,
        };
        let expected_canonical = "CAST(Float32(1.23) AS Utf8)";
        assert_eq!(expected_canonical, expr.canonical_name());
        assert_eq!(expected_canonical, format!("{}", expr));
        assert_eq!(expected_canonical, format!("{:?}", expr));
        // note that CAST intentionally has a name that is different from its `Display`
        // representation. CAST does not change the name of expressions.
        assert_eq!("Float32(1.23)", expr.display_name()?);
        Ok(())
    }

    #[test]
    fn test_not() {
        assert_eq!(lit(1).not(), !lit(1));
    }

    #[test]
    fn test_partial_ord() {
        // Test validates that partial ord is defined for Expr using hashes, not
        // intended to exhaustively test all possibilities
        let exp1 = col("a") + lit(1);
        let exp2 = col("a") + lit(2);
        let exp3 = !(col("a") + lit(2));

        assert!(exp1 < exp2);
        assert!(exp2 > exp1);
        assert!(exp2 > exp3);
        assert!(exp3 < exp2);
    }
}<|MERGE_RESOLUTION|>--- conflicted
+++ resolved
@@ -249,14 +249,15 @@
     GroupingSet(GroupingSet),
 }
 
-<<<<<<< HEAD
+/// Returns the field of a [`arrow::array::ListArray`] or [`arrow::array::StructArray`] by key
 #[derive(Clone, PartialEq, Eq, Hash)]
 pub struct GetIndexedField {
     /// the expression to take the field from
     pub expr: Box<Expr>,
     /// The name of the field to take
     pub key: ScalarValue,
-=======
+}
+
 /// Binary expression
 #[derive(Clone, PartialEq, Eq, Hash)]
 pub struct BinaryExpr {
@@ -273,7 +274,6 @@
     pub fn new(left: Box<Expr>, op: Operator, right: Box<Expr>) -> Self {
         Self { left, op, right }
     }
->>>>>>> d2d8447e
 }
 
 /// CASE expression
