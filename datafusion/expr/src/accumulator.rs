--- conflicted
+++ resolved
@@ -85,7 +85,6 @@
     /// Allocated means that for internal containers such as `Vec`, the `capacity` should be used
     /// not the `len`
     fn size(&self) -> usize;
-<<<<<<< HEAD
 
     fn clone_dyn(&self) -> Result<Box<dyn Accumulator>> {
         Err(DataFusionError::NotImplemented(
@@ -127,6 +126,4 @@
             Self::Array(array) => array.clone(),
         }
     }
-=======
->>>>>>> ae451a4d
 }