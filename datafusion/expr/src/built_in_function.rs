--- conflicted
+++ resolved
@@ -1504,17 +1504,8 @@
             BuiltinScalarFunction::SHA384 => &["sha384"],
             BuiltinScalarFunction::SHA512 => &["sha512"],
 
-<<<<<<< HEAD
-        // other functions
-        BuiltinScalarFunction::ArrowTypeof => &["arrow_typeof"],
-=======
-            // encode/decode
-            BuiltinScalarFunction::Encode => &["encode"],
-            BuiltinScalarFunction::Decode => &["decode"],
-
             // other functions
             BuiltinScalarFunction::ArrowTypeof => &["arrow_typeof"],
->>>>>>> b71bec0f
 
             // array functions
             BuiltinScalarFunction::ArrayAppend => &[
