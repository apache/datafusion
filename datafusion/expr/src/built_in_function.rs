--- conflicted
+++ resolved
@@ -338,11 +338,8 @@
             "log2" => BuiltinScalarFunction::Log2,
             "pi" => BuiltinScalarFunction::Pi,
             "power" | "pow" => BuiltinScalarFunction::Power,
-<<<<<<< HEAD
             "radians" => BuiltinScalarFunction::Radians,
-=======
             "random" => BuiltinScalarFunction::Random,
->>>>>>> 463ec307
             "round" => BuiltinScalarFunction::Round,
             "signum" => BuiltinScalarFunction::Signum,
             "sin" => BuiltinScalarFunction::Sin,
