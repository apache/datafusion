// Licensed to the Apache Software Foundation (ASF) under one
// or more contributor license agreements.  See the NOTICE file
// distributed with this work for additional information
// regarding copyright ownership.  The ASF licenses this file
// to you under the Apache License, Version 2.0 (the
// "License"); you may not use this file except in compliance
// with the License.  You may obtain a copy of the License at
//
//   http://www.apache.org/licenses/LICENSE-2.0
//
// Unless required by applicable law or agreed to in writing,
// software distributed under the License is distributed on an
// "AS IS" BASIS, WITHOUT WARRANTIES OR CONDITIONS OF ANY
// KIND, either express or implied.  See the License for the
// specific language governing permissions and limitations
// under the License.

use crate::utils::{arc_ptr_eq, arc_ptr_hash};
use crate::{
    udf_equals_hash, ReturnFieldArgs, ScalarFunctionArgs, ScalarUDF, ScalarUDFImpl,
};
use arrow::datatypes::{DataType, FieldRef};
use async_trait::async_trait;
use datafusion_common::error::Result;
use datafusion_common::internal_err;
use datafusion_expr_common::columnar_value::ColumnarValue;
use datafusion_expr_common::signature::Signature;
use std::any::Any;
use std::fmt::{Debug, Display};
use std::hash::{Hash, Hasher};
use std::sync::Arc;

/// A scalar UDF that can invoke using async methods
///
/// Note this is less efficient than the ScalarUDFImpl, but it can be used
/// to register remote functions in the context.
///
/// The name is chosen to mirror ScalarUDFImpl
#[async_trait]
pub trait AsyncScalarUDFImpl: ScalarUDFImpl {
    /// The ideal batch size for this function.
    ///
    /// This is used to determine what size of data to be evaluated at once.
    /// If None, the whole batch will be evaluated at once.
    fn ideal_batch_size(&self) -> Option<usize> {
        None
    }

    /// Invoke the function asynchronously with the async arguments
<<<<<<< HEAD
    async fn invoke_async_with_args(
        &self,
        args: ScalarFunctionArgs,
        option: &ConfigOptions,
    ) -> Result<ColumnarValue>;
=======
    async fn invoke_async_with_args(&self, args: ScalarFunctionArgs) -> Result<ArrayRef>;
>>>>>>> 5f26e70f
}

/// A scalar UDF that must be invoked using async methods
///
/// Note this is not meant to be used directly, but is meant to be an implementation detail
/// for AsyncUDFImpl.
#[derive(Debug)]
pub struct AsyncScalarUDF {
    inner: Arc<dyn AsyncScalarUDFImpl>,
}

impl PartialEq for AsyncScalarUDF {
    fn eq(&self, other: &Self) -> bool {
        let Self { inner } = self;
        // TODO when MSRV >= 1.86.0, switch to `inner.equals(other.inner.as_ref())` leveraging trait upcasting.
        arc_ptr_eq(inner, &other.inner)
    }
}

impl Hash for AsyncScalarUDF {
    fn hash<H: Hasher>(&self, state: &mut H) {
        let Self { inner } = self;
        arc_ptr_hash(inner, state);
    }
}

impl AsyncScalarUDF {
    pub fn new(inner: Arc<dyn AsyncScalarUDFImpl>) -> Self {
        Self { inner }
    }

    /// The ideal batch size for this function
    pub fn ideal_batch_size(&self) -> Option<usize> {
        self.inner.ideal_batch_size()
    }

    /// Turn this AsyncUDF into a ScalarUDF, suitable for
    /// registering in the context
    pub fn into_scalar_udf(self) -> ScalarUDF {
        ScalarUDF::new_from_impl(self)
    }

    /// Invoke the function asynchronously with the async arguments
    pub async fn invoke_async_with_args(
        &self,
        args: ScalarFunctionArgs,
<<<<<<< HEAD
        option: &ConfigOptions,
    ) -> Result<ColumnarValue> {
        self.inner.invoke_async_with_args(args, option).await
=======
    ) -> Result<ArrayRef> {
        self.inner.invoke_async_with_args(args).await
>>>>>>> 5f26e70f
    }
}

impl ScalarUDFImpl for AsyncScalarUDF {
    fn as_any(&self) -> &dyn Any {
        self
    }

    fn name(&self) -> &str {
        self.inner.name()
    }

    fn signature(&self) -> &Signature {
        self.inner.signature()
    }

    fn return_type(&self, arg_types: &[DataType]) -> Result<DataType> {
        self.inner.return_type(arg_types)
    }

    fn return_field_from_args(&self, args: ReturnFieldArgs) -> Result<FieldRef> {
        self.inner.return_field_from_args(args)
    }

    fn invoke_with_args(&self, _args: ScalarFunctionArgs) -> Result<ColumnarValue> {
        internal_err!("async functions should not be called directly")
    }

    udf_equals_hash!(ScalarUDFImpl);
}

impl Display for AsyncScalarUDF {
    fn fmt(&self, f: &mut std::fmt::Formatter) -> std::fmt::Result {
        write!(f, "AsyncScalarUDF: {}", self.inner.name())
    }
}<|MERGE_RESOLUTION|>--- conflicted
+++ resolved
@@ -47,15 +47,10 @@
     }
 
     /// Invoke the function asynchronously with the async arguments
-<<<<<<< HEAD
     async fn invoke_async_with_args(
         &self,
         args: ScalarFunctionArgs,
-        option: &ConfigOptions,
     ) -> Result<ColumnarValue>;
-=======
-    async fn invoke_async_with_args(&self, args: ScalarFunctionArgs) -> Result<ArrayRef>;
->>>>>>> 5f26e70f
 }
 
 /// A scalar UDF that must be invoked using async methods
@@ -102,14 +97,8 @@
     pub async fn invoke_async_with_args(
         &self,
         args: ScalarFunctionArgs,
-<<<<<<< HEAD
-        option: &ConfigOptions,
     ) -> Result<ColumnarValue> {
-        self.inner.invoke_async_with_args(args, option).await
-=======
-    ) -> Result<ArrayRef> {
         self.inner.invoke_async_with_args(args).await
->>>>>>> 5f26e70f
     }
 }
 
