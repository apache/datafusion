// Licensed to the Apache Software Foundation (ASF) under one
// or more contributor license agreements.  See the NOTICE file
// distributed with this work for additional information
// regarding copyright ownership.  The ASF licenses this file
// to you under the Apache License, Version 2.0 (the
// "License"); you may not use this file except in compliance
// with the License.  You may obtain a copy of the License at
//
//   http://www.apache.org/licenses/LICENSE-2.0
//
// Unless required by applicable law or agreed to in writing,
// software distributed under the License is distributed on an
// "AS IS" BASIS, WITHOUT WARRANTIES OR CONDITIONS OF ANY
// KIND, either express or implied.  See the License for the
// specific language governing permissions and limitations
// under the License.

use super::{predicate_bounds, Between, Expr, Like};
use crate::expr::{
    AggregateFunction, AggregateFunctionParams, Alias, BinaryExpr, Cast, InList,
    InSubquery, Placeholder, ScalarFunction, TryCast, Unnest, WindowFunction,
    WindowFunctionParams,
};
use crate::type_coercion::functions::{
    data_types_with_scalar_udf, fields_with_aggregate_udf, fields_with_window_udf,
};
use crate::udf::ReturnFieldArgs;
use crate::{utils, LogicalPlan, Projection, Subquery, WindowFunctionDefinition};
use arrow::compute::can_cast_types;
use arrow::datatypes::{DataType, Field, FieldRef};
use datafusion_common::datatype::FieldExt;
use datafusion_common::metadata::FieldMetadata;
use datafusion_common::{
    not_impl_err, plan_datafusion_err, plan_err, Column, DataFusionError, ExprSchema,
    Result, ScalarValue, Spans, TableReference,
};
use datafusion_expr_common::type_coercion::binary::BinaryTypeCoercer;
use datafusion_functions_window_common::field::WindowUDFFieldArgs;
use std::sync::Arc;

/// Trait to allow expr to typable with respect to a schema
pub trait ExprSchemable {
    /// Given a schema, return the type of the expr
    fn get_type(&self, schema: &dyn ExprSchema) -> Result<DataType>;

    /// Given a schema, return the nullability of the expr
    fn nullable(&self, input_schema: &dyn ExprSchema) -> Result<bool>;

    /// Given a schema, return the expr's optional metadata
    fn metadata(&self, schema: &dyn ExprSchema) -> Result<FieldMetadata>;

    /// Convert to a field with respect to a schema
    fn to_field(
        &self,
        input_schema: &dyn ExprSchema,
    ) -> Result<(Option<TableReference>, Arc<Field>)>;

    /// Cast to a type with respect to a schema
    fn cast_to(self, cast_to_type: &DataType, schema: &dyn ExprSchema) -> Result<Expr>;

    /// Given a schema, return the type and nullability of the expr
    #[deprecated(
        since = "51.0.0",
        note = "Use `to_field().1.is_nullable` and `to_field().1.data_type()` directly instead"
    )]
    fn data_type_and_nullable(&self, schema: &dyn ExprSchema)
        -> Result<(DataType, bool)>;
}

impl ExprSchemable for Expr {
    /// Returns the [arrow::datatypes::DataType] of the expression
    /// based on [ExprSchema]
    ///
    /// Note: [`DFSchema`] implements [ExprSchema].
    ///
    /// [`DFSchema`]: datafusion_common::DFSchema
    ///
    /// # Examples
    ///
    /// Get the type of an expression that adds 2 columns. Adding an Int32
    /// and Float32 results in Float32 type
    ///
    /// ```
    /// # use arrow::datatypes::{DataType, Field};
    /// # use datafusion_common::DFSchema;
    /// # use datafusion_expr::{col, ExprSchemable};
    /// # use std::collections::HashMap;
    ///
    /// fn main() {
    ///     let expr = col("c1") + col("c2");
    ///     let schema = DFSchema::from_unqualified_fields(
    ///         vec![
    ///             Field::new("c1", DataType::Int32, true),
    ///             Field::new("c2", DataType::Float32, true),
    ///         ]
    ///         .into(),
    ///         HashMap::new(),
    ///     )
    ///     .unwrap();
    ///     assert_eq!("Float32", format!("{}", expr.get_type(&schema).unwrap()));
    /// }
    /// ```
    ///
    /// # Errors
    ///
    /// This function errors when it is not possible to compute its
    /// [arrow::datatypes::DataType].  This happens when e.g. the
    /// expression refers to a column that does not exist in the
    /// schema, or when the expression is incorrectly typed
    /// (e.g. `[utf8] + [bool]`).
    #[cfg_attr(feature = "recursive_protection", recursive::recursive)]
    fn get_type(&self, schema: &dyn ExprSchema) -> Result<DataType> {
        match self {
            Expr::Alias(Alias { expr, name, .. }) => match &**expr {
                Expr::Placeholder(Placeholder { field, .. }) => match &field {
                    None => schema.data_type(&Column::from_name(name)).cloned(),
                    Some(field) => Ok(field.data_type().clone()),
                },
                _ => expr.get_type(schema),
            },
            Expr::Negative(expr) => expr.get_type(schema),
            Expr::Column(c) => Ok(schema.data_type(c)?.clone()),
            Expr::OuterReferenceColumn(field, _) => Ok(field.data_type().clone()),
            Expr::ScalarVariable(ty, _) => Ok(ty.clone()),
            Expr::Literal(l, _) => Ok(l.data_type()),
            Expr::Case(case) => {
                for (_, then_expr) in &case.when_then_expr {
                    let then_type = then_expr.get_type(schema)?;
                    if !then_type.is_null() {
                        return Ok(then_type);
                    }
                }
                case.else_expr
                    .as_ref()
                    .map_or(Ok(DataType::Null), |e| e.get_type(schema))
            }
            Expr::Cast(Cast { field, .. }) | Expr::TryCast(TryCast { field, .. }) => {
                Ok(field.data_type().clone())
            }
            Expr::Unnest(Unnest { expr }) => {
                let arg_data_type = expr.get_type(schema)?;
                // Unnest's output type is the inner type of the list
                match arg_data_type {
                    DataType::List(field)
                    | DataType::LargeList(field)
                    | DataType::FixedSizeList(field, _) => Ok(field.data_type().clone()),
                    DataType::Struct(_) => Ok(arg_data_type),
                    DataType::Null => {
                        not_impl_err!("unnest() does not support null yet")
                    }
                    _ => {
                        plan_err!(
                            "unnest() can only be applied to array, struct and null"
                        )
                    }
                }
            }
            Expr::ScalarFunction(_func) => {
                let return_type = self.to_field(schema)?.1.data_type().clone();
                Ok(return_type)
            }
            Expr::WindowFunction(window_function) => self
                .data_type_and_nullable_with_window_function(schema, window_function)
                .map(|(return_type, _)| return_type),
            Expr::AggregateFunction(AggregateFunction {
                func,
                params: AggregateFunctionParams { args, .. },
            }) => {
                let fields = args
                    .iter()
                    .map(|e| e.to_field(schema).map(|(_, f)| f))
                    .collect::<Result<Vec<_>>>()?;
                let new_fields = fields_with_aggregate_udf(&fields, func)
                    .map_err(|err| {
                        let data_types = fields
                            .iter()
                            .map(|f| f.data_type().clone())
                            .collect::<Vec<_>>();
                        plan_datafusion_err!(
                            "{} {}",
                            match err {
                                DataFusionError::Plan(msg) => msg,
                                err => err.to_string(),
                            },
                            utils::generate_signature_error_msg(
                                func.name(),
                                func.signature().clone(),
                                &data_types
                            )
                        )
                    })?
                    .into_iter()
                    .collect::<Vec<_>>();
                Ok(func.return_field(&new_fields)?.data_type().clone())
            }
            Expr::Not(_)
            | Expr::IsNull(_)
            | Expr::Exists { .. }
            | Expr::InSubquery(_)
            | Expr::Between { .. }
            | Expr::InList { .. }
            | Expr::IsNotNull(_)
            | Expr::IsTrue(_)
            | Expr::IsFalse(_)
            | Expr::IsUnknown(_)
            | Expr::IsNotTrue(_)
            | Expr::IsNotFalse(_)
            | Expr::IsNotUnknown(_) => Ok(DataType::Boolean),
            Expr::ScalarSubquery(subquery) => {
                Ok(subquery.subquery.schema().field(0).data_type().clone())
            }
            Expr::BinaryExpr(BinaryExpr {
                ref left,
                ref right,
                ref op,
            }) => BinaryTypeCoercer::new(
                &left.get_type(schema)?,
                op,
                &right.get_type(schema)?,
            )
            .get_result_type(),
            Expr::Like { .. } | Expr::SimilarTo { .. } => Ok(DataType::Boolean),
            Expr::Placeholder(Placeholder { field, .. }) => {
                if let Some(field) = field {
                    Ok(field.data_type().clone())
                } else {
                    // If the placeholder's type hasn't been specified, treat it as
                    // null (unspecified placeholders generate an error during planning)
                    Ok(DataType::Null)
                }
            }
            #[expect(deprecated)]
            Expr::Wildcard { .. } => Ok(DataType::Null),
            Expr::GroupingSet(_) => {
                // Grouping sets do not really have a type and do not appear in projections
                Ok(DataType::Null)
            }
        }
    }

    /// Returns the nullability of the expression based on [ExprSchema].
    ///
    /// Note: [`DFSchema`] implements [ExprSchema].
    ///
    /// [`DFSchema`]: datafusion_common::DFSchema
    ///
    /// # Errors
    ///
    /// This function errors when it is not possible to compute its
    /// nullability.  This happens when the expression refers to a
    /// column that does not exist in the schema.
    fn nullable(&self, input_schema: &dyn ExprSchema) -> Result<bool> {
        match self {
            Expr::Alias(Alias { expr, .. }) | Expr::Not(expr) | Expr::Negative(expr) => {
                expr.nullable(input_schema)
            }

            Expr::InList(InList { expr, list, .. }) => {
                // Avoid inspecting too many expressions.
                const MAX_INSPECT_LIMIT: usize = 6;
                // Stop if a nullable expression is found or an error occurs.
                let has_nullable = std::iter::once(expr.as_ref())
                    .chain(list)
                    .take(MAX_INSPECT_LIMIT)
                    .find_map(|e| {
                        e.nullable(input_schema)
                            .map(|nullable| if nullable { Some(()) } else { None })
                            .transpose()
                    })
                    .transpose()?;
                Ok(match has_nullable {
                    // If a nullable subexpression is found, the result may also be nullable.
                    Some(_) => true,
                    // If the list is too long, we assume it is nullable.
                    None if list.len() + 1 > MAX_INSPECT_LIMIT => true,
                    // All the subexpressions are non-nullable, so the result must be non-nullable.
                    _ => false,
                })
            }

            Expr::Between(Between {
                expr, low, high, ..
            }) => Ok(expr.nullable(input_schema)?
                || low.nullable(input_schema)?
                || high.nullable(input_schema)?),

            Expr::Column(c) => input_schema.nullable(c),
            Expr::OuterReferenceColumn(field, _) => Ok(field.is_nullable()),
            Expr::Literal(value, _) => Ok(value.is_null()),
            Expr::Case(case) => {
                let nullable_then = case
                    .when_then_expr
                    .iter()
                    .filter_map(|(w, t)| {
                        let is_nullable = match t.nullable(input_schema) {
                            Err(e) => return Some(Err(e)),
                            Ok(n) => n,
                        };

                        // Branches with a then expression that is not nullable do not impact the
                        // nullability of the case expression.
                        if !is_nullable {
                            return None;
                        }

                        // For case-with-expression assume all 'then' expressions are reachable
                        if case.expr.is_some() {
                            return Some(Ok(()));
                        }

                        // For branches with a nullable 'then' expression, try to determine
                        // if the 'then' expression is ever reachable in the situation where
                        // it would evaluate to null.
                        let bounds = match predicate_bounds::evaluate_bounds(
                            w,
                            Some(unwrap_certainly_null_expr(t)),
                            input_schema,
                        ) {
                            Err(e) => return Some(Err(e)),
                            Ok(b) => b,
                        };

                        let can_be_true = match bounds
                            .contains_value(ScalarValue::Boolean(Some(true)))
                        {
                            Err(e) => return Some(Err(e)),
                            Ok(b) => b,
                        };

                        if !can_be_true {
                            // If the derived 'when' expression can never evaluate to true, the
                            // 'then' expression is not reachable when it would evaluate to NULL.
                            // The most common pattern for this is `WHEN x IS NOT NULL THEN x`.
                            None
                        } else {
                            // The branch might be taken
                            Some(Ok(()))
                        }
                    })
                    .next();

                if let Some(nullable_then) = nullable_then {
                    // There is at least one reachable nullable 'then' expression, so the case
                    // expression itself is nullable.
                    // Use `Result::map` to propagate the error from `nullable_then` if there is one.
                    nullable_then.map(|_| true)
                } else if let Some(e) = &case.else_expr {
                    // There are no reachable nullable 'then' expressions, so all we still need to
                    // check is the 'else' expression's nullability.
                    e.nullable(input_schema)
                } else {
                    // CASE produces NULL if there is no `else` expr
                    // (aka when none of the `when_then_exprs` match)
                    Ok(true)
                }
            }
            Expr::Cast(Cast { expr, .. }) => expr.nullable(input_schema),
            Expr::ScalarFunction(_func) => {
                let field = self.to_field(input_schema)?.1;

                let nullable = field.is_nullable();
                Ok(nullable)
            }
            Expr::AggregateFunction(AggregateFunction { func, .. }) => {
                Ok(func.is_nullable())
            }
            Expr::WindowFunction(window_function) => self
                .data_type_and_nullable_with_window_function(
                    input_schema,
                    window_function,
                )
                .map(|(_, nullable)| nullable),
            Expr::Placeholder(Placeholder { id: _, field }) => {
                Ok(field.as_ref().map(|f| f.is_nullable()).unwrap_or(true))
            }
            Expr::ScalarVariable(_, _) | Expr::TryCast { .. } | Expr::Unnest(_) => {
                Ok(true)
            }
            Expr::IsNull(_)
            | Expr::IsNotNull(_)
            | Expr::IsTrue(_)
            | Expr::IsFalse(_)
            | Expr::IsUnknown(_)
            | Expr::IsNotTrue(_)
            | Expr::IsNotFalse(_)
            | Expr::IsNotUnknown(_)
            | Expr::Exists { .. } => Ok(false),
            Expr::InSubquery(InSubquery { expr, .. }) => expr.nullable(input_schema),
            Expr::ScalarSubquery(subquery) => {
                Ok(subquery.subquery.schema().field(0).is_nullable())
            }
            Expr::BinaryExpr(BinaryExpr {
                ref left,
                ref right,
                ..
            }) => Ok(left.nullable(input_schema)? || right.nullable(input_schema)?),
            Expr::Like(Like { expr, pattern, .. })
            | Expr::SimilarTo(Like { expr, pattern, .. }) => {
                Ok(expr.nullable(input_schema)? || pattern.nullable(input_schema)?)
            }
            #[expect(deprecated)]
            Expr::Wildcard { .. } => Ok(false),
            Expr::GroupingSet(_) => {
                // Grouping sets do not really have the concept of nullable and do not appear
                // in projections
                Ok(true)
            }
        }
    }

    fn metadata(&self, schema: &dyn ExprSchema) -> Result<FieldMetadata> {
        self.to_field(schema)
            .map(|(_, field)| FieldMetadata::from(field.metadata()))
    }

    /// Returns the datatype and nullability of the expression based on [ExprSchema].
    ///
    /// Note: [`DFSchema`] implements [ExprSchema].
    ///
    /// [`DFSchema`]: datafusion_common::DFSchema
    ///
    /// # Errors
    ///
    /// This function errors when it is not possible to compute its
    /// datatype or nullability.
    fn data_type_and_nullable(
        &self,
        schema: &dyn ExprSchema,
    ) -> Result<(DataType, bool)> {
        let field = self.to_field(schema)?.1;

        Ok((field.data_type().clone(), field.is_nullable()))
    }

    /// Returns a [arrow::datatypes::Field] compatible with this expression.
    ///
    /// This function converts an expression into a field with appropriate metadata
    /// and nullability based on the expression type and context. It is the primary
    /// mechanism for determining field-level schemas.
    ///
    /// # Field Property Resolution
    ///
    /// For each expression, the following properties are determined:
    ///
    /// ## Data Type Resolution
    /// - **Column references**: Data type from input schema field
    /// - **Literals**: Data type inferred from literal value
    /// - **Aliases**: Data type inherited from the underlying expression (the aliased expression)
    /// - **Binary expressions**: Result type from type coercion rules
    /// - **Boolean expressions**: Always a boolean type
    /// - **Cast expressions**: Target data type from cast operation
    /// - **Function calls**: Return type based on function signature and argument types
    ///
    /// ## Nullability Determination
    /// - **Column references**: Inherit nullability from input schema field
    /// - **Literals**: Nullable only if literal value is NULL
    /// - **Aliases**: Inherit nullability from the underlying expression (the aliased expression)
    /// - **Binary expressions**: Nullable if either operand is nullable
    /// - **Boolean expressions**: Always non-nullable (IS NULL, EXISTS, etc.)
    /// - **Cast expressions**: determined by the input expression's nullability rules
    /// - **Function calls**: Based on function nullability rules and input nullability
    ///
    /// ## Metadata Handling
    /// - **Column references**: Preserve original field metadata from input schema
    /// - **Literals**: Use explicitly provided metadata, otherwise empty
    /// - **Aliases**: Merge underlying expr metadata with alias-specific metadata, preferring the alias metadata
    /// - **Binary expressions**: field metadata is empty
    /// - **Boolean expressions**: field metadata is empty
    /// - **Cast expressions**: determined by the input expression's field metadata handling
    /// - **Scalar functions**: Generate metadata via function's [`return_field_from_args`] method,
    ///   with the default implementation returning empty field metadata
    /// - **Aggregate functions**: Generate metadata via function's [`return_field`] method,
    ///   with the default implementation returning empty field metadata
    /// - **Window functions**: field metadata is empty
    ///
    /// ## Table Reference Scoping
    /// - Establishes proper qualified field references when columns belong to specific tables
    /// - Maintains table context for accurate field resolution in multi-table scenarios
    ///
    /// So for example, a projected expression `col(c1) + col(c2)` is
    /// placed in an output field **named** col("c1 + c2")
    ///
    /// [`return_field_from_args`]: crate::ScalarUDF::return_field_from_args
    /// [`return_field`]: crate::AggregateUDF::return_field
    fn to_field(
        &self,
        schema: &dyn ExprSchema,
    ) -> Result<(Option<TableReference>, Arc<Field>)> {
        let (relation, schema_name) = self.qualified_name();
        #[expect(deprecated)]
        let field = match self {
            Expr::Alias(Alias {
                expr,
                name: _,
                metadata,
                ..
            }) => {
                let mut combined_metadata = expr.metadata(schema)?;
                if let Some(metadata) = metadata {
                    combined_metadata.extend(metadata.clone());
                }

                Ok(expr
                    .to_field(schema)
                    .map(|(_, f)| f)?
                    .with_field_metadata(&combined_metadata))
            }
            Expr::Negative(expr) => expr.to_field(schema).map(|(_, f)| f),
            Expr::Column(c) => schema.field_from_column(c).map(Arc::clone),
            Expr::OuterReferenceColumn(field, _) => {
                Ok(Arc::clone(field).renamed(&schema_name))
            }
            Expr::ScalarVariable(ty, _) => {
                Ok(Arc::new(Field::new(&schema_name, ty.clone(), true)))
            }
            Expr::Literal(l, metadata) => Ok(Arc::new(
                Field::new(&schema_name, l.data_type(), l.is_null())
                    .with_field_metadata_opt(metadata.as_ref()),
            )),
            Expr::IsNull(_)
            | Expr::IsNotNull(_)
            | Expr::IsTrue(_)
            | Expr::IsFalse(_)
            | Expr::IsUnknown(_)
            | Expr::IsNotTrue(_)
            | Expr::IsNotFalse(_)
            | Expr::IsNotUnknown(_)
            | Expr::Exists { .. } => {
                Ok(Arc::new(Field::new(&schema_name, DataType::Boolean, false)))
            }
            Expr::ScalarSubquery(subquery) => {
                Ok(Arc::clone(&subquery.subquery.schema().fields()[0]))
            }
            Expr::BinaryExpr(BinaryExpr {
                ref left,
                ref right,
                ref op,
            }) => {
                let (left_field, right_field) =
                    (left.to_field(schema)?.1, right.to_field(schema)?.1);

                let (lhs_type, lhs_nullable) =
                    (left_field.data_type(), left_field.is_nullable());
                let (rhs_type, rhs_nullable) =
                    (right_field.data_type(), right_field.is_nullable());
                let mut coercer = BinaryTypeCoercer::new(lhs_type, op, rhs_type);
                coercer.set_lhs_spans(left.spans().cloned().unwrap_or_default());
                coercer.set_rhs_spans(right.spans().cloned().unwrap_or_default());
                Ok(Arc::new(Field::new(
                    &schema_name,
                    coercer.get_result_type()?,
                    lhs_nullable || rhs_nullable,
                )))
            }
            Expr::WindowFunction(window_function) => {
                let (dt, nullable) = self.data_type_and_nullable_with_window_function(
                    schema,
                    window_function,
                )?;
                Ok(Arc::new(Field::new(&schema_name, dt, nullable)))
            }
            Expr::AggregateFunction(aggregate_function) => {
                let AggregateFunction {
                    func,
                    params: AggregateFunctionParams { args, .. },
                    ..
                } = aggregate_function;

                let fields = args
                    .iter()
                    .map(|e| e.to_field(schema).map(|(_, f)| f))
                    .collect::<Result<Vec<_>>>()?;
                // Verify that function is invoked with correct number and type of arguments as defined in `TypeSignature`
                let new_fields = fields_with_aggregate_udf(&fields, func)
                    .map_err(|err| {
                        let arg_types = fields
                            .iter()
                            .map(|f| f.data_type())
                            .cloned()
                            .collect::<Vec<_>>();
                        plan_datafusion_err!(
                            "{} {}",
                            match err {
                                DataFusionError::Plan(msg) => msg,
                                err => err.to_string(),
                            },
                            utils::generate_signature_error_msg(
                                func.name(),
                                func.signature().clone(),
                                &arg_types,
                            )
                        )
                    })?
                    .into_iter()
                    .collect::<Vec<_>>();

                func.return_field(&new_fields)
            }
            Expr::ScalarFunction(ScalarFunction { func, args }) => {
                let (arg_types, fields): (Vec<DataType>, Vec<Arc<Field>>) = args
                    .iter()
                    .map(|e| e.to_field(schema).map(|(_, f)| f))
                    .collect::<Result<Vec<_>>>()?
                    .into_iter()
                    .map(|f| (f.data_type().clone(), f))
                    .unzip();
                // Verify that function is invoked with correct number and type of arguments as defined in `TypeSignature`
                let new_data_types = data_types_with_scalar_udf(&arg_types, func)
                    .map_err(|err| {
                        plan_datafusion_err!(
                            "{} {}",
                            match err {
                                DataFusionError::Plan(msg) => msg,
                                err => err.to_string(),
                            },
                            utils::generate_signature_error_msg(
                                func.name(),
                                func.signature().clone(),
                                &arg_types,
                            )
                        )
                    })?;
                let new_fields = fields
                    .into_iter()
                    .zip(new_data_types)
                    .map(|(f, d)| f.retyped(d))
                    .collect::<Vec<FieldRef>>();

                let arguments = args
                    .iter()
                    .map(|e| match e {
                        Expr::Literal(sv, _) => Some(sv),
                        _ => None,
                    })
                    .collect::<Vec<_>>();
                let args = ReturnFieldArgs {
                    arg_fields: &new_fields,
                    scalar_arguments: &arguments,
                };

                func.return_field_from_args(args)
            }
            // _ => Ok((self.get_type(schema)?, self.nullable(schema)?)),
            Expr::Cast(Cast { expr, field }) => expr
                .to_field(schema)
<<<<<<< HEAD
                .map(|(_, f)| {
                    // This currently propagates the nullability of the input
                    // expression as the resulting physical expression does
                    // not currently consider the nullability specified here
                    f.as_ref()
                        .clone()
                        .with_data_type(field.data_type().clone())
                        .with_metadata(f.metadata().clone())
                })
                .map(Arc::new),
=======
                .map(|(_, f)| f.retyped(data_type.clone())),
>>>>>>> da36ad83
            Expr::Placeholder(Placeholder {
                id: _,
                field: Some(field),
            }) => Ok(Arc::clone(field).renamed(&schema_name)),
            Expr::Like(_)
            | Expr::SimilarTo(_)
            | Expr::Not(_)
            | Expr::Between(_)
            | Expr::Case(_)
            | Expr::TryCast(_)
            | Expr::InList(_)
            | Expr::InSubquery(_)
            | Expr::Wildcard { .. }
            | Expr::GroupingSet(_)
            | Expr::Placeholder(_)
            | Expr::Unnest(_) => Ok(Arc::new(Field::new(
                &schema_name,
                self.get_type(schema)?,
                self.nullable(schema)?,
            ))),
        }?;

        Ok((
            relation,
            // todo avoid this rename / use the name above
            field.renamed(&schema_name),
        ))
    }

    /// Wraps this expression in a cast to a target [arrow::datatypes::DataType].
    ///
    /// # Errors
    ///
    /// This function errors when it is impossible to cast the
    /// expression to the target [arrow::datatypes::DataType].
    fn cast_to(self, cast_to_type: &DataType, schema: &dyn ExprSchema) -> Result<Expr> {
        let this_type = self.get_type(schema)?;
        if this_type == *cast_to_type {
            return Ok(self);
        }

        // TODO(kszucs): Most of the operations do not validate the type correctness
        // like all of the binary expressions below. Perhaps Expr should track the
        // type of the expression?

        if can_cast_types(&this_type, cast_to_type) {
            match self {
                Expr::ScalarSubquery(subquery) => {
                    Ok(Expr::ScalarSubquery(cast_subquery(subquery, cast_to_type)?))
                }
                _ => Ok(Expr::Cast(Cast::new(Box::new(self), cast_to_type.clone()))),
            }
        } else {
            plan_err!("Cannot automatically convert {this_type} to {cast_to_type}")
        }
    }
}

/// Returns the innermost [Expr] that is provably null if `expr` is null.
fn unwrap_certainly_null_expr(expr: &Expr) -> &Expr {
    match expr {
        Expr::Not(e) => unwrap_certainly_null_expr(e),
        Expr::Negative(e) => unwrap_certainly_null_expr(e),
        Expr::Cast(e) => unwrap_certainly_null_expr(e.expr.as_ref()),
        _ => expr,
    }
}

impl Expr {
    /// Common method for window functions that applies type coercion
    /// to all arguments of the window function to check if it matches
    /// its signature.
    ///
    /// If successful, this method returns the data type and
    /// nullability of the window function's result.
    ///
    /// Otherwise, returns an error if there's a type mismatch between
    /// the window function's signature and the provided arguments.
    fn data_type_and_nullable_with_window_function(
        &self,
        schema: &dyn ExprSchema,
        window_function: &WindowFunction,
    ) -> Result<(DataType, bool)> {
        let WindowFunction {
            fun,
            params: WindowFunctionParams { args, .. },
            ..
        } = window_function;

        let fields = args
            .iter()
            .map(|e| e.to_field(schema).map(|(_, f)| f))
            .collect::<Result<Vec<_>>>()?;
        match fun {
            WindowFunctionDefinition::AggregateUDF(udaf) => {
                let data_types = fields
                    .iter()
                    .map(|f| f.data_type())
                    .cloned()
                    .collect::<Vec<_>>();
                let new_fields = fields_with_aggregate_udf(&fields, udaf)
                    .map_err(|err| {
                        plan_datafusion_err!(
                            "{} {}",
                            match err {
                                DataFusionError::Plan(msg) => msg,
                                err => err.to_string(),
                            },
                            utils::generate_signature_error_msg(
                                fun.name(),
                                fun.signature(),
                                &data_types
                            )
                        )
                    })?
                    .into_iter()
                    .collect::<Vec<_>>();

                let return_field = udaf.return_field(&new_fields)?;

                Ok((return_field.data_type().clone(), return_field.is_nullable()))
            }
            WindowFunctionDefinition::WindowUDF(udwf) => {
                let data_types = fields
                    .iter()
                    .map(|f| f.data_type())
                    .cloned()
                    .collect::<Vec<_>>();
                let new_fields = fields_with_window_udf(&fields, udwf)
                    .map_err(|err| {
                        plan_datafusion_err!(
                            "{} {}",
                            match err {
                                DataFusionError::Plan(msg) => msg,
                                err => err.to_string(),
                            },
                            utils::generate_signature_error_msg(
                                fun.name(),
                                fun.signature(),
                                &data_types
                            )
                        )
                    })?
                    .into_iter()
                    .collect::<Vec<_>>();
                let (_, function_name) = self.qualified_name();
                let field_args = WindowUDFFieldArgs::new(&new_fields, &function_name);

                udwf.field(field_args)
                    .map(|field| (field.data_type().clone(), field.is_nullable()))
            }
        }
    }
}

/// Cast subquery in InSubquery/ScalarSubquery to a given type.
///
/// 1. **Projection plan**: If the subquery is a projection (i.e. a SELECT statement with specific
///    columns), it casts the first expression in the projection to the target type and creates a
///    new projection with the casted expression.
/// 2. **Non-projection plan**: If the subquery isn't a projection, it adds a projection to the plan
///    with the casted first column.
pub fn cast_subquery(subquery: Subquery, cast_to_type: &DataType) -> Result<Subquery> {
    if subquery.subquery.schema().field(0).data_type() == cast_to_type {
        return Ok(subquery);
    }

    let plan = subquery.subquery.as_ref();
    let new_plan = match plan {
        LogicalPlan::Projection(projection) => {
            let cast_expr = projection.expr[0]
                .clone()
                .cast_to(cast_to_type, projection.input.schema())?;
            LogicalPlan::Projection(Projection::try_new(
                vec![cast_expr],
                Arc::clone(&projection.input),
            )?)
        }
        _ => {
            let cast_expr = Expr::Column(Column::from(plan.schema().qualified_field(0)))
                .cast_to(cast_to_type, subquery.subquery.schema())?;
            LogicalPlan::Projection(Projection::try_new(
                vec![cast_expr],
                subquery.subquery,
            )?)
        }
    };
    Ok(Subquery {
        subquery: Arc::new(new_plan),
        outer_ref_columns: subquery.outer_ref_columns,
        spans: Spans::new(),
    })
}

#[cfg(test)]
mod tests {
    use std::collections::HashMap;

    use super::*;
    use crate::{and, col, lit, not, or, out_ref_col_with_metadata, when};

    use datafusion_common::{assert_or_internal_err, DFSchema, ScalarValue};

    macro_rules! test_is_expr_nullable {
        ($EXPR_TYPE:ident) => {{
            let expr = lit(ScalarValue::Null).$EXPR_TYPE();
            assert!(!expr.nullable(&MockExprSchema::new()).unwrap());
        }};
    }

    #[test]
    fn expr_schema_nullability() {
        let expr = col("foo").eq(lit(1));
        assert!(!expr.nullable(&MockExprSchema::new()).unwrap());
        assert!(expr
            .nullable(&MockExprSchema::new().with_nullable(true))
            .unwrap());

        test_is_expr_nullable!(is_null);
        test_is_expr_nullable!(is_not_null);
        test_is_expr_nullable!(is_true);
        test_is_expr_nullable!(is_not_true);
        test_is_expr_nullable!(is_false);
        test_is_expr_nullable!(is_not_false);
        test_is_expr_nullable!(is_unknown);
        test_is_expr_nullable!(is_not_unknown);
    }

    #[test]
    fn test_between_nullability() {
        let get_schema = |nullable| {
            MockExprSchema::new()
                .with_data_type(DataType::Int32)
                .with_nullable(nullable)
        };

        let expr = col("foo").between(lit(1), lit(2));
        assert!(!expr.nullable(&get_schema(false)).unwrap());
        assert!(expr.nullable(&get_schema(true)).unwrap());

        let null = lit(ScalarValue::Int32(None));

        let expr = col("foo").between(null.clone(), lit(2));
        assert!(expr.nullable(&get_schema(false)).unwrap());

        let expr = col("foo").between(lit(1), null.clone());
        assert!(expr.nullable(&get_schema(false)).unwrap());

        let expr = col("foo").between(null.clone(), null);
        assert!(expr.nullable(&get_schema(false)).unwrap());
    }

    fn assert_nullability(expr: &Expr, schema: &dyn ExprSchema, expected: bool) {
        assert_eq!(
            expr.nullable(schema).unwrap(),
            expected,
            "Nullability of '{expr}' should be {expected}"
        );
    }

    fn assert_not_nullable(expr: &Expr, schema: &dyn ExprSchema) {
        assert_nullability(expr, schema, false);
    }

    fn assert_nullable(expr: &Expr, schema: &dyn ExprSchema) {
        assert_nullability(expr, schema, true);
    }

    #[test]
    fn test_case_expression_nullability() -> Result<()> {
        let nullable_schema = MockExprSchema::new()
            .with_data_type(DataType::Int32)
            .with_nullable(true);

        let not_nullable_schema = MockExprSchema::new()
            .with_data_type(DataType::Int32)
            .with_nullable(false);

        // CASE WHEN x IS NOT NULL THEN x ELSE 0
        let e = when(col("x").is_not_null(), col("x")).otherwise(lit(0))?;
        assert_not_nullable(&e, &nullable_schema);
        assert_not_nullable(&e, &not_nullable_schema);

        // CASE WHEN NOT x IS NULL THEN x ELSE 0
        let e = when(not(col("x").is_null()), col("x")).otherwise(lit(0))?;
        assert_not_nullable(&e, &nullable_schema);
        assert_not_nullable(&e, &not_nullable_schema);

        // CASE WHEN X = 5 THEN x ELSE 0
        let e = when(col("x").eq(lit(5)), col("x")).otherwise(lit(0))?;
        assert_not_nullable(&e, &nullable_schema);
        assert_not_nullable(&e, &not_nullable_schema);

        // CASE WHEN x IS NOT NULL AND x = 5 THEN x ELSE 0
        let e = when(and(col("x").is_not_null(), col("x").eq(lit(5))), col("x"))
            .otherwise(lit(0))?;
        assert_not_nullable(&e, &nullable_schema);
        assert_not_nullable(&e, &not_nullable_schema);

        // CASE WHEN x = 5 AND x IS NOT NULL THEN x ELSE 0
        let e = when(and(col("x").eq(lit(5)), col("x").is_not_null()), col("x"))
            .otherwise(lit(0))?;
        assert_not_nullable(&e, &nullable_schema);
        assert_not_nullable(&e, &not_nullable_schema);

        // CASE WHEN x IS NOT NULL OR x = 5 THEN x ELSE 0
        let e = when(or(col("x").is_not_null(), col("x").eq(lit(5))), col("x"))
            .otherwise(lit(0))?;
        assert_not_nullable(&e, &nullable_schema);
        assert_not_nullable(&e, &not_nullable_schema);

        // CASE WHEN x = 5 OR x IS NOT NULL THEN x ELSE 0
        let e = when(or(col("x").eq(lit(5)), col("x").is_not_null()), col("x"))
            .otherwise(lit(0))?;
        assert_not_nullable(&e, &nullable_schema);
        assert_not_nullable(&e, &not_nullable_schema);

        // CASE WHEN (x = 5 AND x IS NOT NULL) OR (x = bar AND x IS NOT NULL) THEN x ELSE 0
        let e = when(
            or(
                and(col("x").eq(lit(5)), col("x").is_not_null()),
                and(col("x").eq(col("bar")), col("x").is_not_null()),
            ),
            col("x"),
        )
        .otherwise(lit(0))?;
        assert_not_nullable(&e, &nullable_schema);
        assert_not_nullable(&e, &not_nullable_schema);

        // CASE WHEN x = 5 OR x IS NULL THEN x ELSE 0
        let e = when(or(col("x").eq(lit(5)), col("x").is_null()), col("x"))
            .otherwise(lit(0))?;
        assert_nullable(&e, &nullable_schema);
        assert_not_nullable(&e, &not_nullable_schema);

        // CASE WHEN x IS TRUE THEN x ELSE 0
        let e = when(col("x").is_true(), col("x")).otherwise(lit(0))?;
        assert_not_nullable(&e, &nullable_schema);
        assert_not_nullable(&e, &not_nullable_schema);

        // CASE WHEN x IS NOT TRUE THEN x ELSE 0
        let e = when(col("x").is_not_true(), col("x")).otherwise(lit(0))?;
        assert_nullable(&e, &nullable_schema);
        assert_not_nullable(&e, &not_nullable_schema);

        // CASE WHEN x IS FALSE THEN x ELSE 0
        let e = when(col("x").is_false(), col("x")).otherwise(lit(0))?;
        assert_not_nullable(&e, &nullable_schema);
        assert_not_nullable(&e, &not_nullable_schema);

        // CASE WHEN x IS NOT FALSE THEN x ELSE 0
        let e = when(col("x").is_not_false(), col("x")).otherwise(lit(0))?;
        assert_nullable(&e, &nullable_schema);
        assert_not_nullable(&e, &not_nullable_schema);

        // CASE WHEN x IS UNKNOWN THEN x ELSE 0
        let e = when(col("x").is_unknown(), col("x")).otherwise(lit(0))?;
        assert_nullable(&e, &nullable_schema);
        assert_not_nullable(&e, &not_nullable_schema);

        // CASE WHEN x IS NOT UNKNOWN THEN x ELSE 0
        let e = when(col("x").is_not_unknown(), col("x")).otherwise(lit(0))?;
        assert_not_nullable(&e, &nullable_schema);
        assert_not_nullable(&e, &not_nullable_schema);

        // CASE WHEN x LIKE 'x' THEN x ELSE 0
        let e = when(col("x").like(lit("x")), col("x")).otherwise(lit(0))?;
        assert_not_nullable(&e, &nullable_schema);
        assert_not_nullable(&e, &not_nullable_schema);

        // CASE WHEN 0 THEN x ELSE 0
        let e = when(lit(0), col("x")).otherwise(lit(0))?;
        assert_not_nullable(&e, &nullable_schema);
        assert_not_nullable(&e, &not_nullable_schema);

        // CASE WHEN 1 THEN x ELSE 0
        let e = when(lit(1), col("x")).otherwise(lit(0))?;
        assert_nullable(&e, &nullable_schema);
        assert_not_nullable(&e, &not_nullable_schema);

        Ok(())
    }

    #[test]
    fn test_inlist_nullability() {
        let get_schema = |nullable| {
            MockExprSchema::new()
                .with_data_type(DataType::Int32)
                .with_nullable(nullable)
        };

        let expr = col("foo").in_list(vec![lit(1); 5], false);
        assert!(!expr.nullable(&get_schema(false)).unwrap());
        assert!(expr.nullable(&get_schema(true)).unwrap());
        // Testing nullable() returns an error.
        assert!(expr
            .nullable(&get_schema(false).with_error_on_nullable(true))
            .is_err());

        let null = lit(ScalarValue::Int32(None));
        let expr = col("foo").in_list(vec![null, lit(1)], false);
        assert!(expr.nullable(&get_schema(false)).unwrap());

        // Testing on long list
        let expr = col("foo").in_list(vec![lit(1); 6], false);
        assert!(expr.nullable(&get_schema(false)).unwrap());
    }

    #[test]
    fn test_like_nullability() {
        let get_schema = |nullable| {
            MockExprSchema::new()
                .with_data_type(DataType::Utf8)
                .with_nullable(nullable)
        };

        let expr = col("foo").like(lit("bar"));
        assert!(!expr.nullable(&get_schema(false)).unwrap());
        assert!(expr.nullable(&get_schema(true)).unwrap());

        let expr = col("foo").like(lit(ScalarValue::Utf8(None)));
        assert!(expr.nullable(&get_schema(false)).unwrap());
    }

    #[test]
    fn expr_schema_data_type() {
        let expr = col("foo");
        assert_eq!(
            DataType::Utf8,
            expr.get_type(&MockExprSchema::new().with_data_type(DataType::Utf8))
                .unwrap()
        );
    }

    #[test]
    fn test_expr_metadata() {
        let mut meta = HashMap::new();
        meta.insert("bar".to_string(), "buzz".to_string());
        let meta = FieldMetadata::from(meta);
        let expr = col("foo");
        let schema = MockExprSchema::new()
            .with_data_type(DataType::Int32)
            .with_metadata(meta.clone());

        // col, alias, and cast should be metadata-preserving
        assert_eq!(meta, expr.metadata(&schema).unwrap());
        assert_eq!(meta, expr.clone().alias("bar").metadata(&schema).unwrap());
        assert_eq!(
            meta,
            expr.clone()
                .cast_to(&DataType::Int64, &schema)
                .unwrap()
                .metadata(&schema)
                .unwrap()
        );

        let schema = DFSchema::from_unqualified_fields(
            vec![meta.add_to_field(Field::new("foo", DataType::Int32, true))].into(),
            HashMap::new(),
        )
        .unwrap();

        // verify to_field method populates metadata
        assert_eq!(meta, expr.metadata(&schema).unwrap());

        // outer ref constructed by `out_ref_col_with_metadata` should be metadata-preserving
        let outer_ref = out_ref_col_with_metadata(
            DataType::Int32,
            meta.to_hashmap(),
            Column::from_name("foo"),
        );
        assert_eq!(meta, outer_ref.metadata(&schema).unwrap());
    }

    #[test]
    fn test_expr_placeholder() {
        let schema = MockExprSchema::new();

        let mut placeholder_meta = HashMap::new();
        placeholder_meta.insert("bar".to_string(), "buzz".to_string());
        let placeholder_meta = FieldMetadata::from(placeholder_meta);

        let expr = Expr::Placeholder(Placeholder::new_with_field(
            "".to_string(),
            Some(
                Field::new("", DataType::Utf8, true)
                    .with_metadata(placeholder_meta.to_hashmap())
                    .into(),
            ),
        ));

        let field = expr.to_field(&schema).unwrap().1;
        assert_eq!(
            (field.data_type(), field.is_nullable()),
            (&DataType::Utf8, true)
        );
        assert_eq!(placeholder_meta, expr.metadata(&schema).unwrap());

        let expr_alias = expr.alias("a placeholder by any other name");
        let expr_alias_field = expr_alias.to_field(&schema).unwrap().1;
        assert_eq!(
            (expr_alias_field.data_type(), expr_alias_field.is_nullable()),
            (&DataType::Utf8, true)
        );
        assert_eq!(placeholder_meta, expr_alias.metadata(&schema).unwrap());

        // Non-nullable placeholder field should remain non-nullable
        let expr = Expr::Placeholder(Placeholder::new_with_field(
            "".to_string(),
            Some(Field::new("", DataType::Utf8, false).into()),
        ));
        let expr_field = expr.to_field(&schema).unwrap().1;
        assert_eq!(
            (expr_field.data_type(), expr_field.is_nullable()),
            (&DataType::Utf8, false)
        );

        let expr_alias = expr.alias("a placeholder by any other name");
        let expr_alias_field = expr_alias.to_field(&schema).unwrap().1;
        assert_eq!(
            (expr_alias_field.data_type(), expr_alias_field.is_nullable()),
            (&DataType::Utf8, false)
        );
    }

    #[derive(Debug)]
    struct MockExprSchema {
        field: FieldRef,
        error_on_nullable: bool,
    }

    impl MockExprSchema {
        fn new() -> Self {
            Self {
                field: Arc::new(Field::new("mock_field", DataType::Null, false)),
                error_on_nullable: false,
            }
        }

        fn with_nullable(mut self, nullable: bool) -> Self {
            Arc::make_mut(&mut self.field).set_nullable(nullable);
            self
        }

        fn with_data_type(mut self, data_type: DataType) -> Self {
            Arc::make_mut(&mut self.field).set_data_type(data_type);
            self
        }

        fn with_error_on_nullable(mut self, error_on_nullable: bool) -> Self {
            self.error_on_nullable = error_on_nullable;
            self
        }

        fn with_metadata(mut self, metadata: FieldMetadata) -> Self {
            self.field =
                Arc::new(metadata.add_to_field(Arc::unwrap_or_clone(self.field)));
            self
        }
    }

    impl ExprSchema for MockExprSchema {
        fn nullable(&self, _col: &Column) -> Result<bool> {
            assert_or_internal_err!(!self.error_on_nullable, "nullable error");
            Ok(self.field.is_nullable())
        }

        fn field_from_column(&self, _col: &Column) -> Result<&FieldRef> {
            Ok(&self.field)
        }
    }
}<|MERGE_RESOLUTION|>--- conflicted
+++ resolved
@@ -643,20 +643,7 @@
             // _ => Ok((self.get_type(schema)?, self.nullable(schema)?)),
             Expr::Cast(Cast { expr, field }) => expr
                 .to_field(schema)
-<<<<<<< HEAD
-                .map(|(_, f)| {
-                    // This currently propagates the nullability of the input
-                    // expression as the resulting physical expression does
-                    // not currently consider the nullability specified here
-                    f.as_ref()
-                        .clone()
-                        .with_data_type(field.data_type().clone())
-                        .with_metadata(f.metadata().clone())
-                })
-                .map(Arc::new),
-=======
                 .map(|(_, f)| f.retyped(data_type.clone())),
->>>>>>> da36ad83
             Expr::Placeholder(Placeholder {
                 id: _,
                 field: Some(field),
