// Licensed to the Apache Software Foundation (ASF) under one
// or more contributor license agreements.  See the NOTICE file
// distributed with this work for additional information
// regarding copyright ownership.  The ASF licenses this file
// to you under the Apache License, Version 2.0 (the
// "License"); you may not use this file except in compliance
// with the License.  You may obtain a copy of the License at
//
//   http://www.apache.org/licenses/LICENSE-2.0
//
// Unless required by applicable law or agreed to in writing,
// software distributed under the License is distributed on an
// "AS IS" BASIS, WITHOUT WARRANTIES OR CONDITIONS OF ANY
// KIND, either express or implied.  See the License for the
// specific language governing permissions and limitations
// under the License.

use super::{Between, Expr, Like};
use crate::expr::{
<<<<<<< HEAD
    AggregateFunction, AggregateUDF, BinaryExpr, Cast, GetIndexedField, InList,
    InSubquery, JsonAccess, Placeholder, ScalarFunction, ScalarUDF, Sort, TryCast,
    WindowFunction,
=======
    AggregateFunction, AggregateUDF, Alias, BinaryExpr, Cast, GetFieldAccess,
    GetIndexedField, InList, InSubquery, Placeholder, ScalarFunction, ScalarUDF, Sort,
    TryCast, WindowFunction,
>>>>>>> c72b98e4
};
use crate::field_util::GetFieldAccessSchema;
use crate::type_coercion::binary::get_result_type;
use crate::{LogicalPlan, Projection, Subquery};
use arrow::compute::can_cast_types;
use arrow::datatypes::{DataType, Field};
use datafusion_common::{
    internal_err, plan_err, Column, DFField, DFSchema, DataFusionError, ExprSchema,
    Result,
};
use std::collections::HashMap;
use std::sync::Arc;

/// trait to allow expr to typable with respect to a schema
pub trait ExprSchemable {
    /// given a schema, return the type of the expr
    fn get_type<S: ExprSchema>(&self, schema: &S) -> Result<DataType>;

    /// given a schema, return the nullability of the expr
    fn nullable<S: ExprSchema>(&self, input_schema: &S) -> Result<bool>;

    /// given a schema, return the expr's optional metadata
    fn metadata<S: ExprSchema>(&self, schema: &S) -> Result<HashMap<String, String>>;

    /// convert to a field with respect to a schema
    fn to_field(&self, input_schema: &DFSchema) -> Result<DFField>;

    /// cast to a type with respect to a schema
    fn cast_to<S: ExprSchema>(self, cast_to_type: &DataType, schema: &S) -> Result<Expr>;
}

impl ExprSchemable for Expr {
    /// Returns the [arrow::datatypes::DataType] of the expression
    /// based on [ExprSchema]
    ///
    /// Note: [DFSchema] implements [ExprSchema].
    ///
    /// # Errors
    ///
    /// This function errors when it is not possible to compute its
    /// [arrow::datatypes::DataType].  This happens when e.g. the
    /// expression refers to a column that does not exist in the
    /// schema, or when the expression is incorrectly typed
    /// (e.g. `[utf8] + [bool]`).
    fn get_type<S: ExprSchema>(&self, schema: &S) -> Result<DataType> {
        match self {
            Expr::Alias(Alias { expr, name, .. }) => match &**expr {
                Expr::Placeholder(Placeholder { data_type, .. }) => match &data_type {
                    None => schema.data_type(&Column::from_name(name)).cloned(),
                    Some(dt) => Ok(dt.clone()),
                },
                _ => expr.get_type(schema),
            },
            Expr::Sort(Sort { expr, .. }) | Expr::Negative(expr) => expr.get_type(schema),
            Expr::Column(c) => Ok(schema.data_type(c)?.clone()),
            Expr::OuterReferenceColumn(ty, _) => Ok(ty.clone()),
            Expr::ScalarVariable(ty, _) => Ok(ty.clone()),
            Expr::Literal(l) => Ok(l.data_type()),
            Expr::Case(case) => case.when_then_expr[0].1.get_type(schema),
            Expr::Cast(Cast { data_type, .. })
            | Expr::TryCast(TryCast { data_type, .. }) => Ok(data_type.clone()),
            Expr::ScalarUDF(ScalarUDF { fun, args }) => {
                let data_types = args
                    .iter()
                    .map(|e| e.get_type(schema))
                    .collect::<Result<Vec<_>>>()?;
                Ok((fun.return_type)(&data_types)?.as_ref().clone())
            }
            Expr::ScalarFunction(ScalarFunction { fun, args }) => {
                let data_types = args
                    .iter()
                    .map(|e| e.get_type(schema))
                    .collect::<Result<Vec<_>>>()?;

                fun.return_type(&data_types)
            }
            Expr::WindowFunction(WindowFunction { fun, args, .. }) => {
                let data_types = args
                    .iter()
                    .map(|e| e.get_type(schema))
                    .collect::<Result<Vec<_>>>()?;
                fun.return_type(&data_types)
            }
            Expr::AggregateFunction(AggregateFunction { fun, args, .. }) => {
                let data_types = args
                    .iter()
                    .map(|e| e.get_type(schema))
                    .collect::<Result<Vec<_>>>()?;
                fun.return_type(&data_types)
            }
            Expr::AggregateUDF(AggregateUDF { fun, args, .. }) => {
                let data_types = args
                    .iter()
                    .map(|e| e.get_type(schema))
                    .collect::<Result<Vec<_>>>()?;
                Ok((fun.return_type)(&data_types)?.as_ref().clone())
            }
            Expr::Not(_)
            | Expr::IsNull(_)
            | Expr::Exists { .. }
            | Expr::InSubquery(_)
            | Expr::Between { .. }
            | Expr::InList { .. }
            | Expr::IsNotNull(_)
            | Expr::IsTrue(_)
            | Expr::IsFalse(_)
            | Expr::IsUnknown(_)
            | Expr::IsNotTrue(_)
            | Expr::IsNotFalse(_)
            | Expr::IsNotUnknown(_) => Ok(DataType::Boolean),
            Expr::ScalarSubquery(subquery) => {
                Ok(subquery.subquery.schema().field(0).data_type().clone())
            }
            Expr::BinaryExpr(BinaryExpr {
                ref left,
                ref right,
                ref op,
            }) => get_result_type(&left.get_type(schema)?, op, &right.get_type(schema)?),
            Expr::Like { .. } | Expr::SimilarTo { .. } => Ok(DataType::Boolean),
            Expr::Placeholder(Placeholder { data_type, .. }) => {
                data_type.clone().ok_or_else(|| {
                    DataFusionError::Plan(
                        "Placeholder type could not be resolved".to_owned(),
                    )
                })
            }
            Expr::Wildcard => {
                // Wildcard do not really have a type and do not appear in projections
                Ok(DataType::Null)
            }
            Expr::QualifiedWildcard { .. } => internal_err!(
                "QualifiedWildcard expressions are not valid in a logical query plan"
            ),
            Expr::GroupingSet(_) => {
                // grouping sets do not really have a type and do not appear in projections
                Ok(DataType::Null)
            }
            Expr::GetIndexedField(GetIndexedField { expr, field }) => {
                field_for_index(expr, field, schema).map(|x| x.data_type().clone())
            }
            Expr::JsonAccess(JsonAccess {
                json,
                operator,
                operand,
            }) => {
                let json = json.get_type(schema)?;
                let operand = operand.get_type(schema)?;
                operator.result_type(&json, &operand)
            }
        }
    }

    /// Returns the nullability of the expression based on [ExprSchema].
    ///
    /// Note: [DFSchema] implements [ExprSchema].
    ///
    /// # Errors
    ///
    /// This function errors when it is not possible to compute its
    /// nullability.  This happens when the expression refers to a
    /// column that does not exist in the schema.
    fn nullable<S: ExprSchema>(&self, input_schema: &S) -> Result<bool> {
        match self {
            Expr::Alias(Alias { expr, .. })
            | Expr::Not(expr)
            | Expr::Negative(expr)
            | Expr::Sort(Sort { expr, .. }) => expr.nullable(input_schema),

            Expr::InList(InList { expr, list, .. }) => {
                // Avoid inspecting too many expressions.
                const MAX_INSPECT_LIMIT: usize = 6;
                // Stop if a nullable expression is found or an error occurs.
                let has_nullable = std::iter::once(expr.as_ref())
                    .chain(list)
                    .take(MAX_INSPECT_LIMIT)
                    .find_map(|e| {
                        e.nullable(input_schema)
                            .map(|nullable| if nullable { Some(()) } else { None })
                            .transpose()
                    })
                    .transpose()?;
                Ok(match has_nullable {
                    // If a nullable subexpression is found, the result may also be nullable.
                    Some(_) => true,
                    // If the list is too long, we assume it is nullable.
                    None if list.len() + 1 > MAX_INSPECT_LIMIT => true,
                    // All the subexpressions are non-nullable, so the result must be non-nullable.
                    _ => false,
                })
            }

            Expr::Between(Between {
                expr, low, high, ..
            }) => Ok(expr.nullable(input_schema)?
                || low.nullable(input_schema)?
                || high.nullable(input_schema)?),

            Expr::Column(c) => input_schema.nullable(c),
            Expr::OuterReferenceColumn(_, _) => Ok(true),
            Expr::Literal(value) => Ok(value.is_null()),
            Expr::Case(case) => {
                // this expression is nullable if any of the input expressions are nullable
                let then_nullable = case
                    .when_then_expr
                    .iter()
                    .map(|(_, t)| t.nullable(input_schema))
                    .collect::<Result<Vec<_>>>()?;
                if then_nullable.contains(&true) {
                    Ok(true)
                } else if let Some(e) = &case.else_expr {
                    e.nullable(input_schema)
                } else {
                    // CASE produces NULL if there is no `else` expr
                    // (aka when none of the `when_then_exprs` match)
                    Ok(true)
                }
            }
            Expr::Cast(Cast { expr, .. }) => expr.nullable(input_schema),
            Expr::ScalarVariable(_, _)
            | Expr::TryCast { .. }
            | Expr::ScalarFunction(..)
            | Expr::ScalarUDF(..)
            | Expr::WindowFunction { .. }
            | Expr::AggregateFunction { .. }
            | Expr::AggregateUDF { .. }
            | Expr::Placeholder(_) => Ok(true),
            Expr::IsNull(_)
            | Expr::IsNotNull(_)
            | Expr::IsTrue(_)
            | Expr::IsFalse(_)
            | Expr::IsUnknown(_)
            | Expr::IsNotTrue(_)
            | Expr::IsNotFalse(_)
            | Expr::IsNotUnknown(_)
            | Expr::Exists { .. } => Ok(false),
            Expr::InSubquery(InSubquery { expr, .. }) => expr.nullable(input_schema),
            Expr::ScalarSubquery(subquery) => {
                Ok(subquery.subquery.schema().field(0).is_nullable())
            }
            Expr::BinaryExpr(BinaryExpr {
                ref left,
                ref right,
                ..
            }) => Ok(left.nullable(input_schema)? || right.nullable(input_schema)?),
            Expr::Like(Like { expr, pattern, .. })
            | Expr::SimilarTo(Like { expr, pattern, .. }) => {
                Ok(expr.nullable(input_schema)? || pattern.nullable(input_schema)?)
            }
            Expr::Wildcard => internal_err!(
                "Wildcard expressions are not valid in a logical query plan"
            ),
            Expr::QualifiedWildcard { .. } => internal_err!(
                "QualifiedWildcard expressions are not valid in a logical query plan"
            ),
            Expr::GetIndexedField(GetIndexedField { expr, field }) => {
                field_for_index(expr, field, input_schema).map(|x| x.is_nullable())
            }
            Expr::GroupingSet(_) => {
                // grouping sets do not really have the concept of nullable and do not appear
                // in projections
                Ok(true)
            }
            // You can always access a non-existent field, which returns null
            Expr::JsonAccess(_) => Ok(true),
        }
    }

    fn metadata<S: ExprSchema>(&self, schema: &S) -> Result<HashMap<String, String>> {
        match self {
            Expr::Column(c) => Ok(schema.metadata(c)?.clone()),
            Expr::Alias(Alias { expr, .. }) => expr.metadata(schema),
            _ => Ok(HashMap::new()),
        }
    }

    /// Returns a [arrow::datatypes::Field] compatible with this expression.
    ///
    /// So for example, a projected expression `col(c1) + col(c2)` is
    /// placed in an output field **named** col("c1 + c2")
    fn to_field(&self, input_schema: &DFSchema) -> Result<DFField> {
        match self {
            Expr::Column(c) => Ok(DFField::new(
                c.relation.clone(),
                &c.name,
                self.get_type(input_schema)?,
                self.nullable(input_schema)?,
            )
            .with_metadata(self.metadata(input_schema)?)),
            _ => Ok(DFField::new_unqualified(
                &self.display_name()?,
                self.get_type(input_schema)?,
                self.nullable(input_schema)?,
            )
            .with_metadata(self.metadata(input_schema)?)),
        }
    }

    /// Wraps this expression in a cast to a target [arrow::datatypes::DataType].
    ///
    /// # Errors
    ///
    /// This function errors when it is impossible to cast the
    /// expression to the target [arrow::datatypes::DataType].
    fn cast_to<S: ExprSchema>(self, cast_to_type: &DataType, schema: &S) -> Result<Expr> {
        let this_type = self.get_type(schema)?;
        if this_type == *cast_to_type {
            return Ok(self);
        }

        // TODO(kszucs): most of the operations do not validate the type correctness
        // like all of the binary expressions below. Perhaps Expr should track the
        // type of the expression?

        if can_cast_types(&this_type, cast_to_type) {
            match self {
                Expr::ScalarSubquery(subquery) => {
                    Ok(Expr::ScalarSubquery(cast_subquery(subquery, cast_to_type)?))
                }
                _ => Ok(Expr::Cast(Cast::new(Box::new(self), cast_to_type.clone()))),
            }
        } else {
            plan_err!("Cannot automatically convert {this_type:?} to {cast_to_type:?}")
        }
    }
}

/// return the schema [`Field`] for the type referenced by `get_indexed_field`
fn field_for_index<S: ExprSchema>(
    expr: &Expr,
    field: &GetFieldAccess,
    schema: &S,
) -> Result<Field> {
    let expr_dt = expr.get_type(schema)?;
    match field {
        GetFieldAccess::NamedStructField { name } => {
            GetFieldAccessSchema::NamedStructField { name: name.clone() }
        }
        GetFieldAccess::ListIndex { key } => GetFieldAccessSchema::ListIndex {
            key_dt: key.get_type(schema)?,
        },
        GetFieldAccess::ListRange { start, stop } => GetFieldAccessSchema::ListRange {
            start_dt: start.get_type(schema)?,
            stop_dt: stop.get_type(schema)?,
        },
    }
    .get_accessed_field(&expr_dt)
}

/// cast subquery in InSubquery/ScalarSubquery to a given type.
pub fn cast_subquery(subquery: Subquery, cast_to_type: &DataType) -> Result<Subquery> {
    if subquery.subquery.schema().field(0).data_type() == cast_to_type {
        return Ok(subquery);
    }

    let plan = subquery.subquery.as_ref();
    let new_plan = match plan {
        LogicalPlan::Projection(projection) => {
            let cast_expr = projection.expr[0]
                .clone()
                .cast_to(cast_to_type, projection.input.schema())?;
            LogicalPlan::Projection(Projection::try_new(
                vec![cast_expr],
                projection.input.clone(),
            )?)
        }
        _ => {
            let cast_expr = Expr::Column(plan.schema().field(0).qualified_column())
                .cast_to(cast_to_type, subquery.subquery.schema())?;
            LogicalPlan::Projection(Projection::try_new(
                vec![cast_expr],
                subquery.subquery,
            )?)
        }
    };
    Ok(Subquery {
        subquery: Arc::new(new_plan),
        outer_ref_columns: subquery.outer_ref_columns,
    })
}

#[cfg(test)]
mod tests {
    use super::*;
    use crate::{col, lit};
    use arrow::datatypes::DataType;
    use datafusion_common::{Column, ScalarValue};

    macro_rules! test_is_expr_nullable {
        ($EXPR_TYPE:ident) => {{
            let expr = lit(ScalarValue::Null).$EXPR_TYPE();
            assert!(!expr.nullable(&MockExprSchema::new()).unwrap());
        }};
    }

    #[test]
    fn expr_schema_nullability() {
        let expr = col("foo").eq(lit(1));
        assert!(!expr.nullable(&MockExprSchema::new()).unwrap());
        assert!(expr
            .nullable(&MockExprSchema::new().with_nullable(true))
            .unwrap());

        test_is_expr_nullable!(is_null);
        test_is_expr_nullable!(is_not_null);
        test_is_expr_nullable!(is_true);
        test_is_expr_nullable!(is_not_true);
        test_is_expr_nullable!(is_false);
        test_is_expr_nullable!(is_not_false);
        test_is_expr_nullable!(is_unknown);
        test_is_expr_nullable!(is_not_unknown);
    }

    #[test]
    fn test_between_nullability() {
        let get_schema = |nullable| {
            MockExprSchema::new()
                .with_data_type(DataType::Int32)
                .with_nullable(nullable)
        };

        let expr = col("foo").between(lit(1), lit(2));
        assert!(!expr.nullable(&get_schema(false)).unwrap());
        assert!(expr.nullable(&get_schema(true)).unwrap());

        let null = lit(ScalarValue::Int32(None));

        let expr = col("foo").between(null.clone(), lit(2));
        assert!(expr.nullable(&get_schema(false)).unwrap());

        let expr = col("foo").between(lit(1), null.clone());
        assert!(expr.nullable(&get_schema(false)).unwrap());

        let expr = col("foo").between(null.clone(), null);
        assert!(expr.nullable(&get_schema(false)).unwrap());
    }

    #[test]
    fn test_inlist_nullability() {
        let get_schema = |nullable| {
            MockExprSchema::new()
                .with_data_type(DataType::Int32)
                .with_nullable(nullable)
        };

        let expr = col("foo").in_list(vec![lit(1); 5], false);
        assert!(!expr.nullable(&get_schema(false)).unwrap());
        assert!(expr.nullable(&get_schema(true)).unwrap());
        // Testing nullable() returns an error.
        assert!(expr
            .nullable(&get_schema(false).with_error_on_nullable(true))
            .is_err());

        let null = lit(ScalarValue::Int32(None));
        let expr = col("foo").in_list(vec![null, lit(1)], false);
        assert!(expr.nullable(&get_schema(false)).unwrap());

        // Testing on long list
        let expr = col("foo").in_list(vec![lit(1); 6], false);
        assert!(expr.nullable(&get_schema(false)).unwrap());
    }

    #[test]
    fn test_like_nullability() {
        let get_schema = |nullable| {
            MockExprSchema::new()
                .with_data_type(DataType::Utf8)
                .with_nullable(nullable)
        };

        let expr = col("foo").like(lit("bar"));
        assert!(!expr.nullable(&get_schema(false)).unwrap());
        assert!(expr.nullable(&get_schema(true)).unwrap());

        let expr = col("foo").like(lit(ScalarValue::Utf8(None)));
        assert!(expr.nullable(&get_schema(false)).unwrap());
    }

    #[test]
    fn expr_schema_data_type() {
        let expr = col("foo");
        assert_eq!(
            DataType::Utf8,
            expr.get_type(&MockExprSchema::new().with_data_type(DataType::Utf8))
                .unwrap()
        );
    }

    #[test]
    fn test_expr_metadata() {
        let mut meta = HashMap::new();
        meta.insert("bar".to_string(), "buzz".to_string());
        let expr = col("foo");
        let schema = MockExprSchema::new()
            .with_data_type(DataType::Int32)
            .with_metadata(meta.clone());

        // col and alias should be metadata-preserving
        assert_eq!(meta, expr.metadata(&schema).unwrap());
        assert_eq!(meta, expr.clone().alias("bar").metadata(&schema).unwrap());

        // cast should drop input metadata since the type has changed
        assert_eq!(
            HashMap::new(),
            expr.clone()
                .cast_to(&DataType::Int64, &schema)
                .unwrap()
                .metadata(&schema)
                .unwrap()
        );

        let schema = DFSchema::new_with_metadata(
            vec![DFField::new_unqualified("foo", DataType::Int32, true)
                .with_metadata(meta.clone())],
            HashMap::new(),
        )
        .unwrap();

        // verify to_field method populates metadata
        assert_eq!(&meta, expr.to_field(&schema).unwrap().metadata());
    }

    #[derive(Debug)]
    struct MockExprSchema {
        nullable: bool,
        data_type: DataType,
        error_on_nullable: bool,
        metadata: HashMap<String, String>,
    }

    impl MockExprSchema {
        fn new() -> Self {
            Self {
                nullable: false,
                data_type: DataType::Null,
                error_on_nullable: false,
                metadata: HashMap::new(),
            }
        }

        fn with_nullable(mut self, nullable: bool) -> Self {
            self.nullable = nullable;
            self
        }

        fn with_data_type(mut self, data_type: DataType) -> Self {
            self.data_type = data_type;
            self
        }

        fn with_error_on_nullable(mut self, error_on_nullable: bool) -> Self {
            self.error_on_nullable = error_on_nullable;
            self
        }

        fn with_metadata(mut self, metadata: HashMap<String, String>) -> Self {
            self.metadata = metadata;
            self
        }
    }

    impl ExprSchema for MockExprSchema {
        fn nullable(&self, _col: &Column) -> Result<bool> {
            if self.error_on_nullable {
                internal_err!("nullable error")
            } else {
                Ok(self.nullable)
            }
        }

        fn data_type(&self, _col: &Column) -> Result<&DataType> {
            Ok(&self.data_type)
        }

        fn metadata(&self, _col: &Column) -> Result<&HashMap<String, String>> {
            Ok(&self.metadata)
        }
    }
}<|MERGE_RESOLUTION|>--- conflicted
+++ resolved
@@ -17,15 +17,9 @@
 
 use super::{Between, Expr, Like};
 use crate::expr::{
-<<<<<<< HEAD
-    AggregateFunction, AggregateUDF, BinaryExpr, Cast, GetIndexedField, InList,
-    InSubquery, JsonAccess, Placeholder, ScalarFunction, ScalarUDF, Sort, TryCast,
-    WindowFunction,
-=======
     AggregateFunction, AggregateUDF, Alias, BinaryExpr, Cast, GetFieldAccess,
     GetIndexedField, InList, InSubquery, Placeholder, ScalarFunction, ScalarUDF, Sort,
     TryCast, WindowFunction,
->>>>>>> c72b98e4
 };
 use crate::field_util::GetFieldAccessSchema;
 use crate::type_coercion::binary::get_result_type;
