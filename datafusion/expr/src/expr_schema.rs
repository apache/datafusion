// Licensed to the Apache Software Foundation (ASF) under one
// or more contributor license agreements.  See the NOTICE file
// distributed with this work for additional information
// regarding copyright ownership.  The ASF licenses this file
// to you under the Apache License, Version 2.0 (the
// "License"); you may not use this file except in compliance
// with the License.  You may obtain a copy of the License at
//
//   http://www.apache.org/licenses/LICENSE-2.0
//
// Unless required by applicable law or agreed to in writing,
// software distributed under the License is distributed on an
// "AS IS" BASIS, WITHOUT WARRANTIES OR CONDITIONS OF ANY
// KIND, either express or implied.  See the License for the
// specific language governing permissions and limitations
// under the License.

use super::{Between, Expr, Like};
use crate::expr::{
    AggregateFunction, AggregateFunctionDefinition, Alias, BinaryExpr, Cast,
    GetFieldAccess, GetIndexedField, InList, InSubquery, Placeholder, ScalarFunction,
    ScalarFunctionDefinition, Sort, TryCast, Unnest, WindowFunction,
};
use crate::field_util::GetFieldAccessSchema;
use crate::type_coercion::binary::get_result_type;
use crate::type_coercion::functions::data_types;
use crate::{utils, LogicalPlan, Projection, Subquery};
use arrow::compute::can_cast_types;
use arrow::datatypes::{DataType, Field};
use datafusion_common::{
    internal_err, not_impl_err, plan_datafusion_err, plan_err, Column, DFFieldRef,
    ExprSchema, Result,
};
use std::collections::HashMap;
use std::sync::Arc;

/// trait to allow expr to typable with respect to a schema
pub trait ExprSchemable {
    fn to_field(&self, input_schema: &dyn ExprSchema) -> Result<Field>;

    /// given a schema, return the type of the expr
    fn get_type(&self, schema: &dyn ExprSchema) -> Result<DataType>;

    /// given a schema, return the nullability of the expr
    fn nullable(&self, input_schema: &dyn ExprSchema) -> Result<bool>;

    /// given a schema, return the expr's optional metadata
    fn metadata(&self, schema: &dyn ExprSchema) -> Result<HashMap<String, String>>;

    /// convert to a field with respect to a schema
    fn to_dffield<'a>(
        &'a self,
        field: &'a Field,
        // input_schema: &dyn ExprSchema,
        // is_nullable: Option<bool>,
    ) -> Result<DFFieldRef>;

    /// cast to a type with respect to a schema
    fn cast_to(self, cast_to_type: &DataType, schema: &dyn ExprSchema) -> Result<Expr>;

    /// given a schema, return the type and nullability of the expr
    fn data_type_and_nullable(&self, schema: &dyn ExprSchema)
        -> Result<(DataType, bool)>;
}

impl ExprSchemable for Expr {
    /// Returns the [arrow::datatypes::DataType] of the expression
    /// based on [ExprSchema]
    ///
    /// Note: [`DFSchema`] implements [ExprSchema].
    ///
    /// [`DFSchema`]: datafusion_common::DFSchema
    ///
    /// # Examples
    ///
    /// ## Get the type of an expression that adds 2 columns. Adding an Int32
    /// ## and Float32 results in Float32 type
    ///
    /// ```
    /// # use arrow::datatypes::{DataType, Field};
    /// # use datafusion_common::DFSchema;
    /// # use datafusion_expr::{col, ExprSchemable};
    /// # use std::collections::HashMap;
    ///
    /// fn main() {
    ///   let expr = col("c1") + col("c2");
    ///   let schema = DFSchema::new_with_metadata(
    ///     vec![
    ///       Field::new("c1", DataType::Int32, true),
    ///       Field::new("c2", DataType::Float32, true),
    ///       ],
    ///       HashMap::new(),
    ///   );
    ///   assert_eq!("Float32", format!("{}", expr.get_type(&schema).unwrap()));
    /// }
    /// ```
    ///
    /// # Errors
    ///
    /// This function errors when it is not possible to compute its
    /// [arrow::datatypes::DataType].  This happens when e.g. the
    /// expression refers to a column that does not exist in the
    /// schema, or when the expression is incorrectly typed
    /// (e.g. `[utf8] + [bool]`).
    fn get_type(&self, schema: &dyn ExprSchema) -> Result<DataType> {
        match self {
            Expr::Alias(Alias { expr, name, .. }) => match &**expr {
                Expr::Placeholder(Placeholder { data_type, .. }) => match &data_type {
                    None => schema.data_type(&Column::from_name(name)).cloned(),
                    Some(dt) => Ok(dt.clone()),
                },
                _ => expr.get_type(schema),
            },
            Expr::Sort(Sort { expr, .. }) | Expr::Negative(expr) => expr.get_type(schema),
            Expr::Column(c) => Ok(schema.data_type(c)?.clone()),
            Expr::OuterReferenceColumn(ty, _) => Ok(ty.clone()),
            Expr::ScalarVariable(ty, _) => Ok(ty.clone()),
            Expr::Literal(l) => Ok(l.data_type()),
            Expr::Case(case) => case.when_then_expr[0].1.get_type(schema),
            Expr::Cast(Cast { data_type, .. })
            | Expr::TryCast(TryCast { data_type, .. }) => Ok(data_type.clone()),
            Expr::Unnest(Unnest { exprs }) => {
                let arg_data_types = exprs
                    .iter()
                    .map(|e| e.get_type(schema))
                    .collect::<Result<Vec<_>>>()?;
                let arg_data_type = arg_data_types[0].clone();
                // Unnest's output type is the inner type of the list
                match arg_data_type{
                    DataType::List(field) | DataType::LargeList(field) | DataType::FixedSizeList(field, _) =>{
                        Ok(field.data_type().clone())
                    }
                    DataType::Struct(_) => {
                        not_impl_err!("unnest() does not support struct yet")
                    }
                    DataType::Null => {
                        not_impl_err!("unnest() does not support null yet")
                    }
                    _ => {
                        plan_err!("unnest() can only be applied to array, struct and null")
                    }
                }
            }
            Expr::ScalarFunction(ScalarFunction { func_def, args }) => {
                let arg_data_types = args
                    .iter()
                    .map(|e| e.get_type(schema))
                    .collect::<Result<Vec<_>>>()?;
                match func_def {
                    ScalarFunctionDefinition::BuiltIn(fun) => {
                        // verify that function is invoked with correct number and type of arguments as defined in `TypeSignature`
                        data_types(&arg_data_types, &fun.signature()).map_err(|_| {
                            plan_datafusion_err!(
                                "{}",
                                utils::generate_signature_error_msg(
                                    &format!("{fun}"),
                                    fun.signature(),
                                    &arg_data_types,
                                )
                            )
                        })?;

                        // perform additional function arguments validation (due to limited
                        // expressiveness of `TypeSignature`), then infer return type
                        fun.return_type(&arg_data_types)
                    }
                    ScalarFunctionDefinition::UDF(fun) => {
                        // verify that function is invoked with correct number and type of arguments as defined in `TypeSignature`
                        data_types(&arg_data_types, fun.signature()).map_err(|_| {
                            plan_datafusion_err!(
                                "{}",
                                utils::generate_signature_error_msg(
                                    fun.name(),
                                    fun.signature().clone(),
                                    &arg_data_types,
                                )
                            )
                        })?;

                        // perform additional function arguments validation (due to limited
                        // expressiveness of `TypeSignature`), then infer return type
                        Ok(fun.return_type_from_exprs(args, schema, &arg_data_types)?)
                    }
                    ScalarFunctionDefinition::Name(_) => {
                        internal_err!("Function `Expr` with name should be resolved.")
                    }
                }
            }
            Expr::WindowFunction(WindowFunction { fun, args, .. }) => {
                let data_types = args
                    .iter()
                    .map(|e| e.get_type(schema))
                    .collect::<Result<Vec<_>>>()?;
                fun.return_type(&data_types)
            }
            Expr::AggregateFunction(AggregateFunction { func_def, args, .. }) => {
                let data_types = args
                    .iter()
                    .map(|e| e.get_type(schema))
                    .collect::<Result<Vec<_>>>()?;
                match func_def {
                    AggregateFunctionDefinition::BuiltIn(fun) => {
                        fun.return_type(&data_types)
                    }
                    AggregateFunctionDefinition::UDF(fun) => {
                        Ok(fun.return_type(&data_types)?)
                    }
                    AggregateFunctionDefinition::Name(_) => {
                        internal_err!("Function `Expr` with name should be resolved.")
                    }
                }
            }
            Expr::Not(_)
            | Expr::IsNull(_)
            | Expr::Exists { .. }
            | Expr::InSubquery(_)
            | Expr::Between { .. }
            | Expr::InList { .. }
            | Expr::IsNotNull(_)
            | Expr::IsTrue(_)
            | Expr::IsFalse(_)
            | Expr::IsUnknown(_)
            | Expr::IsNotTrue(_)
            | Expr::IsNotFalse(_)
            | Expr::IsNotUnknown(_) => Ok(DataType::Boolean),
            Expr::ScalarSubquery(subquery) => {
                Ok(subquery.subquery.schema().field(0).data_type().clone())
            }
            Expr::BinaryExpr(BinaryExpr {
                ref left,
                ref right,
                ref op,
            }) => get_result_type(&left.get_type(schema)?, op, &right.get_type(schema)?),
            Expr::Like { .. } | Expr::SimilarTo { .. } => Ok(DataType::Boolean),
            Expr::Placeholder(Placeholder { data_type, .. }) => {
                data_type.clone().ok_or_else(|| {
                    plan_datafusion_err!("Placeholder type could not be resolved. Make sure that the placeholder is bound to a concrete type, e.g. by providing parameter values.")
                })
            }
            Expr::Wildcard { qualifier } => {
                // Wildcard do not really have a type and do not appear in projections
                match qualifier {
                    Some(_) => internal_err!("QualifiedWildcard expressions are not valid in a logical query plan"),
                    None => Ok(DataType::Null)
                }
            }
            Expr::GroupingSet(_) => {
                // grouping sets do not really have a type and do not appear in projections
                Ok(DataType::Null)
            }
            Expr::GetIndexedField(GetIndexedField { expr, field }) => {
                field_for_index(expr, field, schema).map(|x| x.data_type().clone())
            }
        }
    }

    /// Returns the nullability of the expression based on [ExprSchema].
    ///
    /// Note: [`DFSchema`] implements [ExprSchema].
    ///
    /// [`DFSchema`]: datafusion_common::DFSchema
    ///
    /// # Errors
    ///
    /// This function errors when it is not possible to compute its
    /// nullability.  This happens when the expression refers to a
    /// column that does not exist in the schema.
    fn nullable(&self, input_schema: &dyn ExprSchema) -> Result<bool> {
        match self {
            Expr::Alias(Alias { expr, .. })
            | Expr::Not(expr)
            | Expr::Negative(expr)
            | Expr::Sort(Sort { expr, .. }) => expr.nullable(input_schema),

            Expr::InList(InList { expr, list, .. }) => {
                // Avoid inspecting too many expressions.
                const MAX_INSPECT_LIMIT: usize = 6;
                // Stop if a nullable expression is found or an error occurs.
                let has_nullable = std::iter::once(expr.as_ref())
                    .chain(list)
                    .take(MAX_INSPECT_LIMIT)
                    .find_map(|e| {
                        e.nullable(input_schema)
                            .map(|nullable| if nullable { Some(()) } else { None })
                            .transpose()
                    })
                    .transpose()?;
                Ok(match has_nullable {
                    // If a nullable subexpression is found, the result may also be nullable.
                    Some(_) => true,
                    // If the list is too long, we assume it is nullable.
                    None if list.len() + 1 > MAX_INSPECT_LIMIT => true,
                    // All the subexpressions are non-nullable, so the result must be non-nullable.
                    _ => false,
                })
            }

            Expr::Between(Between {
                expr, low, high, ..
            }) => Ok(expr.nullable(input_schema)?
                || low.nullable(input_schema)?
                || high.nullable(input_schema)?),

            Expr::Column(c) => input_schema.nullable(c),
            Expr::OuterReferenceColumn(_, _) => Ok(true),
            Expr::Literal(value) => Ok(value.is_null()),
            Expr::Case(case) => {
                // this expression is nullable if any of the input expressions are nullable
                let then_nullable = case
                    .when_then_expr
                    .iter()
                    .map(|(_, t)| t.nullable(input_schema))
                    .collect::<Result<Vec<_>>>()?;
                if then_nullable.contains(&true) {
                    Ok(true)
                } else if let Some(e) = &case.else_expr {
                    e.nullable(input_schema)
                } else {
                    // CASE produces NULL if there is no `else` expr
                    // (aka when none of the `when_then_exprs` match)
                    Ok(true)
                }
            }
            Expr::Cast(Cast { expr, .. }) => expr.nullable(input_schema),
            Expr::ScalarVariable(_, _)
            | Expr::TryCast { .. }
            | Expr::ScalarFunction(..)
            | Expr::WindowFunction { .. }
            | Expr::AggregateFunction { .. }
            | Expr::Unnest(_)
            | Expr::Placeholder(_) => Ok(true),
            Expr::IsNull(_)
            | Expr::IsNotNull(_)
            | Expr::IsTrue(_)
            | Expr::IsFalse(_)
            | Expr::IsUnknown(_)
            | Expr::IsNotTrue(_)
            | Expr::IsNotFalse(_)
            | Expr::IsNotUnknown(_)
            | Expr::Exists { .. } => Ok(false),
            Expr::InSubquery(InSubquery { expr, .. }) => expr.nullable(input_schema),
            Expr::ScalarSubquery(subquery) => {
                Ok(subquery.subquery.schema().field(0).is_nullable())
            }
            Expr::BinaryExpr(BinaryExpr {
                ref left,
                ref right,
                ..
            }) => Ok(left.nullable(input_schema)? || right.nullable(input_schema)?),
            Expr::Like(Like { expr, pattern, .. })
            | Expr::SimilarTo(Like { expr, pattern, .. }) => {
                Ok(expr.nullable(input_schema)? || pattern.nullable(input_schema)?)
            }
            Expr::Wildcard { .. } => internal_err!(
                "Wildcard expressions are not valid in a logical query plan"
            ),
            Expr::GetIndexedField(GetIndexedField { expr, field }) => {
                // If schema is nested, check if parent is nullable
                // if it is, return early
                if let Expr::Column(col) = expr.as_ref() {
                    if input_schema.nullable(col)? {
                        return Ok(true);
                    }
                }
                field_for_index(expr, field, input_schema).map(|x| x.is_nullable())
            }
            Expr::GroupingSet(_) => {
                // grouping sets do not really have the concept of nullable and do not appear
                // in projections
                Ok(true)
            }
        }
    }

    fn metadata(&self, schema: &dyn ExprSchema) -> Result<HashMap<String, String>> {
        match self {
            Expr::Column(c) => Ok(schema.metadata(c)?.clone()),
            Expr::Alias(Alias { expr, .. }) => expr.metadata(schema),
            _ => Ok(HashMap::new()),
        }
    }

<<<<<<< HEAD
    fn to_field(&self, input_schema: &dyn ExprSchema) -> Result<Field> {
        let is_nullable = self.nullable(input_schema)?;
        let metadata = self.metadata(input_schema)?;
        match self {
            Expr::Column(c) => {
                let field =
                    Field::new(c.name.clone(), self.get_type(input_schema)?, is_nullable)
                        .with_metadata(metadata);
                Ok(field)
            }
            Expr::Alias(alias) => {
                let field = Field::new(
                    alias.name.clone(),
                    self.get_type(input_schema)?,
                    is_nullable,
                )
                .with_metadata(metadata);
                Ok(field)
            }
            _ => {
                let field = Field::new(
                    self.display_name()?,
                    self.get_type(input_schema)?,
                    is_nullable,
                )
                .with_metadata(metadata);
                Ok(field)
            }
=======
    /// Returns the datatype and nullability of the expression based on [ExprSchema].
    ///
    /// Note: [`DFSchema`] implements [ExprSchema].
    ///
    /// [`DFSchema`]: datafusion_common::DFSchema
    ///
    /// # Errors
    ///
    /// This function errors when it is not possible to compute its
    /// datatype or nullability.
    fn data_type_and_nullable(
        &self,
        schema: &dyn ExprSchema,
    ) -> Result<(DataType, bool)> {
        match self {
            Expr::Alias(Alias { expr, name, .. }) => match &**expr {
                Expr::Placeholder(Placeholder { data_type, .. }) => match &data_type {
                    None => schema
                        .data_type_and_nullable(&Column::from_name(name))
                        .map(|(d, n)| (d.clone(), n)),
                    Some(dt) => Ok((dt.clone(), expr.nullable(schema)?)),
                },
                _ => expr.data_type_and_nullable(schema),
            },
            Expr::Sort(Sort { expr, .. }) | Expr::Negative(expr) => {
                expr.data_type_and_nullable(schema)
            }
            Expr::Column(c) => schema
                .data_type_and_nullable(c)
                .map(|(d, n)| (d.clone(), n)),
            Expr::OuterReferenceColumn(ty, _) => Ok((ty.clone(), true)),
            Expr::ScalarVariable(ty, _) => Ok((ty.clone(), true)),
            Expr::Literal(l) => Ok((l.data_type(), l.is_null())),
            Expr::IsNull(_)
            | Expr::IsNotNull(_)
            | Expr::IsTrue(_)
            | Expr::IsFalse(_)
            | Expr::IsUnknown(_)
            | Expr::IsNotTrue(_)
            | Expr::IsNotFalse(_)
            | Expr::IsNotUnknown(_)
            | Expr::Exists { .. } => Ok((DataType::Boolean, false)),
            Expr::ScalarSubquery(subquery) => Ok((
                subquery.subquery.schema().field(0).data_type().clone(),
                subquery.subquery.schema().field(0).is_nullable(),
            )),
            Expr::BinaryExpr(BinaryExpr {
                ref left,
                ref right,
                ref op,
            }) => {
                let left = left.data_type_and_nullable(schema)?;
                let right = right.data_type_and_nullable(schema)?;
                Ok((get_result_type(&left.0, op, &right.0)?, left.1 || right.1))
            }
            _ => Ok((self.get_type(schema)?, self.nullable(schema)?)),
>>>>>>> 2b69acca
        }
    }

    /// Returns a [arrow::datatypes::Field] compatible with this expression.
    ///
    /// So for example, a projected expression `col(c1) + col(c2)` is
    /// placed in an output field **named** col("c1 + c2")
    fn to_dffield<'a>(&'a self, field: &'a Field) -> Result<DFFieldRef> {
        match self {
<<<<<<< HEAD
            Expr::Column(c) => Ok(DFFieldRef::new(c.relation.as_ref(), field)),
            Expr::Alias(alias) => Ok(DFFieldRef::new(alias.relation.as_ref(), field)),
            _ => Ok(DFFieldRef::new(None, field)),
=======
            Expr::Column(c) => {
                let (data_type, nullable) = self.data_type_and_nullable(input_schema)?;
                Ok(
                    DFField::new(c.relation.clone(), &c.name, data_type, nullable)
                        .with_metadata(self.metadata(input_schema)?),
                )
            }
            Expr::Alias(Alias { relation, name, .. }) => {
                let (data_type, nullable) = self.data_type_and_nullable(input_schema)?;
                Ok(DFField::new(relation.clone(), name, data_type, nullable)
                    .with_metadata(self.metadata(input_schema)?))
            }
            _ => {
                let (data_type, nullable) = self.data_type_and_nullable(input_schema)?;
                Ok(
                    DFField::new_unqualified(&self.display_name()?, data_type, nullable)
                        .with_metadata(self.metadata(input_schema)?),
                )
            }
>>>>>>> 2b69acca
        }
    }

    /// Wraps this expression in a cast to a target [arrow::datatypes::DataType].
    ///
    /// # Errors
    ///
    /// This function errors when it is impossible to cast the
    /// expression to the target [arrow::datatypes::DataType].
    fn cast_to(self, cast_to_type: &DataType, schema: &dyn ExprSchema) -> Result<Expr> {
        let this_type = self.get_type(schema)?;
        if this_type == *cast_to_type {
            return Ok(self);
        }

        // TODO(kszucs): most of the operations do not validate the type correctness
        // like all of the binary expressions below. Perhaps Expr should track the
        // type of the expression?

        if can_cast_types(&this_type, cast_to_type) {
            match self {
                Expr::ScalarSubquery(subquery) => {
                    Ok(Expr::ScalarSubquery(cast_subquery(subquery, cast_to_type)?))
                }
                _ => Ok(Expr::Cast(Cast::new(Box::new(self), cast_to_type.clone()))),
            }
        } else {
            plan_err!("Cannot automatically convert {this_type:?} to {cast_to_type:?}")
        }
    }
}

/// return the schema [`Field`] for the type referenced by `get_indexed_field`
fn field_for_index(
    expr: &Expr,
    field: &GetFieldAccess,
    schema: &dyn ExprSchema,
) -> Result<Field> {
    let expr_dt = expr.get_type(schema)?;
    match field {
        GetFieldAccess::NamedStructField { name } => {
            GetFieldAccessSchema::NamedStructField { name: name.clone() }
        }
        GetFieldAccess::ListIndex { key } => GetFieldAccessSchema::ListIndex {
            key_dt: key.get_type(schema)?,
        },
        GetFieldAccess::ListRange {
            start,
            stop,
            stride,
        } => GetFieldAccessSchema::ListRange {
            start_dt: start.get_type(schema)?,
            stop_dt: stop.get_type(schema)?,
            stride_dt: stride.get_type(schema)?,
        },
    }
    .get_accessed_field(&expr_dt)
}

/// cast subquery in InSubquery/ScalarSubquery to a given type.
pub fn cast_subquery(subquery: Subquery, cast_to_type: &DataType) -> Result<Subquery> {
    if subquery.subquery.schema().field(0).data_type() == cast_to_type {
        return Ok(subquery);
    }

    let plan = subquery.subquery.as_ref();
    let new_plan = match plan {
        LogicalPlan::Projection(projection) => {
            let cast_expr = projection.expr[0]
                .clone()
                .cast_to(cast_to_type, projection.input.schema())?;
            LogicalPlan::Projection(Projection::try_new(
                vec![cast_expr],
                projection.input.clone(),
            )?)
        }
        _ => {
            let field = plan.schema().qualified_field(0);
            let cast_expr =
                Expr::Column(Column::new(field.owned_qualifier(), field.name()))
                    .cast_to(cast_to_type, subquery.subquery.schema())?;
            LogicalPlan::Projection(Projection::try_new(
                vec![cast_expr],
                subquery.subquery,
            )?)
        }
    };
    Ok(Subquery {
        subquery: Arc::new(new_plan),
        outer_ref_columns: subquery.outer_ref_columns,
    })
}

#[cfg(test)]
mod tests {
    use super::*;
    use crate::{col, lit};
    use arrow::datatypes::{DataType, Fields, SchemaBuilder};
    use datafusion_common::{Column, DFSchema, ScalarValue};

    macro_rules! test_is_expr_nullable {
        ($EXPR_TYPE:ident) => {{
            let expr = lit(ScalarValue::Null).$EXPR_TYPE();
            assert!(!expr.nullable(&MockExprSchema::new()).unwrap());
        }};
    }

    #[test]
    fn expr_schema_nullability() {
        let expr = col("foo").eq(lit(1));
        assert!(!expr.nullable(&MockExprSchema::new()).unwrap());
        assert!(expr
            .nullable(&MockExprSchema::new().with_nullable(true))
            .unwrap());

        test_is_expr_nullable!(is_null);
        test_is_expr_nullable!(is_not_null);
        test_is_expr_nullable!(is_true);
        test_is_expr_nullable!(is_not_true);
        test_is_expr_nullable!(is_false);
        test_is_expr_nullable!(is_not_false);
        test_is_expr_nullable!(is_unknown);
        test_is_expr_nullable!(is_not_unknown);
    }

    #[test]
    fn test_between_nullability() {
        let get_schema = |nullable| {
            MockExprSchema::new()
                .with_data_type(DataType::Int32)
                .with_nullable(nullable)
        };

        let expr = col("foo").between(lit(1), lit(2));
        assert!(!expr.nullable(&get_schema(false)).unwrap());
        assert!(expr.nullable(&get_schema(true)).unwrap());

        let null = lit(ScalarValue::Int32(None));

        let expr = col("foo").between(null.clone(), lit(2));
        assert!(expr.nullable(&get_schema(false)).unwrap());

        let expr = col("foo").between(lit(1), null.clone());
        assert!(expr.nullable(&get_schema(false)).unwrap());

        let expr = col("foo").between(null.clone(), null);
        assert!(expr.nullable(&get_schema(false)).unwrap());
    }

    #[test]
    fn test_inlist_nullability() {
        let get_schema = |nullable| {
            MockExprSchema::new()
                .with_data_type(DataType::Int32)
                .with_nullable(nullable)
        };

        let expr = col("foo").in_list(vec![lit(1); 5], false);
        assert!(!expr.nullable(&get_schema(false)).unwrap());
        assert!(expr.nullable(&get_schema(true)).unwrap());
        // Testing nullable() returns an error.
        assert!(expr
            .nullable(&get_schema(false).with_error_on_nullable(true))
            .is_err());

        let null = lit(ScalarValue::Int32(None));
        let expr = col("foo").in_list(vec![null, lit(1)], false);
        assert!(expr.nullable(&get_schema(false)).unwrap());

        // Testing on long list
        let expr = col("foo").in_list(vec![lit(1); 6], false);
        assert!(expr.nullable(&get_schema(false)).unwrap());
    }

    #[test]
    fn test_like_nullability() {
        let get_schema = |nullable| {
            MockExprSchema::new()
                .with_data_type(DataType::Utf8)
                .with_nullable(nullable)
        };

        let expr = col("foo").like(lit("bar"));
        assert!(!expr.nullable(&get_schema(false)).unwrap());
        assert!(expr.nullable(&get_schema(true)).unwrap());

        let expr = col("foo").like(lit(ScalarValue::Utf8(None)));
        assert!(expr.nullable(&get_schema(false)).unwrap());
    }

    #[test]
    fn expr_schema_data_type() {
        let expr = col("foo");
        assert_eq!(
            DataType::Utf8,
            expr.get_type(&MockExprSchema::new().with_data_type(DataType::Utf8))
                .unwrap()
        );
    }

    #[test]
    fn test_expr_metadata() {
        let mut meta = HashMap::new();
        meta.insert("bar".to_string(), "buzz".to_string());
        let expr = col("foo");
        let schema = MockExprSchema::new()
            .with_data_type(DataType::Int32)
            .with_metadata(meta.clone());

        // col and alias should be metadata-preserving
        assert_eq!(meta, expr.metadata(&schema).unwrap());
        assert_eq!(meta, expr.clone().alias("bar").metadata(&schema).unwrap());

        // cast should drop input metadata since the type has changed
        assert_eq!(
            HashMap::new(),
            expr.clone()
                .cast_to(&DataType::Int64, &schema)
                .unwrap()
                .metadata(&schema)
                .unwrap()
        );

        let schema = DFSchema::new_with_metadata(
            vec![Field::new("foo", DataType::Int32, true).with_metadata(meta.clone())],
            HashMap::new(),
        );

        // verify to_field method populates metadata
        let field = expr.to_field(&schema).unwrap();
        assert_eq!(&meta, expr.to_dffield(&field).unwrap().field().metadata());
    }

    #[test]
    fn test_nested_schema_nullability() {
        let mut builder = SchemaBuilder::new();
        builder.push(Field::new("foo", DataType::Int32, true));
        builder.push(Field::new(
            "parent",
            DataType::Struct(Fields::from(vec![Field::new(
                "child",
                DataType::Int64,
                false,
            )])),
            true,
        ));
        let schema = builder.finish();

        let dfschema = DFSchema::from_field_specific_qualified_schema(
            vec![Some("table_name"), None],
            &Arc::new(schema),
        )
        .unwrap();

        let expr = col("parent").field("child");
        assert!(expr.nullable(&dfschema).unwrap());
    }

    #[derive(Debug)]
    struct MockExprSchema {
        nullable: bool,
        data_type: DataType,
        error_on_nullable: bool,
        metadata: HashMap<String, String>,
    }

    impl MockExprSchema {
        fn new() -> Self {
            Self {
                nullable: false,
                data_type: DataType::Null,
                error_on_nullable: false,
                metadata: HashMap::new(),
            }
        }

        fn with_nullable(mut self, nullable: bool) -> Self {
            self.nullable = nullable;
            self
        }

        fn with_data_type(mut self, data_type: DataType) -> Self {
            self.data_type = data_type;
            self
        }

        fn with_error_on_nullable(mut self, error_on_nullable: bool) -> Self {
            self.error_on_nullable = error_on_nullable;
            self
        }

        fn with_metadata(mut self, metadata: HashMap<String, String>) -> Self {
            self.metadata = metadata;
            self
        }
    }

    impl ExprSchema for MockExprSchema {
        fn nullable(&self, _col: &Column) -> Result<bool> {
            if self.error_on_nullable {
                internal_err!("nullable error")
            } else {
                Ok(self.nullable)
            }
        }

        fn data_type(&self, _col: &Column) -> Result<&DataType> {
            Ok(&self.data_type)
        }

        fn metadata(&self, _col: &Column) -> Result<&HashMap<String, String>> {
            Ok(&self.metadata)
        }

        fn data_type_and_nullable(&self, col: &Column) -> Result<(&DataType, bool)> {
            Ok((self.data_type(col)?, self.nullable(col)?))
        }
    }
}<|MERGE_RESOLUTION|>--- conflicted
+++ resolved
@@ -380,36 +380,28 @@
         }
     }
 
-<<<<<<< HEAD
     fn to_field(&self, input_schema: &dyn ExprSchema) -> Result<Field> {
-        let is_nullable = self.nullable(input_schema)?;
+        let (data_type, is_nullable) = self.data_type_and_nullable(input_schema)?;
         let metadata = self.metadata(input_schema)?;
         match self {
             Expr::Column(c) => {
-                let field =
-                    Field::new(c.name.clone(), self.get_type(input_schema)?, is_nullable)
-                        .with_metadata(metadata);
+                let field = Field::new(c.name.clone(), data_type, is_nullable)
+                    .with_metadata(metadata);
                 Ok(field)
             }
             Expr::Alias(alias) => {
-                let field = Field::new(
-                    alias.name.clone(),
-                    self.get_type(input_schema)?,
-                    is_nullable,
-                )
-                .with_metadata(metadata);
+                let field = Field::new(alias.name.clone(), data_type, is_nullable)
+                    .with_metadata(metadata);
                 Ok(field)
             }
             _ => {
-                let field = Field::new(
-                    self.display_name()?,
-                    self.get_type(input_schema)?,
-                    is_nullable,
-                )
-                .with_metadata(metadata);
+                let field = Field::new(self.display_name()?, data_type, is_nullable)
+                    .with_metadata(metadata);
                 Ok(field)
             }
-=======
+        }
+    }
+
     /// Returns the datatype and nullability of the expression based on [ExprSchema].
     ///
     /// Note: [`DFSchema`] implements [ExprSchema].
@@ -466,7 +458,6 @@
                 Ok((get_result_type(&left.0, op, &right.0)?, left.1 || right.1))
             }
             _ => Ok((self.get_type(schema)?, self.nullable(schema)?)),
->>>>>>> 2b69acca
         }
     }
 
@@ -476,31 +467,9 @@
     /// placed in an output field **named** col("c1 + c2")
     fn to_dffield<'a>(&'a self, field: &'a Field) -> Result<DFFieldRef> {
         match self {
-<<<<<<< HEAD
             Expr::Column(c) => Ok(DFFieldRef::new(c.relation.as_ref(), field)),
             Expr::Alias(alias) => Ok(DFFieldRef::new(alias.relation.as_ref(), field)),
             _ => Ok(DFFieldRef::new(None, field)),
-=======
-            Expr::Column(c) => {
-                let (data_type, nullable) = self.data_type_and_nullable(input_schema)?;
-                Ok(
-                    DFField::new(c.relation.clone(), &c.name, data_type, nullable)
-                        .with_metadata(self.metadata(input_schema)?),
-                )
-            }
-            Expr::Alias(Alias { relation, name, .. }) => {
-                let (data_type, nullable) = self.data_type_and_nullable(input_schema)?;
-                Ok(DFField::new(relation.clone(), name, data_type, nullable)
-                    .with_metadata(self.metadata(input_schema)?))
-            }
-            _ => {
-                let (data_type, nullable) = self.data_type_and_nullable(input_schema)?;
-                Ok(
-                    DFField::new_unqualified(&self.display_name()?, data_type, nullable)
-                        .with_metadata(self.metadata(input_schema)?),
-                )
-            }
->>>>>>> 2b69acca
         }
     }
 
