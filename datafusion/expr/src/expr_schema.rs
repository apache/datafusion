--- conflicted
+++ resolved
@@ -351,24 +351,8 @@
                     _ => Ok(true),
                 }
             }
-            Expr::ScalarFunction(ScalarFunction { func, args }) => {
-                // If all the element in coalesce is non-null, the result is non-null
-                if func.name() == "coalesce"
-                    && args
-                        .iter()
-                        .all(|e| !e.nullable(input_schema).ok().unwrap_or(true))
-                {
-                    return Ok(false);
-                }
-
-                Ok(true)
-            }
             Expr::ScalarVariable(_, _)
             | Expr::TryCast { .. }
-<<<<<<< HEAD
-=======
-            | Expr::WindowFunction { .. }
->>>>>>> 611092e4
             | Expr::Unnest(_)
             | Expr::Placeholder(_) => Ok(true),
             Expr::IsNull(_)
