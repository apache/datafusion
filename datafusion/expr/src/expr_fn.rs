// Licensed to the Apache Software Foundation (ASF) under one
// or more contributor license agreements.  See the NOTICE file
// distributed with this work for additional information
// regarding copyright ownership.  The ASF licenses this file
// to you under the Apache License, Version 2.0 (the
// "License"); you may not use this file except in compliance
// with the License.  You may obtain a copy of the License at
//
//   http://www.apache.org/licenses/LICENSE-2.0
//
// Unless required by applicable law or agreed to in writing,
// software distributed under the License is distributed on an
// "AS IS" BASIS, WITHOUT WARRANTIES OR CONDITIONS OF ANY
// KIND, either express or implied.  See the License for the
// specific language governing permissions and limitations
// under the License.

//! Functions for creating logical expressions

use crate::expr::{
    AggregateFunction, BinaryExpr, Cast, Exists, GroupingSet, InList, InSubquery,
    Placeholder, ScalarFunction, TryCast,
};
use crate::function::PartitionEvaluatorFactory;
use crate::WindowUDF;
use crate::{
    aggregate_function, built_in_function, conditional_expressions::CaseBuilder,
    logical_plan::Subquery, AccumulatorFactoryFunction, AggregateUDF,
    BuiltinScalarFunction, Expr, LogicalPlan, Operator, ReturnTypeFunction,
    ScalarFunctionImplementation, ScalarUDF, Signature, StateTypeFunction, Volatility,
};
use arrow::datatypes::DataType;
use datafusion_common::{Column, Result};
use std::ops::Not;
use std::sync::Arc;

/// Create a column expression based on a qualified or unqualified column name. Will
/// normalize unquoted identifiers according to SQL rules (identifiers will become lowercase).
///
/// For example:
///
/// ```rust
/// # use datafusion_expr::col;
/// let c1 = col("a");
/// let c2 = col("A");
/// assert_eq!(c1, c2);
///
/// // note how quoting with double quotes preserves the case
/// let c3 = col(r#""A""#);
/// assert_ne!(c1, c3);
/// ```
pub fn col(ident: impl Into<Column>) -> Expr {
    Expr::Column(ident.into())
}

/// Create an out reference column which hold a reference that has been resolved to a field
/// outside of the current plan.
pub fn out_ref_col(dt: DataType, ident: impl Into<Column>) -> Expr {
    Expr::OuterReferenceColumn(dt, ident.into())
}

/// Create an unqualified column expression from the provided name, without normalizing
/// the column.
///
/// For example:
///
/// ```rust
/// # use datafusion_expr::{col, ident};
/// let c1 = ident("A"); // not normalized staying as column 'A'
/// let c2 = col("A"); // normalized via SQL rules becoming column 'a'
/// assert_ne!(c1, c2);
///
/// let c3 = col(r#""A""#);
/// assert_eq!(c1, c3);
///
/// let c4 = col("t1.a"); // parses as relation 't1' column 'a'
/// let c5 = ident("t1.a"); // parses as column 't1.a'
/// assert_ne!(c4, c5);
/// ```
pub fn ident(name: impl Into<String>) -> Expr {
    Expr::Column(Column::from_name(name))
}

/// Create placeholder value that will be filled in (such as `$1`)
///
/// Note the parameter type can be inferred using [`Expr::infer_placeholder_types`]
///
/// # Example
///
/// ```rust
/// # use datafusion_expr::{placeholder};
/// let p = placeholder("$0"); // $0, refers to parameter 1
/// assert_eq!(p.to_string(), "$0")
/// ```
pub fn placeholder(id: impl Into<String>) -> Expr {
    Expr::Placeholder(Placeholder {
        id: id.into(),
        data_type: None,
    })
}

/// Create an '*' [`Expr::Wildcard`] expression that matches all columns
///
/// # Example
///
/// ```rust
/// # use datafusion_expr::{wildcard};
/// let p = wildcard();
/// assert_eq!(p.to_string(), "*")
/// ```
pub fn wildcard() -> Expr {
    Expr::Wildcard { qualifier: None }
}

/// Return a new expression `left <op> right`
pub fn binary_expr(left: Expr, op: Operator, right: Expr) -> Expr {
    Expr::BinaryExpr(BinaryExpr::new(Box::new(left), op, Box::new(right)))
}

/// Return a new expression with a logical AND
pub fn and(left: Expr, right: Expr) -> Expr {
    Expr::BinaryExpr(BinaryExpr::new(
        Box::new(left),
        Operator::And,
        Box::new(right),
    ))
}

/// Return a new expression with a logical OR
pub fn or(left: Expr, right: Expr) -> Expr {
    Expr::BinaryExpr(BinaryExpr::new(
        Box::new(left),
        Operator::Or,
        Box::new(right),
    ))
}

/// Return a new expression with a logical NOT
pub fn not(expr: Expr) -> Expr {
    expr.not()
}

/// Create an expression to represent the min() aggregate function
pub fn min(expr: Expr) -> Expr {
    Expr::AggregateFunction(AggregateFunction::new(
        aggregate_function::AggregateFunction::Min,
        vec![expr],
        false,
        None,
        None,
    ))
}

/// Create an expression to represent the max() aggregate function
pub fn max(expr: Expr) -> Expr {
    Expr::AggregateFunction(AggregateFunction::new(
        aggregate_function::AggregateFunction::Max,
        vec![expr],
        false,
        None,
        None,
    ))
}

/// Create an expression to represent the sum() aggregate function
pub fn sum(expr: Expr) -> Expr {
    Expr::AggregateFunction(AggregateFunction::new(
        aggregate_function::AggregateFunction::Sum,
        vec![expr],
        false,
        None,
        None,
    ))
}

/// Create an expression to represent the array_agg() aggregate function
pub fn array_agg(expr: Expr) -> Expr {
    Expr::AggregateFunction(AggregateFunction::new(
        aggregate_function::AggregateFunction::ArrayAgg,
        vec![expr],
        false,
        None,
        None,
    ))
}

/// Create an expression to represent the avg() aggregate function
pub fn avg(expr: Expr) -> Expr {
    Expr::AggregateFunction(AggregateFunction::new(
        aggregate_function::AggregateFunction::Avg,
        vec![expr],
        false,
        None,
        None,
    ))
}

/// Create an expression to represent the count() aggregate function
pub fn count(expr: Expr) -> Expr {
    Expr::AggregateFunction(AggregateFunction::new(
        aggregate_function::AggregateFunction::Count,
        vec![expr],
        false,
        None,
        None,
    ))
}

/// Return a new expression with bitwise AND
pub fn bitwise_and(left: Expr, right: Expr) -> Expr {
    Expr::BinaryExpr(BinaryExpr::new(
        Box::new(left),
        Operator::BitwiseAnd,
        Box::new(right),
    ))
}

/// Return a new expression with bitwise OR
pub fn bitwise_or(left: Expr, right: Expr) -> Expr {
    Expr::BinaryExpr(BinaryExpr::new(
        Box::new(left),
        Operator::BitwiseOr,
        Box::new(right),
    ))
}

/// Return a new expression with bitwise XOR
pub fn bitwise_xor(left: Expr, right: Expr) -> Expr {
    Expr::BinaryExpr(BinaryExpr::new(
        Box::new(left),
        Operator::BitwiseXor,
        Box::new(right),
    ))
}

/// Return a new expression with bitwise SHIFT RIGHT
pub fn bitwise_shift_right(left: Expr, right: Expr) -> Expr {
    Expr::BinaryExpr(BinaryExpr::new(
        Box::new(left),
        Operator::BitwiseShiftRight,
        Box::new(right),
    ))
}

/// Return a new expression with bitwise SHIFT LEFT
pub fn bitwise_shift_left(left: Expr, right: Expr) -> Expr {
    Expr::BinaryExpr(BinaryExpr::new(
        Box::new(left),
        Operator::BitwiseShiftLeft,
        Box::new(right),
    ))
}

/// Create an expression to represent the count(distinct) aggregate function
pub fn count_distinct(expr: Expr) -> Expr {
    Expr::AggregateFunction(AggregateFunction::new(
        aggregate_function::AggregateFunction::Count,
        vec![expr],
        true,
        None,
        None,
    ))
}

/// Create an in_list expression
pub fn in_list(expr: Expr, list: Vec<Expr>, negated: bool) -> Expr {
    Expr::InList(InList::new(Box::new(expr), list, negated))
}

/// Concatenates the text representations of all the arguments. NULL arguments are ignored.
pub fn concat(args: &[Expr]) -> Expr {
    Expr::ScalarFunction(ScalarFunction::new(
        BuiltinScalarFunction::Concat,
        args.to_vec(),
    ))
}

/// Concatenates all but the first argument, with separators.
/// The first argument is used as the separator.
/// NULL arguments in `values` are ignored.
pub fn concat_ws(sep: Expr, values: Vec<Expr>) -> Expr {
    let mut args = values;
    args.insert(0, sep);
    Expr::ScalarFunction(ScalarFunction::new(
        BuiltinScalarFunction::ConcatWithSeparator,
        args,
    ))
}

/// Returns an approximate value of π
pub fn pi() -> Expr {
    Expr::ScalarFunction(ScalarFunction::new(BuiltinScalarFunction::Pi, vec![]))
}

/// Returns a random value in the range 0.0 <= x < 1.0
pub fn random() -> Expr {
    Expr::ScalarFunction(ScalarFunction::new(BuiltinScalarFunction::Random, vec![]))
}

/// Returns the approximate number of distinct input values.
/// This function provides an approximation of count(DISTINCT x).
/// Zero is returned if all input values are null.
/// This function should produce a standard error of 0.81%,
/// which is the standard deviation of the (approximately normal)
/// error distribution over all possible sets.
/// It does not guarantee an upper bound on the error for any specific input set.
pub fn approx_distinct(expr: Expr) -> Expr {
    Expr::AggregateFunction(AggregateFunction::new(
        aggregate_function::AggregateFunction::ApproxDistinct,
        vec![expr],
        false,
        None,
        None,
    ))
}

/// Calculate the median for `expr`.
pub fn median(expr: Expr) -> Expr {
    Expr::AggregateFunction(AggregateFunction::new(
        aggregate_function::AggregateFunction::Median,
        vec![expr],
        false,
        None,
        None,
    ))
}

/// Calculate an approximation of the median for `expr`.
pub fn approx_median(expr: Expr) -> Expr {
    Expr::AggregateFunction(AggregateFunction::new(
        aggregate_function::AggregateFunction::ApproxMedian,
        vec![expr],
        false,
        None,
        None,
    ))
}

/// Calculate an approximation of the specified `percentile` for `expr`.
pub fn approx_percentile_cont(expr: Expr, percentile: Expr) -> Expr {
    Expr::AggregateFunction(AggregateFunction::new(
        aggregate_function::AggregateFunction::ApproxPercentileCont,
        vec![expr, percentile],
        false,
        None,
        None,
    ))
}

/// Calculate an approximation of the specified `percentile` for `expr` and `weight_expr`.
pub fn approx_percentile_cont_with_weight(
    expr: Expr,
    weight_expr: Expr,
    percentile: Expr,
) -> Expr {
    Expr::AggregateFunction(AggregateFunction::new(
        aggregate_function::AggregateFunction::ApproxPercentileContWithWeight,
        vec![expr, weight_expr, percentile],
        false,
        None,
        None,
    ))
}

/// Create an EXISTS subquery expression
pub fn exists(subquery: Arc<LogicalPlan>) -> Expr {
    let outer_ref_columns = subquery.all_out_ref_exprs();
    Expr::Exists(Exists {
        subquery: Subquery {
            subquery,
            outer_ref_columns,
        },
        negated: false,
    })
}

/// Create a NOT EXISTS subquery expression
pub fn not_exists(subquery: Arc<LogicalPlan>) -> Expr {
    let outer_ref_columns = subquery.all_out_ref_exprs();
    Expr::Exists(Exists {
        subquery: Subquery {
            subquery,
            outer_ref_columns,
        },
        negated: true,
    })
}

/// Create an IN subquery expression
pub fn in_subquery(expr: Expr, subquery: Arc<LogicalPlan>) -> Expr {
    let outer_ref_columns = subquery.all_out_ref_exprs();
    Expr::InSubquery(InSubquery::new(
        Box::new(expr),
        Subquery {
            subquery,
            outer_ref_columns,
        },
        false,
    ))
}

/// Create a NOT IN subquery expression
pub fn not_in_subquery(expr: Expr, subquery: Arc<LogicalPlan>) -> Expr {
    let outer_ref_columns = subquery.all_out_ref_exprs();
    Expr::InSubquery(InSubquery::new(
        Box::new(expr),
        Subquery {
            subquery,
            outer_ref_columns,
        },
        true,
    ))
}

/// Create a scalar subquery expression
pub fn scalar_subquery(subquery: Arc<LogicalPlan>) -> Expr {
    let outer_ref_columns = subquery.all_out_ref_exprs();
    Expr::ScalarSubquery(Subquery {
        subquery,
        outer_ref_columns,
    })
}

/// Create an expression to represent the stddev() aggregate function
pub fn stddev(expr: Expr) -> Expr {
    Expr::AggregateFunction(AggregateFunction::new(
        aggregate_function::AggregateFunction::Stddev,
        vec![expr],
        false,
        None,
        None,
    ))
}

/// Create a grouping set
pub fn grouping_set(exprs: Vec<Vec<Expr>>) -> Expr {
    Expr::GroupingSet(GroupingSet::GroupingSets(exprs))
}

/// Create a grouping set for all combination of `exprs`
pub fn cube(exprs: Vec<Expr>) -> Expr {
    Expr::GroupingSet(GroupingSet::Cube(exprs))
}

/// Create a grouping set for rollup
pub fn rollup(exprs: Vec<Expr>) -> Expr {
    Expr::GroupingSet(GroupingSet::Rollup(exprs))
}

/// Create a cast expression
pub fn cast(expr: Expr, data_type: DataType) -> Expr {
    Expr::Cast(Cast::new(Box::new(expr), data_type))
}

/// Create a try cast expression
pub fn try_cast(expr: Expr, data_type: DataType) -> Expr {
    Expr::TryCast(TryCast::new(Box::new(expr), data_type))
}

/// Create is null expression
pub fn is_null(expr: Expr) -> Expr {
    Expr::IsNull(Box::new(expr))
}

/// Create is true expression
pub fn is_true(expr: Expr) -> Expr {
    Expr::IsTrue(Box::new(expr))
}

/// Create is not true expression
pub fn is_not_true(expr: Expr) -> Expr {
    Expr::IsNotTrue(Box::new(expr))
}

/// Create is false expression
pub fn is_false(expr: Expr) -> Expr {
    Expr::IsFalse(Box::new(expr))
}

/// Create is not false expression
pub fn is_not_false(expr: Expr) -> Expr {
    Expr::IsNotFalse(Box::new(expr))
}

/// Create is unknown expression
pub fn is_unknown(expr: Expr) -> Expr {
    Expr::IsUnknown(Box::new(expr))
}

/// Create is not unknown expression
pub fn is_not_unknown(expr: Expr) -> Expr {
    Expr::IsNotUnknown(Box::new(expr))
}

macro_rules! scalar_expr {
    ($ENUM:ident, $FUNC:ident, $($arg:ident)*, $DOC:expr) => {
        #[doc = $DOC ]
        pub fn $FUNC($($arg: Expr),*) -> Expr {
            Expr::ScalarFunction(ScalarFunction::new(
                built_in_function::BuiltinScalarFunction::$ENUM,
                vec![$($arg),*],
            ))
        }
    };
}

macro_rules! nary_scalar_expr {
    ($ENUM:ident, $FUNC:ident, $DOC:expr) => {
        #[doc = $DOC ]
        pub fn $FUNC(args: Vec<Expr>) -> Expr {
            Expr::ScalarFunction(ScalarFunction::new(
                built_in_function::BuiltinScalarFunction::$ENUM,
                args,
            ))
        }
    };
}

// generate methods for creating the supported unary/binary expressions

// math functions
scalar_expr!(Sqrt, sqrt, num, "square root of a number");
scalar_expr!(Cbrt, cbrt, num, "cube root of a number");
scalar_expr!(Sin, sin, num, "sine");
scalar_expr!(Cos, cos, num, "cosine");
scalar_expr!(Tan, tan, num, "tangent");
scalar_expr!(Cot, cot, num, "cotangent");
scalar_expr!(Sinh, sinh, num, "hyperbolic sine");
scalar_expr!(Cosh, cosh, num, "hyperbolic cosine");
scalar_expr!(Tanh, tanh, num, "hyperbolic tangent");
scalar_expr!(Asin, asin, num, "inverse sine");
scalar_expr!(Acos, acos, num, "inverse cosine");
scalar_expr!(Atan, atan, num, "inverse tangent");
scalar_expr!(Asinh, asinh, num, "inverse hyperbolic sine");
scalar_expr!(Acosh, acosh, num, "inverse hyperbolic cosine");
scalar_expr!(Atanh, atanh, num, "inverse hyperbolic tangent");
scalar_expr!(Factorial, factorial, num, "factorial");
scalar_expr!(
    Floor,
    floor,
    num,
    "nearest integer less than or equal to argument"
);
scalar_expr!(
    Ceil,
    ceil,
    num,
    "nearest integer greater than or equal to argument"
);
scalar_expr!(Degrees, degrees, num, "converts radians to degrees");
scalar_expr!(Radians, radians, num, "converts degrees to radians");
nary_scalar_expr!(Round, round, "round to nearest integer");
nary_scalar_expr!(
    Trunc,
    trunc,
    "truncate toward zero, with optional precision"
);
scalar_expr!(Abs, abs, num, "absolute value");
scalar_expr!(Signum, signum, num, "sign of the argument (-1, 0, +1) ");
scalar_expr!(Exp, exp, num, "exponential");
scalar_expr!(Gcd, gcd, arg_1 arg_2, "greatest common divisor");
scalar_expr!(Lcm, lcm, arg_1 arg_2, "least common multiple");
scalar_expr!(Log2, log2, num, "base 2 logarithm");
scalar_expr!(Log10, log10, num, "base 10 logarithm");
scalar_expr!(Ln, ln, num, "natural logarithm");
scalar_expr!(NullIf, nullif, arg_1 arg_2, "returns NULL if value1 equals value2; otherwise it returns value1. This can be used to perform the inverse operation of the COALESCE expression.");
scalar_expr!(Power, power, base exponent, "`base` raised to the power of `exponent`");
scalar_expr!(Atan2, atan2, y x, "inverse tangent of a division given in the argument");
scalar_expr!(
    ToHex,
    to_hex,
    num,
    "returns the hexdecimal representation of an integer"
);
scalar_expr!(Uuid, uuid, , "returns uuid v4 as a string value");
scalar_expr!(Log, log, base x, "logarithm of a `x` for a particular `base`");

// array functions
scalar_expr!(
    ArrayAppend,
    array_append,
    array element,
    "appends an element to the end of an array."
);

scalar_expr!(ArraySort, array_sort, array desc null_first, "returns sorted array.");

scalar_expr!(
    ArrayPopBack,
    array_pop_back,
    array,
    "returns the array without the last element."
);

scalar_expr!(
    ArrayPopFront,
    array_pop_front,
    array,
    "returns the array without the first element."
);

nary_scalar_expr!(ArrayConcat, array_concat, "concatenates arrays.");
scalar_expr!(
    ArrayHas,
    array_has,
    first_array second_array,
    "returns true, if the element appears in the first array, otherwise false."
);
scalar_expr!(
    ArrayEmpty,
    array_empty,
    array,
    "returns 1 for an empty array or 0 for a non-empty array."
);
scalar_expr!(
    ArrayHasAll,
    array_has_all,
    first_array second_array,
    "returns true if each element of the second array appears in the first array; otherwise, it returns false."
);
scalar_expr!(
    ArrayHasAny,
    array_has_any,
    first_array second_array,
    "returns true if at least one element of the second array appears in the first array; otherwise, it returns false."
);
scalar_expr!(
    Flatten,
    flatten,
    array,
    "flattens an array of arrays into a single array."
);
scalar_expr!(
    ArrayDims,
    array_dims,
    array,
    "returns an array of the array's dimensions."
);
scalar_expr!(
    ArrayElement,
    array_element,
    array element,
    "extracts the element with the index n from the array."
);
scalar_expr!(
    ArrayExcept,
    array_except,
    first_array second_array,
    "Returns an array of the elements that appear in the first array but not in the second."
);
scalar_expr!(
    ArrayLength,
    array_length,
    array dimension,
    "returns the length of the array dimension."
);
scalar_expr!(
    ArrayNdims,
    array_ndims,
    array,
    "returns the number of dimensions of the array."
);
scalar_expr!(
    ArrayDistinct,
    array_distinct,
    array,
    "return distinct values from the array after removing duplicates."
);
scalar_expr!(
    ArrayPosition,
    array_position,
    array element index,
    "searches for an element in the array, returns first occurrence."
);
scalar_expr!(
    ArrayPositions,
    array_positions,
    array element,
    "searches for an element in the array, returns all occurrences."
);
scalar_expr!(
    ArrayPrepend,
    array_prepend,
    array element,
    "prepends an element to the beginning of an array."
);
scalar_expr!(
    ArrayRepeat,
    array_repeat,
    element count,
    "returns an array containing element `count` times."
);
scalar_expr!(
    ArrayRemove,
    array_remove,
    array element,
    "removes the first element from the array equal to the given value."
);
scalar_expr!(
    ArrayRemoveN,
    array_remove_n,
    array element max,
    "removes the first `max` elements from the array equal to the given value."
);
scalar_expr!(
    ArrayRemoveAll,
    array_remove_all,
    array element,
    "removes all elements from the array equal to the given value."
);
scalar_expr!(
    ArrayReplace,
    array_replace,
    array from to,
    "replaces the first occurrence of the specified element with another specified element."
);
scalar_expr!(
    ArrayReplaceN,
    array_replace_n,
    array from to max,
    "replaces the first `max` occurrences of the specified element with another specified element."
);
scalar_expr!(
    ArrayReplaceAll,
    array_replace_all,
    array from to,
    "replaces all occurrences of the specified element with another specified element."
);
scalar_expr!(
    ArraySlice,
    array_slice,
    array offset length,
    "returns a slice of the array."
);
scalar_expr!(
    ArrayToString,
    array_to_string,
    array delimiter,
    "converts each element to its text representation."
);
scalar_expr!(ArrayUnion, array_union, array1 array2, "returns an array of the elements in the union of array1 and array2 without duplicates.");

scalar_expr!(
    Cardinality,
    cardinality,
    array,
    "returns the total number of elements in the array."
);
nary_scalar_expr!(
    MakeArray,
    array,
    "returns an Arrow array using the specified input expressions."
);
scalar_expr!(
    ArrayIntersect,
    array_intersect,
    first_array second_array,
    "Returns an array of the elements in the intersection of array1 and array2."
);

nary_scalar_expr!(
    Range,
    gen_range,
    "Returns a list of values in the range between start and stop with step."
);

// string functions
scalar_expr!(Ascii, ascii, chr, "ASCII code value of the character");
scalar_expr!(
    BitLength,
    bit_length,
    string,
    "the number of bits in the `string`"
);
scalar_expr!(
    CharacterLength,
    character_length,
    string,
    "the number of characters in the `string`"
);
scalar_expr!(
    Chr,
    chr,
    code_point,
    "converts the Unicode code point to a UTF8 character"
);
scalar_expr!(Digest, digest, input algorithm, "compute the binary hash of `input`, using the `algorithm`");
// TODO make a variant of Expr that can invoke a function by name
//scalar_udf!(encode, datafusion_functions::encoding::encode_udf, input encoding, "encode the `input`, using the `encoding`. encoding can be base64 or hex");
//scalar_expr!(Decode, decode, input encoding, "decode the`input`, using the `encoding`. encoding can be base64 or hex");
scalar_expr!(InitCap, initcap, string, "converts the first letter of each word in `string` in uppercase and the remaining characters in lowercase");
scalar_expr!(Left, left, string n, "returns the first `n` characters in the `string`");
scalar_expr!(Lower, lower, string, "convert the string to lower case");
scalar_expr!(
    Ltrim,
    ltrim,
    string,
    "removes all characters, spaces by default, from the beginning of a string"
);
scalar_expr!(MD5, md5, string, "returns the MD5 hash of a string");
scalar_expr!(
    OctetLength,
    octet_length,
    string,
    "returns the number of bytes of a string"
);
scalar_expr!(Replace, replace, string from to, "replaces all occurrences of `from` with `to` in the `string`");
scalar_expr!(Repeat, repeat, string n, "repeats the `string` to `n` times");
scalar_expr!(Reverse, reverse, string, "reverses the `string`");
scalar_expr!(Right, right, string n, "returns the last `n` characters in the `string`");
scalar_expr!(
    Rtrim,
    rtrim,
    string,
    "removes all characters, spaces by default, from the end of a string"
);
scalar_expr!(SHA224, sha224, string, "SHA-224 hash");
scalar_expr!(SHA256, sha256, string, "SHA-256 hash");
scalar_expr!(SHA384, sha384, string, "SHA-384 hash");
scalar_expr!(SHA512, sha512, string, "SHA-512 hash");
scalar_expr!(SplitPart, split_part, string delimiter index, "splits a string based on a delimiter and picks out the desired field based on the index.");
scalar_expr!(StringToArray, string_to_array, string delimiter null_string, "splits a `string` based on a `delimiter` and returns an array of parts. Any parts matching the optional `null_string` will be replaced with `NULL`");
scalar_expr!(StartsWith, starts_with, string prefix, "whether the `string` starts with the `prefix`");
scalar_expr!(Strpos, strpos, string substring, "finds the position from where the `substring` matches the `string`");
scalar_expr!(Substr, substr, string position, "substring from the `position` to the end");
scalar_expr!(Substr, substring, string position length, "substring from the `position` with `length` characters");
scalar_expr!(Translate, translate, string from to, "replaces the characters in `from` with the counterpart in `to`");
scalar_expr!(
    Trim,
    trim,
    string,
    "removes all characters, space by default from the string"
);
scalar_expr!(Upper, upper, string, "converts the string to upper case");
//use vec as parameter
nary_scalar_expr!(
    Lpad,
    lpad,
    "fill up a string to the length by prepending the characters"
);
nary_scalar_expr!(
    Rpad,
    rpad,
    "fill up a string to the length by appending the characters"
);
nary_scalar_expr!(
    RegexpReplace,
    regexp_replace,
    "replace strings that match a regular expression"
);
nary_scalar_expr!(
    RegexpMatch,
    regexp_match,
    "matches a regular expression against a string and returns matched substrings."
);
nary_scalar_expr!(
    Btrim,
    btrim,
    "removes all characters, spaces by default, from both sides of a string"
);
nary_scalar_expr!(Coalesce, coalesce, "returns `coalesce(args...)`, which evaluates to the value of the first [Expr] which is not NULL");
//there is a func concat_ws before, so use concat_ws_expr as name.c
nary_scalar_expr!(
    ConcatWithSeparator,
    concat_ws_expr,
    "concatenates several strings, placing a seperator between each one"
);
nary_scalar_expr!(Concat, concat_expr, "concatenates several strings");
nary_scalar_expr!(
    OverLay,
    overlay,
    "replace the substring of string that starts at the start'th character and extends for count characters with new substring"
);

// date functions
scalar_expr!(DatePart, date_part, part date, "extracts a subfield from the date");
scalar_expr!(DateTrunc, date_trunc, part date, "truncates the date to a specified level of precision");
scalar_expr!(DateBin, date_bin, stride source origin, "coerces an arbitrary timestamp to the start of the nearest specified interval");
scalar_expr!(
    ToTimestampMillis,
    to_timestamp_millis,
    date,
    "converts a string to a `Timestamp(Milliseconds, None)`"
);
scalar_expr!(
    ToTimestampMicros,
    to_timestamp_micros,
    date,
    "converts a string to a `Timestamp(Microseconds, None)`"
);
scalar_expr!(
    ToTimestampNanos,
    to_timestamp_nanos,
    date,
    "converts a string to a `Timestamp(Nanoseconds, None)`"
);
scalar_expr!(
    ToTimestampSeconds,
    to_timestamp_seconds,
    date,
    "converts a string to a `Timestamp(Seconds, None)`"
);
scalar_expr!(
    FromUnixtime,
    from_unixtime,
    unixtime,
    "returns the unix time in format"
);
scalar_expr!(CurrentDate, current_date, ,"returns current UTC date as a [`DataType::Date32`] value");
scalar_expr!(Now, now, ,"returns current timestamp in nanoseconds, using the same value for all instances of now() in same statement");
scalar_expr!(CurrentTime, current_time, , "returns current UTC time as a [`DataType::Time64`] value");
scalar_expr!(Nanvl, nanvl, x y, "returns x if x is not NaN otherwise returns y");
scalar_expr!(
    Isnan,
    isnan,
    num,
    "returns true if a given number is +NaN or -NaN otherwise returns false"
);
scalar_expr!(
    Iszero,
    iszero,
    num,
    "returns true if a given number is +0.0 or -0.0 otherwise returns false"
);

scalar_expr!(ArrowTypeof, arrow_typeof, val, "data type");
scalar_expr!(Levenshtein, levenshtein, string1 string2, "Returns the Levenshtein distance between the two given strings");
scalar_expr!(SubstrIndex, substr_index, string delimiter count, "Returns the substring from str before count occurrences of the delimiter");
scalar_expr!(FindInSet, find_in_set, str strlist, "Returns a value in the range of 1 to N if the string str is in the string list strlist consisting of N substrings");

scalar_expr!(
    Struct,
    struct_fun,
    val,
    "returns a vector of fields from the struct"
);

/// Create a CASE WHEN statement with literal WHEN expressions for comparison to the base expression.
pub fn case(expr: Expr) -> CaseBuilder {
    CaseBuilder::new(Some(Box::new(expr)), vec![], vec![], None)
}

/// Create a CASE WHEN statement with boolean WHEN expressions and no base expression.
pub fn when(when: Expr, then: Expr) -> CaseBuilder {
    CaseBuilder::new(None, vec![when], vec![then], None)
}

/// Creates a new UDF with a specific signature and specific return type.
/// This is a helper function to create a new UDF.
/// The function `create_udf` returns a subset of all possible `ScalarFunction`:
/// * the UDF has a fixed return type
/// * the UDF has a fixed signature (e.g. [f64, f64])
pub fn create_udf(
    name: &str,
    input_types: Vec<DataType>,
    return_type: Arc<DataType>,
    volatility: Volatility,
    fun: ScalarFunctionImplementation,
) -> ScalarUDF {
    let return_type: ReturnTypeFunction = Arc::new(move |_| Ok(return_type.clone()));
    ScalarUDF::new(
        name,
        &Signature::exact(input_types, volatility),
        &return_type,
        &fun,
    )
}

/// Creates a new UDAF with a specific signature, state type and return type.
/// The signature and state type must match the `Accumulator's implementation`.
pub fn create_udaf(
    name: &str,
    input_type: Vec<DataType>,
    return_type: Arc<DataType>,
    volatility: Volatility,
    accumulator: AccumulatorFactoryFunction,
    state_type: Arc<Vec<DataType>>,
) -> AggregateUDF {
    let return_type: ReturnTypeFunction = Arc::new(move |_| Ok(return_type.clone()));
    let state_type: StateTypeFunction = Arc::new(move |_| Ok(state_type.clone()));
    AggregateUDF::new(
        name,
        &Signature::exact(input_type, volatility),
        &return_type,
        &accumulator,
        &state_type,
    )
}

/// Creates a new UDWF with a specific signature, state type and return type.
///
/// The signature and state type must match the [`PartitionEvaluator`]'s implementation`.
///
/// [`PartitionEvaluator`]: crate::PartitionEvaluator
pub fn create_udwf(
    name: &str,
    input_type: DataType,
    return_type: Arc<DataType>,
    volatility: Volatility,
    partition_evaluator_factory: PartitionEvaluatorFactory,
) -> WindowUDF {
    let return_type: ReturnTypeFunction = Arc::new(move |_| Ok(return_type.clone()));
    WindowUDF::new(
        name,
        &Signature::exact(vec![input_type], volatility),
        &return_type,
        &partition_evaluator_factory,
    )
}

/// Calls a named built in function
/// ```
/// use datafusion_expr::{col, lit, call_fn};
///
/// // create the expression sin(x) < 0.2
/// let expr = call_fn("sin", vec![col("x")]).unwrap().lt(lit(0.2));
/// ```
pub fn call_fn(name: impl AsRef<str>, args: Vec<Expr>) -> Result<Expr> {
    match name.as_ref().parse::<BuiltinScalarFunction>() {
        Ok(fun) => Ok(Expr::ScalarFunction(ScalarFunction::new(fun, args))),
        Err(e) => Err(e),
    }
}

#[cfg(test)]
mod test {
    use super::*;
    use crate::{lit, ScalarFunctionDefinition};

    #[test]
    fn filter_is_null_and_is_not_null() {
        let col_null = col("col1");
        let col_not_null = ident("col2");
        assert_eq!(format!("{}", col_null.is_null()), "col1 IS NULL");
        assert_eq!(
            format!("{}", col_not_null.is_not_null()),
            "col2 IS NOT NULL"
        );
    }

    macro_rules! test_unary_scalar_expr {
        ($ENUM:ident, $FUNC:ident) => {{
            if let Expr::ScalarFunction(ScalarFunction {
                func_def: ScalarFunctionDefinition::BuiltIn(fun),
                args,
            }) = $FUNC(col("tableA.a"))
            {
                let name = built_in_function::BuiltinScalarFunction::$ENUM;
                assert_eq!(name, fun);
                assert_eq!(1, args.len());
            } else {
                assert!(false, "unexpected");
            }
        }};
    }

    macro_rules! test_scalar_expr {
    ($ENUM:ident, $FUNC:ident, $($arg:ident),*) => {
        let expected = [$(stringify!($arg)),*];
        let result = $FUNC(
            $(
                col(stringify!($arg.to_string()))
            ),*
        );
        if let Expr::ScalarFunction(ScalarFunction { func_def: ScalarFunctionDefinition::BuiltIn(fun), args }) = result {
            let name = built_in_function::BuiltinScalarFunction::$ENUM;
            assert_eq!(name, fun);
            assert_eq!(expected.len(), args.len());
        } else {
            assert!(false, "unexpected: {:?}", result);
        }
    };
}

    macro_rules! test_nary_scalar_expr {
    ($ENUM:ident, $FUNC:ident, $($arg:ident),*) => {
        let expected = [$(stringify!($arg)),*];
        let result = $FUNC(
            vec![
                $(
                    col(stringify!($arg.to_string()))
                ),*
            ]
        );
        if let Expr::ScalarFunction(ScalarFunction { func_def: ScalarFunctionDefinition::BuiltIn(fun), args }) = result {
            let name = built_in_function::BuiltinScalarFunction::$ENUM;
            assert_eq!(name, fun);
            assert_eq!(expected.len(), args.len());
        } else {
            assert!(false, "unexpected: {:?}", result);
        }
    };
}

    #[test]
    fn scalar_function_definitions() {
        test_unary_scalar_expr!(Sqrt, sqrt);
        test_unary_scalar_expr!(Cbrt, cbrt);
        test_unary_scalar_expr!(Sin, sin);
        test_unary_scalar_expr!(Cos, cos);
        test_unary_scalar_expr!(Tan, tan);
        test_unary_scalar_expr!(Cot, cot);
        test_unary_scalar_expr!(Sinh, sinh);
        test_unary_scalar_expr!(Cosh, cosh);
        test_unary_scalar_expr!(Tanh, tanh);
        test_unary_scalar_expr!(Asin, asin);
        test_unary_scalar_expr!(Acos, acos);
        test_unary_scalar_expr!(Atan, atan);
        test_unary_scalar_expr!(Asinh, asinh);
        test_unary_scalar_expr!(Acosh, acosh);
        test_unary_scalar_expr!(Atanh, atanh);
        test_unary_scalar_expr!(Factorial, factorial);
        test_unary_scalar_expr!(Floor, floor);
        test_unary_scalar_expr!(Ceil, ceil);
        test_unary_scalar_expr!(Degrees, degrees);
        test_unary_scalar_expr!(Radians, radians);
        test_nary_scalar_expr!(Round, round, input);
        test_nary_scalar_expr!(Round, round, input, decimal_places);
        test_nary_scalar_expr!(Trunc, trunc, num);
        test_nary_scalar_expr!(Trunc, trunc, num, precision);
        test_unary_scalar_expr!(Abs, abs);
        test_unary_scalar_expr!(Signum, signum);
        test_unary_scalar_expr!(Exp, exp);
        test_unary_scalar_expr!(Log2, log2);
        test_unary_scalar_expr!(Log10, log10);
        test_unary_scalar_expr!(Ln, ln);
        test_scalar_expr!(Atan2, atan2, y, x);
        test_scalar_expr!(Nanvl, nanvl, x, y);
        test_scalar_expr!(Isnan, isnan, input);
        test_scalar_expr!(Iszero, iszero, input);

        test_scalar_expr!(Ascii, ascii, input);
        test_scalar_expr!(BitLength, bit_length, string);
        test_nary_scalar_expr!(Btrim, btrim, string);
        test_nary_scalar_expr!(Btrim, btrim, string, characters);
        test_scalar_expr!(CharacterLength, character_length, string);
        test_scalar_expr!(Chr, chr, string);
        test_scalar_expr!(Digest, digest, string, algorithm);
        //test_scalar_expr!(Encode, encode, string, encoding);
        //test_scalar_expr!(Decode, decode, string, encoding);
        test_scalar_expr!(Gcd, gcd, arg_1, arg_2);
        test_scalar_expr!(Lcm, lcm, arg_1, arg_2);
        test_scalar_expr!(InitCap, initcap, string);
        test_scalar_expr!(Left, left, string, count);
        test_scalar_expr!(Lower, lower, string);
        test_nary_scalar_expr!(Lpad, lpad, string, count);
        test_nary_scalar_expr!(Lpad, lpad, string, count, characters);
        test_scalar_expr!(Ltrim, ltrim, string);
        test_scalar_expr!(MD5, md5, string);
        test_scalar_expr!(OctetLength, octet_length, string);
        test_nary_scalar_expr!(RegexpMatch, regexp_match, string, pattern);
        test_nary_scalar_expr!(RegexpMatch, regexp_match, string, pattern, flags);
        test_nary_scalar_expr!(
            RegexpReplace,
            regexp_replace,
            string,
            pattern,
            replacement
        );
        test_nary_scalar_expr!(
            RegexpReplace,
            regexp_replace,
            string,
            pattern,
            replacement,
            flags
        );
        test_scalar_expr!(Replace, replace, string, from, to);
        test_scalar_expr!(Repeat, repeat, string, count);
        test_scalar_expr!(Reverse, reverse, string);
        test_scalar_expr!(Right, right, string, count);
        test_nary_scalar_expr!(Rpad, rpad, string, count);
        test_nary_scalar_expr!(Rpad, rpad, string, count, characters);
        test_scalar_expr!(Rtrim, rtrim, string);
        test_scalar_expr!(SHA224, sha224, string);
        test_scalar_expr!(SHA256, sha256, string);
        test_scalar_expr!(SHA384, sha384, string);
        test_scalar_expr!(SHA512, sha512, string);
        test_scalar_expr!(SplitPart, split_part, expr, delimiter, index);
        test_scalar_expr!(StringToArray, string_to_array, expr, delimiter, null_value);
        test_scalar_expr!(StartsWith, starts_with, string, characters);
        test_scalar_expr!(Strpos, strpos, string, substring);
        test_scalar_expr!(Substr, substr, string, position);
        test_scalar_expr!(Substr, substring, string, position, count);
        test_scalar_expr!(ToHex, to_hex, string);
        test_scalar_expr!(Translate, translate, string, from, to);
        test_scalar_expr!(Trim, trim, string);
        test_scalar_expr!(Upper, upper, string);

        test_scalar_expr!(DatePart, date_part, part, date);
        test_scalar_expr!(DateTrunc, date_trunc, part, date);
        test_scalar_expr!(DateBin, date_bin, stride, source, origin);
        test_scalar_expr!(FromUnixtime, from_unixtime, unixtime);

        test_scalar_expr!(ArrayAppend, array_append, array, element);
        test_scalar_expr!(ArraySort, array_sort, array, desc, null_first);
        test_scalar_expr!(ArrayPopFront, array_pop_front, array);
        test_scalar_expr!(ArrayPopBack, array_pop_back, array);
        test_unary_scalar_expr!(ArrayDims, array_dims);
        test_scalar_expr!(ArrayLength, array_length, array, dimension);
        test_unary_scalar_expr!(ArrayNdims, array_ndims);
        test_scalar_expr!(ArrayPosition, array_position, array, element, index);
        test_scalar_expr!(ArrayPositions, array_positions, array, element);
        test_scalar_expr!(ArrayPrepend, array_prepend, array, element);
        test_scalar_expr!(ArrayRepeat, array_repeat, element, count);
        test_scalar_expr!(ArrayRemove, array_remove, array, element);
        test_scalar_expr!(ArrayRemoveN, array_remove_n, array, element, max);
        test_scalar_expr!(ArrayRemoveAll, array_remove_all, array, element);
        test_scalar_expr!(ArrayReplace, array_replace, array, from, to);
        test_scalar_expr!(ArrayReplaceN, array_replace_n, array, from, to, max);
        test_scalar_expr!(ArrayReplaceAll, array_replace_all, array, from, to);
        test_scalar_expr!(ArrayToString, array_to_string, array, delimiter);
        test_unary_scalar_expr!(Cardinality, cardinality);
        test_nary_scalar_expr!(MakeArray, array, input);

        test_unary_scalar_expr!(ArrowTypeof, arrow_typeof);
        test_nary_scalar_expr!(OverLay, overlay, string, characters, position, len);
        test_nary_scalar_expr!(OverLay, overlay, string, characters, position);
        test_scalar_expr!(Levenshtein, levenshtein, string1, string2);
        test_scalar_expr!(SubstrIndex, substr_index, string, delimiter, count);
        test_scalar_expr!(FindInSet, find_in_set, string, stringlist);
    }

    #[test]
    fn uuid_function_definitions() {
        if let Expr::ScalarFunction(ScalarFunction {
            func_def: ScalarFunctionDefinition::BuiltIn(fun),
            args,
        }) = uuid()
        {
            let name = BuiltinScalarFunction::Uuid;
            assert_eq!(name, fun);
            assert_eq!(0, args.len());
        } else {
            unreachable!();
        }
    }

    #[test]
    fn digest_function_definitions() {
        if let Expr::ScalarFunction(ScalarFunction {
            func_def: ScalarFunctionDefinition::BuiltIn(fun),
            args,
        }) = digest(col("tableA.a"), lit("md5"))
        {
            let name = BuiltinScalarFunction::Digest;
            assert_eq!(name, fun);
            assert_eq!(2, args.len());
        } else {
            unreachable!();
        }
    }
<<<<<<< HEAD
=======

    #[test]
    fn encode_function_definitions() {
        if let Expr::ScalarFunction(ScalarFunction {
            func_def: ScalarFunctionDefinition::BuiltIn(fun),
            args,
        }) = encode(col("tableA.a"), lit("base64"))
        {
            let name = BuiltinScalarFunction::Encode;
            assert_eq!(name, fun);
            assert_eq!(2, args.len());
        } else {
            unreachable!();
        }
    }

    #[test]
    fn decode_function_definitions() {
        if let Expr::ScalarFunction(ScalarFunction {
            func_def: ScalarFunctionDefinition::BuiltIn(fun),
            args,
        }) = decode(col("tableA.a"), lit("hex"))
        {
            let name = BuiltinScalarFunction::Decode;
            assert_eq!(name, fun);
            assert_eq!(2, args.len());
        } else {
            unreachable!();
        }
    }
>>>>>>> b71bec0f
}<|MERGE_RESOLUTION|>--- conflicted
+++ resolved
@@ -1250,37 +1250,4 @@
             unreachable!();
         }
     }
-<<<<<<< HEAD
-=======
-
-    #[test]
-    fn encode_function_definitions() {
-        if let Expr::ScalarFunction(ScalarFunction {
-            func_def: ScalarFunctionDefinition::BuiltIn(fun),
-            args,
-        }) = encode(col("tableA.a"), lit("base64"))
-        {
-            let name = BuiltinScalarFunction::Encode;
-            assert_eq!(name, fun);
-            assert_eq!(2, args.len());
-        } else {
-            unreachable!();
-        }
-    }
-
-    #[test]
-    fn decode_function_definitions() {
-        if let Expr::ScalarFunction(ScalarFunction {
-            func_def: ScalarFunctionDefinition::BuiltIn(fun),
-            args,
-        }) = decode(col("tableA.a"), lit("hex"))
-        {
-            let name = BuiltinScalarFunction::Decode;
-            assert_eq!(name, fun);
-            assert_eq!(2, args.len());
-        } else {
-            unreachable!();
-        }
-    }
->>>>>>> b71bec0f
 }