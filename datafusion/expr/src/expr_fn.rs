--- conflicted
+++ resolved
@@ -25,15 +25,9 @@
 use crate::WindowUDF;
 use crate::{
     aggregate_function, built_in_function, conditional_expressions::CaseBuilder,
-<<<<<<< HEAD
-    logical_plan::Subquery, AccumulatorFunctionImplementation, AggregateUDF, BuiltinScalarFunction,
-    Expr, LogicalPlan, Operator, ReturnTypeFunction, ScalarFunctionImplementation, ScalarUDF,
-    Signature, StateTypeFunction, Volatility,
-=======
     logical_plan::Subquery, AccumulatorFactoryFunction, AggregateUDF,
     BuiltinScalarFunction, Expr, LogicalPlan, Operator, ReturnTypeFunction,
     ScalarFunctionImplementation, ScalarUDF, Signature, StateTypeFunction, Volatility,
->>>>>>> c72b98e4
 };
 use arrow::datatypes::DataType;
 use datafusion_common::{Column, Result};
