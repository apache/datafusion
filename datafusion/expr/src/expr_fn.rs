// Licensed to the Apache Software Foundation (ASF) under one
// or more contributor license agreements.  See the NOTICE file
// distributed with this work for additional information
// regarding copyright ownership.  The ASF licenses this file
// to you under the Apache License, Version 2.0 (the
// "License"); you may not use this file except in compliance
// with the License.  You may obtain a copy of the License at
//
//   http://www.apache.org/licenses/LICENSE-2.0
//
// Unless required by applicable law or agreed to in writing,
// software distributed under the License is distributed on an
// "AS IS" BASIS, WITHOUT WARRANTIES OR CONDITIONS OF ANY
// KIND, either express or implied.  See the License for the
// specific language governing permissions and limitations
// under the License.

//! Functions for creating logical expressions

use crate::expr::{
    AggregateFunction, BinaryExpr, Cast, Exists, GroupingSet, InList, InSubquery,
    Placeholder, ScalarFunction, TryCast,
};
use crate::function::PartitionEvaluatorFactory;
use crate::{
    aggregate_function, built_in_function, conditional_expressions::CaseBuilder,
    logical_plan::Subquery, AccumulatorFactoryFunction, AggregateUDF,
    BuiltinScalarFunction, Expr, LogicalPlan, Operator, ScalarFunctionImplementation,
    ScalarUDF, Signature, Volatility,
};
use crate::{AggregateUDFImpl, ColumnarValue, ScalarUDFImpl, WindowUDF, WindowUDFImpl};
use arrow::datatypes::DataType;
use datafusion_common::{Column, Result};
use std::any::Any;
use std::fmt::Debug;
use std::ops::Not;
use std::sync::Arc;

/// Create a column expression based on a qualified or unqualified column name. Will
/// normalize unquoted identifiers according to SQL rules (identifiers will become lowercase).
///
/// For example:
///
/// ```rust
/// # use datafusion_expr::col;
/// let c1 = col("a");
/// let c2 = col("A");
/// assert_eq!(c1, c2);
///
/// // note how quoting with double quotes preserves the case
/// let c3 = col(r#""A""#);
/// assert_ne!(c1, c3);
/// ```
pub fn col(ident: impl Into<Column>) -> Expr {
    Expr::Column(ident.into())
}

/// Create an out reference column which hold a reference that has been resolved to a field
/// outside of the current plan.
pub fn out_ref_col(dt: DataType, ident: impl Into<Column>) -> Expr {
    Expr::OuterReferenceColumn(dt, ident.into())
}

/// Create an unqualified column expression from the provided name, without normalizing
/// the column.
///
/// For example:
///
/// ```rust
/// # use datafusion_expr::{col, ident};
/// let c1 = ident("A"); // not normalized staying as column 'A'
/// let c2 = col("A"); // normalized via SQL rules becoming column 'a'
/// assert_ne!(c1, c2);
///
/// let c3 = col(r#""A""#);
/// assert_eq!(c1, c3);
///
/// let c4 = col("t1.a"); // parses as relation 't1' column 'a'
/// let c5 = ident("t1.a"); // parses as column 't1.a'
/// assert_ne!(c4, c5);
/// ```
pub fn ident(name: impl Into<String>) -> Expr {
    Expr::Column(Column::from_name(name))
}

/// Create placeholder value that will be filled in (such as `$1`)
///
/// Note the parameter type can be inferred using [`Expr::infer_placeholder_types`]
///
/// # Example
///
/// ```rust
/// # use datafusion_expr::{placeholder};
/// let p = placeholder("$0"); // $0, refers to parameter 1
/// assert_eq!(p.to_string(), "$0")
/// ```
pub fn placeholder(id: impl Into<String>) -> Expr {
    Expr::Placeholder(Placeholder {
        id: id.into(),
        data_type: None,
    })
}

/// Create an '*' [`Expr::Wildcard`] expression that matches all columns
///
/// # Example
///
/// ```rust
/// # use datafusion_expr::{wildcard};
/// let p = wildcard();
/// assert_eq!(p.to_string(), "*")
/// ```
pub fn wildcard() -> Expr {
    Expr::Wildcard { qualifier: None }
}

/// Return a new expression `left <op> right`
pub fn binary_expr(left: Expr, op: Operator, right: Expr) -> Expr {
    Expr::BinaryExpr(BinaryExpr::new(Box::new(left), op, Box::new(right)))
}

/// Return a new expression with a logical AND
pub fn and(left: Expr, right: Expr) -> Expr {
    Expr::BinaryExpr(BinaryExpr::new(
        Box::new(left),
        Operator::And,
        Box::new(right),
    ))
}

/// Return a new expression with a logical OR
pub fn or(left: Expr, right: Expr) -> Expr {
    Expr::BinaryExpr(BinaryExpr::new(
        Box::new(left),
        Operator::Or,
        Box::new(right),
    ))
}

/// Return a new expression with a logical NOT
pub fn not(expr: Expr) -> Expr {
    expr.not()
}

/// Create an expression to represent the min() aggregate function
pub fn min(expr: Expr) -> Expr {
    Expr::AggregateFunction(AggregateFunction::new(
        aggregate_function::AggregateFunction::Min,
        vec![expr],
        false,
        None,
        None,
        None,
    ))
}

/// Create an expression to represent the max() aggregate function
pub fn max(expr: Expr) -> Expr {
    Expr::AggregateFunction(AggregateFunction::new(
        aggregate_function::AggregateFunction::Max,
        vec![expr],
        false,
        None,
        None,
        None,
    ))
}

/// Create an expression to represent the sum() aggregate function
pub fn sum(expr: Expr) -> Expr {
    Expr::AggregateFunction(AggregateFunction::new(
        aggregate_function::AggregateFunction::Sum,
        vec![expr],
        false,
        None,
        None,
        None,
    ))
}

/// Create an expression to represent the array_agg() aggregate function
pub fn array_agg(expr: Expr) -> Expr {
    Expr::AggregateFunction(AggregateFunction::new(
        aggregate_function::AggregateFunction::ArrayAgg,
        vec![expr],
        false,
        None,
        None,
        None,
    ))
}

/// Create an expression to represent the avg() aggregate function
pub fn avg(expr: Expr) -> Expr {
    Expr::AggregateFunction(AggregateFunction::new(
        aggregate_function::AggregateFunction::Avg,
        vec![expr],
        false,
        None,
        None,
        None,
    ))
}

/// Create an expression to represent the count() aggregate function
pub fn count(expr: Expr) -> Expr {
    Expr::AggregateFunction(AggregateFunction::new(
        aggregate_function::AggregateFunction::Count,
        vec![expr],
        false,
        None,
        None,
        None,
    ))
}

/// Return a new expression with bitwise AND
pub fn bitwise_and(left: Expr, right: Expr) -> Expr {
    Expr::BinaryExpr(BinaryExpr::new(
        Box::new(left),
        Operator::BitwiseAnd,
        Box::new(right),
    ))
}

/// Return a new expression with bitwise OR
pub fn bitwise_or(left: Expr, right: Expr) -> Expr {
    Expr::BinaryExpr(BinaryExpr::new(
        Box::new(left),
        Operator::BitwiseOr,
        Box::new(right),
    ))
}

/// Return a new expression with bitwise XOR
pub fn bitwise_xor(left: Expr, right: Expr) -> Expr {
    Expr::BinaryExpr(BinaryExpr::new(
        Box::new(left),
        Operator::BitwiseXor,
        Box::new(right),
    ))
}

/// Return a new expression with bitwise SHIFT RIGHT
pub fn bitwise_shift_right(left: Expr, right: Expr) -> Expr {
    Expr::BinaryExpr(BinaryExpr::new(
        Box::new(left),
        Operator::BitwiseShiftRight,
        Box::new(right),
    ))
}

/// Return a new expression with bitwise SHIFT LEFT
pub fn bitwise_shift_left(left: Expr, right: Expr) -> Expr {
    Expr::BinaryExpr(BinaryExpr::new(
        Box::new(left),
        Operator::BitwiseShiftLeft,
        Box::new(right),
    ))
}

/// Create an expression to represent the count(distinct) aggregate function
pub fn count_distinct(expr: Expr) -> Expr {
    Expr::AggregateFunction(AggregateFunction::new(
        aggregate_function::AggregateFunction::Count,
        vec![expr],
        true,
        None,
        None,
        None,
    ))
}

/// Create an in_list expression
pub fn in_list(expr: Expr, list: Vec<Expr>, negated: bool) -> Expr {
    Expr::InList(InList::new(Box::new(expr), list, negated))
}

/// Concatenates the text representations of all the arguments. NULL arguments are ignored.
pub fn concat(args: &[Expr]) -> Expr {
    Expr::ScalarFunction(ScalarFunction::new(
        BuiltinScalarFunction::Concat,
        args.to_vec(),
    ))
}

/// Concatenates all but the first argument, with separators.
/// The first argument is used as the separator.
/// NULL arguments in `values` are ignored.
pub fn concat_ws(sep: Expr, values: Vec<Expr>) -> Expr {
    let mut args = values;
    args.insert(0, sep);
    Expr::ScalarFunction(ScalarFunction::new(
        BuiltinScalarFunction::ConcatWithSeparator,
        args,
    ))
}

/// Returns an approximate value of π
pub fn pi() -> Expr {
    Expr::ScalarFunction(ScalarFunction::new(BuiltinScalarFunction::Pi, vec![]))
}

/// Returns a random value in the range 0.0 <= x < 1.0
pub fn random() -> Expr {
    Expr::ScalarFunction(ScalarFunction::new(BuiltinScalarFunction::Random, vec![]))
}

/// Returns the approximate number of distinct input values.
/// This function provides an approximation of count(DISTINCT x).
/// Zero is returned if all input values are null.
/// This function should produce a standard error of 0.81%,
/// which is the standard deviation of the (approximately normal)
/// error distribution over all possible sets.
/// It does not guarantee an upper bound on the error for any specific input set.
pub fn approx_distinct(expr: Expr) -> Expr {
    Expr::AggregateFunction(AggregateFunction::new(
        aggregate_function::AggregateFunction::ApproxDistinct,
        vec![expr],
        false,
        None,
        None,
        None,
    ))
}

/// Calculate the median for `expr`.
pub fn median(expr: Expr) -> Expr {
    Expr::AggregateFunction(AggregateFunction::new(
        aggregate_function::AggregateFunction::Median,
        vec![expr],
        false,
        None,
        None,
        None,
    ))
}

/// Calculate an approximation of the median for `expr`.
pub fn approx_median(expr: Expr) -> Expr {
    Expr::AggregateFunction(AggregateFunction::new(
        aggregate_function::AggregateFunction::ApproxMedian,
        vec![expr],
        false,
        None,
        None,
        None,
    ))
}

/// Calculate an approximation of the specified `percentile` for `expr`.
pub fn approx_percentile_cont(expr: Expr, percentile: Expr) -> Expr {
    Expr::AggregateFunction(AggregateFunction::new(
        aggregate_function::AggregateFunction::ApproxPercentileCont,
        vec![expr, percentile],
        false,
        None,
        None,
        None,
    ))
}

/// Calculate an approximation of the specified `percentile` for `expr` and `weight_expr`.
pub fn approx_percentile_cont_with_weight(
    expr: Expr,
    weight_expr: Expr,
    percentile: Expr,
) -> Expr {
    Expr::AggregateFunction(AggregateFunction::new(
        aggregate_function::AggregateFunction::ApproxPercentileContWithWeight,
        vec![expr, weight_expr, percentile],
        false,
        None,
        None,
        None,
    ))
}

/// Create an EXISTS subquery expression
pub fn exists(subquery: Arc<LogicalPlan>) -> Expr {
    let outer_ref_columns = subquery.all_out_ref_exprs();
    Expr::Exists(Exists {
        subquery: Subquery {
            subquery,
            outer_ref_columns,
        },
        negated: false,
    })
}

/// Create a NOT EXISTS subquery expression
pub fn not_exists(subquery: Arc<LogicalPlan>) -> Expr {
    let outer_ref_columns = subquery.all_out_ref_exprs();
    Expr::Exists(Exists {
        subquery: Subquery {
            subquery,
            outer_ref_columns,
        },
        negated: true,
    })
}

/// Create an IN subquery expression
pub fn in_subquery(expr: Expr, subquery: Arc<LogicalPlan>) -> Expr {
    let outer_ref_columns = subquery.all_out_ref_exprs();
    Expr::InSubquery(InSubquery::new(
        Box::new(expr),
        Subquery {
            subquery,
            outer_ref_columns,
        },
        false,
    ))
}

/// Create a NOT IN subquery expression
pub fn not_in_subquery(expr: Expr, subquery: Arc<LogicalPlan>) -> Expr {
    let outer_ref_columns = subquery.all_out_ref_exprs();
    Expr::InSubquery(InSubquery::new(
        Box::new(expr),
        Subquery {
            subquery,
            outer_ref_columns,
        },
        true,
    ))
}

/// Create a scalar subquery expression
pub fn scalar_subquery(subquery: Arc<LogicalPlan>) -> Expr {
    let outer_ref_columns = subquery.all_out_ref_exprs();
    Expr::ScalarSubquery(Subquery {
        subquery,
        outer_ref_columns,
    })
}

/// Create an expression to represent the stddev() aggregate function
pub fn stddev(expr: Expr) -> Expr {
    Expr::AggregateFunction(AggregateFunction::new(
        aggregate_function::AggregateFunction::Stddev,
        vec![expr],
        false,
        None,
        None,
        None,
    ))
}

/// Create a grouping set
pub fn grouping_set(exprs: Vec<Vec<Expr>>) -> Expr {
    Expr::GroupingSet(GroupingSet::GroupingSets(exprs))
}

/// Create a grouping set for all combination of `exprs`
pub fn cube(exprs: Vec<Expr>) -> Expr {
    Expr::GroupingSet(GroupingSet::Cube(exprs))
}

/// Create a grouping set for rollup
pub fn rollup(exprs: Vec<Expr>) -> Expr {
    Expr::GroupingSet(GroupingSet::Rollup(exprs))
}

/// Create a cast expression
pub fn cast(expr: Expr, data_type: DataType) -> Expr {
    Expr::Cast(Cast::new(Box::new(expr), data_type))
}

/// Create a try cast expression
pub fn try_cast(expr: Expr, data_type: DataType) -> Expr {
    Expr::TryCast(TryCast::new(Box::new(expr), data_type))
}

/// Create is null expression
pub fn is_null(expr: Expr) -> Expr {
    Expr::IsNull(Box::new(expr))
}

/// Create is true expression
pub fn is_true(expr: Expr) -> Expr {
    Expr::IsTrue(Box::new(expr))
}

/// Create is not true expression
pub fn is_not_true(expr: Expr) -> Expr {
    Expr::IsNotTrue(Box::new(expr))
}

/// Create is false expression
pub fn is_false(expr: Expr) -> Expr {
    Expr::IsFalse(Box::new(expr))
}

/// Create is not false expression
pub fn is_not_false(expr: Expr) -> Expr {
    Expr::IsNotFalse(Box::new(expr))
}

/// Create is unknown expression
pub fn is_unknown(expr: Expr) -> Expr {
    Expr::IsUnknown(Box::new(expr))
}

/// Create is not unknown expression
pub fn is_not_unknown(expr: Expr) -> Expr {
    Expr::IsNotUnknown(Box::new(expr))
}

macro_rules! scalar_expr {
    ($ENUM:ident, $FUNC:ident, $($arg:ident)*, $DOC:expr) => {
        #[doc = $DOC]
        pub fn $FUNC($($arg: Expr),*) -> Expr {
            Expr::ScalarFunction(ScalarFunction::new(
                built_in_function::BuiltinScalarFunction::$ENUM,
                vec![$($arg),*],
            ))
        }
    };
}

macro_rules! nary_scalar_expr {
    ($ENUM:ident, $FUNC:ident, $DOC:expr) => {
        #[doc = $DOC ]
        pub fn $FUNC(args: Vec<Expr>) -> Expr {
            Expr::ScalarFunction(ScalarFunction::new(
                built_in_function::BuiltinScalarFunction::$ENUM,
                args,
            ))
        }
    };
}

// generate methods for creating the supported unary/binary expressions

// math functions
scalar_expr!(Cbrt, cbrt, num, "cube root of a number");
<<<<<<< HEAD
scalar_expr!(Sin, sin, num, "sine of a number");
scalar_expr!(Cos, cos, num, "cosine of a number");
scalar_expr!(Cot, cot, num, "cotangent of a number");
scalar_expr!(Sinh, sinh, num, "hyperbolic sine of a number");
scalar_expr!(Cosh, cosh, num, "hyperbolic cosine of a number");
=======
scalar_expr!(Cos, cos, num, "cosine");
scalar_expr!(Cot, cot, num, "cotangent");
scalar_expr!(Cosh, cosh, num, "hyperbolic cosine");
>>>>>>> 760500b1
scalar_expr!(Factorial, factorial, num, "factorial");
scalar_expr!(
    Floor,
    floor,
    num,
    "nearest integer less than or equal to argument"
);
scalar_expr!(
    Ceil,
    ceil,
    num,
    "nearest integer greater than or equal to argument"
);
scalar_expr!(Degrees, degrees, num, "converts radians to degrees");
nary_scalar_expr!(Round, round, "round to nearest integer");
nary_scalar_expr!(
    Trunc,
    trunc,
    "truncate toward zero, with optional precision"
);
scalar_expr!(Exp, exp, num, "exponential");
scalar_expr!(Gcd, gcd, arg_1 arg_2, "greatest common divisor");
scalar_expr!(Lcm, lcm, arg_1 arg_2, "least common multiple");
scalar_expr!(Power, power, base exponent, "`base` raised to the power of `exponent`");
scalar_expr!(Log, log, base x, "logarithm of a `x` for a particular `base`");

scalar_expr!(InitCap, initcap, string, "converts the first letter of each word in `string` in uppercase and the remaining characters in lowercase");
scalar_expr!(EndsWith, ends_with, string suffix, "whether the `string` ends with the `suffix`");
nary_scalar_expr!(Coalesce, coalesce, "returns `coalesce(args...)`, which evaluates to the value of the first [Expr] which is not NULL");
//there is a func concat_ws before, so use concat_ws_expr as name.c
nary_scalar_expr!(
    ConcatWithSeparator,
    concat_ws_expr,
    "concatenates several strings, placing a seperator between each one"
);
nary_scalar_expr!(Concat, concat_expr, "concatenates several strings");
scalar_expr!(Nanvl, nanvl, x y, "returns x if x is not NaN otherwise returns y");
scalar_expr!(
    Iszero,
    iszero,
    num,
    "returns true if a given number is +0.0 or -0.0 otherwise returns false"
);

/// Create a CASE WHEN statement with literal WHEN expressions for comparison to the base expression.
pub fn case(expr: Expr) -> CaseBuilder {
    CaseBuilder::new(Some(Box::new(expr)), vec![], vec![], None)
}

/// Create a CASE WHEN statement with boolean WHEN expressions and no base expression.
pub fn when(when: Expr, then: Expr) -> CaseBuilder {
    CaseBuilder::new(None, vec![when], vec![then], None)
}

/// Convenience method to create a new user defined scalar function (UDF) with a
/// specific signature and specific return type.
///
/// Note this function does not expose all available features of [`ScalarUDF`],
/// such as
///
/// * computing return types based on input types
/// * multiple [`Signature`]s
/// * aliases
///
/// See [`ScalarUDF`] for details and examples on how to use the full
/// functionality.
pub fn create_udf(
    name: &str,
    input_types: Vec<DataType>,
    return_type: Arc<DataType>,
    volatility: Volatility,
    fun: ScalarFunctionImplementation,
) -> ScalarUDF {
    let return_type = Arc::try_unwrap(return_type).unwrap_or_else(|t| t.as_ref().clone());
    ScalarUDF::from(SimpleScalarUDF::new(
        name,
        input_types,
        return_type,
        volatility,
        fun,
    ))
}

/// Implements [`ScalarUDFImpl`] for functions that have a single signature and
/// return type.
pub struct SimpleScalarUDF {
    name: String,
    signature: Signature,
    return_type: DataType,
    fun: ScalarFunctionImplementation,
}

impl Debug for SimpleScalarUDF {
    fn fmt(&self, f: &mut std::fmt::Formatter) -> std::fmt::Result {
        f.debug_struct("ScalarUDF")
            .field("name", &self.name)
            .field("signature", &self.signature)
            .field("fun", &"<FUNC>")
            .finish()
    }
}

impl SimpleScalarUDF {
    /// Create a new `SimpleScalarUDF` from a name, input types, return type and
    /// implementation. Implementing [`ScalarUDFImpl`] allows more flexibility
    pub fn new(
        name: impl Into<String>,
        input_types: Vec<DataType>,
        return_type: DataType,
        volatility: Volatility,
        fun: ScalarFunctionImplementation,
    ) -> Self {
        let name = name.into();
        let signature = Signature::exact(input_types, volatility);
        Self {
            name,
            signature,
            return_type,
            fun,
        }
    }
}

impl ScalarUDFImpl for SimpleScalarUDF {
    fn as_any(&self) -> &dyn Any {
        self
    }

    fn name(&self) -> &str {
        &self.name
    }

    fn signature(&self) -> &Signature {
        &self.signature
    }

    fn return_type(&self, _arg_types: &[DataType]) -> Result<DataType> {
        Ok(self.return_type.clone())
    }

    fn invoke(&self, args: &[ColumnarValue]) -> Result<ColumnarValue> {
        (self.fun)(args)
    }
}

/// Creates a new UDAF with a specific signature, state type and return type.
/// The signature and state type must match the `Accumulator's implementation`.
pub fn create_udaf(
    name: &str,
    input_type: Vec<DataType>,
    return_type: Arc<DataType>,
    volatility: Volatility,
    accumulator: AccumulatorFactoryFunction,
    state_type: Arc<Vec<DataType>>,
) -> AggregateUDF {
    let return_type = Arc::try_unwrap(return_type).unwrap_or_else(|t| t.as_ref().clone());
    let state_type = Arc::try_unwrap(state_type).unwrap_or_else(|t| t.as_ref().clone());
    AggregateUDF::from(SimpleAggregateUDF::new(
        name,
        input_type,
        return_type,
        volatility,
        accumulator,
        state_type,
    ))
}

/// Implements [`AggregateUDFImpl`] for functions that have a single signature and
/// return type.
pub struct SimpleAggregateUDF {
    name: String,
    signature: Signature,
    return_type: DataType,
    accumulator: AccumulatorFactoryFunction,
    state_type: Vec<DataType>,
}

impl Debug for SimpleAggregateUDF {
    fn fmt(&self, f: &mut std::fmt::Formatter) -> std::fmt::Result {
        f.debug_struct("AggregateUDF")
            .field("name", &self.name)
            .field("signature", &self.signature)
            .field("fun", &"<FUNC>")
            .finish()
    }
}

impl SimpleAggregateUDF {
    /// Create a new `AggregateUDFImpl` from a name, input types, return type, state type and
    /// implementation. Implementing [`AggregateUDFImpl`] allows more flexibility
    pub fn new(
        name: impl Into<String>,
        input_type: Vec<DataType>,
        return_type: DataType,
        volatility: Volatility,
        accumulator: AccumulatorFactoryFunction,
        state_type: Vec<DataType>,
    ) -> Self {
        let name = name.into();
        let signature = Signature::exact(input_type, volatility);
        Self {
            name,
            signature,
            return_type,
            accumulator,
            state_type,
        }
    }

    pub fn new_with_signature(
        name: impl Into<String>,
        signature: Signature,
        return_type: DataType,
        accumulator: AccumulatorFactoryFunction,
        state_type: Vec<DataType>,
    ) -> Self {
        let name = name.into();
        Self {
            name,
            signature,
            return_type,
            accumulator,
            state_type,
        }
    }
}

impl AggregateUDFImpl for SimpleAggregateUDF {
    fn as_any(&self) -> &dyn Any {
        self
    }

    fn name(&self) -> &str {
        &self.name
    }

    fn signature(&self) -> &Signature {
        &self.signature
    }

    fn return_type(&self, _arg_types: &[DataType]) -> Result<DataType> {
        Ok(self.return_type.clone())
    }

    fn accumulator(&self, arg: &DataType) -> Result<Box<dyn crate::Accumulator>> {
        (self.accumulator)(arg)
    }

    fn state_type(&self, _return_type: &DataType) -> Result<Vec<DataType>> {
        Ok(self.state_type.clone())
    }
}

/// Creates a new UDWF with a specific signature, state type and return type.
///
/// The signature and state type must match the [`PartitionEvaluator`]'s implementation`.
///
/// [`PartitionEvaluator`]: crate::PartitionEvaluator
pub fn create_udwf(
    name: &str,
    input_type: DataType,
    return_type: Arc<DataType>,
    volatility: Volatility,
    partition_evaluator_factory: PartitionEvaluatorFactory,
) -> WindowUDF {
    let return_type = Arc::try_unwrap(return_type).unwrap_or_else(|t| t.as_ref().clone());
    WindowUDF::from(SimpleWindowUDF::new(
        name,
        input_type,
        return_type,
        volatility,
        partition_evaluator_factory,
    ))
}

/// Implements [`WindowUDFImpl`] for functions that have a single signature and
/// return type.
pub struct SimpleWindowUDF {
    name: String,
    signature: Signature,
    return_type: DataType,
    partition_evaluator_factory: PartitionEvaluatorFactory,
}

impl Debug for SimpleWindowUDF {
    fn fmt(&self, f: &mut std::fmt::Formatter) -> std::fmt::Result {
        f.debug_struct("WindowUDF")
            .field("name", &self.name)
            .field("signature", &self.signature)
            .field("return_type", &"<func>")
            .field("partition_evaluator_factory", &"<FUNC>")
            .finish()
    }
}

impl SimpleWindowUDF {
    /// Create a new `SimpleWindowUDF` from a name, input types, return type and
    /// implementation. Implementing [`WindowUDFImpl`] allows more flexibility
    pub fn new(
        name: impl Into<String>,
        input_type: DataType,
        return_type: DataType,
        volatility: Volatility,
        partition_evaluator_factory: PartitionEvaluatorFactory,
    ) -> Self {
        let name = name.into();
        let signature = Signature::exact([input_type].to_vec(), volatility);
        Self {
            name,
            signature,
            return_type,
            partition_evaluator_factory,
        }
    }
}

impl WindowUDFImpl for SimpleWindowUDF {
    fn as_any(&self) -> &dyn Any {
        self
    }

    fn name(&self) -> &str {
        &self.name
    }

    fn signature(&self) -> &Signature {
        &self.signature
    }

    fn return_type(&self, _arg_types: &[DataType]) -> Result<DataType> {
        Ok(self.return_type.clone())
    }

    fn partition_evaluator(&self) -> Result<Box<dyn crate::PartitionEvaluator>> {
        (self.partition_evaluator_factory)()
    }
}

/// Calls a named built in function
/// ```
/// use datafusion_expr::{col, lit, call_fn};
///
/// // create the expression trunc(x) < 0.2
/// let expr = call_fn("trunc", vec![col("x")]).unwrap().lt(lit(0.2));
/// ```
pub fn call_fn(name: impl AsRef<str>, args: Vec<Expr>) -> Result<Expr> {
    match name.as_ref().parse::<BuiltinScalarFunction>() {
        Ok(fun) => Ok(Expr::ScalarFunction(ScalarFunction::new(fun, args))),
        Err(e) => Err(e),
    }
}

#[cfg(test)]
mod test {
    use super::*;
    use crate::ScalarFunctionDefinition;

    #[test]
    fn filter_is_null_and_is_not_null() {
        let col_null = col("col1");
        let col_not_null = ident("col2");
        assert_eq!(format!("{}", col_null.is_null()), "col1 IS NULL");
        assert_eq!(
            format!("{}", col_not_null.is_not_null()),
            "col2 IS NOT NULL"
        );
    }

    macro_rules! test_unary_scalar_expr {
        ($ENUM:ident, $FUNC:ident) => {{
            if let Expr::ScalarFunction(ScalarFunction {
                func_def: ScalarFunctionDefinition::BuiltIn(fun),
                args,
            }) = $FUNC(col("tableA.a"))
            {
                let name = built_in_function::BuiltinScalarFunction::$ENUM;
                assert_eq!(name, fun);
                assert_eq!(1, args.len());
            } else {
                assert!(false, "unexpected");
            }
        }};
    }

    macro_rules! test_scalar_expr {
    ($ENUM:ident, $FUNC:ident, $($arg:ident),*) => {
        let expected = [$(stringify!($arg)),*];
        let result = $FUNC(
            $(
                col(stringify!($arg.to_string()))
            ),*
        );
        if let Expr::ScalarFunction(ScalarFunction { func_def: ScalarFunctionDefinition::BuiltIn(fun), args }) = result {
            let name = built_in_function::BuiltinScalarFunction::$ENUM;
            assert_eq!(name, fun);
            assert_eq!(expected.len(), args.len());
        } else {
            assert!(false, "unexpected: {:?}", result);
        }
    };
}

    macro_rules! test_nary_scalar_expr {
    ($ENUM:ident, $FUNC:ident, $($arg:ident),*) => {
        let expected = [$(stringify!($arg)),*];
        let result = $FUNC(
            vec![
                $(
                    col(stringify!($arg.to_string()))
                ),*
            ]
        );
        if let Expr::ScalarFunction(ScalarFunction { func_def: ScalarFunctionDefinition::BuiltIn(fun), args }) = result {
            let name = built_in_function::BuiltinScalarFunction::$ENUM;
            assert_eq!(name, fun);
            assert_eq!(expected.len(), args.len());
        } else {
            assert!(false, "unexpected: {:?}", result);
        }
    };
}

    #[test]
    fn scalar_function_definitions() {
        test_unary_scalar_expr!(Cbrt, cbrt);
        test_unary_scalar_expr!(Cos, cos);
        test_unary_scalar_expr!(Cot, cot);
        test_unary_scalar_expr!(Cosh, cosh);
        test_unary_scalar_expr!(Factorial, factorial);
        test_unary_scalar_expr!(Floor, floor);
        test_unary_scalar_expr!(Ceil, ceil);
        test_unary_scalar_expr!(Degrees, degrees);
        test_nary_scalar_expr!(Round, round, input);
        test_nary_scalar_expr!(Round, round, input, decimal_places);
        test_nary_scalar_expr!(Trunc, trunc, num);
        test_nary_scalar_expr!(Trunc, trunc, num, precision);
        test_unary_scalar_expr!(Exp, exp);
        test_scalar_expr!(Nanvl, nanvl, x, y);
        test_scalar_expr!(Iszero, iszero, input);

        test_scalar_expr!(Gcd, gcd, arg_1, arg_2);
        test_scalar_expr!(Lcm, lcm, arg_1, arg_2);
        test_scalar_expr!(InitCap, initcap, string);
        test_scalar_expr!(EndsWith, ends_with, string, characters);
    }
}<|MERGE_RESOLUTION|>--- conflicted
+++ resolved
@@ -535,17 +535,9 @@
 
 // math functions
 scalar_expr!(Cbrt, cbrt, num, "cube root of a number");
-<<<<<<< HEAD
-scalar_expr!(Sin, sin, num, "sine of a number");
 scalar_expr!(Cos, cos, num, "cosine of a number");
 scalar_expr!(Cot, cot, num, "cotangent of a number");
-scalar_expr!(Sinh, sinh, num, "hyperbolic sine of a number");
 scalar_expr!(Cosh, cosh, num, "hyperbolic cosine of a number");
-=======
-scalar_expr!(Cos, cos, num, "cosine");
-scalar_expr!(Cot, cot, num, "cotangent");
-scalar_expr!(Cosh, cosh, num, "hyperbolic cosine");
->>>>>>> 760500b1
 scalar_expr!(Factorial, factorial, num, "factorial");
 scalar_expr!(
     Floor,
