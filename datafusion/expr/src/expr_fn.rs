// Licensed to the Apache Software Foundation (ASF) under one
// or more contributor license agreements.  See the NOTICE file
// distributed with this work for additional information
// regarding copyright ownership.  The ASF licenses this file
// to you under the Apache License, Version 2.0 (the
// "License"); you may not use this file except in compliance
// with the License.  You may obtain a copy of the License at
//
//   http://www.apache.org/licenses/LICENSE-2.0
//
// Unless required by applicable law or agreed to in writing,
// software distributed under the License is distributed on an
// "AS IS" BASIS, WITHOUT WARRANTIES OR CONDITIONS OF ANY
// KIND, either express or implied.  See the License for the
// specific language governing permissions and limitations
// under the License.

//! Functions for creating logical expressions

use crate::expr::{
    AggregateFunction, BinaryExpr, Cast, Exists, GroupingSet, InList, InSubquery,
    Placeholder, ScalarFunction, TryCast,
};
use crate::function::PartitionEvaluatorFactory;
use crate::{
    aggregate_function, built_in_function, conditional_expressions::CaseBuilder,
    logical_plan::Subquery, AccumulatorFactoryFunction, AggregateUDF,
    BuiltinScalarFunction, Expr, LogicalPlan, Operator, ScalarFunctionImplementation,
    ScalarUDF, Signature, Volatility,
};
use crate::{AggregateUDFImpl, ColumnarValue, ScalarUDFImpl, WindowUDF, WindowUDFImpl};
use arrow::datatypes::DataType;
use datafusion_common::{Column, Result};
use std::any::Any;
use std::fmt::Debug;
use std::ops::Not;
use std::sync::Arc;

/// Create a column expression based on a qualified or unqualified column name. Will
/// normalize unquoted identifiers according to SQL rules (identifiers will become lowercase).
///
/// For example:
///
/// ```rust
/// # use datafusion_expr::col;
/// let c1 = col("a");
/// let c2 = col("A");
/// assert_eq!(c1, c2);
///
/// // note how quoting with double quotes preserves the case
/// let c3 = col(r#""A""#);
/// assert_ne!(c1, c3);
/// ```
pub fn col(ident: impl Into<Column>) -> Expr {
    Expr::Column(ident.into())
}

/// Create an out reference column which hold a reference that has been resolved to a field
/// outside of the current plan.
pub fn out_ref_col(dt: DataType, ident: impl Into<Column>) -> Expr {
    Expr::OuterReferenceColumn(dt, ident.into())
}

/// Create an unqualified column expression from the provided name, without normalizing
/// the column.
///
/// For example:
///
/// ```rust
/// # use datafusion_expr::{col, ident};
/// let c1 = ident("A"); // not normalized staying as column 'A'
/// let c2 = col("A"); // normalized via SQL rules becoming column 'a'
/// assert_ne!(c1, c2);
///
/// let c3 = col(r#""A""#);
/// assert_eq!(c1, c3);
///
/// let c4 = col("t1.a"); // parses as relation 't1' column 'a'
/// let c5 = ident("t1.a"); // parses as column 't1.a'
/// assert_ne!(c4, c5);
/// ```
pub fn ident(name: impl Into<String>) -> Expr {
    Expr::Column(Column::from_name(name))
}

/// Create placeholder value that will be filled in (such as `$1`)
///
/// Note the parameter type can be inferred using [`Expr::infer_placeholder_types`]
///
/// # Example
///
/// ```rust
/// # use datafusion_expr::{placeholder};
/// let p = placeholder("$0"); // $0, refers to parameter 1
/// assert_eq!(p.to_string(), "$0")
/// ```
pub fn placeholder(id: impl Into<String>) -> Expr {
    Expr::Placeholder(Placeholder {
        id: id.into(),
        data_type: None,
    })
}

/// Create an '*' [`Expr::Wildcard`] expression that matches all columns
///
/// # Example
///
/// ```rust
/// # use datafusion_expr::{wildcard};
/// let p = wildcard();
/// assert_eq!(p.to_string(), "*")
/// ```
pub fn wildcard() -> Expr {
    Expr::Wildcard { qualifier: None }
}

/// Return a new expression `left <op> right`
pub fn binary_expr(left: Expr, op: Operator, right: Expr) -> Expr {
    Expr::BinaryExpr(BinaryExpr::new(Box::new(left), op, Box::new(right)))
}

/// Return a new expression with a logical AND
pub fn and(left: Expr, right: Expr) -> Expr {
    Expr::BinaryExpr(BinaryExpr::new(
        Box::new(left),
        Operator::And,
        Box::new(right),
    ))
}

/// Return a new expression with a logical OR
pub fn or(left: Expr, right: Expr) -> Expr {
    Expr::BinaryExpr(BinaryExpr::new(
        Box::new(left),
        Operator::Or,
        Box::new(right),
    ))
}

/// Return a new expression with a logical NOT
pub fn not(expr: Expr) -> Expr {
    expr.not()
}

/// Create an expression to represent the min() aggregate function
pub fn min(expr: Expr) -> Expr {
    Expr::AggregateFunction(AggregateFunction::new(
        aggregate_function::AggregateFunction::Min,
        vec![expr],
        false,
        None,
        None,
        None,
    ))
}

/// Create an expression to represent the max() aggregate function
pub fn max(expr: Expr) -> Expr {
    Expr::AggregateFunction(AggregateFunction::new(
        aggregate_function::AggregateFunction::Max,
        vec![expr],
        false,
        None,
        None,
        None,
    ))
}

/// Create an expression to represent the sum() aggregate function
pub fn sum(expr: Expr) -> Expr {
    Expr::AggregateFunction(AggregateFunction::new(
        aggregate_function::AggregateFunction::Sum,
        vec![expr],
        false,
        None,
        None,
        None,
    ))
}

/// Create an expression to represent the array_agg() aggregate function
pub fn array_agg(expr: Expr) -> Expr {
    Expr::AggregateFunction(AggregateFunction::new(
        aggregate_function::AggregateFunction::ArrayAgg,
        vec![expr],
        false,
        None,
        None,
        None,
    ))
}

/// Create an expression to represent the avg() aggregate function
pub fn avg(expr: Expr) -> Expr {
    Expr::AggregateFunction(AggregateFunction::new(
        aggregate_function::AggregateFunction::Avg,
        vec![expr],
        false,
        None,
        None,
        None,
    ))
}

/// Create an expression to represent the count() aggregate function
pub fn count(expr: Expr) -> Expr {
    Expr::AggregateFunction(AggregateFunction::new(
        aggregate_function::AggregateFunction::Count,
        vec![expr],
        false,
        None,
        None,
        None,
    ))
}

/// Return a new expression with bitwise AND
pub fn bitwise_and(left: Expr, right: Expr) -> Expr {
    Expr::BinaryExpr(BinaryExpr::new(
        Box::new(left),
        Operator::BitwiseAnd,
        Box::new(right),
    ))
}

/// Return a new expression with bitwise OR
pub fn bitwise_or(left: Expr, right: Expr) -> Expr {
    Expr::BinaryExpr(BinaryExpr::new(
        Box::new(left),
        Operator::BitwiseOr,
        Box::new(right),
    ))
}

/// Return a new expression with bitwise XOR
pub fn bitwise_xor(left: Expr, right: Expr) -> Expr {
    Expr::BinaryExpr(BinaryExpr::new(
        Box::new(left),
        Operator::BitwiseXor,
        Box::new(right),
    ))
}

/// Return a new expression with bitwise SHIFT RIGHT
pub fn bitwise_shift_right(left: Expr, right: Expr) -> Expr {
    Expr::BinaryExpr(BinaryExpr::new(
        Box::new(left),
        Operator::BitwiseShiftRight,
        Box::new(right),
    ))
}

/// Return a new expression with bitwise SHIFT LEFT
pub fn bitwise_shift_left(left: Expr, right: Expr) -> Expr {
    Expr::BinaryExpr(BinaryExpr::new(
        Box::new(left),
        Operator::BitwiseShiftLeft,
        Box::new(right),
    ))
}

/// Create an expression to represent the count(distinct) aggregate function
pub fn count_distinct(expr: Expr) -> Expr {
    Expr::AggregateFunction(AggregateFunction::new(
        aggregate_function::AggregateFunction::Count,
        vec![expr],
        true,
        None,
        None,
        None,
    ))
}

/// Create an in_list expression
pub fn in_list(expr: Expr, list: Vec<Expr>, negated: bool) -> Expr {
    Expr::InList(InList::new(Box::new(expr), list, negated))
}

/// Concatenates the text representations of all the arguments. NULL arguments are ignored.
pub fn concat(args: &[Expr]) -> Expr {
    Expr::ScalarFunction(ScalarFunction::new(
        BuiltinScalarFunction::Concat,
        args.to_vec(),
    ))
}

/// Concatenates all but the first argument, with separators.
/// The first argument is used as the separator.
/// NULL arguments in `values` are ignored.
pub fn concat_ws(sep: Expr, values: Vec<Expr>) -> Expr {
    let mut args = values;
    args.insert(0, sep);
    Expr::ScalarFunction(ScalarFunction::new(
        BuiltinScalarFunction::ConcatWithSeparator,
        args,
    ))
}

/// Returns an approximate value of π
pub fn pi() -> Expr {
    Expr::ScalarFunction(ScalarFunction::new(BuiltinScalarFunction::Pi, vec![]))
}

/// Returns a random value in the range 0.0 <= x < 1.0
pub fn random() -> Expr {
    Expr::ScalarFunction(ScalarFunction::new(BuiltinScalarFunction::Random, vec![]))
}

/// Returns the approximate number of distinct input values.
/// This function provides an approximation of count(DISTINCT x).
/// Zero is returned if all input values are null.
/// This function should produce a standard error of 0.81%,
/// which is the standard deviation of the (approximately normal)
/// error distribution over all possible sets.
/// It does not guarantee an upper bound on the error for any specific input set.
pub fn approx_distinct(expr: Expr) -> Expr {
    Expr::AggregateFunction(AggregateFunction::new(
        aggregate_function::AggregateFunction::ApproxDistinct,
        vec![expr],
        false,
        None,
        None,
        None,
    ))
}

/// Calculate the median for `expr`.
pub fn median(expr: Expr) -> Expr {
    Expr::AggregateFunction(AggregateFunction::new(
        aggregate_function::AggregateFunction::Median,
        vec![expr],
        false,
        None,
        None,
        None,
    ))
}

/// Calculate an approximation of the median for `expr`.
pub fn approx_median(expr: Expr) -> Expr {
    Expr::AggregateFunction(AggregateFunction::new(
        aggregate_function::AggregateFunction::ApproxMedian,
        vec![expr],
        false,
        None,
        None,
        None,
    ))
}

/// Calculate an approximation of the specified `percentile` for `expr`.
pub fn approx_percentile_cont(expr: Expr, percentile: Expr) -> Expr {
    Expr::AggregateFunction(AggregateFunction::new(
        aggregate_function::AggregateFunction::ApproxPercentileCont,
        vec![expr, percentile],
        false,
        None,
        None,
        None,
    ))
}

/// Calculate an approximation of the specified `percentile` for `expr` and `weight_expr`.
pub fn approx_percentile_cont_with_weight(
    expr: Expr,
    weight_expr: Expr,
    percentile: Expr,
) -> Expr {
    Expr::AggregateFunction(AggregateFunction::new(
        aggregate_function::AggregateFunction::ApproxPercentileContWithWeight,
        vec![expr, weight_expr, percentile],
        false,
        None,
        None,
        None,
    ))
}

/// Create an EXISTS subquery expression
pub fn exists(subquery: Arc<LogicalPlan>) -> Expr {
    let outer_ref_columns = subquery.all_out_ref_exprs();
    Expr::Exists(Exists {
        subquery: Subquery {
            subquery,
            outer_ref_columns,
        },
        negated: false,
    })
}

/// Create a NOT EXISTS subquery expression
pub fn not_exists(subquery: Arc<LogicalPlan>) -> Expr {
    let outer_ref_columns = subquery.all_out_ref_exprs();
    Expr::Exists(Exists {
        subquery: Subquery {
            subquery,
            outer_ref_columns,
        },
        negated: true,
    })
}

/// Create an IN subquery expression
pub fn in_subquery(expr: Expr, subquery: Arc<LogicalPlan>) -> Expr {
    let outer_ref_columns = subquery.all_out_ref_exprs();
    Expr::InSubquery(InSubquery::new(
        Box::new(expr),
        Subquery {
            subquery,
            outer_ref_columns,
        },
        false,
    ))
}

/// Create a NOT IN subquery expression
pub fn not_in_subquery(expr: Expr, subquery: Arc<LogicalPlan>) -> Expr {
    let outer_ref_columns = subquery.all_out_ref_exprs();
    Expr::InSubquery(InSubquery::new(
        Box::new(expr),
        Subquery {
            subquery,
            outer_ref_columns,
        },
        true,
    ))
}

/// Create a scalar subquery expression
pub fn scalar_subquery(subquery: Arc<LogicalPlan>) -> Expr {
    let outer_ref_columns = subquery.all_out_ref_exprs();
    Expr::ScalarSubquery(Subquery {
        subquery,
        outer_ref_columns,
    })
}

/// Create an expression to represent the stddev() aggregate function
pub fn stddev(expr: Expr) -> Expr {
    Expr::AggregateFunction(AggregateFunction::new(
        aggregate_function::AggregateFunction::Stddev,
        vec![expr],
        false,
        None,
        None,
        None,
    ))
}

/// Create a grouping set
pub fn grouping_set(exprs: Vec<Vec<Expr>>) -> Expr {
    Expr::GroupingSet(GroupingSet::GroupingSets(exprs))
}

/// Create a grouping set for all combination of `exprs`
pub fn cube(exprs: Vec<Expr>) -> Expr {
    Expr::GroupingSet(GroupingSet::Cube(exprs))
}

/// Create a grouping set for rollup
pub fn rollup(exprs: Vec<Expr>) -> Expr {
    Expr::GroupingSet(GroupingSet::Rollup(exprs))
}

/// Create a cast expression
pub fn cast(expr: Expr, data_type: DataType) -> Expr {
    Expr::Cast(Cast::new(Box::new(expr), data_type))
}

/// Create a try cast expression
pub fn try_cast(expr: Expr, data_type: DataType) -> Expr {
    Expr::TryCast(TryCast::new(Box::new(expr), data_type))
}

/// Create is null expression
pub fn is_null(expr: Expr) -> Expr {
    Expr::IsNull(Box::new(expr))
}

/// Create is true expression
pub fn is_true(expr: Expr) -> Expr {
    Expr::IsTrue(Box::new(expr))
}

/// Create is not true expression
pub fn is_not_true(expr: Expr) -> Expr {
    Expr::IsNotTrue(Box::new(expr))
}

/// Create is false expression
pub fn is_false(expr: Expr) -> Expr {
    Expr::IsFalse(Box::new(expr))
}

/// Create is not false expression
pub fn is_not_false(expr: Expr) -> Expr {
    Expr::IsNotFalse(Box::new(expr))
}

/// Create is unknown expression
pub fn is_unknown(expr: Expr) -> Expr {
    Expr::IsUnknown(Box::new(expr))
}

/// Create is not unknown expression
pub fn is_not_unknown(expr: Expr) -> Expr {
    Expr::IsNotUnknown(Box::new(expr))
}

macro_rules! scalar_expr {
    ($ENUM:ident, $FUNC:ident, $($arg:ident)*, $DOC:expr) => {
        #[doc = $DOC]
        pub fn $FUNC($($arg: Expr),*) -> Expr {
            Expr::ScalarFunction(ScalarFunction::new(
                built_in_function::BuiltinScalarFunction::$ENUM,
                vec![$($arg),*],
            ))
        }
    };
}

macro_rules! nary_scalar_expr {
    ($ENUM:ident, $FUNC:ident, $DOC:expr) => {
        #[doc = $DOC ]
        pub fn $FUNC(args: Vec<Expr>) -> Expr {
            Expr::ScalarFunction(ScalarFunction::new(
                built_in_function::BuiltinScalarFunction::$ENUM,
                args,
            ))
        }
    };
}

// generate methods for creating the supported unary/binary expressions

// math functions
scalar_expr!(Sqrt, sqrt, num, "square root of a number");
scalar_expr!(Cbrt, cbrt, num, "cube root of a number");
scalar_expr!(Sin, sin, num, "sine");
scalar_expr!(Cos, cos, num, "cosine");
scalar_expr!(Cot, cot, num, "cotangent");
scalar_expr!(Sinh, sinh, num, "hyperbolic sine");
scalar_expr!(Cosh, cosh, num, "hyperbolic cosine");
scalar_expr!(Atan, atan, num, "inverse tangent");
scalar_expr!(Asinh, asinh, num, "inverse hyperbolic sine");
scalar_expr!(Acosh, acosh, num, "inverse hyperbolic cosine");
scalar_expr!(Atanh, atanh, num, "inverse hyperbolic tangent");
scalar_expr!(Factorial, factorial, num, "factorial");
scalar_expr!(
    Floor,
    floor,
    num,
    "nearest integer less than or equal to argument"
);
scalar_expr!(
    Ceil,
    ceil,
    num,
    "nearest integer greater than or equal to argument"
);
scalar_expr!(Degrees, degrees, num, "converts radians to degrees");
scalar_expr!(Radians, radians, num, "converts degrees to radians");
nary_scalar_expr!(Round, round, "round to nearest integer");
nary_scalar_expr!(
    Trunc,
    trunc,
    "truncate toward zero, with optional precision"
);
scalar_expr!(Signum, signum, num, "sign of the argument (-1, 0, +1) ");
scalar_expr!(Exp, exp, num, "exponential");
scalar_expr!(Gcd, gcd, arg_1 arg_2, "greatest common divisor");
scalar_expr!(Lcm, lcm, arg_1 arg_2, "least common multiple");
scalar_expr!(Log2, log2, num, "base 2 logarithm of number");
scalar_expr!(Log10, log10, num, "base 10 logarithm of number");
scalar_expr!(Ln, ln, num, "natural logarithm (base e) of number");
scalar_expr!(Power, power, base exponent, "`base` raised to the power of `exponent`");
scalar_expr!(Atan2, atan2, y x, "inverse tangent of a division given in the argument");
scalar_expr!(
    ToHex,
    to_hex,
    num,
    "returns the hexdecimal representation of an integer"
);
scalar_expr!(Uuid, uuid, , "returns uuid v4 as a string value");
scalar_expr!(Log, log, base x, "logarithm of a `x` for a particular `base`");

scalar_expr!(
    ArrayPopBack,
    array_pop_back,
    array,
    "returns the array without the last element."
);

scalar_expr!(
    ArrayPopFront,
    array_pop_front,
    array,
    "returns the array without the first element."
);

scalar_expr!(
    ArrayElement,
    array_element,
    array element,
    "extracts the element with the index n from the array."
);
scalar_expr!(
    ArrayExcept,
    array_except,
    first_array second_array,
    "Returns an array of the elements that appear in the first array but not in the second."
);
scalar_expr!(
    ArrayPosition,
    array_position,
    array element index,
    "searches for an element in the array, returns first occurrence."
);
scalar_expr!(
    ArrayPositions,
    array_positions,
    array element,
    "searches for an element in the array, returns all occurrences."
);
scalar_expr!(
    ArrayRemove,
    array_remove,
    array element,
    "removes the first element from the array equal to the given value."
);
scalar_expr!(
    ArrayRemoveN,
    array_remove_n,
    array element max,
    "removes the first `max` elements from the array equal to the given value."
);
scalar_expr!(
    ArrayRemoveAll,
    array_remove_all,
    array element,
    "removes all elements from the array equal to the given value."
);
scalar_expr!(
    ArrayReplace,
    array_replace,
    array from to,
    "replaces the first occurrence of the specified element with another specified element."
);
scalar_expr!(
    ArrayReplaceN,
    array_replace_n,
    array from to max,
    "replaces the first `max` occurrences of the specified element with another specified element."
);
scalar_expr!(
    ArrayReplaceAll,
    array_replace_all,
    array from to,
    "replaces all occurrences of the specified element with another specified element."
);
scalar_expr!(
    ArrayReverse,
    array_reverse,
    array,
    "reverses the order of elements in the array."
);
scalar_expr!(
    ArraySlice,
    array_slice,
    array begin end stride,
    "returns a slice of the array."
);
scalar_expr!(ArrayUnion, array_union, array1 array2, "returns an array of the elements in the union of array1 and array2 without duplicates.");

scalar_expr!(
    ArrayResize,
    array_resize,
    array size value,
    "returns an array with the specified size filled with the given value."
);

scalar_expr!(
    ArrayIntersect,
    array_intersect,
    first_array second_array,
    "Returns an array of the elements in the intersection of array1 and array2."
);

// string functions
scalar_expr!(Ascii, ascii, chr, "ASCII code value of the character");
scalar_expr!(
    BitLength,
    bit_length,
    string,
    "the number of bits in the `string`"
);
scalar_expr!(
    CharacterLength,
    character_length,
    string,
    "the number of characters in the `string`"
);
scalar_expr!(
    Chr,
    chr,
    code_point,
    "converts the Unicode code point to a UTF8 character"
);
scalar_expr!(Digest, digest, input algorithm, "compute the binary hash of `input`, using the `algorithm`");
scalar_expr!(InitCap, initcap, string, "converts the first letter of each word in `string` in uppercase and the remaining characters in lowercase");
scalar_expr!(Left, left, string n, "returns the first `n` characters in the `string`");
scalar_expr!(Lower, lower, string, "convert the string to lower case");
scalar_expr!(
    Ltrim,
    ltrim,
    string,
    "removes all characters, spaces by default, from the beginning of a string"
);
scalar_expr!(MD5, md5, string, "returns the MD5 hash of a string");
scalar_expr!(
    OctetLength,
    octet_length,
    string,
    "returns the number of bytes of a string"
);
scalar_expr!(Replace, replace, string from to, "replaces all occurrences of `from` with `to` in the `string`");
scalar_expr!(Repeat, repeat, string n, "repeats the `string` to `n` times");
scalar_expr!(Reverse, reverse, string, "reverses the `string`");
scalar_expr!(Right, right, string n, "returns the last `n` characters in the `string`");
scalar_expr!(
    Rtrim,
    rtrim,
    string,
    "removes all characters, spaces by default, from the end of a string"
);
scalar_expr!(SHA224, sha224, string, "SHA-224 hash");
scalar_expr!(SHA256, sha256, string, "SHA-256 hash");
scalar_expr!(SHA384, sha384, string, "SHA-384 hash");
scalar_expr!(SHA512, sha512, string, "SHA-512 hash");
scalar_expr!(SplitPart, split_part, string delimiter index, "splits a string based on a delimiter and picks out the desired field based on the index.");
scalar_expr!(StartsWith, starts_with, string prefix, "whether the `string` starts with the `prefix`");
scalar_expr!(EndsWith, ends_with, string suffix, "whether the `string` ends with the `suffix`");
scalar_expr!(Strpos, strpos, string substring, "finds the position from where the `substring` matches the `string`");
scalar_expr!(Substr, substr, string position, "substring from the `position` to the end");
scalar_expr!(Substr, substring, string position length, "substring from the `position` with `length` characters");
scalar_expr!(Translate, translate, string from to, "replaces the characters in `from` with the counterpart in `to`");
scalar_expr!(
    Trim,
    trim,
    string,
    "removes all characters, space by default from the string"
);
scalar_expr!(Upper, upper, string, "converts the string to upper case");
//use vec as parameter
nary_scalar_expr!(
    Lpad,
    lpad,
    "fill up a string to the length by prepending the characters"
);
nary_scalar_expr!(
    Rpad,
    rpad,
    "fill up a string to the length by appending the characters"
);
nary_scalar_expr!(
    Btrim,
    btrim,
    "removes all characters, spaces by default, from both sides of a string"
);
nary_scalar_expr!(Coalesce, coalesce, "returns `coalesce(args...)`, which evaluates to the value of the first [Expr] which is not NULL");
//there is a func concat_ws before, so use concat_ws_expr as name.c
nary_scalar_expr!(
    ConcatWithSeparator,
    concat_ws_expr,
    "concatenates several strings, placing a seperator between each one"
);
nary_scalar_expr!(Concat, concat_expr, "concatenates several strings");
nary_scalar_expr!(
    OverLay,
    overlay,
    "replace the substring of string that starts at the start'th character and extends for count characters with new substring"
);

// date functions
scalar_expr!(
    ToChar,
    to_char,
    datetime format,
    "converts a date, time, timestamp or duration to a string based on the provided format"
);
scalar_expr!(MakeDate, make_date, year month day, "make a date from year, month and day component parts");
scalar_expr!(Nanvl, nanvl, x y, "returns x if x is not NaN otherwise returns y");
scalar_expr!(
    Iszero,
    iszero,
    num,
    "returns true if a given number is +0.0 or -0.0 otherwise returns false"
);

scalar_expr!(Levenshtein, levenshtein, string1 string2, "Returns the Levenshtein distance between the two given strings");
scalar_expr!(SubstrIndex, substr_index, string delimiter count, "Returns the substring from str before count occurrences of the delimiter");
scalar_expr!(FindInSet, find_in_set, str strlist, "Returns a value in the range of 1 to N if the string str is in the string list strlist consisting of N substrings");

/// Create a CASE WHEN statement with literal WHEN expressions for comparison to the base expression.
pub fn case(expr: Expr) -> CaseBuilder {
    CaseBuilder::new(Some(Box::new(expr)), vec![], vec![], None)
}

/// Create a CASE WHEN statement with boolean WHEN expressions and no base expression.
pub fn when(when: Expr, then: Expr) -> CaseBuilder {
    CaseBuilder::new(None, vec![when], vec![then], None)
}

/// Convenience method to create a new user defined scalar function (UDF) with a
/// specific signature and specific return type.
///
/// Note this function does not expose all available features of [`ScalarUDF`],
/// such as
///
/// * computing return types based on input types
/// * multiple [`Signature`]s
/// * aliases
///
/// See [`ScalarUDF`] for details and examples on how to use the full
/// functionality.
pub fn create_udf(
    name: &str,
    input_types: Vec<DataType>,
    return_type: Arc<DataType>,
    volatility: Volatility,
    fun: ScalarFunctionImplementation,
) -> ScalarUDF {
    let return_type = Arc::try_unwrap(return_type).unwrap_or_else(|t| t.as_ref().clone());
    ScalarUDF::from(SimpleScalarUDF::new(
        name,
        input_types,
        return_type,
        volatility,
        fun,
    ))
}

/// Implements [`ScalarUDFImpl`] for functions that have a single signature and
/// return type.
pub struct SimpleScalarUDF {
    name: String,
    signature: Signature,
    return_type: DataType,
    fun: ScalarFunctionImplementation,
}

impl Debug for SimpleScalarUDF {
    fn fmt(&self, f: &mut std::fmt::Formatter) -> std::fmt::Result {
        f.debug_struct("ScalarUDF")
            .field("name", &self.name)
            .field("signature", &self.signature)
            .field("fun", &"<FUNC>")
            .finish()
    }
}

impl SimpleScalarUDF {
    /// Create a new `SimpleScalarUDF` from a name, input types, return type and
    /// implementation. Implementing [`ScalarUDFImpl`] allows more flexibility
    pub fn new(
        name: impl Into<String>,
        input_types: Vec<DataType>,
        return_type: DataType,
        volatility: Volatility,
        fun: ScalarFunctionImplementation,
    ) -> Self {
        let name = name.into();
        let signature = Signature::exact(input_types, volatility);
        Self {
            name,
            signature,
            return_type,
            fun,
        }
    }
}

impl ScalarUDFImpl for SimpleScalarUDF {
    fn as_any(&self) -> &dyn Any {
        self
    }

    fn name(&self) -> &str {
        &self.name
    }

    fn signature(&self) -> &Signature {
        &self.signature
    }

    fn return_type(&self, _arg_types: &[DataType]) -> Result<DataType> {
        Ok(self.return_type.clone())
    }

    fn invoke(&self, args: &[ColumnarValue]) -> Result<ColumnarValue> {
        (self.fun)(args)
    }
}

/// Creates a new UDAF with a specific signature, state type and return type.
/// The signature and state type must match the `Accumulator's implementation`.
pub fn create_udaf(
    name: &str,
    input_type: Vec<DataType>,
    return_type: Arc<DataType>,
    volatility: Volatility,
    accumulator: AccumulatorFactoryFunction,
    state_type: Arc<Vec<DataType>>,
) -> AggregateUDF {
    let return_type = Arc::try_unwrap(return_type).unwrap_or_else(|t| t.as_ref().clone());
    let state_type = Arc::try_unwrap(state_type).unwrap_or_else(|t| t.as_ref().clone());
    AggregateUDF::from(SimpleAggregateUDF::new(
        name,
        input_type,
        return_type,
        volatility,
        accumulator,
        state_type,
    ))
}

/// Implements [`AggregateUDFImpl`] for functions that have a single signature and
/// return type.
pub struct SimpleAggregateUDF {
    name: String,
    signature: Signature,
    return_type: DataType,
    accumulator: AccumulatorFactoryFunction,
    state_type: Vec<DataType>,
}

impl Debug for SimpleAggregateUDF {
    fn fmt(&self, f: &mut std::fmt::Formatter) -> std::fmt::Result {
        f.debug_struct("AggregateUDF")
            .field("name", &self.name)
            .field("signature", &self.signature)
            .field("fun", &"<FUNC>")
            .finish()
    }
}

impl SimpleAggregateUDF {
    /// Create a new `AggregateUDFImpl` from a name, input types, return type, state type and
    /// implementation. Implementing [`AggregateUDFImpl`] allows more flexibility
    pub fn new(
        name: impl Into<String>,
        input_type: Vec<DataType>,
        return_type: DataType,
        volatility: Volatility,
        accumulator: AccumulatorFactoryFunction,
        state_type: Vec<DataType>,
    ) -> Self {
        let name = name.into();
        let signature = Signature::exact(input_type, volatility);
        Self {
            name,
            signature,
            return_type,
            accumulator,
            state_type,
        }
    }

    pub fn new_with_signature(
        name: impl Into<String>,
        signature: Signature,
        return_type: DataType,
        accumulator: AccumulatorFactoryFunction,
        state_type: Vec<DataType>,
    ) -> Self {
        let name = name.into();
        Self {
            name,
            signature,
            return_type,
            accumulator,
            state_type,
        }
    }
}

impl AggregateUDFImpl for SimpleAggregateUDF {
    fn as_any(&self) -> &dyn Any {
        self
    }

    fn name(&self) -> &str {
        &self.name
    }

    fn signature(&self) -> &Signature {
        &self.signature
    }

    fn return_type(&self, _arg_types: &[DataType]) -> Result<DataType> {
        Ok(self.return_type.clone())
    }

    fn accumulator(&self, arg: &DataType) -> Result<Box<dyn crate::Accumulator>> {
        (self.accumulator)(arg)
    }

    fn state_type(&self, _return_type: &DataType) -> Result<Vec<DataType>> {
        Ok(self.state_type.clone())
    }
}

/// Creates a new UDWF with a specific signature, state type and return type.
///
/// The signature and state type must match the [`PartitionEvaluator`]'s implementation`.
///
/// [`PartitionEvaluator`]: crate::PartitionEvaluator
pub fn create_udwf(
    name: &str,
    input_type: DataType,
    return_type: Arc<DataType>,
    volatility: Volatility,
    partition_evaluator_factory: PartitionEvaluatorFactory,
) -> WindowUDF {
    let return_type = Arc::try_unwrap(return_type).unwrap_or_else(|t| t.as_ref().clone());
    WindowUDF::from(SimpleWindowUDF::new(
        name,
        input_type,
        return_type,
        volatility,
        partition_evaluator_factory,
    ))
}

/// Implements [`WindowUDFImpl`] for functions that have a single signature and
/// return type.
pub struct SimpleWindowUDF {
    name: String,
    signature: Signature,
    return_type: DataType,
    partition_evaluator_factory: PartitionEvaluatorFactory,
}

impl Debug for SimpleWindowUDF {
    fn fmt(&self, f: &mut std::fmt::Formatter) -> std::fmt::Result {
        f.debug_struct("WindowUDF")
            .field("name", &self.name)
            .field("signature", &self.signature)
            .field("return_type", &"<func>")
            .field("partition_evaluator_factory", &"<FUNC>")
            .finish()
    }
}

impl SimpleWindowUDF {
    /// Create a new `SimpleWindowUDF` from a name, input types, return type and
    /// implementation. Implementing [`WindowUDFImpl`] allows more flexibility
    pub fn new(
        name: impl Into<String>,
        input_type: DataType,
        return_type: DataType,
        volatility: Volatility,
        partition_evaluator_factory: PartitionEvaluatorFactory,
    ) -> Self {
        let name = name.into();
        let signature = Signature::exact([input_type].to_vec(), volatility);
        Self {
            name,
            signature,
            return_type,
            partition_evaluator_factory,
        }
    }
}

impl WindowUDFImpl for SimpleWindowUDF {
    fn as_any(&self) -> &dyn Any {
        self
    }

    fn name(&self) -> &str {
        &self.name
    }

    fn signature(&self) -> &Signature {
        &self.signature
    }

    fn return_type(&self, _arg_types: &[DataType]) -> Result<DataType> {
        Ok(self.return_type.clone())
    }

    fn partition_evaluator(&self) -> Result<Box<dyn crate::PartitionEvaluator>> {
        (self.partition_evaluator_factory)()
    }
}

/// Calls a named built in function
/// ```
/// use datafusion_expr::{col, lit, call_fn};
///
/// // create the expression sin(x) < 0.2
/// let expr = call_fn("sin", vec![col("x")]).unwrap().lt(lit(0.2));
/// ```
pub fn call_fn(name: impl AsRef<str>, args: Vec<Expr>) -> Result<Expr> {
    match name.as_ref().parse::<BuiltinScalarFunction>() {
        Ok(fun) => Ok(Expr::ScalarFunction(ScalarFunction::new(fun, args))),
        Err(e) => Err(e),
    }
}

#[cfg(test)]
mod test {
    use super::*;
    use crate::{lit, ScalarFunctionDefinition};

    #[test]
    fn filter_is_null_and_is_not_null() {
        let col_null = col("col1");
        let col_not_null = ident("col2");
        assert_eq!(format!("{}", col_null.is_null()), "col1 IS NULL");
        assert_eq!(
            format!("{}", col_not_null.is_not_null()),
            "col2 IS NOT NULL"
        );
    }

    macro_rules! test_unary_scalar_expr {
        ($ENUM:ident, $FUNC:ident) => {{
            if let Expr::ScalarFunction(ScalarFunction {
                func_def: ScalarFunctionDefinition::BuiltIn(fun),
                args,
            }) = $FUNC(col("tableA.a"))
            {
                let name = built_in_function::BuiltinScalarFunction::$ENUM;
                assert_eq!(name, fun);
                assert_eq!(1, args.len());
            } else {
                assert!(false, "unexpected");
            }
        }};
    }

    macro_rules! test_scalar_expr {
    ($ENUM:ident, $FUNC:ident, $($arg:ident),*) => {
        let expected = [$(stringify!($arg)),*];
        let result = $FUNC(
            $(
                col(stringify!($arg.to_string()))
            ),*
        );
        if let Expr::ScalarFunction(ScalarFunction { func_def: ScalarFunctionDefinition::BuiltIn(fun), args }) = result {
            let name = built_in_function::BuiltinScalarFunction::$ENUM;
            assert_eq!(name, fun);
            assert_eq!(expected.len(), args.len());
        } else {
            assert!(false, "unexpected: {:?}", result);
        }
    };
}

    macro_rules! test_nary_scalar_expr {
    ($ENUM:ident, $FUNC:ident, $($arg:ident),*) => {
        let expected = [$(stringify!($arg)),*];
        let result = $FUNC(
            vec![
                $(
                    col(stringify!($arg.to_string()))
                ),*
            ]
        );
        if let Expr::ScalarFunction(ScalarFunction { func_def: ScalarFunctionDefinition::BuiltIn(fun), args }) = result {
            let name = built_in_function::BuiltinScalarFunction::$ENUM;
            assert_eq!(name, fun);
            assert_eq!(expected.len(), args.len());
        } else {
            assert!(false, "unexpected: {:?}", result);
        }
    };
}

    #[test]
    fn scalar_function_definitions() {
        test_unary_scalar_expr!(Sqrt, sqrt);
        test_unary_scalar_expr!(Cbrt, cbrt);
        test_unary_scalar_expr!(Sin, sin);
        test_unary_scalar_expr!(Cos, cos);
        test_unary_scalar_expr!(Cot, cot);
        test_unary_scalar_expr!(Sinh, sinh);
        test_unary_scalar_expr!(Cosh, cosh);
        test_unary_scalar_expr!(Atan, atan);
        test_unary_scalar_expr!(Asinh, asinh);
        test_unary_scalar_expr!(Acosh, acosh);
        test_unary_scalar_expr!(Atanh, atanh);
        test_unary_scalar_expr!(Factorial, factorial);
        test_unary_scalar_expr!(Floor, floor);
        test_unary_scalar_expr!(Ceil, ceil);
        test_unary_scalar_expr!(Degrees, degrees);
        test_unary_scalar_expr!(Radians, radians);
        test_nary_scalar_expr!(Round, round, input);
        test_nary_scalar_expr!(Round, round, input, decimal_places);
        test_nary_scalar_expr!(Trunc, trunc, num);
        test_nary_scalar_expr!(Trunc, trunc, num, precision);
        test_unary_scalar_expr!(Signum, signum);
        test_unary_scalar_expr!(Exp, exp);
        test_unary_scalar_expr!(Log2, log2);
        test_unary_scalar_expr!(Log10, log10);
        test_unary_scalar_expr!(Ln, ln);
        test_scalar_expr!(Atan2, atan2, y, x);
        test_scalar_expr!(Nanvl, nanvl, x, y);
        test_scalar_expr!(Iszero, iszero, input);

        test_scalar_expr!(Ascii, ascii, input);
        test_scalar_expr!(BitLength, bit_length, string);
        test_nary_scalar_expr!(Btrim, btrim, string);
        test_nary_scalar_expr!(Btrim, btrim, string, characters);
        test_scalar_expr!(CharacterLength, character_length, string);
        test_scalar_expr!(Chr, chr, string);
        test_scalar_expr!(Digest, digest, string, algorithm);
        test_scalar_expr!(Gcd, gcd, arg_1, arg_2);
        test_scalar_expr!(Lcm, lcm, arg_1, arg_2);
        test_scalar_expr!(InitCap, initcap, string);
        test_scalar_expr!(Left, left, string, count);
        test_scalar_expr!(Lower, lower, string);
        test_nary_scalar_expr!(Lpad, lpad, string, count);
        test_nary_scalar_expr!(Lpad, lpad, string, count, characters);
        test_scalar_expr!(Ltrim, ltrim, string);
        test_scalar_expr!(MD5, md5, string);
        test_scalar_expr!(OctetLength, octet_length, string);
        test_scalar_expr!(Replace, replace, string, from, to);
        test_scalar_expr!(Repeat, repeat, string, count);
        test_scalar_expr!(Reverse, reverse, string);
        test_scalar_expr!(Right, right, string, count);
        test_nary_scalar_expr!(Rpad, rpad, string, count);
        test_nary_scalar_expr!(Rpad, rpad, string, count, characters);
        test_scalar_expr!(Rtrim, rtrim, string);
        test_scalar_expr!(SHA224, sha224, string);
        test_scalar_expr!(SHA256, sha256, string);
        test_scalar_expr!(SHA384, sha384, string);
        test_scalar_expr!(SHA512, sha512, string);
        test_scalar_expr!(SplitPart, split_part, expr, delimiter, index);
        test_scalar_expr!(StartsWith, starts_with, string, characters);
        test_scalar_expr!(EndsWith, ends_with, string, characters);
        test_scalar_expr!(Strpos, strpos, string, substring);
        test_scalar_expr!(Substr, substr, string, position);
        test_scalar_expr!(Substr, substring, string, position, count);
        test_scalar_expr!(ToHex, to_hex, string);
        test_scalar_expr!(Translate, translate, string, from, to);
        test_scalar_expr!(Trim, trim, string);
        test_scalar_expr!(Upper, upper, string);

<<<<<<< HEAD
        test_scalar_expr!(ArrayAppend, array_append, array, element);
        test_scalar_expr!(ArraySort, array_sort, array, desc, null_first);
=======
        test_scalar_expr!(FromUnixtime, from_unixtime, unixtime);

>>>>>>> 0302d653
        test_scalar_expr!(ArrayPopFront, array_pop_front, array);
        test_scalar_expr!(ArrayPopBack, array_pop_back, array);
        test_scalar_expr!(ArrayPosition, array_position, array, element, index);
        test_scalar_expr!(ArrayPositions, array_positions, array, element);
        test_scalar_expr!(ArrayRemove, array_remove, array, element);
        test_scalar_expr!(ArrayRemoveN, array_remove_n, array, element, max);
        test_scalar_expr!(ArrayRemoveAll, array_remove_all, array, element);
        test_scalar_expr!(ArrayReplace, array_replace, array, from, to);
        test_scalar_expr!(ArrayReplaceN, array_replace_n, array, from, to, max);
        test_scalar_expr!(ArrayReplaceAll, array_replace_all, array, from, to);

        test_nary_scalar_expr!(OverLay, overlay, string, characters, position, len);
        test_nary_scalar_expr!(OverLay, overlay, string, characters, position);
        test_scalar_expr!(Levenshtein, levenshtein, string1, string2);
        test_scalar_expr!(SubstrIndex, substr_index, string, delimiter, count);
        test_scalar_expr!(FindInSet, find_in_set, string, stringlist);
    }

    #[test]
    fn uuid_function_definitions() {
        if let Expr::ScalarFunction(ScalarFunction {
            func_def: ScalarFunctionDefinition::BuiltIn(fun),
            args,
        }) = uuid()
        {
            let name = BuiltinScalarFunction::Uuid;
            assert_eq!(name, fun);
            assert_eq!(0, args.len());
        } else {
            unreachable!();
        }
    }

    #[test]
    fn digest_function_definitions() {
        if let Expr::ScalarFunction(ScalarFunction {
            func_def: ScalarFunctionDefinition::BuiltIn(fun),
            args,
        }) = digest(col("tableA.a"), lit("md5"))
        {
            let name = BuiltinScalarFunction::Digest;
            assert_eq!(name, fun);
            assert_eq!(2, args.len());
        } else {
            unreachable!();
        }
    }
}<|MERGE_RESOLUTION|>--- conflicted
+++ resolved
@@ -1249,13 +1249,6 @@
         test_scalar_expr!(Trim, trim, string);
         test_scalar_expr!(Upper, upper, string);
 
-<<<<<<< HEAD
-        test_scalar_expr!(ArrayAppend, array_append, array, element);
-        test_scalar_expr!(ArraySort, array_sort, array, desc, null_first);
-=======
-        test_scalar_expr!(FromUnixtime, from_unixtime, unixtime);
-
->>>>>>> 0302d653
         test_scalar_expr!(ArrayPopFront, array_pop_front, array);
         test_scalar_expr!(ArrayPopBack, array_pop_back, array);
         test_scalar_expr!(ArrayPosition, array_position, array, element, index);
