--- conflicted
+++ resolved
@@ -251,7 +251,6 @@
     Expr::GroupingSet(GroupingSet::Rollup(exprs))
 }
 
-<<<<<<< HEAD
 /// Create a cast expression
 pub fn cast(expr: Expr, data_type: DataType) -> Expr {
     Expr::Cast {
@@ -260,10 +259,6 @@
     }
 }
 
-// TODO(kszucs): this seems buggy, unary_scalar_expr! is used for many
-// varying arity functions
-=======
->>>>>>> 1e444178
 /// Create an convenience function representing a unary scalar function
 macro_rules! unary_scalar_expr {
     ($ENUM:ident, $FUNC:ident, $DOC:expr) => {
