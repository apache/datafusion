// Licensed to the Apache Software Foundation (ASF) under one
// or more contributor license agreements.  See the NOTICE file
// distributed with this work for additional information
// regarding copyright ownership.  The ASF licenses this file
// to you under the Apache License, Version 2.0 (the
// "License"); you may not use this file except in compliance
// with the License.  You may obtain a copy of the License at
//
//   http://www.apache.org/licenses/LICENSE-2.0
//
// Unless required by applicable law or agreed to in writing,
// software distributed under the License is distributed on an
// "AS IS" BASIS, WITHOUT WARRANTIES OR CONDITIONS OF ANY
// KIND, either express or implied.  See the License for the
// specific language governing permissions and limitations
// under the License.

//! Built-in functions module contains all the built-in functions definitions.

use std::fmt;
use std::str::FromStr;

use crate::type_coercion::functions::data_types;
use crate::utils;
use crate::{Signature, Volatility};
use datafusion_common::{plan_datafusion_err, plan_err, DataFusionError, Result};

use arrow::datatypes::DataType;

use strum_macros::EnumIter;

impl fmt::Display for BuiltInWindowFunction {
    fn fmt(&self, f: &mut fmt::Formatter) -> fmt::Result {
        write!(f, "{}", self.name())
    }
}

/// A [window function] built in to DataFusion
///
/// [Window Function]: https://en.wikipedia.org/wiki/Window_function_(SQL)
#[derive(Debug, Clone, PartialEq, Eq, PartialOrd, Hash, EnumIter)]
pub enum BuiltInWindowFunction {
<<<<<<< HEAD
    /// Relative rank of the current row: (number of rows preceding or peer with current row) / (total rows)
    CumeDist,
=======
    /// Integer ranging from 1 to the argument value, dividing the partition as equally as possible
    Ntile,
>>>>>>> 7a40344a
    /// returns value evaluated at the row that is the first row of the window frame
    FirstValue,
    /// Returns value evaluated at the row that is the last row of the window frame
    LastValue,
    /// Returns value evaluated at the row that is the nth row of the window frame (counting from 1); returns null if no such row
    NthValue,
}

impl BuiltInWindowFunction {
    pub fn name(&self) -> &str {
        use BuiltInWindowFunction::*;
        match self {
<<<<<<< HEAD
            CumeDist => "CUME_DIST",
=======
            Ntile => "NTILE",
>>>>>>> 7a40344a
            FirstValue => "first_value",
            LastValue => "last_value",
            NthValue => "NTH_VALUE",
        }
    }
}

impl FromStr for BuiltInWindowFunction {
    type Err = DataFusionError;
    fn from_str(name: &str) -> Result<BuiltInWindowFunction> {
        Ok(match name.to_uppercase().as_str() {
<<<<<<< HEAD
            "CUME_DIST" => BuiltInWindowFunction::CumeDist,
=======
            "NTILE" => BuiltInWindowFunction::Ntile,
>>>>>>> 7a40344a
            "FIRST_VALUE" => BuiltInWindowFunction::FirstValue,
            "LAST_VALUE" => BuiltInWindowFunction::LastValue,
            "NTH_VALUE" => BuiltInWindowFunction::NthValue,
            _ => return plan_err!("There is no built-in window function named {name}"),
        })
    }
}

/// Returns the datatype of the built-in window function
impl BuiltInWindowFunction {
    pub fn return_type(&self, input_expr_types: &[DataType]) -> Result<DataType> {
        // Note that this function *must* return the same type that the respective physical expression returns
        // or the execution panics.

        // Verify that this is a valid set of data types for this function
        data_types(input_expr_types, &self.signature())
            // Original errors are all related to wrong function signature
            // Aggregate them for better error message
            .map_err(|_| {
                plan_datafusion_err!(
                    "{}",
                    utils::generate_signature_error_msg(
                        &format!("{self}"),
                        self.signature(),
                        input_expr_types,
                    )
                )
            })?;

        match self {
<<<<<<< HEAD
            BuiltInWindowFunction::CumeDist => Ok(DataType::Float64),
=======
            BuiltInWindowFunction::Ntile => Ok(DataType::UInt64),
>>>>>>> 7a40344a
            BuiltInWindowFunction::FirstValue
            | BuiltInWindowFunction::LastValue
            | BuiltInWindowFunction::NthValue => Ok(input_expr_types[0].clone()),
        }
    }

    /// The signatures supported by the built-in window function `fun`.
    pub fn signature(&self) -> Signature {
        // Note: The physical expression must accept the type returned by this function or the execution panics.
        match self {
            BuiltInWindowFunction::FirstValue | BuiltInWindowFunction::LastValue => {
                Signature::any(1, Volatility::Immutable)
            }
            BuiltInWindowFunction::NthValue => Signature::any(2, Volatility::Immutable),
        }
    }
}

#[cfg(test)]
mod tests {
    use super::*;
    use strum::IntoEnumIterator;
    #[test]
    // Test for BuiltInWindowFunction's Display and from_str() implementations.
    // For each variant in BuiltInWindowFunction, it converts the variant to a string
    // and then back to a variant. The test asserts that the original variant and
    // the reconstructed variant are the same. This assertion is also necessary for
    // function suggestion. See https://github.com/apache/datafusion/issues/8082
    fn test_display_and_from_str() {
        for func_original in BuiltInWindowFunction::iter() {
            let func_name = func_original.to_string();
            let func_from_str = BuiltInWindowFunction::from_str(&func_name).unwrap();
            assert_eq!(func_from_str, func_original);
        }
    }
}<|MERGE_RESOLUTION|>--- conflicted
+++ resolved
@@ -40,13 +40,6 @@
 /// [Window Function]: https://en.wikipedia.org/wiki/Window_function_(SQL)
 #[derive(Debug, Clone, PartialEq, Eq, PartialOrd, Hash, EnumIter)]
 pub enum BuiltInWindowFunction {
-<<<<<<< HEAD
-    /// Relative rank of the current row: (number of rows preceding or peer with current row) / (total rows)
-    CumeDist,
-=======
-    /// Integer ranging from 1 to the argument value, dividing the partition as equally as possible
-    Ntile,
->>>>>>> 7a40344a
     /// returns value evaluated at the row that is the first row of the window frame
     FirstValue,
     /// Returns value evaluated at the row that is the last row of the window frame
@@ -59,11 +52,6 @@
     pub fn name(&self) -> &str {
         use BuiltInWindowFunction::*;
         match self {
-<<<<<<< HEAD
-            CumeDist => "CUME_DIST",
-=======
-            Ntile => "NTILE",
->>>>>>> 7a40344a
             FirstValue => "first_value",
             LastValue => "last_value",
             NthValue => "NTH_VALUE",
@@ -75,11 +63,6 @@
     type Err = DataFusionError;
     fn from_str(name: &str) -> Result<BuiltInWindowFunction> {
         Ok(match name.to_uppercase().as_str() {
-<<<<<<< HEAD
-            "CUME_DIST" => BuiltInWindowFunction::CumeDist,
-=======
-            "NTILE" => BuiltInWindowFunction::Ntile,
->>>>>>> 7a40344a
             "FIRST_VALUE" => BuiltInWindowFunction::FirstValue,
             "LAST_VALUE" => BuiltInWindowFunction::LastValue,
             "NTH_VALUE" => BuiltInWindowFunction::NthValue,
@@ -110,11 +93,6 @@
             })?;
 
         match self {
-<<<<<<< HEAD
-            BuiltInWindowFunction::CumeDist => Ok(DataType::Float64),
-=======
-            BuiltInWindowFunction::Ntile => Ok(DataType::UInt64),
->>>>>>> 7a40344a
             BuiltInWindowFunction::FirstValue
             | BuiltInWindowFunction::LastValue
             | BuiltInWindowFunction::NthValue => Ok(input_expr_types[0].clone()),
