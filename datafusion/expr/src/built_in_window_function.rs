// Licensed to the Apache Software Foundation (ASF) under one
// or more contributor license agreements.  See the NOTICE file
// distributed with this work for additional information
// regarding copyright ownership.  The ASF licenses this file
// to you under the Apache License, Version 2.0 (the
// "License"); you may not use this file except in compliance
// with the License.  You may obtain a copy of the License at
//
//   http://www.apache.org/licenses/LICENSE-2.0
//
// Unless required by applicable law or agreed to in writing,
// software distributed under the License is distributed on an
// "AS IS" BASIS, WITHOUT WARRANTIES OR CONDITIONS OF ANY
// KIND, either express or implied.  See the License for the
// specific language governing permissions and limitations
// under the License.

//! Built-in functions module contains all the built-in functions definitions.

use std::fmt;
use std::str::FromStr;

use crate::type_coercion::functions::data_types;
use crate::utils;
use crate::{Signature, Volatility};
use datafusion_common::{plan_datafusion_err, plan_err, DataFusionError, Result};

use arrow::datatypes::DataType;

use strum_macros::EnumIter;

impl fmt::Display for BuiltInWindowFunction {
    fn fmt(&self, f: &mut fmt::Formatter) -> fmt::Result {
        write!(f, "{}", self.name())
    }
}

/// A [window function] built in to DataFusion
///
/// [window function]: https://en.wikipedia.org/wiki/Window_function_(SQL)
#[derive(Debug, Clone, PartialEq, Eq, PartialOrd, Hash, EnumIter)]
pub enum BuiltInWindowFunction {
    /// relative rank of the current row: (number of rows preceding or peer with current row) / (total rows)
    CumeDist,
    /// integer ranging from 1 to the argument value, dividing the partition as equally as possible
    Ntile,
    /// returns value evaluated at the row that is the first row of the window frame
    FirstValue,
    /// returns value evaluated at the row that is the last row of the window frame
    LastValue,
    /// returns value evaluated at the row that is the nth row of the window frame (counting from 1); null if no such row
    NthValue,
}

impl BuiltInWindowFunction {
    pub fn name(&self) -> &str {
        use BuiltInWindowFunction::*;
        match self {
            CumeDist => "CUME_DIST",
            Ntile => "NTILE",
            FirstValue => "first_value",
            LastValue => "last_value",
            NthValue => "NTH_VALUE",
        }
    }
}

impl FromStr for BuiltInWindowFunction {
    type Err = DataFusionError;
    fn from_str(name: &str) -> Result<BuiltInWindowFunction> {
        Ok(match name.to_uppercase().as_str() {
            "CUME_DIST" => BuiltInWindowFunction::CumeDist,
            "NTILE" => BuiltInWindowFunction::Ntile,
            "FIRST_VALUE" => BuiltInWindowFunction::FirstValue,
            "LAST_VALUE" => BuiltInWindowFunction::LastValue,
            "NTH_VALUE" => BuiltInWindowFunction::NthValue,
            _ => return plan_err!("There is no built-in window function named {name}"),
        })
    }
}

/// Returns the datatype of the built-in window function
impl BuiltInWindowFunction {
    pub fn return_type(&self, input_expr_types: &[DataType]) -> Result<DataType> {
        // Note that this function *must* return the same type that the respective physical expression returns
        // or the execution panics.

        // verify that this is a valid set of data types for this function
        data_types(input_expr_types, &self.signature())
            // original errors are all related to wrong function signature
            // aggregate them for better error message
            .map_err(|_| {
                plan_datafusion_err!(
                    "{}",
                    utils::generate_signature_error_msg(
                        &format!("{self}"),
                        self.signature(),
                        input_expr_types,
                    )
                )
            })?;

        match self {
<<<<<<< HEAD
            BuiltInWindowFunction::Rank
            | BuiltInWindowFunction::DenseRank
            | BuiltInWindowFunction::Ntile => Ok(DataType::UInt64),
            BuiltInWindowFunction::PercentRank | BuiltInWindowFunction::CumeDist => {
                Ok(DataType::Float64)
            }
            BuiltInWindowFunction::FirstValue
=======
            BuiltInWindowFunction::Ntile => Ok(DataType::UInt64),
            BuiltInWindowFunction::CumeDist => Ok(DataType::Float64),
            BuiltInWindowFunction::Lag
            | BuiltInWindowFunction::Lead
            | BuiltInWindowFunction::FirstValue
>>>>>>> 3bc77148
            | BuiltInWindowFunction::LastValue
            | BuiltInWindowFunction::NthValue => Ok(input_expr_types[0].clone()),
        }
    }

    /// the signatures supported by the built-in window function `fun`.
    pub fn signature(&self) -> Signature {
        // note: the physical expression must accept the type returned by this function or the execution panics.
        match self {
<<<<<<< HEAD
            BuiltInWindowFunction::Rank
            | BuiltInWindowFunction::DenseRank
            | BuiltInWindowFunction::PercentRank
            | BuiltInWindowFunction::CumeDist => Signature::any(0, Volatility::Immutable),
=======
            BuiltInWindowFunction::CumeDist => Signature::any(0, Volatility::Immutable),
            BuiltInWindowFunction::Lag | BuiltInWindowFunction::Lead => {
                Signature::one_of(
                    vec![
                        TypeSignature::Any(1),
                        TypeSignature::Any(2),
                        TypeSignature::Any(3),
                    ],
                    Volatility::Immutable,
                )
            }
>>>>>>> 3bc77148
            BuiltInWindowFunction::FirstValue | BuiltInWindowFunction::LastValue => {
                Signature::any(1, Volatility::Immutable)
            }
            BuiltInWindowFunction::Ntile => Signature::uniform(
                1,
                vec![
                    DataType::UInt64,
                    DataType::UInt32,
                    DataType::UInt16,
                    DataType::UInt8,
                    DataType::Int64,
                    DataType::Int32,
                    DataType::Int16,
                    DataType::Int8,
                ],
                Volatility::Immutable,
            ),
            BuiltInWindowFunction::NthValue => Signature::any(2, Volatility::Immutable),
        }
    }
}

#[cfg(test)]
mod tests {
    use super::*;
    use strum::IntoEnumIterator;
    #[test]
    // Test for BuiltInWindowFunction's Display and from_str() implementations.
    // For each variant in BuiltInWindowFunction, it converts the variant to a string
    // and then back to a variant. The test asserts that the original variant and
    // the reconstructed variant are the same. This assertion is also necessary for
    // function suggestion. See https://github.com/apache/datafusion/issues/8082
    fn test_display_and_from_str() {
        for func_original in BuiltInWindowFunction::iter() {
            let func_name = func_original.to_string();
            let func_from_str = BuiltInWindowFunction::from_str(&func_name).unwrap();
            assert_eq!(func_from_str, func_original);
        }
    }
}<|MERGE_RESOLUTION|>--- conflicted
+++ resolved
@@ -101,21 +101,9 @@
             })?;
 
         match self {
-<<<<<<< HEAD
-            BuiltInWindowFunction::Rank
-            | BuiltInWindowFunction::DenseRank
-            | BuiltInWindowFunction::Ntile => Ok(DataType::UInt64),
-            BuiltInWindowFunction::PercentRank | BuiltInWindowFunction::CumeDist => {
-                Ok(DataType::Float64)
-            }
-            BuiltInWindowFunction::FirstValue
-=======
             BuiltInWindowFunction::Ntile => Ok(DataType::UInt64),
             BuiltInWindowFunction::CumeDist => Ok(DataType::Float64),
-            BuiltInWindowFunction::Lag
-            | BuiltInWindowFunction::Lead
             | BuiltInWindowFunction::FirstValue
->>>>>>> 3bc77148
             | BuiltInWindowFunction::LastValue
             | BuiltInWindowFunction::NthValue => Ok(input_expr_types[0].clone()),
         }
@@ -125,24 +113,7 @@
     pub fn signature(&self) -> Signature {
         // note: the physical expression must accept the type returned by this function or the execution panics.
         match self {
-<<<<<<< HEAD
-            BuiltInWindowFunction::Rank
-            | BuiltInWindowFunction::DenseRank
-            | BuiltInWindowFunction::PercentRank
-            | BuiltInWindowFunction::CumeDist => Signature::any(0, Volatility::Immutable),
-=======
             BuiltInWindowFunction::CumeDist => Signature::any(0, Volatility::Immutable),
-            BuiltInWindowFunction::Lag | BuiltInWindowFunction::Lead => {
-                Signature::one_of(
-                    vec![
-                        TypeSignature::Any(1),
-                        TypeSignature::Any(2),
-                        TypeSignature::Any(3),
-                    ],
-                    Volatility::Immutable,
-                )
-            }
->>>>>>> 3bc77148
             BuiltInWindowFunction::FirstValue | BuiltInWindowFunction::LastValue => {
                 Signature::any(1, Volatility::Immutable)
             }
