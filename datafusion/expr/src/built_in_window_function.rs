--- conflicted
+++ resolved
@@ -111,16 +111,7 @@
             })?;
 
         match self {
-<<<<<<< HEAD
-            BuiltInWindowFunction::Rank
-            | BuiltInWindowFunction::DenseRank => Ok(DataType::UInt64),
-            BuiltInWindowFunction::PercentRank | BuiltInWindowFunction::CumeDist => {
-                Ok(DataType::Float64)
-            }
-=======
-            BuiltInWindowFunction::Ntile => Ok(DataType::UInt64),
             BuiltInWindowFunction::CumeDist => Ok(DataType::Float64),
->>>>>>> 576da1d6
             BuiltInWindowFunction::Lag
             | BuiltInWindowFunction::Lead
             | BuiltInWindowFunction::FirstValue
