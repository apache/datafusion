--- conflicted
+++ resolved
@@ -358,18 +358,11 @@
 /// # use std::sync::OnceLock;
 /// # use arrow::datatypes::DataType;
 /// # use datafusion_common::{DataFusionError, plan_err, Result};
-<<<<<<< HEAD
-/// # use datafusion_expr::{col, ColumnarValue, Documentation, Signature, Volatility};
-/// # use datafusion_expr::{ScalarUDFImpl, ScalarUDF};
-/// # use datafusion_expr::scalar_doc_sections::DOC_SECTION_MATH;
-///
-=======
 /// # use datafusion_expr::{col, ColumnarValue, Documentation, ScalarFunctionArgs, Signature, Volatility};
 /// # use datafusion_expr::{ScalarUDFImpl, ScalarUDF};
 /// # use datafusion_expr::scalar_doc_sections::DOC_SECTION_MATH;
 ///
 /// /// This struct for a simple UDF that adds one to an int32
->>>>>>> f667a01f
 /// #[derive(Debug)]
 /// struct AddOne {
 ///   signature: Signature,
@@ -381,20 +374,6 @@
 ///       signature: Signature::uniform(1, vec![DataType::Int32], Volatility::Immutable),
 ///      }
 ///   }
-/// }
-///  
-/// static DOCUMENTATION: OnceLock<Documentation> = OnceLock::new();
-///
-/// fn get_doc() -> &'static Documentation {
-///     DOCUMENTATION.get_or_init(|| {
-///         Documentation::builder()
-///             .with_doc_section(DOC_SECTION_MATH)
-///             .with_description("Add one to an int32")
-///             .with_syntax_example("add_one(2)")
-///             .with_argument("arg1", "The int32 number to add one to")
-///             .build()
-///             .unwrap()
-///     })
 /// }
 ///
 /// static DOCUMENTATION: OnceLock<Documentation> = OnceLock::new();
@@ -419,13 +398,9 @@
 ///      Ok(DataType::Int32)
 ///    }
 ///    // The actual implementation would add one to the argument
-<<<<<<< HEAD
-///    fn invoke(&self, args: &[ColumnarValue]) -> Result<ColumnarValue> { unimplemented!() }
-=======
 ///    fn invoke_with_args(&self, args: ScalarFunctionArgs) -> Result<ColumnarValue> {
 ///         unimplemented!()
 ///    }
->>>>>>> f667a01f
 ///    fn documentation(&self) -> Option<&Documentation> {
 ///         Some(get_doc())
 ///     }
@@ -906,8 +881,6 @@
         ]
     }
 
-<<<<<<< HEAD
-=======
     pub const fn doc_sections_const() -> &'static [DocSection] {
         &[
             DOC_SECTION_MATH,
@@ -924,7 +897,6 @@
         ]
     }
 
->>>>>>> f667a01f
     pub const DOC_SECTION_MATH: DocSection = DocSection {
         include: true,
         label: "Math Functions",
