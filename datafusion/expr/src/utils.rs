// Licensed to the Apache Software Foundation (ASF) under one
// or more contributor license agreements.  See the NOTICE file
// distributed with this work for additional information
// regarding copyright ownership.  The ASF licenses this file
// to you under the Apache License, Version 2.0 (the
// "License"); you may not use this file except in compliance
// with the License.  You may obtain a copy of the License at
//
//   http://www.apache.org/licenses/LICENSE-2.0
//
// Unless required by applicable law or agreed to in writing,
// software distributed under the License is distributed on an
// "AS IS" BASIS, WITHOUT WARRANTIES OR CONDITIONS OF ANY
// KIND, either express or implied.  See the License for the
// specific language governing permissions and limitations
// under the License.

//! Expression utilities

use std::cmp::Ordering;
use std::collections::{BTreeSet, HashSet};
use std::sync::Arc;

use crate::expr::{Alias, Sort, WildcardOptions, WindowFunction, WindowFunctionParams};
use crate::expr_rewriter::strip_outer_reference;
use crate::{
    and, BinaryExpr, Expr, ExprSchemable, Filter, GroupingSet, LogicalPlan, Operator,
};
use datafusion_expr_common::signature::{Signature, TypeSignature};

use arrow::datatypes::{DataType, Field, Schema};
use datafusion_common::tree_node::{
    Transformed, TransformedResult, TreeNode, TreeNodeRecursion,
};
use datafusion_common::utils::get_at_indices;
use datafusion_common::{
    internal_err, plan_datafusion_err, plan_err, Column, DFSchema, DFSchemaRef, HashMap,
    Result, TableReference,
};

use indexmap::IndexSet;
use sqlparser::ast::{ExceptSelectItem, ExcludeSelectItem};

pub use datafusion_functions_aggregate_common::order::AggregateOrderSensitivity;

///  The value to which `COUNT(*)` is expanded to in
///  `COUNT(<constant>)` expressions
pub use datafusion_common::utils::expr::COUNT_STAR_EXPANSION;

/// Count the number of distinct exprs in a list of group by expressions. If the
/// first element is a `GroupingSet` expression then it must be the only expr.
pub fn grouping_set_expr_count(group_expr: &[Expr]) -> Result<usize> {
    if let Some(Expr::GroupingSet(grouping_set)) = group_expr.first() {
        if group_expr.len() > 1 {
            return plan_err!(
                "Invalid group by expressions, GroupingSet must be the only expression"
            );
        }
        // Groupings sets have an additional integral column for the grouping id
        Ok(grouping_set.distinct_expr().len() + 1)
    } else {
        grouping_set_to_exprlist(group_expr).map(|exprs| exprs.len())
    }
}

/// The [power set] (or powerset) of a set S is the set of all subsets of S, \
/// including the empty set and S itself.
///
/// Example:
///
/// If S is the set {x, y, z}, then all the subsets of S are \
///  {} \
///  {x} \
///  {y} \
///  {z} \
///  {x, y} \
///  {x, z} \
///  {y, z} \
///  {x, y, z} \
///  and hence the power set of S is {{}, {x}, {y}, {z}, {x, y}, {x, z}, {y, z}, {x, y, z}}.
///
/// [power set]: https://en.wikipedia.org/wiki/Power_set
fn powerset<T>(slice: &[T]) -> Result<Vec<Vec<&T>>, String> {
    if slice.len() >= 64 {
        return Err("The size of the set must be less than 64.".into());
    }

    let mut v = Vec::new();
    for mask in 0..(1 << slice.len()) {
        let mut ss = vec![];
        let mut bitset = mask;
        while bitset > 0 {
            let rightmost: u64 = bitset & !(bitset - 1);
            let idx = rightmost.trailing_zeros();
            let item = slice.get(idx as usize).unwrap();
            ss.push(item);
            // zero the trailing bit
            bitset &= bitset - 1;
        }
        v.push(ss);
    }
    Ok(v)
}

/// check the number of expressions contained in the grouping_set
fn check_grouping_set_size_limit(size: usize) -> Result<()> {
    let max_grouping_set_size = 65535;
    if size > max_grouping_set_size {
        return plan_err!("The number of group_expression in grouping_set exceeds the maximum limit {max_grouping_set_size}, found {size}");
    }

    Ok(())
}

/// check the number of grouping_set contained in the grouping sets
fn check_grouping_sets_size_limit(size: usize) -> Result<()> {
    let max_grouping_sets_size = 4096;
    if size > max_grouping_sets_size {
        return plan_err!("The number of grouping_set in grouping_sets exceeds the maximum limit {max_grouping_sets_size}, found {size}");
    }

    Ok(())
}

/// Merge two grouping_set
///
/// # Example
/// ```text
/// (A, B), (C, D) -> (A, B, C, D)
/// ```
///
/// # Error
/// - [`DataFusionError`]: The number of group_expression in grouping_set exceeds the maximum limit
///
/// [`DataFusionError`]: datafusion_common::DataFusionError
fn merge_grouping_set<T: Clone>(left: &[T], right: &[T]) -> Result<Vec<T>> {
    check_grouping_set_size_limit(left.len() + right.len())?;
    Ok(left.iter().chain(right.iter()).cloned().collect())
}

/// Compute the cross product of two grouping_sets
///
/// # Example
/// ```text
/// [(A, B), (C, D)], [(E), (F)] -> [(A, B, E), (A, B, F), (C, D, E), (C, D, F)]
/// ```
///
/// # Error
/// - [`DataFusionError`]: The number of group_expression in grouping_set exceeds the maximum limit
/// - [`DataFusionError`]: The number of grouping_set in grouping_sets exceeds the maximum limit
///
/// [`DataFusionError`]: datafusion_common::DataFusionError
fn cross_join_grouping_sets<T: Clone>(
    left: &[Vec<T>],
    right: &[Vec<T>],
) -> Result<Vec<Vec<T>>> {
    let grouping_sets_size = left.len() * right.len();

    check_grouping_sets_size_limit(grouping_sets_size)?;

    let mut result = Vec::with_capacity(grouping_sets_size);
    for le in left {
        for re in right {
            result.push(merge_grouping_set(le, re)?);
        }
    }
    Ok(result)
}

/// Convert multiple grouping expressions into one [`GroupingSet::GroupingSets`],\
/// if the grouping expression does not contain [`Expr::GroupingSet`] or only has one expression,\
/// no conversion will be performed.
///
/// e.g.
///
/// person.id,\
/// GROUPING SETS ((person.age, person.salary),(person.age)),\
/// ROLLUP(person.state, person.birth_date)
///
/// =>
///
/// GROUPING SETS (\
///   (person.id, person.age, person.salary),\
///   (person.id, person.age, person.salary, person.state),\
///   (person.id, person.age, person.salary, person.state, person.birth_date),\
///   (person.id, person.age),\
///   (person.id, person.age, person.state),\
///   (person.id, person.age, person.state, person.birth_date)\
/// )
pub fn enumerate_grouping_sets(group_expr: Vec<Expr>) -> Result<Vec<Expr>> {
    let has_grouping_set = group_expr
        .iter()
        .any(|expr| matches!(expr, Expr::GroupingSet(_)));
    if !has_grouping_set || group_expr.len() == 1 {
        return Ok(group_expr);
    }
    // Only process mix grouping sets
    let partial_sets = group_expr
        .iter()
        .map(|expr| {
            let exprs = match expr {
                Expr::GroupingSet(GroupingSet::GroupingSets(grouping_sets)) => {
                    check_grouping_sets_size_limit(grouping_sets.len())?;
                    grouping_sets.iter().map(|e| e.iter().collect()).collect()
                }
                Expr::GroupingSet(GroupingSet::Cube(group_exprs)) => {
                    let grouping_sets = powerset(group_exprs)
                        .map_err(|e| plan_datafusion_err!("{}", e))?;
                    check_grouping_sets_size_limit(grouping_sets.len())?;
                    grouping_sets
                }
                Expr::GroupingSet(GroupingSet::Rollup(group_exprs)) => {
                    let size = group_exprs.len();
                    let slice = group_exprs.as_slice();
                    check_grouping_sets_size_limit(size * (size + 1) / 2 + 1)?;
                    (0..(size + 1))
                        .map(|i| slice[0..i].iter().collect())
                        .collect()
                }
                expr => vec![vec![expr]],
            };
            Ok(exprs)
        })
        .collect::<Result<Vec<_>>>()?;

    // Cross Join
    let grouping_sets = partial_sets
        .into_iter()
        .map(Ok)
        .reduce(|l, r| cross_join_grouping_sets(&l?, &r?))
        .transpose()?
        .map(|e| {
            e.into_iter()
                .map(|e| e.into_iter().cloned().collect())
                .collect()
        })
        .unwrap_or_default();

    Ok(vec![Expr::GroupingSet(GroupingSet::GroupingSets(
        grouping_sets,
    ))])
}

/// Find all distinct exprs in a list of group by expressions. If the
/// first element is a `GroupingSet` expression then it must be the only expr.
pub fn grouping_set_to_exprlist(group_expr: &[Expr]) -> Result<Vec<&Expr>> {
    if let Some(Expr::GroupingSet(grouping_set)) = group_expr.first() {
        if group_expr.len() > 1 {
            return plan_err!(
                "Invalid group by expressions, GroupingSet must be the only expression"
            );
        }
        Ok(grouping_set.distinct_expr())
    } else {
        Ok(group_expr
            .iter()
            .collect::<IndexSet<_>>()
            .into_iter()
            .collect())
    }
}

/// Recursively walk an expression tree, collecting the unique set of columns
/// referenced in the expression
pub fn expr_to_columns(expr: &Expr, accum: &mut HashSet<Column>) -> Result<()> {
    expr.apply(|expr| {
        match expr {
            Expr::Column(qc) => {
                accum.insert(qc.clone());
            }
            // Use explicit pattern match instead of a default
            // implementation, so that in the future if someone adds
            // new Expr types, they will check here as well
            // TODO: remove the next line after `Expr::Wildcard` is removed
            #[expect(deprecated)]
            Expr::Unnest(_)
            | Expr::ScalarVariable(_, _)
            | Expr::Alias(_)
            | Expr::Literal(_)
            | Expr::BinaryExpr { .. }
            | Expr::Like { .. }
            | Expr::SimilarTo { .. }
            | Expr::Not(_)
            | Expr::IsNotNull(_)
            | Expr::IsNull(_)
            | Expr::IsTrue(_)
            | Expr::IsFalse(_)
            | Expr::IsUnknown(_)
            | Expr::IsNotTrue(_)
            | Expr::IsNotFalse(_)
            | Expr::IsNotUnknown(_)
            | Expr::Negative(_)
            | Expr::Between { .. }
            | Expr::Case { .. }
            | Expr::Cast { .. }
            | Expr::TryCast { .. }
            | Expr::ScalarFunction(..)
            | Expr::WindowFunction { .. }
            | Expr::AggregateFunction { .. }
            | Expr::GroupingSet(_)
            | Expr::InList { .. }
            | Expr::Exists { .. }
            | Expr::InSubquery(_)
            | Expr::ScalarSubquery(_)
            | Expr::Wildcard { .. }
            | Expr::Placeholder(_)
            | Expr::OuterReferenceColumn { .. } => {}
        }
        Ok(TreeNodeRecursion::Continue)
    })
    .map(|_| ())
}

/// Find excluded columns in the schema, if any
/// SELECT * EXCLUDE(col1, col2), would return `vec![col1, col2]`
fn get_excluded_columns(
    opt_exclude: Option<&ExcludeSelectItem>,
    opt_except: Option<&ExceptSelectItem>,
    schema: &DFSchema,
    qualifier: Option<&TableReference>,
) -> Result<Vec<Column>> {
    let mut idents = vec![];
    if let Some(excepts) = opt_except {
        idents.push(&excepts.first_element);
        idents.extend(&excepts.additional_elements);
    }
    if let Some(exclude) = opt_exclude {
        match exclude {
            ExcludeSelectItem::Single(ident) => idents.push(ident),
            ExcludeSelectItem::Multiple(idents_inner) => idents.extend(idents_inner),
        }
    }
    // Excluded columns should be unique
    let n_elem = idents.len();
    let unique_idents = idents.into_iter().collect::<HashSet<_>>();
    // If HashSet size, and vector length are different, this means that some of the excluded columns
    // are not unique. In this case return error.
    if n_elem != unique_idents.len() {
        return plan_err!("EXCLUDE or EXCEPT contains duplicate column names");
    }

    let mut result = vec![];
    for ident in unique_idents.into_iter() {
        let col_name = ident.value.as_str();
        let (qualifier, field) = schema.qualified_field_with_name(qualifier, col_name)?;
        result.push(Column::from((qualifier, field)));
    }
    Ok(result)
}

/// Returns all `Expr`s in the schema, except the `Column`s in the `columns_to_skip`
fn get_exprs_except_skipped(
    schema: &DFSchema,
    columns_to_skip: HashSet<Column>,
) -> Vec<Expr> {
    if columns_to_skip.is_empty() {
        schema.iter().map(Expr::from).collect::<Vec<Expr>>()
    } else {
        schema
            .columns()
            .iter()
            .filter_map(|c| {
                if !columns_to_skip.contains(c) {
                    Some(Expr::Column(c.clone()))
                } else {
                    None
                }
            })
            .collect::<Vec<Expr>>()
    }
}

/// For each column specified in the USING JOIN condition, the JOIN plan outputs it twice
/// (once for each join side), but an unqualified wildcard should include it only once.
/// This function returns the columns that should be excluded.
fn exclude_using_columns(plan: &LogicalPlan) -> Result<HashSet<Column>> {
    let using_columns = plan.using_columns()?;
    let excluded = using_columns
        .into_iter()
        // For each USING JOIN condition, only expand to one of each join column in projection
        .flat_map(|cols| {
            let mut cols = cols.into_iter().collect::<Vec<_>>();
            // sort join columns to make sure we consistently keep the same
            // qualified column
            cols.sort();
            let mut out_column_names: HashSet<String> = HashSet::new();
            cols.into_iter().filter_map(move |c| {
                if out_column_names.contains(&c.name) {
                    Some(c)
                } else {
                    out_column_names.insert(c.name);
                    None
                }
            })
        })
        .collect::<HashSet<_>>();
    Ok(excluded)
}

/// Resolves an `Expr::Wildcard` to a collection of `Expr::Column`'s.
pub fn expand_wildcard(
    schema: &DFSchema,
    plan: &LogicalPlan,
    wildcard_options: Option<&WildcardOptions>,
) -> Result<Vec<Expr>> {
    let mut columns_to_skip = exclude_using_columns(plan)?;
    let excluded_columns = if let Some(WildcardOptions {
        exclude: opt_exclude,
        except: opt_except,
        ..
    }) = wildcard_options
    {
        get_excluded_columns(opt_exclude.as_ref(), opt_except.as_ref(), schema, None)?
    } else {
        vec![]
    };
    // Add each excluded `Column` to columns_to_skip
    columns_to_skip.extend(excluded_columns);
    Ok(get_exprs_except_skipped(schema, columns_to_skip))
}

/// Resolves an `Expr::Wildcard` to a collection of qualified `Expr::Column`'s.
pub fn expand_qualified_wildcard(
    qualifier: &TableReference,
    schema: &DFSchema,
    wildcard_options: Option<&WildcardOptions>,
) -> Result<Vec<Expr>> {
    let qualified_indices = schema.fields_indices_with_qualified(qualifier);
    let projected_func_dependencies = schema
        .functional_dependencies()
        .project_functional_dependencies(&qualified_indices, qualified_indices.len());
    let fields_with_qualified = get_at_indices(schema.fields(), &qualified_indices)?;
    if fields_with_qualified.is_empty() {
        return plan_err!("Invalid qualifier {qualifier}");
    }

    let qualified_schema = Arc::new(Schema::new_with_metadata(
        fields_with_qualified,
        schema.metadata().clone(),
    ));
    let qualified_dfschema =
        DFSchema::try_from_qualified_schema(qualifier.clone(), &qualified_schema)?
            .with_functional_dependencies(projected_func_dependencies)?;
    let excluded_columns = if let Some(WildcardOptions {
        exclude: opt_exclude,
        except: opt_except,
        ..
    }) = wildcard_options
    {
        get_excluded_columns(
            opt_exclude.as_ref(),
            opt_except.as_ref(),
            schema,
            Some(qualifier),
        )?
    } else {
        vec![]
    };
    // Add each excluded `Column` to columns_to_skip
    let mut columns_to_skip = HashSet::new();
    columns_to_skip.extend(excluded_columns);
    Ok(get_exprs_except_skipped(
        &qualified_dfschema,
        columns_to_skip,
    ))
}

/// (expr, "is the SortExpr for window (either comes from PARTITION BY or ORDER BY columns)")
/// If bool is true SortExpr comes from `PARTITION BY` column, if false comes from `ORDER BY` column
type WindowSortKey = Vec<(Sort, bool)>;

/// Generate a sort key for a given window expr's partition_by and order_by expr
pub fn generate_sort_key(
    partition_by: &[Expr],
    order_by: &[Sort],
) -> Result<WindowSortKey> {
    let normalized_order_by_keys = order_by
        .iter()
        .map(|e| {
            let Sort { expr, .. } = e;
            Sort::new(expr.clone(), true, false)
        })
        .collect::<Vec<_>>();

    let mut final_sort_keys = vec![];
    let mut is_partition_flag = vec![];
    partition_by.iter().for_each(|e| {
        // By default, create sort key with ASC is true and NULLS LAST to be consistent with
        // PostgreSQL's rule: https://www.postgresql.org/docs/current/queries-order.html
        let e = e.clone().sort(true, false);
        if let Some(pos) = normalized_order_by_keys.iter().position(|key| key.eq(&e)) {
            let order_by_key = &order_by[pos];
            if !final_sort_keys.contains(order_by_key) {
                final_sort_keys.push(order_by_key.clone());
                is_partition_flag.push(true);
            }
        } else if !final_sort_keys.contains(&e) {
            final_sort_keys.push(e);
            is_partition_flag.push(true);
        }
    });

    order_by.iter().for_each(|e| {
        if !final_sort_keys.contains(e) {
            final_sort_keys.push(e.clone());
            is_partition_flag.push(false);
        }
    });
    let res = final_sort_keys
        .into_iter()
        .zip(is_partition_flag)
        .collect::<Vec<_>>();
    Ok(res)
}

/// Compare the sort expr as PostgreSQL's common_prefix_cmp():
/// <https://github.com/postgres/postgres/blob/master/src/backend/optimizer/plan/planner.c>
pub fn compare_sort_expr(
    sort_expr_a: &Sort,
    sort_expr_b: &Sort,
    schema: &DFSchemaRef,
) -> Ordering {
    let Sort {
        expr: expr_a,
        asc: asc_a,
        nulls_first: nulls_first_a,
    } = sort_expr_a;

    let Sort {
        expr: expr_b,
        asc: asc_b,
        nulls_first: nulls_first_b,
    } = sort_expr_b;

    let ref_indexes_a = find_column_indexes_referenced_by_expr(expr_a, schema);
    let ref_indexes_b = find_column_indexes_referenced_by_expr(expr_b, schema);
    for (idx_a, idx_b) in ref_indexes_a.iter().zip(ref_indexes_b.iter()) {
        match idx_a.cmp(idx_b) {
            Ordering::Less => {
                return Ordering::Less;
            }
            Ordering::Greater => {
                return Ordering::Greater;
            }
            Ordering::Equal => {}
        }
    }
    match ref_indexes_a.len().cmp(&ref_indexes_b.len()) {
        Ordering::Less => return Ordering::Greater,
        Ordering::Greater => {
            return Ordering::Less;
        }
        Ordering::Equal => {}
    }
    match (asc_a, asc_b) {
        (true, false) => {
            return Ordering::Greater;
        }
        (false, true) => {
            return Ordering::Less;
        }
        _ => {}
    }
    match (nulls_first_a, nulls_first_b) {
        (true, false) => {
            return Ordering::Less;
        }
        (false, true) => {
            return Ordering::Greater;
        }
        _ => {}
    }
    Ordering::Equal
}

/// Group a slice of window expression expr by their order by expressions
pub fn group_window_expr_by_sort_keys(
    window_expr: impl IntoIterator<Item = Expr>,
) -> Result<Vec<(WindowSortKey, Vec<Expr>)>> {
    let mut result = vec![];
    window_expr.into_iter().try_for_each(|expr| match &expr {
        Expr::WindowFunction( WindowFunction{ params: WindowFunctionParams { partition_by, order_by, ..}, .. }) => {
            let sort_key = generate_sort_key(partition_by, order_by)?;
            if let Some((_, values)) = result.iter_mut().find(
                |group: &&mut (WindowSortKey, Vec<Expr>)| matches!(group, (key, _) if *key == sort_key),
            ) {
                values.push(expr);
            } else {
                result.push((sort_key, vec![expr]))
            }
            Ok(())
        }
        other => internal_err!(
            "Impossibly got non-window expr {other:?}"
        ),
    })?;
    Ok(result)
}

/// Collect all deeply nested `Expr::AggregateFunction`.
/// They are returned in order of occurrence (depth
/// first), with duplicates omitted.
pub fn find_aggregate_exprs<'a>(exprs: impl IntoIterator<Item = &'a Expr>) -> Vec<Expr> {
    find_exprs_in_exprs(exprs, &|nested_expr| {
        matches!(nested_expr, Expr::AggregateFunction { .. })
    })
}

/// Collect all deeply nested `Expr::WindowFunction`. They are returned in order of occurrence
/// (depth first), with duplicates omitted.
pub fn find_window_exprs(exprs: &[Expr]) -> Vec<Expr> {
    find_exprs_in_exprs(exprs, &|nested_expr| {
        matches!(nested_expr, Expr::WindowFunction { .. })
    })
}

/// Collect all deeply nested `Expr::OuterReferenceColumn`. They are returned in order of occurrence
/// (depth first), with duplicates omitted.
pub fn find_out_reference_exprs(expr: &Expr) -> Vec<Expr> {
    find_exprs_in_expr(expr, &|nested_expr| {
        matches!(nested_expr, Expr::OuterReferenceColumn { .. })
    })
}

/// Search the provided `Expr`'s, and all of their nested `Expr`, for any that
/// pass the provided test. The returned `Expr`'s are deduplicated and returned
/// in order of appearance (depth first).
fn find_exprs_in_exprs<'a, F>(
    exprs: impl IntoIterator<Item = &'a Expr>,
    test_fn: &F,
) -> Vec<Expr>
where
    F: Fn(&Expr) -> bool,
{
    exprs
        .into_iter()
        .flat_map(|expr| find_exprs_in_expr(expr, test_fn))
        .fold(vec![], |mut acc, expr| {
            if !acc.contains(&expr) {
                acc.push(expr)
            }
            acc
        })
}

/// Search an `Expr`, and all of its nested `Expr`'s, for any that pass the
/// provided test. The returned `Expr`'s are deduplicated and returned in order
/// of appearance (depth first).
fn find_exprs_in_expr<F>(expr: &Expr, test_fn: &F) -> Vec<Expr>
where
    F: Fn(&Expr) -> bool,
{
    let mut exprs = vec![];
    expr.apply(|expr| {
        if test_fn(expr) {
            if !(exprs.contains(expr)) {
                exprs.push(expr.clone())
            }
            // Stop recursing down this expr once we find a match
            return Ok(TreeNodeRecursion::Jump);
        }

        Ok(TreeNodeRecursion::Continue)
    })
    // pre_visit always returns OK, so this will always too
    .expect("no way to return error during recursion");
    exprs
}

/// Recursively inspect an [`Expr`] and all its children.
pub fn inspect_expr_pre<F, E>(expr: &Expr, mut f: F) -> Result<(), E>
where
    F: FnMut(&Expr) -> Result<(), E>,
{
    let mut err = Ok(());
    expr.apply(|expr| {
        if let Err(e) = f(expr) {
            // Save the error for later (it may not be a DataFusionError)
            err = Err(e);
            Ok(TreeNodeRecursion::Stop)
        } else {
            // keep going
            Ok(TreeNodeRecursion::Continue)
        }
    })
    // The closure always returns OK, so this will always too
    .expect("no way to return error during recursion");

    err
}

/// Create field meta-data from an expression, for use in a result set schema
pub fn exprlist_to_fields<'a>(
    exprs: impl IntoIterator<Item = &'a Expr>,
    plan: &LogicalPlan,
) -> Result<Vec<(Option<TableReference>, Arc<Field>)>> {
    // Look for exact match in plan's output schema
    let input_schema = plan.schema();
<<<<<<< HEAD
    let result = exprs
        .into_iter()
        .map(|e| match e {
            #[expect(deprecated)]
            Expr::Wildcard { qualifier, options } => match qualifier {
                None => {
                    let mut excluded = exclude_using_columns(plan)?;
                    excluded.extend(get_excluded_columns(
                        options.exclude.as_ref(),
                        options.except.as_ref(),
                        wildcard_schema,
                        None,
                    )?);
                    Ok(wildcard_schema
                        .iter()
                        .filter(|(q, f)| {
                            !excluded.contains(&Column::new(q.cloned(), f.name()))
                        })
                        .map(|(q, f)| (q.cloned(), Arc::clone(f)))
                        .collect::<Vec<_>>())
                }
                Some(qualifier) => {
                    let excluded: Vec<String> = get_excluded_columns(
                        options.exclude.as_ref(),
                        options.except.as_ref(),
                        wildcard_schema,
                        Some(qualifier),
                    )?
                    .into_iter()
                    .map(|c| c.flat_name())
                    .collect();
                    Ok(wildcard_schema
                        .fields_with_qualified(qualifier)
                        .into_iter()
                        .filter_map(|field| {
                            let flat_name = format!("{}.{}", qualifier, field.name());
                            if excluded.contains(&flat_name) {
                                None
                            } else {
                                Some((
                                    Some(qualifier.clone()),
                                    Arc::new(field.to_owned()),
                                ))
                            }
                        })
                        .collect::<Vec<_>>())
                }
            },
            _ => Ok(vec![e.to_field(input_schema)?]),
        })
        .collect::<Result<Vec<_>>>()?
        .into_iter()
        .flatten()
        .collect();
    Ok(result)
}

/// Find the suitable base plan to expand the wildcard expression recursively.
/// When planning [LogicalPlan::Window] and [LogicalPlan::Aggregate], we will generate
/// an intermediate plan based on the relation plan (e.g. [LogicalPlan::TableScan], [LogicalPlan::Subquery], ...).
/// If we expand a wildcard expression basing the intermediate plan, we could get some duplicate fields.
pub fn find_base_plan(input: &LogicalPlan) -> &LogicalPlan {
    match input {
        LogicalPlan::Window(window) => find_base_plan(&window.input),
        LogicalPlan::Aggregate(agg) => find_base_plan(&agg.input),
        // [SqlToRel::try_process_unnest] will convert Expr(Unnest(Expr)) to Projection/Unnest/Projection
        // We should expand the wildcard expression based on the input plan of the inner Projection.
        LogicalPlan::Unnest(unnest) => {
            if let LogicalPlan::Projection(projection) = unnest.input.deref() {
                find_base_plan(&projection.input)
            } else {
                input
            }
        }
        LogicalPlan::Filter(filter) => {
            if filter.having {
                // If a filter is used for a having clause, its input plan is an aggregation.
                // We should expand the wildcard expression based on the aggregation's input plan.
                find_base_plan(&filter.input)
            } else {
                input
            }
        }
        _ => input,
    }
}

/// Count the number of real fields. We should expand the wildcard expression to get the actual number.
pub fn exprlist_len(
    exprs: &[Expr],
    schema: &DFSchemaRef,
    wildcard_schema: Option<&DFSchemaRef>,
) -> Result<usize> {
    exprs
        .iter()
        .map(|e| match e {
            #[expect(deprecated)]
            Expr::Wildcard {
                qualifier: None,
                options,
            } => {
                let excluded = get_excluded_columns(
                    options.exclude.as_ref(),
                    options.except.as_ref(),
                    wildcard_schema.unwrap_or(schema),
                    None,
                )?
                .into_iter()
                .collect::<HashSet<Column>>();
                Ok(
                    get_exprs_except_skipped(wildcard_schema.unwrap_or(schema), excluded)
                        .len(),
                )
            }
            #[expect(deprecated)]
            Expr::Wildcard {
                qualifier: Some(qualifier),
                options,
            } => {
                let related_wildcard_schema = wildcard_schema.as_ref().map_or_else(
                    || Ok(Arc::clone(schema)),
                    |schema| {
                        // Eliminate the fields coming from other tables.
                        let qualified_fields = schema
                            .fields()
                            .iter()
                            .enumerate()
                            .filter_map(|(idx, field)| {
                                let (maybe_table_ref, _) = schema.qualified_field(idx);
                                if maybe_table_ref.is_none_or(|q| q == qualifier) {
                                    Some((maybe_table_ref.cloned(), Arc::clone(field)))
                                } else {
                                    None
                                }
                            })
                            .collect::<Vec<_>>();
                        let metadata = schema.metadata().clone();
                        DFSchema::new_with_metadata(qualified_fields, metadata)
                            .map(Arc::new)
                    },
                )?;
                let excluded = get_excluded_columns(
                    options.exclude.as_ref(),
                    options.except.as_ref(),
                    related_wildcard_schema.as_ref(),
                    Some(qualifier),
                )?
                .into_iter()
                .collect::<HashSet<Column>>();
                Ok(
                    get_exprs_except_skipped(related_wildcard_schema.as_ref(), excluded)
                        .len(),
                )
            }
            _ => Ok(1),
        })
        .sum()
=======
    exprs
        .into_iter()
        .map(|e| e.to_field(input_schema))
        .collect()
>>>>>>> e4433049
}

/// Convert an expression into Column expression if it's already provided as input plan.
///
/// For example, it rewrites:
///
/// ```text
/// .aggregate(vec![col("c1")], vec![sum(col("c2"))])?
/// .project(vec![col("c1"), sum(col("c2"))?
/// ```
///
/// Into:
///
/// ```text
/// .aggregate(vec![col("c1")], vec![sum(col("c2"))])?
/// .project(vec![col("c1"), col("SUM(c2)")?
/// ```
pub fn columnize_expr(e: Expr, input: &LogicalPlan) -> Result<Expr> {
    let output_exprs = match input.columnized_output_exprs() {
        Ok(exprs) if !exprs.is_empty() => exprs,
        _ => return Ok(e),
    };
    let exprs_map: HashMap<&Expr, Column> = output_exprs.into_iter().collect();
    e.transform_down(|node: Expr| match exprs_map.get(&node) {
        Some(column) => Ok(Transformed::new(
            Expr::Column(column.clone()),
            true,
            TreeNodeRecursion::Jump,
        )),
        None => Ok(Transformed::no(node)),
    })
    .data()
}

/// Collect all deeply nested `Expr::Column`'s. They are returned in order of
/// appearance (depth first), and may contain duplicates.
pub fn find_column_exprs(exprs: &[Expr]) -> Vec<Expr> {
    exprs
        .iter()
        .flat_map(find_columns_referenced_by_expr)
        .map(Expr::Column)
        .collect()
}

pub(crate) fn find_columns_referenced_by_expr(e: &Expr) -> Vec<Column> {
    let mut exprs = vec![];
    e.apply(|expr| {
        if let Expr::Column(c) = expr {
            exprs.push(c.clone())
        }
        Ok(TreeNodeRecursion::Continue)
    })
    // As the closure always returns Ok, this "can't" error
    .expect("Unexpected error");
    exprs
}

/// Convert any `Expr` to an `Expr::Column`.
pub fn expr_as_column_expr(expr: &Expr, plan: &LogicalPlan) -> Result<Expr> {
    match expr {
        Expr::Column(col) => {
            let (qualifier, field) = plan.schema().qualified_field_from_column(col)?;
            Ok(Expr::from(Column::from((qualifier, field))))
        }
        _ => Ok(Expr::Column(Column::from_name(
            expr.schema_name().to_string(),
        ))),
    }
}

/// Recursively walk an expression tree, collecting the column indexes
/// referenced in the expression
pub(crate) fn find_column_indexes_referenced_by_expr(
    e: &Expr,
    schema: &DFSchemaRef,
) -> Vec<usize> {
    let mut indexes = vec![];
    e.apply(|expr| {
        match expr {
            Expr::Column(qc) => {
                if let Ok(idx) = schema.index_of_column(qc) {
                    indexes.push(idx);
                }
            }
            Expr::Literal(_) => {
                indexes.push(usize::MAX);
            }
            _ => {}
        }
        Ok(TreeNodeRecursion::Continue)
    })
    .unwrap();
    indexes
}

/// Can this data type be used in hash join equal conditions??
/// Data types here come from function 'equal_rows', if more data types are supported
/// in create_hashes, add those data types here to generate join logical plan.
pub fn can_hash(data_type: &DataType) -> bool {
    match data_type {
        DataType::Null => true,
        DataType::Boolean => true,
        DataType::Int8 => true,
        DataType::Int16 => true,
        DataType::Int32 => true,
        DataType::Int64 => true,
        DataType::UInt8 => true,
        DataType::UInt16 => true,
        DataType::UInt32 => true,
        DataType::UInt64 => true,
        DataType::Float16 => true,
        DataType::Float32 => true,
        DataType::Float64 => true,
        DataType::Decimal128(_, _) => true,
        DataType::Decimal256(_, _) => true,
        DataType::Timestamp(_, _) => true,
        DataType::Utf8 => true,
        DataType::LargeUtf8 => true,
        DataType::Utf8View => true,
        DataType::Binary => true,
        DataType::LargeBinary => true,
        DataType::BinaryView => true,
        DataType::Date32 => true,
        DataType::Date64 => true,
        DataType::Time32(_) => true,
        DataType::Time64(_) => true,
        DataType::Duration(_) => true,
        DataType::Interval(_) => true,
        DataType::FixedSizeBinary(_) => true,
        DataType::Dictionary(key_type, value_type) => {
            DataType::is_dictionary_key_type(key_type) && can_hash(value_type)
        }
        DataType::List(value_type) => can_hash(value_type.data_type()),
        DataType::LargeList(value_type) => can_hash(value_type.data_type()),
        DataType::FixedSizeList(value_type, _) => can_hash(value_type.data_type()),
        DataType::Map(map_struct, true | false) => can_hash(map_struct.data_type()),
        DataType::Struct(fields) => fields.iter().all(|f| can_hash(f.data_type())),

        DataType::ListView(_)
        | DataType::LargeListView(_)
        | DataType::Union(_, _)
        | DataType::RunEndEncoded(_, _) => false,
    }
}

/// Check whether all columns are from the schema.
pub fn check_all_columns_from_schema(
    columns: &HashSet<&Column>,
    schema: &DFSchema,
) -> Result<bool> {
    for col in columns.iter() {
        let exist = schema.is_column_from_schema(col);
        if !exist {
            return Ok(false);
        }
    }

    Ok(true)
}

/// Give two sides of the equijoin predicate, return a valid join key pair.
/// If there is no valid join key pair, return None.
///
/// A valid join means:
/// 1. All referenced column of the left side is from the left schema, and
///    all referenced column of the right side is from the right schema.
/// 2. Or opposite. All referenced column of the left side is from the right schema,
///    and the right side is from the left schema.
///
pub fn find_valid_equijoin_key_pair(
    left_key: &Expr,
    right_key: &Expr,
    left_schema: &DFSchema,
    right_schema: &DFSchema,
) -> Result<Option<(Expr, Expr)>> {
    let left_using_columns = left_key.column_refs();
    let right_using_columns = right_key.column_refs();

    // Conditions like a = 10, will be added to non-equijoin.
    if left_using_columns.is_empty() || right_using_columns.is_empty() {
        return Ok(None);
    }

    if check_all_columns_from_schema(&left_using_columns, left_schema)?
        && check_all_columns_from_schema(&right_using_columns, right_schema)?
    {
        return Ok(Some((left_key.clone(), right_key.clone())));
    } else if check_all_columns_from_schema(&right_using_columns, left_schema)?
        && check_all_columns_from_schema(&left_using_columns, right_schema)?
    {
        return Ok(Some((right_key.clone(), left_key.clone())));
    }

    Ok(None)
}

/// Creates a detailed error message for a function with wrong signature.
///
/// For example, a query like `select round(3.14, 1.1);` would yield:
/// ```text
/// Error during planning: No function matches 'round(Float64, Float64)'. You might need to add explicit type casts.
///     Candidate functions:
///     round(Float64, Int64)
///     round(Float32, Int64)
///     round(Float64)
///     round(Float32)
/// ```
pub fn generate_signature_error_msg(
    func_name: &str,
    func_signature: Signature,
    input_expr_types: &[DataType],
) -> String {
    let candidate_signatures = func_signature
        .type_signature
        .to_string_repr()
        .iter()
        .map(|args_str| format!("\t{func_name}({args_str})"))
        .collect::<Vec<String>>()
        .join("\n");

    format!(
            "No function matches the given name and argument types '{}({})'. You might need to add explicit type casts.\n\tCandidate functions:\n{}",
            func_name, TypeSignature::join_types(input_expr_types, ", "), candidate_signatures
        )
}

/// Splits a conjunctive [`Expr`] such as `A AND B AND C` => `[A, B, C]`
///
/// See [`split_conjunction_owned`] for more details and an example.
pub fn split_conjunction(expr: &Expr) -> Vec<&Expr> {
    split_conjunction_impl(expr, vec![])
}

fn split_conjunction_impl<'a>(expr: &'a Expr, mut exprs: Vec<&'a Expr>) -> Vec<&'a Expr> {
    match expr {
        Expr::BinaryExpr(BinaryExpr {
            right,
            op: Operator::And,
            left,
        }) => {
            let exprs = split_conjunction_impl(left, exprs);
            split_conjunction_impl(right, exprs)
        }
        Expr::Alias(Alias { expr, .. }) => split_conjunction_impl(expr, exprs),
        other => {
            exprs.push(other);
            exprs
        }
    }
}

/// Iterate parts in a conjunctive [`Expr`] such as `A AND B AND C` => `[A, B, C]`
///
/// See [`split_conjunction_owned`] for more details and an example.
pub fn iter_conjunction(expr: &Expr) -> impl Iterator<Item = &Expr> {
    let mut stack = vec![expr];
    std::iter::from_fn(move || {
        while let Some(expr) = stack.pop() {
            match expr {
                Expr::BinaryExpr(BinaryExpr {
                    right,
                    op: Operator::And,
                    left,
                }) => {
                    stack.push(right);
                    stack.push(left);
                }
                Expr::Alias(Alias { expr, .. }) => stack.push(expr),
                other => return Some(other),
            }
        }
        None
    })
}

/// Iterate parts in a conjunctive [`Expr`] such as `A AND B AND C` => `[A, B, C]`
///
/// See [`split_conjunction_owned`] for more details and an example.
pub fn iter_conjunction_owned(expr: Expr) -> impl Iterator<Item = Expr> {
    let mut stack = vec![expr];
    std::iter::from_fn(move || {
        while let Some(expr) = stack.pop() {
            match expr {
                Expr::BinaryExpr(BinaryExpr {
                    right,
                    op: Operator::And,
                    left,
                }) => {
                    stack.push(*right);
                    stack.push(*left);
                }
                Expr::Alias(Alias { expr, .. }) => stack.push(*expr),
                other => return Some(other),
            }
        }
        None
    })
}

/// Splits an owned conjunctive [`Expr`] such as `A AND B AND C` => `[A, B, C]`
///
/// This is often used to "split" filter expressions such as `col1 = 5
/// AND col2 = 10` into [`col1 = 5`, `col2 = 10`];
///
/// # Example
/// ```
/// # use datafusion_expr::{col, lit};
/// # use datafusion_expr::utils::split_conjunction_owned;
/// // a=1 AND b=2
/// let expr = col("a").eq(lit(1)).and(col("b").eq(lit(2)));
///
/// // [a=1, b=2]
/// let split = vec![
///   col("a").eq(lit(1)),
///   col("b").eq(lit(2)),
/// ];
///
/// // use split_conjunction_owned to split them
/// assert_eq!(split_conjunction_owned(expr), split);
/// ```
pub fn split_conjunction_owned(expr: Expr) -> Vec<Expr> {
    split_binary_owned(expr, Operator::And)
}

/// Splits an owned binary operator tree [`Expr`] such as `A <OP> B <OP> C` => `[A, B, C]`
///
/// This is often used to "split" expressions such as `col1 = 5
/// AND col2 = 10` into [`col1 = 5`, `col2 = 10`];
///
/// # Example
/// ```
/// # use datafusion_expr::{col, lit, Operator};
/// # use datafusion_expr::utils::split_binary_owned;
/// # use std::ops::Add;
/// // a=1 + b=2
/// let expr = col("a").eq(lit(1)).add(col("b").eq(lit(2)));
///
/// // [a=1, b=2]
/// let split = vec![
///   col("a").eq(lit(1)),
///   col("b").eq(lit(2)),
/// ];
///
/// // use split_binary_owned to split them
/// assert_eq!(split_binary_owned(expr, Operator::Plus), split);
/// ```
pub fn split_binary_owned(expr: Expr, op: Operator) -> Vec<Expr> {
    split_binary_owned_impl(expr, op, vec![])
}

fn split_binary_owned_impl(
    expr: Expr,
    operator: Operator,
    mut exprs: Vec<Expr>,
) -> Vec<Expr> {
    match expr {
        Expr::BinaryExpr(BinaryExpr { right, op, left }) if op == operator => {
            let exprs = split_binary_owned_impl(*left, operator, exprs);
            split_binary_owned_impl(*right, operator, exprs)
        }
        Expr::Alias(Alias { expr, .. }) => {
            split_binary_owned_impl(*expr, operator, exprs)
        }
        other => {
            exprs.push(other);
            exprs
        }
    }
}

/// Splits an binary operator tree [`Expr`] such as `A <OP> B <OP> C` => `[A, B, C]`
///
/// See [`split_binary_owned`] for more details and an example.
pub fn split_binary(expr: &Expr, op: Operator) -> Vec<&Expr> {
    split_binary_impl(expr, op, vec![])
}

fn split_binary_impl<'a>(
    expr: &'a Expr,
    operator: Operator,
    mut exprs: Vec<&'a Expr>,
) -> Vec<&'a Expr> {
    match expr {
        Expr::BinaryExpr(BinaryExpr { right, op, left }) if *op == operator => {
            let exprs = split_binary_impl(left, operator, exprs);
            split_binary_impl(right, operator, exprs)
        }
        Expr::Alias(Alias { expr, .. }) => split_binary_impl(expr, operator, exprs),
        other => {
            exprs.push(other);
            exprs
        }
    }
}

/// Combines an array of filter expressions into a single filter
/// expression consisting of the input filter expressions joined with
/// logical AND.
///
/// Returns None if the filters array is empty.
///
/// # Example
/// ```
/// # use datafusion_expr::{col, lit};
/// # use datafusion_expr::utils::conjunction;
/// // a=1 AND b=2
/// let expr = col("a").eq(lit(1)).and(col("b").eq(lit(2)));
///
/// // [a=1, b=2]
/// let split = vec![
///   col("a").eq(lit(1)),
///   col("b").eq(lit(2)),
/// ];
///
/// // use conjunction to join them together with `AND`
/// assert_eq!(conjunction(split), Some(expr));
/// ```
pub fn conjunction(filters: impl IntoIterator<Item = Expr>) -> Option<Expr> {
    filters.into_iter().reduce(Expr::and)
}

/// Combines an array of filter expressions into a single filter
/// expression consisting of the input filter expressions joined with
/// logical OR.
///
/// Returns None if the filters array is empty.
///
/// # Example
/// ```
/// # use datafusion_expr::{col, lit};
/// # use datafusion_expr::utils::disjunction;
/// // a=1 OR b=2
/// let expr = col("a").eq(lit(1)).or(col("b").eq(lit(2)));
///
/// // [a=1, b=2]
/// let split = vec![
///   col("a").eq(lit(1)),
///   col("b").eq(lit(2)),
/// ];
///
/// // use disjunction to join them together with `OR`
/// assert_eq!(disjunction(split), Some(expr));
/// ```
pub fn disjunction(filters: impl IntoIterator<Item = Expr>) -> Option<Expr> {
    filters.into_iter().reduce(Expr::or)
}

/// Returns a new [LogicalPlan] that filters the output of  `plan` with a
/// [LogicalPlan::Filter] with all `predicates` ANDed.
///
/// # Example
/// Before:
/// ```text
/// plan
/// ```
///
/// After:
/// ```text
/// Filter(predicate)
///   plan
/// ```
pub fn add_filter(plan: LogicalPlan, predicates: &[&Expr]) -> Result<LogicalPlan> {
    // reduce filters to a single filter with an AND
    let predicate = predicates
        .iter()
        .skip(1)
        .fold(predicates[0].clone(), |acc, predicate| {
            and(acc, (*predicate).to_owned())
        });

    Ok(LogicalPlan::Filter(Filter::try_new(
        predicate,
        Arc::new(plan),
    )?))
}

/// Looks for correlating expressions: for example, a binary expression with one field from the subquery, and
/// one not in the subquery (closed upon from outer scope)
///
/// # Arguments
///
/// * `exprs` - List of expressions that may or may not be joins
///
/// # Return value
///
/// Tuple of (expressions containing joins, remaining non-join expressions)
pub fn find_join_exprs(exprs: Vec<&Expr>) -> Result<(Vec<Expr>, Vec<Expr>)> {
    let mut joins = vec![];
    let mut others = vec![];
    for filter in exprs.into_iter() {
        // If the expression contains correlated predicates, add it to join filters
        if filter.contains_outer() {
            if !matches!(filter, Expr::BinaryExpr(BinaryExpr{ left, op: Operator::Eq, right }) if left.eq(right))
            {
                joins.push(strip_outer_reference((*filter).clone()));
            }
        } else {
            others.push((*filter).clone());
        }
    }

    Ok((joins, others))
}

/// Returns the first (and only) element in a slice, or an error
///
/// # Arguments
///
/// * `slice` - The slice to extract from
///
/// # Return value
///
/// The first element, or an error
pub fn only_or_err<T>(slice: &[T]) -> Result<&T> {
    match slice {
        [it] => Ok(it),
        [] => plan_err!("No items found!"),
        _ => plan_err!("More than one item found!"),
    }
}

/// merge inputs schema into a single schema.
pub fn merge_schema(inputs: &[&LogicalPlan]) -> DFSchema {
    if inputs.len() == 1 {
        inputs[0].schema().as_ref().clone()
    } else {
        inputs.iter().map(|input| input.schema()).fold(
            DFSchema::empty(),
            |mut lhs, rhs| {
                lhs.merge(rhs);
                lhs
            },
        )
    }
}

/// Build state name. State is the intermediate state of the aggregate function.
pub fn format_state_name(name: &str, state_name: &str) -> String {
    format!("{name}[{state_name}]")
}

/// Determine the set of [`Column`]s produced by the subquery.
pub fn collect_subquery_cols(
    exprs: &[Expr],
    subquery_schema: &DFSchema,
) -> Result<BTreeSet<Column>> {
    exprs.iter().try_fold(BTreeSet::new(), |mut cols, expr| {
        let mut using_cols: Vec<Column> = vec![];
        for col in expr.column_refs().into_iter() {
            if subquery_schema.has_column(col) {
                using_cols.push(col.clone());
            }
        }

        cols.extend(using_cols);
        Result::<_>::Ok(cols)
    })
}

#[cfg(test)]
mod tests {
    use super::*;
    use crate::{
        col, cube, expr_vec_fmt, grouping_set, lit, rollup,
        test::function_stub::max_udaf, test::function_stub::min_udaf,
        test::function_stub::sum_udaf, Cast, ExprFunctionExt, WindowFunctionDefinition,
    };
    use arrow::datatypes::{UnionFields, UnionMode};

    #[test]
    fn test_group_window_expr_by_sort_keys_empty_case() -> Result<()> {
        let result = group_window_expr_by_sort_keys(vec![])?;
        let expected: Vec<(WindowSortKey, Vec<Expr>)> = vec![];
        assert_eq!(expected, result);
        Ok(())
    }

    #[test]
    fn test_group_window_expr_by_sort_keys_empty_window() -> Result<()> {
        let max1 = Expr::WindowFunction(WindowFunction::new(
            WindowFunctionDefinition::AggregateUDF(max_udaf()),
            vec![col("name")],
        ));
        let max2 = Expr::WindowFunction(WindowFunction::new(
            WindowFunctionDefinition::AggregateUDF(max_udaf()),
            vec![col("name")],
        ));
        let min3 = Expr::WindowFunction(WindowFunction::new(
            WindowFunctionDefinition::AggregateUDF(min_udaf()),
            vec![col("name")],
        ));
        let sum4 = Expr::WindowFunction(WindowFunction::new(
            WindowFunctionDefinition::AggregateUDF(sum_udaf()),
            vec![col("age")],
        ));
        let exprs = &[max1.clone(), max2.clone(), min3.clone(), sum4.clone()];
        let result = group_window_expr_by_sort_keys(exprs.to_vec())?;
        let key = vec![];
        let expected: Vec<(WindowSortKey, Vec<Expr>)> =
            vec![(key, vec![max1, max2, min3, sum4])];
        assert_eq!(expected, result);
        Ok(())
    }

    #[test]
    fn test_group_window_expr_by_sort_keys() -> Result<()> {
        let age_asc = Sort::new(col("age"), true, true);
        let name_desc = Sort::new(col("name"), false, true);
        let created_at_desc = Sort::new(col("created_at"), false, true);
        let max1 = Expr::WindowFunction(WindowFunction::new(
            WindowFunctionDefinition::AggregateUDF(max_udaf()),
            vec![col("name")],
        ))
        .order_by(vec![age_asc.clone(), name_desc.clone()])
        .build()
        .unwrap();
        let max2 = Expr::WindowFunction(WindowFunction::new(
            WindowFunctionDefinition::AggregateUDF(max_udaf()),
            vec![col("name")],
        ));
        let min3 = Expr::WindowFunction(WindowFunction::new(
            WindowFunctionDefinition::AggregateUDF(min_udaf()),
            vec![col("name")],
        ))
        .order_by(vec![age_asc.clone(), name_desc.clone()])
        .build()
        .unwrap();
        let sum4 = Expr::WindowFunction(WindowFunction::new(
            WindowFunctionDefinition::AggregateUDF(sum_udaf()),
            vec![col("age")],
        ))
        .order_by(vec![
            name_desc.clone(),
            age_asc.clone(),
            created_at_desc.clone(),
        ])
        .build()
        .unwrap();
        // FIXME use as_ref
        let exprs = &[max1.clone(), max2.clone(), min3.clone(), sum4.clone()];
        let result = group_window_expr_by_sort_keys(exprs.to_vec())?;

        let key1 = vec![(age_asc.clone(), false), (name_desc.clone(), false)];
        let key2 = vec![];
        let key3 = vec![
            (name_desc, false),
            (age_asc, false),
            (created_at_desc, false),
        ];

        let expected: Vec<(WindowSortKey, Vec<Expr>)> = vec![
            (key1, vec![max1, min3]),
            (key2, vec![max2]),
            (key3, vec![sum4]),
        ];
        assert_eq!(expected, result);
        Ok(())
    }

    #[test]
    fn avoid_generate_duplicate_sort_keys() -> Result<()> {
        let asc_or_desc = [true, false];
        let nulls_first_or_last = [true, false];
        let partition_by = &[col("age"), col("name"), col("created_at")];
        for asc_ in asc_or_desc {
            for nulls_first_ in nulls_first_or_last {
                let order_by = &[
                    Sort {
                        expr: col("age"),
                        asc: asc_,
                        nulls_first: nulls_first_,
                    },
                    Sort {
                        expr: col("name"),
                        asc: asc_,
                        nulls_first: nulls_first_,
                    },
                ];

                let expected = vec![
                    (
                        Sort {
                            expr: col("age"),
                            asc: asc_,
                            nulls_first: nulls_first_,
                        },
                        true,
                    ),
                    (
                        Sort {
                            expr: col("name"),
                            asc: asc_,
                            nulls_first: nulls_first_,
                        },
                        true,
                    ),
                    (
                        Sort {
                            expr: col("created_at"),
                            asc: true,
                            nulls_first: false,
                        },
                        true,
                    ),
                ];
                let result = generate_sort_key(partition_by, order_by)?;
                assert_eq!(expected, result);
            }
        }
        Ok(())
    }

    #[test]
    fn test_enumerate_grouping_sets() -> Result<()> {
        let multi_cols = vec![col("col1"), col("col2"), col("col3")];
        let simple_col = col("simple_col");
        let cube = cube(multi_cols.clone());
        let rollup = rollup(multi_cols.clone());
        let grouping_set = grouping_set(vec![multi_cols]);

        // 1. col
        let sets = enumerate_grouping_sets(vec![simple_col.clone()])?;
        let result = format!("[{}]", expr_vec_fmt!(sets));
        assert_eq!("[simple_col]", &result);

        // 2. cube
        let sets = enumerate_grouping_sets(vec![cube.clone()])?;
        let result = format!("[{}]", expr_vec_fmt!(sets));
        assert_eq!("[CUBE (col1, col2, col3)]", &result);

        // 3. rollup
        let sets = enumerate_grouping_sets(vec![rollup.clone()])?;
        let result = format!("[{}]", expr_vec_fmt!(sets));
        assert_eq!("[ROLLUP (col1, col2, col3)]", &result);

        // 4. col + cube
        let sets = enumerate_grouping_sets(vec![simple_col.clone(), cube.clone()])?;
        let result = format!("[{}]", expr_vec_fmt!(sets));
        assert_eq!(
            "[GROUPING SETS (\
            (simple_col), \
            (simple_col, col1), \
            (simple_col, col2), \
            (simple_col, col1, col2), \
            (simple_col, col3), \
            (simple_col, col1, col3), \
            (simple_col, col2, col3), \
            (simple_col, col1, col2, col3))]",
            &result
        );

        // 5. col + rollup
        let sets = enumerate_grouping_sets(vec![simple_col.clone(), rollup.clone()])?;
        let result = format!("[{}]", expr_vec_fmt!(sets));
        assert_eq!(
            "[GROUPING SETS (\
            (simple_col), \
            (simple_col, col1), \
            (simple_col, col1, col2), \
            (simple_col, col1, col2, col3))]",
            &result
        );

        // 6. col + grouping_set
        let sets =
            enumerate_grouping_sets(vec![simple_col.clone(), grouping_set.clone()])?;
        let result = format!("[{}]", expr_vec_fmt!(sets));
        assert_eq!(
            "[GROUPING SETS (\
            (simple_col, col1, col2, col3))]",
            &result
        );

        // 7. col + grouping_set + rollup
        let sets = enumerate_grouping_sets(vec![
            simple_col.clone(),
            grouping_set,
            rollup.clone(),
        ])?;
        let result = format!("[{}]", expr_vec_fmt!(sets));
        assert_eq!(
            "[GROUPING SETS (\
            (simple_col, col1, col2, col3), \
            (simple_col, col1, col2, col3, col1), \
            (simple_col, col1, col2, col3, col1, col2), \
            (simple_col, col1, col2, col3, col1, col2, col3))]",
            &result
        );

        // 8. col + cube + rollup
        let sets = enumerate_grouping_sets(vec![simple_col, cube, rollup])?;
        let result = format!("[{}]", expr_vec_fmt!(sets));
        assert_eq!(
            "[GROUPING SETS (\
            (simple_col), \
            (simple_col, col1), \
            (simple_col, col1, col2), \
            (simple_col, col1, col2, col3), \
            (simple_col, col1), \
            (simple_col, col1, col1), \
            (simple_col, col1, col1, col2), \
            (simple_col, col1, col1, col2, col3), \
            (simple_col, col2), \
            (simple_col, col2, col1), \
            (simple_col, col2, col1, col2), \
            (simple_col, col2, col1, col2, col3), \
            (simple_col, col1, col2), \
            (simple_col, col1, col2, col1), \
            (simple_col, col1, col2, col1, col2), \
            (simple_col, col1, col2, col1, col2, col3), \
            (simple_col, col3), \
            (simple_col, col3, col1), \
            (simple_col, col3, col1, col2), \
            (simple_col, col3, col1, col2, col3), \
            (simple_col, col1, col3), \
            (simple_col, col1, col3, col1), \
            (simple_col, col1, col3, col1, col2), \
            (simple_col, col1, col3, col1, col2, col3), \
            (simple_col, col2, col3), \
            (simple_col, col2, col3, col1), \
            (simple_col, col2, col3, col1, col2), \
            (simple_col, col2, col3, col1, col2, col3), \
            (simple_col, col1, col2, col3), \
            (simple_col, col1, col2, col3, col1), \
            (simple_col, col1, col2, col3, col1, col2), \
            (simple_col, col1, col2, col3, col1, col2, col3))]",
            &result
        );

        Ok(())
    }
    #[test]
    fn test_split_conjunction() {
        let expr = col("a");
        let result = split_conjunction(&expr);
        assert_eq!(result, vec![&expr]);
    }

    #[test]
    fn test_split_conjunction_two() {
        let expr = col("a").eq(lit(5)).and(col("b"));
        let expr1 = col("a").eq(lit(5));
        let expr2 = col("b");

        let result = split_conjunction(&expr);
        assert_eq!(result, vec![&expr1, &expr2]);
    }

    #[test]
    fn test_split_conjunction_alias() {
        let expr = col("a").eq(lit(5)).and(col("b").alias("the_alias"));
        let expr1 = col("a").eq(lit(5));
        let expr2 = col("b"); // has no alias

        let result = split_conjunction(&expr);
        assert_eq!(result, vec![&expr1, &expr2]);
    }

    #[test]
    fn test_split_conjunction_or() {
        let expr = col("a").eq(lit(5)).or(col("b"));
        let result = split_conjunction(&expr);
        assert_eq!(result, vec![&expr]);
    }

    #[test]
    fn test_split_binary_owned() {
        let expr = col("a");
        assert_eq!(split_binary_owned(expr.clone(), Operator::And), vec![expr]);
    }

    #[test]
    fn test_split_binary_owned_two() {
        assert_eq!(
            split_binary_owned(col("a").eq(lit(5)).and(col("b")), Operator::And),
            vec![col("a").eq(lit(5)), col("b")]
        );
    }

    #[test]
    fn test_split_binary_owned_different_op() {
        let expr = col("a").eq(lit(5)).or(col("b"));
        assert_eq!(
            // expr is connected by OR, but pass in AND
            split_binary_owned(expr.clone(), Operator::And),
            vec![expr]
        );
    }

    #[test]
    fn test_split_conjunction_owned() {
        let expr = col("a");
        assert_eq!(split_conjunction_owned(expr.clone()), vec![expr]);
    }

    #[test]
    fn test_split_conjunction_owned_two() {
        assert_eq!(
            split_conjunction_owned(col("a").eq(lit(5)).and(col("b"))),
            vec![col("a").eq(lit(5)), col("b")]
        );
    }

    #[test]
    fn test_split_conjunction_owned_alias() {
        assert_eq!(
            split_conjunction_owned(col("a").eq(lit(5)).and(col("b").alias("the_alias"))),
            vec![
                col("a").eq(lit(5)),
                // no alias on b
                col("b"),
            ]
        );
    }

    #[test]
    fn test_conjunction_empty() {
        assert_eq!(conjunction(vec![]), None);
    }

    #[test]
    fn test_conjunction() {
        // `[A, B, C]`
        let expr = conjunction(vec![col("a"), col("b"), col("c")]);

        // --> `(A AND B) AND C`
        assert_eq!(expr, Some(col("a").and(col("b")).and(col("c"))));

        // which is different than `A AND (B AND C)`
        assert_ne!(expr, Some(col("a").and(col("b").and(col("c")))));
    }

    #[test]
    fn test_disjunction_empty() {
        assert_eq!(disjunction(vec![]), None);
    }

    #[test]
    fn test_disjunction() {
        // `[A, B, C]`
        let expr = disjunction(vec![col("a"), col("b"), col("c")]);

        // --> `(A OR B) OR C`
        assert_eq!(expr, Some(col("a").or(col("b")).or(col("c"))));

        // which is different than `A OR (B OR C)`
        assert_ne!(expr, Some(col("a").or(col("b").or(col("c")))));
    }

    #[test]
    fn test_split_conjunction_owned_or() {
        let expr = col("a").eq(lit(5)).or(col("b"));
        assert_eq!(split_conjunction_owned(expr.clone()), vec![expr]);
    }

    #[test]
    fn test_collect_expr() -> Result<()> {
        let mut accum: HashSet<Column> = HashSet::new();
        expr_to_columns(
            &Expr::Cast(Cast::new(Box::new(col("a")), DataType::Float64)),
            &mut accum,
        )?;
        expr_to_columns(
            &Expr::Cast(Cast::new(Box::new(col("a")), DataType::Float64)),
            &mut accum,
        )?;
        assert_eq!(1, accum.len());
        assert!(accum.contains(&Column::from_name("a")));
        Ok(())
    }

    #[test]
    fn test_can_hash() {
        let union_fields: UnionFields = [
            (0, Arc::new(Field::new("A", DataType::Int32, true))),
            (1, Arc::new(Field::new("B", DataType::Float64, true))),
        ]
        .into_iter()
        .collect();

        let union_type = DataType::Union(union_fields, UnionMode::Sparse);
        assert!(!can_hash(&union_type));

        let list_union_type =
            DataType::List(Arc::new(Field::new("my_union", union_type, true)));
        assert!(!can_hash(&list_union_type));
    }
}<|MERGE_RESOLUTION|>--- conflicted
+++ resolved
@@ -696,170 +696,10 @@
 ) -> Result<Vec<(Option<TableReference>, Arc<Field>)>> {
     // Look for exact match in plan's output schema
     let input_schema = plan.schema();
-<<<<<<< HEAD
-    let result = exprs
-        .into_iter()
-        .map(|e| match e {
-            #[expect(deprecated)]
-            Expr::Wildcard { qualifier, options } => match qualifier {
-                None => {
-                    let mut excluded = exclude_using_columns(plan)?;
-                    excluded.extend(get_excluded_columns(
-                        options.exclude.as_ref(),
-                        options.except.as_ref(),
-                        wildcard_schema,
-                        None,
-                    )?);
-                    Ok(wildcard_schema
-                        .iter()
-                        .filter(|(q, f)| {
-                            !excluded.contains(&Column::new(q.cloned(), f.name()))
-                        })
-                        .map(|(q, f)| (q.cloned(), Arc::clone(f)))
-                        .collect::<Vec<_>>())
-                }
-                Some(qualifier) => {
-                    let excluded: Vec<String> = get_excluded_columns(
-                        options.exclude.as_ref(),
-                        options.except.as_ref(),
-                        wildcard_schema,
-                        Some(qualifier),
-                    )?
-                    .into_iter()
-                    .map(|c| c.flat_name())
-                    .collect();
-                    Ok(wildcard_schema
-                        .fields_with_qualified(qualifier)
-                        .into_iter()
-                        .filter_map(|field| {
-                            let flat_name = format!("{}.{}", qualifier, field.name());
-                            if excluded.contains(&flat_name) {
-                                None
-                            } else {
-                                Some((
-                                    Some(qualifier.clone()),
-                                    Arc::new(field.to_owned()),
-                                ))
-                            }
-                        })
-                        .collect::<Vec<_>>())
-                }
-            },
-            _ => Ok(vec![e.to_field(input_schema)?]),
-        })
-        .collect::<Result<Vec<_>>>()?
-        .into_iter()
-        .flatten()
-        .collect();
-    Ok(result)
-}
-
-/// Find the suitable base plan to expand the wildcard expression recursively.
-/// When planning [LogicalPlan::Window] and [LogicalPlan::Aggregate], we will generate
-/// an intermediate plan based on the relation plan (e.g. [LogicalPlan::TableScan], [LogicalPlan::Subquery], ...).
-/// If we expand a wildcard expression basing the intermediate plan, we could get some duplicate fields.
-pub fn find_base_plan(input: &LogicalPlan) -> &LogicalPlan {
-    match input {
-        LogicalPlan::Window(window) => find_base_plan(&window.input),
-        LogicalPlan::Aggregate(agg) => find_base_plan(&agg.input),
-        // [SqlToRel::try_process_unnest] will convert Expr(Unnest(Expr)) to Projection/Unnest/Projection
-        // We should expand the wildcard expression based on the input plan of the inner Projection.
-        LogicalPlan::Unnest(unnest) => {
-            if let LogicalPlan::Projection(projection) = unnest.input.deref() {
-                find_base_plan(&projection.input)
-            } else {
-                input
-            }
-        }
-        LogicalPlan::Filter(filter) => {
-            if filter.having {
-                // If a filter is used for a having clause, its input plan is an aggregation.
-                // We should expand the wildcard expression based on the aggregation's input plan.
-                find_base_plan(&filter.input)
-            } else {
-                input
-            }
-        }
-        _ => input,
-    }
-}
-
-/// Count the number of real fields. We should expand the wildcard expression to get the actual number.
-pub fn exprlist_len(
-    exprs: &[Expr],
-    schema: &DFSchemaRef,
-    wildcard_schema: Option<&DFSchemaRef>,
-) -> Result<usize> {
-    exprs
-        .iter()
-        .map(|e| match e {
-            #[expect(deprecated)]
-            Expr::Wildcard {
-                qualifier: None,
-                options,
-            } => {
-                let excluded = get_excluded_columns(
-                    options.exclude.as_ref(),
-                    options.except.as_ref(),
-                    wildcard_schema.unwrap_or(schema),
-                    None,
-                )?
-                .into_iter()
-                .collect::<HashSet<Column>>();
-                Ok(
-                    get_exprs_except_skipped(wildcard_schema.unwrap_or(schema), excluded)
-                        .len(),
-                )
-            }
-            #[expect(deprecated)]
-            Expr::Wildcard {
-                qualifier: Some(qualifier),
-                options,
-            } => {
-                let related_wildcard_schema = wildcard_schema.as_ref().map_or_else(
-                    || Ok(Arc::clone(schema)),
-                    |schema| {
-                        // Eliminate the fields coming from other tables.
-                        let qualified_fields = schema
-                            .fields()
-                            .iter()
-                            .enumerate()
-                            .filter_map(|(idx, field)| {
-                                let (maybe_table_ref, _) = schema.qualified_field(idx);
-                                if maybe_table_ref.is_none_or(|q| q == qualifier) {
-                                    Some((maybe_table_ref.cloned(), Arc::clone(field)))
-                                } else {
-                                    None
-                                }
-                            })
-                            .collect::<Vec<_>>();
-                        let metadata = schema.metadata().clone();
-                        DFSchema::new_with_metadata(qualified_fields, metadata)
-                            .map(Arc::new)
-                    },
-                )?;
-                let excluded = get_excluded_columns(
-                    options.exclude.as_ref(),
-                    options.except.as_ref(),
-                    related_wildcard_schema.as_ref(),
-                    Some(qualifier),
-                )?
-                .into_iter()
-                .collect::<HashSet<Column>>();
-                Ok(
-                    get_exprs_except_skipped(related_wildcard_schema.as_ref(), excluded)
-                        .len(),
-                )
-            }
-            _ => Ok(1),
-        })
-        .sum()
-=======
     exprs
         .into_iter()
         .map(|e| e.to_field(input_schema))
         .collect()
->>>>>>> e4433049
 }
 
 /// Convert an expression into Column expression if it's already provided as input plan.
