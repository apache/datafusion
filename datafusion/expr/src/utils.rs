--- conflicted
+++ resolved
@@ -18,11 +18,7 @@
 //! Expression utilities
 
 use std::cmp::Ordering;
-<<<<<<< HEAD
-use std::collections::{HashMap, HashSet};
-=======
 use std::collections::{BTreeSet, HashSet};
->>>>>>> 2ad89550
 use std::ops::Deref;
 use std::sync::Arc;
 
@@ -71,11 +67,7 @@
                 "Invalid group by expressions, GroupingSet must be the only expression"
             );
         }
-<<<<<<< HEAD
-        // Groupings sets have an additional interal column for the grouping id
-=======
         // Groupings sets have an additional integral column for the grouping id
->>>>>>> 2ad89550
         Ok(grouping_set.distinct_expr().len() + 1)
     } else {
         grouping_set_to_exprlist(group_expr).map(|exprs| exprs.len())
