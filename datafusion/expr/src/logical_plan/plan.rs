--- conflicted
+++ resolved
@@ -525,7 +525,9 @@
                     cross.left.head_output_expr()
                 }
             }
-<<<<<<< HEAD
+            LogicalPlan::RecursiveQuery(RecursiveQuery { static_term, .. }) => {
+                static_term.head_output_expr()
+            }
             LogicalPlan::Union(union) => {
                 let (qualifier, field) = union.schema.qualified_field(0);
                 Ok(Some(Expr::Column(Column::new(
@@ -540,17 +542,6 @@
                     field.name(),
                 ))))
             }
-=======
-            LogicalPlan::RecursiveQuery(RecursiveQuery { static_term, .. }) => {
-                static_term.head_output_expr()
-            }
-            LogicalPlan::Union(union) => Ok(Some(Expr::Column(
-                union.schema.fields()[0].qualified_column(),
-            ))),
-            LogicalPlan::TableScan(table) => Ok(Some(Expr::Column(
-                table.projected_schema.fields()[0].qualified_column(),
-            ))),
->>>>>>> cf0f8eec
             LogicalPlan::SubqueryAlias(subquery_alias) => {
                 let expr_opt = subquery_alias.input.head_output_expr()?;
                 expr_opt
@@ -924,19 +915,12 @@
                 ..
             }) => {
                 // Update schema with unnested column type.
-<<<<<<< HEAD
-                let input = Arc::new(inputs[0].clone());
+                let input = Arc::new(inputs.swap_remove(0));
                 let (nested_qualifier, nested_field) =
                     input.schema().qualifier_and_field_from_column(column)?;
                 let (unnested_qualifier, unnested_field) =
                     schema.qualifier_and_field_from_column(column)?;
                 let qualifiers_and_fields = input
-=======
-                let input = Arc::new(inputs.swap_remove(0));
-                let nested_field = input.schema().field_from_column(column)?;
-                let unnested_field = schema.field_from_column(column)?;
-                let fields = input
->>>>>>> cf0f8eec
                     .schema()
                     .iter()
                     .map(|(qualifier, field)| {
