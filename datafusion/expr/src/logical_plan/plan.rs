// Licensed to the Apache Software Foundation (ASF) under one
// or more contributor license agreements.  See the NOTICE file
// distributed with this work for additional information
// regarding copyright ownership.  The ASF licenses this file
// to you under the Apache License, Version 2.0 (the
// "License"); you may not use this file except in compliance
// with the License.  You may obtain a copy of the License at
//
//   http://www.apache.org/licenses/LICENSE-2.0
//
// Unless required by applicable law or agreed to in writing,
// software distributed under the License is distributed on an
// "AS IS" BASIS, WITHOUT WARRANTIES OR CONDITIONS OF ANY
// KIND, either express or implied.  See the License for the
// specific language governing permissions and limitations
// under the License.

//! Logical plan types

use std::collections::{HashMap, HashSet};
use std::fmt::{self, Debug, Display, Formatter};
use std::hash::{Hash, Hasher};
use std::sync::Arc;

use super::dml::CopyTo;
use super::DdlStatement;
use crate::builder::change_redundant_column;
use crate::expr::{
    Alias, Exists, InSubquery, Placeholder, Sort as SortExpr, WindowFunction,
};
use crate::expr_rewriter::{create_col_from_scalar_expr, normalize_cols};
use crate::logical_plan::display::{GraphvizVisitor, IndentVisitor};
use crate::logical_plan::extension::UserDefinedLogicalNode;
use crate::logical_plan::{DmlStatement, Statement};
use crate::utils::{
    enumerate_grouping_sets, exprlist_to_fields, find_out_reference_exprs,
    grouping_set_expr_count, grouping_set_to_exprlist, split_conjunction,
};
use crate::{
    build_join_schema, expr_vec_fmt, BinaryExpr, BuiltInWindowFunction,
    CreateMemoryTable, CreateView, Expr, ExprSchemable, LogicalPlanBuilder, Operator,
    TableProviderFilterPushDown, TableSource, WindowFunctionDefinition,
};

use arrow::datatypes::{DataType, Field, Schema, SchemaRef};
use datafusion_common::tree_node::{
    Transformed, TransformedResult, TreeNode, TreeNodeIterator, TreeNodeRecursion,
    TreeNodeRewriter, TreeNodeVisitor,
};
use datafusion_common::{
    aggregate_functional_dependencies, internal_err, map_until_stop_and_collect,
    plan_err, Column, Constraints, DFSchema, DFSchemaRef, DataFusionError, Dependency,
    FunctionalDependence, FunctionalDependencies, ParamValues, Result, TableReference,
    UnnestOptions,
};

// backwards compatibility
use crate::display::PgJsonVisitor;
use crate::tree_node::transform_option_vec;
pub use datafusion_common::display::{PlanType, StringifiedPlan, ToStringifiedPlan};
pub use datafusion_common::{JoinConstraint, JoinType};

/// A LogicalPlan represents the different types of relational
/// operators (such as Projection, Filter, etc) and can be created by
/// the SQL query planner and the DataFrame API.
///
/// A LogicalPlan represents transforming an input relation (table) to
/// an output relation (table) with a (potentially) different
/// schema. A plan represents a dataflow tree where data flows
/// from leaves up to the root to produce the query result.
#[derive(Clone, PartialEq, Eq, Hash)]
pub enum LogicalPlan {
    /// Evaluates an arbitrary list of expressions (essentially a
    /// SELECT with an expression list) on its input.
    Projection(Projection),
    /// Filters rows from its input that do not match an
    /// expression (essentially a WHERE clause with a predicate
    /// expression).
    ///
    /// Semantically, `<predicate>` is evaluated for each row of the
    /// input; If the value of `<predicate>` is true, the input row is
    /// passed to the output. If the value of `<predicate>` is false
    /// (or null), the row is discarded.
    Filter(Filter),
    /// Windows input based on a set of window spec and window
    /// function (e.g. SUM or RANK).  This is used to implement SQL
    /// window functions, and the `OVER` clause.
    Window(Window),
    /// Aggregates its input based on a set of grouping and aggregate
    /// expressions (e.g. SUM). This is used to implement SQL aggregates
    /// and `GROUP BY`.
    Aggregate(Aggregate),
    /// Sorts its input according to a list of sort expressions. This
    /// is used to implement SQL `ORDER BY`
    Sort(Sort),
    /// Join two logical plans on one or more join columns.
    /// This is used to implement SQL `JOIN`
    Join(Join),
    /// Apply Cross Join to two logical plans.
    /// This is used to implement SQL `CROSS JOIN`
    CrossJoin(CrossJoin),
    /// Repartitions the input based on a partitioning scheme. This is
    /// used to add parallelism and is sometimes referred to as an
    /// "exchange" operator in other systems
    Repartition(Repartition),
    /// Union multiple inputs with the same schema into a single
    /// output stream. This is used to implement SQL `UNION [ALL]` and
    /// `INTERSECT [ALL]`.
    Union(Union),
    /// Produces rows from a [`TableSource`], used to implement SQL
    /// `FROM` tables or views.
    TableScan(TableScan),
    /// Produces no rows: An empty relation with an empty schema that
    /// produces 0 or 1 row. This is used to implement SQL `SELECT`
    /// that has no values in the `FROM` clause.
    EmptyRelation(EmptyRelation),
    /// Produces the output of running another query.  This is used to
    /// implement SQL subqueries
    Subquery(Subquery),
    /// Aliased relation provides, or changes, the name of a relation.
    SubqueryAlias(SubqueryAlias),
    /// Skip some number of rows, and then fetch some number of rows.
    Limit(Limit),
    /// A DataFusion [`Statement`] such as `SET VARIABLE` or `START TRANSACTION`
    Statement(Statement),
    /// Values expression. See
    /// [Postgres VALUES](https://www.postgresql.org/docs/current/queries-values.html)
    /// documentation for more details. This is used to implement SQL such as
    /// `VALUES (1, 2), (3, 4)`
    Values(Values),
    /// Produces a relation with string representations of
    /// various parts of the plan. This is used to implement SQL `EXPLAIN`.
    Explain(Explain),
    /// Runs the input, and prints annotated physical plan as a string
    /// with execution metric. This is used to implement SQL
    /// `EXPLAIN ANALYZE`.
    Analyze(Analyze),
    /// Extension operator defined outside of DataFusion. This is used
    /// to extend DataFusion with custom relational operations that
    Extension(Extension),
    /// Remove duplicate rows from the input. This is used to
    /// implement SQL `SELECT DISTINCT ...`.
    Distinct(Distinct),
    /// Prepare a statement and find any bind parameters
    /// (e.g. `?`). This is used to implement SQL-prepared statements.
    Prepare(Prepare),
    /// Data Manipulaton Language (DML): Insert / Update / Delete
    Dml(DmlStatement),
    /// Data Definition Language (DDL): CREATE / DROP TABLES / VIEWS / SCHEMAS
    Ddl(DdlStatement),
    /// `COPY TO` for writing plan results to files
    Copy(CopyTo),
    /// Describe the schema of the table. This is used to implement the
    /// SQL `DESCRIBE` command from MySQL.
    DescribeTable(DescribeTable),
    /// Unnest a column that contains a nested list type such as an
    /// ARRAY. This is used to implement SQL `UNNEST`
    Unnest(Unnest),
    /// A variadic query (e.g. "Recursive CTEs")
    RecursiveQuery(RecursiveQuery),
}

impl LogicalPlan {
    /// Get a reference to the logical plan's schema
    pub fn schema(&self) -> &DFSchemaRef {
        match self {
            LogicalPlan::EmptyRelation(EmptyRelation { schema, .. }) => schema,
            LogicalPlan::Values(Values { schema, .. }) => schema,
            LogicalPlan::TableScan(TableScan {
                projected_schema, ..
            }) => projected_schema,
            LogicalPlan::Projection(Projection { schema, .. }) => schema,
            LogicalPlan::Filter(Filter { input, .. }) => input.schema(),
            LogicalPlan::Distinct(Distinct::All(input)) => input.schema(),
            LogicalPlan::Distinct(Distinct::On(DistinctOn { schema, .. })) => schema,
            LogicalPlan::Window(Window { schema, .. }) => schema,
            LogicalPlan::Aggregate(Aggregate { schema, .. }) => schema,
            LogicalPlan::Sort(Sort { input, .. }) => input.schema(),
            LogicalPlan::Join(Join { schema, .. }) => schema,
            LogicalPlan::CrossJoin(CrossJoin { schema, .. }) => schema,
            LogicalPlan::Repartition(Repartition { input, .. }) => input.schema(),
            LogicalPlan::Limit(Limit { input, .. }) => input.schema(),
            LogicalPlan::Statement(statement) => statement.schema(),
            LogicalPlan::Subquery(Subquery { subquery, .. }) => subquery.schema(),
            LogicalPlan::SubqueryAlias(SubqueryAlias { schema, .. }) => schema,
            LogicalPlan::Prepare(Prepare { input, .. }) => input.schema(),
            LogicalPlan::Explain(explain) => &explain.schema,
            LogicalPlan::Analyze(analyze) => &analyze.schema,
            LogicalPlan::Extension(extension) => extension.node.schema(),
            LogicalPlan::Union(Union { schema, .. }) => schema,
            LogicalPlan::DescribeTable(DescribeTable { output_schema, .. }) => {
                output_schema
            }
            LogicalPlan::Dml(DmlStatement { table_schema, .. }) => table_schema,
            LogicalPlan::Copy(CopyTo { input, .. }) => input.schema(),
            LogicalPlan::Ddl(ddl) => ddl.schema(),
            LogicalPlan::Unnest(Unnest { schema, .. }) => schema,
            LogicalPlan::RecursiveQuery(RecursiveQuery { static_term, .. }) => {
                // we take the schema of the static term as the schema of the entire recursive query
                static_term.schema()
            }
        }
    }

    /// Used for normalizing columns, as the fallback schemas to the main schema
    /// of the plan.
    pub fn fallback_normalize_schemas(&self) -> Vec<&DFSchema> {
        match self {
            LogicalPlan::Window(_)
            | LogicalPlan::Projection(_)
            | LogicalPlan::Aggregate(_)
            | LogicalPlan::Unnest(_)
            | LogicalPlan::Join(_)
            | LogicalPlan::CrossJoin(_) => self
                .inputs()
                .iter()
                .map(|input| input.schema().as_ref())
                .collect(),
            _ => vec![],
        }
    }

    /// Returns the (fixed) output schema for explain plans
    pub fn explain_schema() -> SchemaRef {
        SchemaRef::new(Schema::new(vec![
            Field::new("plan_type", DataType::Utf8, false),
            Field::new("plan", DataType::Utf8, false),
        ]))
    }

    /// Returns the (fixed) output schema for `DESCRIBE` plans
    pub fn describe_schema() -> Schema {
        Schema::new(vec![
            Field::new("column_name", DataType::Utf8, false),
            Field::new("data_type", DataType::Utf8, false),
            Field::new("is_nullable", DataType::Utf8, false),
        ])
    }

    /// Returns all expressions (non-recursively) evaluated by the current
    /// logical plan node. This does not include expressions in any children
    ///
    /// The returned expressions do not necessarily represent or even
    /// contributed to the output schema of this node. For example,
    /// `LogicalPlan::Filter` returns the filter expression even though the
    /// output of a Filter has the same columns as the input.
    ///
    /// The expressions do contain all the columns that are used by this plan,
    /// so if there are columns not referenced by these expressions then
    /// DataFusion's optimizer attempts to optimize them away.
    pub fn expressions(self: &LogicalPlan) -> Vec<Expr> {
        let mut exprs = vec![];
        self.apply_expressions(|e| {
            exprs.push(e.clone());
            Ok(TreeNodeRecursion::Continue)
        })
        // closure always returns OK
        .unwrap();
        exprs
    }

    /// Returns all the out reference(correlated) expressions (recursively) in the current
    /// logical plan nodes and all its descendant nodes.
    pub fn all_out_ref_exprs(self: &LogicalPlan) -> Vec<Expr> {
        let mut exprs = vec![];
        self.apply_expressions(|e| {
            find_out_reference_exprs(e).into_iter().for_each(|e| {
                if !exprs.contains(&e) {
                    exprs.push(e)
                }
            });
            Ok(TreeNodeRecursion::Continue)
        })
        // closure always returns OK
        .unwrap();
        self.inputs()
            .into_iter()
            .flat_map(|child| child.all_out_ref_exprs())
            .for_each(|e| {
                if !exprs.contains(&e) {
                    exprs.push(e)
                }
            });
        exprs
    }

    #[deprecated(since = "37.0.0", note = "Use `apply_expressions` instead")]
    pub fn inspect_expressions<F, E>(self: &LogicalPlan, mut f: F) -> Result<(), E>
    where
        F: FnMut(&Expr) -> Result<(), E>,
    {
        let mut err = Ok(());
        self.apply_expressions(|e| {
            if let Err(e) = f(e) {
                // save the error for later (it may not be a DataFusionError
                err = Err(e);
                Ok(TreeNodeRecursion::Stop)
            } else {
                Ok(TreeNodeRecursion::Continue)
            }
        })
        // The closure always returns OK, so this will always too
        .expect("no way to return error during recursion");

        err
    }

    /// Calls `f` on all expressions in the current `LogicalPlan` node.
    ///
    /// Note this does not include expressions in child `LogicalPlan` nodes.
    pub fn apply_expressions<F: FnMut(&Expr) -> Result<TreeNodeRecursion>>(
        &self,
        mut f: F,
    ) -> Result<TreeNodeRecursion> {
        match self {
            LogicalPlan::Projection(Projection { expr, .. }) => {
                expr.iter().apply_until_stop(f)
            }
            LogicalPlan::Values(Values { values, .. }) => values
                .iter()
                .apply_until_stop(|value| value.iter().apply_until_stop(&mut f)),
            LogicalPlan::Filter(Filter { predicate, .. }) => f(predicate),
            LogicalPlan::Repartition(Repartition {
                partitioning_scheme,
                ..
            }) => match partitioning_scheme {
                Partitioning::Hash(expr, _) | Partitioning::DistributeBy(expr) => {
                    expr.iter().apply_until_stop(f)
                }
                Partitioning::RoundRobinBatch(_) => Ok(TreeNodeRecursion::Continue),
            },
            LogicalPlan::Window(Window { window_expr, .. }) => {
                window_expr.iter().apply_until_stop(f)
            }
            LogicalPlan::Aggregate(Aggregate {
                group_expr,
                aggr_expr,
                ..
            }) => group_expr
                .iter()
                .chain(aggr_expr.iter())
                .apply_until_stop(f),
            // There are two part of expression for join, equijoin(on) and non-equijoin(filter).
            // 1. the first part is `on.len()` equijoin expressions, and the struct of each expr is `left-on = right-on`.
            // 2. the second part is non-equijoin(filter).
            LogicalPlan::Join(Join { on, filter, .. }) => {
                on.iter()
                    // TODO: why we need to create an `Expr::eq`? Cloning `Expr` is costly...
                    // it not ideal to create an expr here to analyze them, but could cache it on the Join itself
                    .map(|(l, r)| Expr::eq(l.clone(), r.clone()))
                    .apply_until_stop(|e| f(&e))?
                    .visit_sibling(|| filter.iter().apply_until_stop(f))
            }
            LogicalPlan::Sort(Sort { expr, .. }) => expr.iter().apply_until_stop(f),
            LogicalPlan::Extension(extension) => {
                // would be nice to avoid this copy -- maybe can
                // update extension to just observer Exprs
                extension.node.expressions().iter().apply_until_stop(f)
            }
            LogicalPlan::TableScan(TableScan { filters, .. }) => {
                filters.iter().apply_until_stop(f)
            }
            LogicalPlan::Unnest(Unnest { column, .. }) => {
                f(&Expr::Column(column.clone()))
            }
            LogicalPlan::Distinct(Distinct::On(DistinctOn {
                on_expr,
                select_expr,
                sort_expr,
                ..
            })) => on_expr
                .iter()
                .chain(select_expr.iter())
                .chain(sort_expr.iter().flatten())
                .apply_until_stop(f),
            // plans without expressions
            LogicalPlan::EmptyRelation(_)
            | LogicalPlan::RecursiveQuery(_)
            | LogicalPlan::Subquery(_)
            | LogicalPlan::SubqueryAlias(_)
            | LogicalPlan::Limit(_)
            | LogicalPlan::Statement(_)
            | LogicalPlan::CrossJoin(_)
            | LogicalPlan::Analyze(_)
            | LogicalPlan::Explain(_)
            | LogicalPlan::Union(_)
            | LogicalPlan::Distinct(Distinct::All(_))
            | LogicalPlan::Dml(_)
            | LogicalPlan::Ddl(_)
            | LogicalPlan::Copy(_)
            | LogicalPlan::DescribeTable(_)
            | LogicalPlan::Prepare(_) => Ok(TreeNodeRecursion::Continue),
        }
    }

    /// Rewrites all expressions in the current `LogicalPlan` node using `f`.
    ///
    /// Returns the current node.
    ///
    /// Note this does not include expressions in child `LogicalPlan` nodes.
    pub fn map_expressions<F: FnMut(Expr) -> Result<Transformed<Expr>>>(
        self,
        mut f: F,
    ) -> Result<Transformed<Self>> {
        Ok(match self {
            LogicalPlan::Projection(Projection {
                expr,
                input,
                schema,
            }) => expr
                .into_iter()
                .map_until_stop_and_collect(f)?
                .update_data(|expr| {
                    LogicalPlan::Projection(Projection {
                        expr,
                        input,
                        schema,
                    })
                }),
            LogicalPlan::Values(Values { schema, values }) => values
                .into_iter()
                .map_until_stop_and_collect(|value| {
                    value.into_iter().map_until_stop_and_collect(&mut f)
                })?
                .update_data(|values| LogicalPlan::Values(Values { schema, values })),
            LogicalPlan::Filter(Filter { predicate, input }) => f(predicate)?
                .update_data(|predicate| {
                    LogicalPlan::Filter(Filter { predicate, input })
                }),
            LogicalPlan::Repartition(Repartition {
                input,
                partitioning_scheme,
            }) => match partitioning_scheme {
                Partitioning::Hash(expr, usize) => expr
                    .into_iter()
                    .map_until_stop_and_collect(f)?
                    .update_data(|expr| Partitioning::Hash(expr, usize)),
                Partitioning::DistributeBy(expr) => expr
                    .into_iter()
                    .map_until_stop_and_collect(f)?
                    .update_data(Partitioning::DistributeBy),
                Partitioning::RoundRobinBatch(_) => Transformed::no(partitioning_scheme),
            }
            .update_data(|partitioning_scheme| {
                LogicalPlan::Repartition(Repartition {
                    input,
                    partitioning_scheme,
                })
            }),
            LogicalPlan::Window(Window {
                input,
                window_expr,
                schema,
            }) => window_expr
                .into_iter()
                .map_until_stop_and_collect(f)?
                .update_data(|window_expr| {
                    LogicalPlan::Window(Window {
                        input,
                        window_expr,
                        schema,
                    })
                }),
            LogicalPlan::Aggregate(Aggregate {
                input,
                group_expr,
                aggr_expr,
                schema,
            }) => map_until_stop_and_collect!(
                group_expr.into_iter().map_until_stop_and_collect(&mut f),
                aggr_expr,
                aggr_expr.into_iter().map_until_stop_and_collect(&mut f)
            )?
            .update_data(|(group_expr, aggr_expr)| {
                LogicalPlan::Aggregate(Aggregate {
                    input,
                    group_expr,
                    aggr_expr,
                    schema,
                })
            }),

            // There are two part of expression for join, equijoin(on) and non-equijoin(filter).
            // 1. the first part is `on.len()` equijoin expressions, and the struct of each expr is `left-on = right-on`.
            // 2. the second part is non-equijoin(filter).
            LogicalPlan::Join(Join {
                left,
                right,
                on,
                filter,
                join_type,
                join_constraint,
                schema,
                null_equals_null,
            }) => map_until_stop_and_collect!(
                on.into_iter().map_until_stop_and_collect(
                    |on| map_until_stop_and_collect!(f(on.0), on.1, f(on.1))
                ),
                filter,
                filter.map_or(Ok::<_, DataFusionError>(Transformed::no(None)), |e| {
                    Ok(f(e)?.update_data(Some))
                })
            )?
            .update_data(|(on, filter)| {
                LogicalPlan::Join(Join {
                    left,
                    right,
                    on,
                    filter,
                    join_type,
                    join_constraint,
                    schema,
                    null_equals_null,
                })
            }),
            LogicalPlan::Sort(Sort { expr, input, fetch }) => expr
                .into_iter()
                .map_until_stop_and_collect(f)?
                .update_data(|expr| LogicalPlan::Sort(Sort { expr, input, fetch })),
            LogicalPlan::Extension(Extension { node }) => {
                // would be nice to avoid this copy -- maybe can
                // update extension to just observer Exprs
                node.expressions()
                    .into_iter()
                    .map_until_stop_and_collect(f)?
                    .update_data(|exprs| {
                        LogicalPlan::Extension(Extension {
                            node: UserDefinedLogicalNode::from_template(
                                node.as_ref(),
                                exprs.as_slice(),
                                node.inputs()
                                    .into_iter()
                                    .cloned()
                                    .collect::<Vec<_>>()
                                    .as_slice(),
                            ),
                        })
                    })
            }
            LogicalPlan::TableScan(TableScan {
                table_name,
                source,
                projection,
                projected_schema,
                filters,
                fetch,
            }) => filters
                .into_iter()
                .map_until_stop_and_collect(f)?
                .update_data(|filters| {
                    LogicalPlan::TableScan(TableScan {
                        table_name,
                        source,
                        projection,
                        projected_schema,
                        filters,
                        fetch,
                    })
                }),
            LogicalPlan::Unnest(Unnest {
                input,
                column,
                schema,
                options,
            }) => f(Expr::Column(column))?.map_data(|column| match column {
                Expr::Column(column) => Ok(LogicalPlan::Unnest(Unnest {
                    input,
                    column,
                    schema,
                    options,
                })),
                _ => internal_err!("Transformation should return Column"),
            })?,
            LogicalPlan::Distinct(Distinct::On(DistinctOn {
                on_expr,
                select_expr,
                sort_expr,
                input,
                schema,
            })) => map_until_stop_and_collect!(
                on_expr.into_iter().map_until_stop_and_collect(&mut f),
                select_expr,
                select_expr.into_iter().map_until_stop_and_collect(&mut f),
                sort_expr,
                transform_option_vec(sort_expr, &mut f)
            )?
            .update_data(|(on_expr, select_expr, sort_expr)| {
                LogicalPlan::Distinct(Distinct::On(DistinctOn {
                    on_expr,
                    select_expr,
                    sort_expr,
                    input,
                    schema,
                }))
            }),
            // plans without expressions
            LogicalPlan::EmptyRelation(_)
            | LogicalPlan::RecursiveQuery(_)
            | LogicalPlan::Subquery(_)
            | LogicalPlan::SubqueryAlias(_)
            | LogicalPlan::Limit(_)
            | LogicalPlan::Statement(_)
            | LogicalPlan::CrossJoin(_)
            | LogicalPlan::Analyze(_)
            | LogicalPlan::Explain(_)
            | LogicalPlan::Union(_)
            | LogicalPlan::Distinct(Distinct::All(_))
            | LogicalPlan::Dml(_)
            | LogicalPlan::Ddl(_)
            | LogicalPlan::Copy(_)
            | LogicalPlan::DescribeTable(_)
            | LogicalPlan::Prepare(_) => Transformed::no(self),
        })
    }

    /// Returns all inputs / children of this `LogicalPlan` node.
    ///
    /// Note does not include inputs to inputs, or subqueries.
    pub fn inputs(&self) -> Vec<&LogicalPlan> {
        match self {
            LogicalPlan::Projection(Projection { input, .. }) => vec![input],
            LogicalPlan::Filter(Filter { input, .. }) => vec![input],
            LogicalPlan::Repartition(Repartition { input, .. }) => vec![input],
            LogicalPlan::Window(Window { input, .. }) => vec![input],
            LogicalPlan::Aggregate(Aggregate { input, .. }) => vec![input],
            LogicalPlan::Sort(Sort { input, .. }) => vec![input],
            LogicalPlan::Join(Join { left, right, .. }) => vec![left, right],
            LogicalPlan::CrossJoin(CrossJoin { left, right, .. }) => vec![left, right],
            LogicalPlan::Limit(Limit { input, .. }) => vec![input],
            LogicalPlan::Subquery(Subquery { subquery, .. }) => vec![subquery],
            LogicalPlan::SubqueryAlias(SubqueryAlias { input, .. }) => vec![input],
            LogicalPlan::Extension(extension) => extension.node.inputs(),
            LogicalPlan::Union(Union { inputs, .. }) => {
                inputs.iter().map(|arc| arc.as_ref()).collect()
            }
            LogicalPlan::Distinct(
                Distinct::All(input) | Distinct::On(DistinctOn { input, .. }),
            ) => vec![input],
            LogicalPlan::Explain(explain) => vec![&explain.plan],
            LogicalPlan::Analyze(analyze) => vec![&analyze.input],
            LogicalPlan::Dml(write) => vec![&write.input],
            LogicalPlan::Copy(copy) => vec![&copy.input],
            LogicalPlan::Ddl(ddl) => ddl.inputs(),
            LogicalPlan::Unnest(Unnest { input, .. }) => vec![input],
            LogicalPlan::Prepare(Prepare { input, .. }) => vec![input],
            LogicalPlan::RecursiveQuery(RecursiveQuery {
                static_term,
                recursive_term,
                ..
            }) => vec![static_term, recursive_term],
            // plans without inputs
            LogicalPlan::TableScan { .. }
            | LogicalPlan::Statement { .. }
            | LogicalPlan::EmptyRelation { .. }
            | LogicalPlan::Values { .. }
            | LogicalPlan::DescribeTable(_) => vec![],
        }
    }

    /// returns all `Using` join columns in a logical plan
    pub fn using_columns(&self) -> Result<Vec<HashSet<Column>>, DataFusionError> {
        let mut using_columns: Vec<HashSet<Column>> = vec![];

        self.apply_with_subqueries(&mut |plan| {
            if let LogicalPlan::Join(Join {
                join_constraint: JoinConstraint::Using,
                on,
                ..
            }) = plan
            {
                // The join keys in using-join must be columns.
                let columns =
                    on.iter().try_fold(HashSet::new(), |mut accumu, (l, r)| {
                        accumu.insert(l.try_into_col()?);
                        accumu.insert(r.try_into_col()?);
                        Result::<_, DataFusionError>::Ok(accumu)
                    })?;
                using_columns.push(columns);
            }
            Ok(TreeNodeRecursion::Continue)
        })?;

        Ok(using_columns)
    }

    /// returns the first output expression of this `LogicalPlan` node.
    pub fn head_output_expr(&self) -> Result<Option<Expr>> {
        match self {
            LogicalPlan::Projection(projection) => {
                Ok(Some(projection.expr.as_slice()[0].clone()))
            }
            LogicalPlan::Aggregate(agg) => {
                if agg.group_expr.is_empty() {
                    Ok(Some(agg.aggr_expr.as_slice()[0].clone()))
                } else {
                    Ok(Some(agg.group_expr.as_slice()[0].clone()))
                }
            }
            LogicalPlan::Distinct(Distinct::On(DistinctOn { select_expr, .. })) => {
                Ok(Some(select_expr[0].clone()))
            }
            LogicalPlan::Filter(Filter { input, .. })
            | LogicalPlan::Distinct(Distinct::All(input))
            | LogicalPlan::Sort(Sort { input, .. })
            | LogicalPlan::Limit(Limit { input, .. })
            | LogicalPlan::Repartition(Repartition { input, .. })
            | LogicalPlan::Window(Window { input, .. }) => input.head_output_expr(),
            LogicalPlan::Join(Join {
                left,
                right,
                join_type,
                ..
            }) => match join_type {
                JoinType::Inner | JoinType::Left | JoinType::Right | JoinType::Full => {
                    if left.schema().fields().is_empty() {
                        right.head_output_expr()
                    } else {
                        left.head_output_expr()
                    }
                }
                JoinType::LeftSemi | JoinType::LeftAnti => left.head_output_expr(),
                JoinType::RightSemi | JoinType::RightAnti => right.head_output_expr(),
            },
            LogicalPlan::CrossJoin(cross) => {
                if cross.left.schema().fields().is_empty() {
                    cross.right.head_output_expr()
                } else {
                    cross.left.head_output_expr()
                }
            }
            LogicalPlan::RecursiveQuery(RecursiveQuery { static_term, .. }) => {
                static_term.head_output_expr()
            }
            LogicalPlan::Union(union) => Ok(Some(Expr::Column(Column::from(
                union.schema.qualified_field(0),
            )))),
            LogicalPlan::TableScan(table) => Ok(Some(Expr::Column(Column::from(
                table.projected_schema.qualified_field(0),
            )))),
            LogicalPlan::SubqueryAlias(subquery_alias) => {
                let expr_opt = subquery_alias.input.head_output_expr()?;
                expr_opt
                    .map(|expr| {
                        Ok(Expr::Column(create_col_from_scalar_expr(
                            &expr,
                            subquery_alias.alias.to_string(),
                        )?))
                    })
                    .map_or(Ok(None), |v| v.map(Some))
            }
            LogicalPlan::Subquery(_) => Ok(None),
            LogicalPlan::EmptyRelation(_)
            | LogicalPlan::Prepare(_)
            | LogicalPlan::Statement(_)
            | LogicalPlan::Values(_)
            | LogicalPlan::Explain(_)
            | LogicalPlan::Analyze(_)
            | LogicalPlan::Extension(_)
            | LogicalPlan::Dml(_)
            | LogicalPlan::Copy(_)
            | LogicalPlan::Ddl(_)
            | LogicalPlan::DescribeTable(_)
            | LogicalPlan::Unnest(_) => Ok(None),
        }
    }

    /// Returns a copy of this `LogicalPlan` with the new inputs
    #[deprecated(since = "35.0.0", note = "please use `with_new_exprs` instead")]
    pub fn with_new_inputs(&self, inputs: &[LogicalPlan]) -> Result<LogicalPlan> {
        self.with_new_exprs(self.expressions(), inputs.to_vec())
    }

    /// Returns a new `LogicalPlan` based on `self` with inputs and
    /// expressions replaced.
    ///
    /// The exprs correspond to the same order of expressions returned
    /// by [`Self::expressions`]. This function is used by optimizers
    /// to rewrite plans using the following pattern:
    ///
    /// ```text
    /// let new_inputs = optimize_children(..., plan, props);
    ///
    /// // get the plans expressions to optimize
    /// let exprs = plan.expressions();
    ///
    /// // potentially rewrite plan expressions
    /// let rewritten_exprs = rewrite_exprs(exprs);
    ///
    /// // create new plan using rewritten_exprs in same position
    /// let new_plan = plan.new_with_exprs(rewritten_exprs, new_inputs);
    /// ```
    pub fn with_new_exprs(
        &self,
        mut expr: Vec<Expr>,
        mut inputs: Vec<LogicalPlan>,
    ) -> Result<LogicalPlan> {
        match self {
            // Since expr may be different than the previous expr, schema of the projection
            // may change. We need to use try_new method instead of try_new_with_schema method.
            LogicalPlan::Projection(Projection { .. }) => {
                Projection::try_new(expr, Arc::new(inputs.swap_remove(0)))
                    .map(LogicalPlan::Projection)
            }
            LogicalPlan::Dml(DmlStatement {
                table_name,
                table_schema,
                op,
                ..
            }) => Ok(LogicalPlan::Dml(DmlStatement {
                table_name: table_name.clone(),
                table_schema: table_schema.clone(),
                op: op.clone(),
                input: Arc::new(inputs.swap_remove(0)),
            })),
            LogicalPlan::Copy(CopyTo {
                input: _,
                output_url,
                format_options,
                options,
                partition_by,
            }) => Ok(LogicalPlan::Copy(CopyTo {
                input: Arc::new(inputs.swap_remove(0)),
                output_url: output_url.clone(),
                format_options: format_options.clone(),
                options: options.clone(),
                partition_by: partition_by.clone(),
            })),
            LogicalPlan::Values(Values { schema, .. }) => {
                Ok(LogicalPlan::Values(Values {
                    schema: schema.clone(),
                    values: expr
                        .chunks_exact(schema.fields().len())
                        .map(|s| s.to_vec())
                        .collect(),
                }))
            }
            LogicalPlan::Filter { .. } => {
                assert_eq!(1, expr.len());
                let predicate = expr.pop().unwrap();

                // filter predicates should not contain aliased expressions so we remove any aliases
                // before this logic was added we would have aliases within filters such as for
                // benchmark q6:
                //
                // lineitem.l_shipdate >= Date32(\"8766\")
                // AND lineitem.l_shipdate < Date32(\"9131\")
                // AND CAST(lineitem.l_discount AS Decimal128(30, 15)) AS lineitem.l_discount >=
                // Decimal128(Some(49999999999999),30,15)
                // AND CAST(lineitem.l_discount AS Decimal128(30, 15)) AS lineitem.l_discount <=
                // Decimal128(Some(69999999999999),30,15)
                // AND lineitem.l_quantity < Decimal128(Some(2400),15,2)

                let predicate = predicate
                    .transform_down(&|expr| {
                        match expr {
                            Expr::Exists { .. }
                            | Expr::ScalarSubquery(_)
                            | Expr::InSubquery(_) => {
                                // subqueries could contain aliases so we don't recurse into those
                                Ok(Transformed::new(expr, false, TreeNodeRecursion::Jump))
                            }
                            Expr::Alias(_) => Ok(Transformed::new(
                                expr.unalias(),
                                true,
                                TreeNodeRecursion::Jump,
                            )),
                            _ => Ok(Transformed::no(expr)),
                        }
                    })
                    .data()?;

                Filter::try_new(predicate, Arc::new(inputs.swap_remove(0)))
                    .map(LogicalPlan::Filter)
            }
            LogicalPlan::Repartition(Repartition {
                partitioning_scheme,
                ..
            }) => match partitioning_scheme {
                Partitioning::RoundRobinBatch(n) => {
                    Ok(LogicalPlan::Repartition(Repartition {
                        partitioning_scheme: Partitioning::RoundRobinBatch(*n),
                        input: Arc::new(inputs.swap_remove(0)),
                    }))
                }
                Partitioning::Hash(_, n) => Ok(LogicalPlan::Repartition(Repartition {
                    partitioning_scheme: Partitioning::Hash(expr, *n),
                    input: Arc::new(inputs.swap_remove(0)),
                })),
                Partitioning::DistributeBy(_) => {
                    Ok(LogicalPlan::Repartition(Repartition {
                        partitioning_scheme: Partitioning::DistributeBy(expr),
                        input: Arc::new(inputs.swap_remove(0)),
                    }))
                }
            },
            LogicalPlan::Window(Window { window_expr, .. }) => {
                assert_eq!(window_expr.len(), expr.len());
                Window::try_new(expr, Arc::new(inputs.swap_remove(0)))
                    .map(LogicalPlan::Window)
            }
            LogicalPlan::Aggregate(Aggregate { group_expr, .. }) => {
                // group exprs are the first expressions
                let agg_expr = expr.split_off(group_expr.len());

                Aggregate::try_new(Arc::new(inputs.swap_remove(0)), expr, agg_expr)
                    .map(LogicalPlan::Aggregate)
            }
            LogicalPlan::Sort(Sort { fetch, .. }) => Ok(LogicalPlan::Sort(Sort {
                expr,
                input: Arc::new(inputs.swap_remove(0)),
                fetch: *fetch,
            })),
            LogicalPlan::Join(Join {
                join_type,
                join_constraint,
                on,
                null_equals_null,
                ..
            }) => {
                let schema =
                    build_join_schema(inputs[0].schema(), inputs[1].schema(), join_type)?;

                let equi_expr_count = on.len();
                assert!(expr.len() >= equi_expr_count);

                // Assume that the last expr, if any,
                // is the filter_expr (non equality predicate from ON clause)
                let filter_expr = if expr.len() > equi_expr_count {
                    expr.pop()
                } else {
                    None
                };

                // The first part of expr is equi-exprs,
                // and the struct of each equi-expr is like `left-expr = right-expr`.
                assert_eq!(expr.len(), equi_expr_count);
                let new_on = expr.into_iter().map(|equi_expr| {
                    // SimplifyExpression rule may add alias to the equi_expr.
                    let unalias_expr = equi_expr.clone().unalias();
                    if let Expr::BinaryExpr(BinaryExpr { left, op: Operator::Eq, right }) = unalias_expr {
                        Ok((*left, *right))
                    } else {
                        internal_err!(
                            "The front part expressions should be an binary equality expression, actual:{equi_expr}"
                        )
                    }
                }).collect::<Result<Vec<(Expr, Expr)>>>()?;

                Ok(LogicalPlan::Join(Join {
                    left: Arc::new(inputs.swap_remove(0)),
                    right: Arc::new(inputs.swap_remove(0)),
                    join_type: *join_type,
                    join_constraint: *join_constraint,
                    on: new_on,
                    filter: filter_expr,
                    schema: DFSchemaRef::new(schema),
                    null_equals_null: *null_equals_null,
                }))
            }
            LogicalPlan::CrossJoin(_) => {
                let left = inputs.swap_remove(0);
                let right = inputs.swap_remove(0);
                LogicalPlanBuilder::from(left).cross_join(right)?.build()
            }
            LogicalPlan::Subquery(Subquery {
                outer_ref_columns, ..
            }) => {
                let subquery = LogicalPlanBuilder::from(inputs.swap_remove(0)).build()?;
                Ok(LogicalPlan::Subquery(Subquery {
                    subquery: Arc::new(subquery),
                    outer_ref_columns: outer_ref_columns.clone(),
                }))
            }
            LogicalPlan::SubqueryAlias(SubqueryAlias { alias, .. }) => {
                SubqueryAlias::try_new(Arc::new(inputs.swap_remove(0)), alias.clone())
                    .map(LogicalPlan::SubqueryAlias)
            }
            LogicalPlan::Limit(Limit { skip, fetch, .. }) => {
                Ok(LogicalPlan::Limit(Limit {
                    skip: *skip,
                    fetch: *fetch,
                    input: Arc::new(inputs.swap_remove(0)),
                }))
            }
            LogicalPlan::Ddl(DdlStatement::CreateMemoryTable(CreateMemoryTable {
                name,
                if_not_exists,
                or_replace,
                column_defaults,
                ..
            })) => Ok(LogicalPlan::Ddl(DdlStatement::CreateMemoryTable(
                CreateMemoryTable {
                    input: Arc::new(inputs.swap_remove(0)),
                    constraints: Constraints::empty(),
                    name: name.clone(),
                    if_not_exists: *if_not_exists,
                    or_replace: *or_replace,
                    column_defaults: column_defaults.clone(),
                },
            ))),
            LogicalPlan::Ddl(DdlStatement::CreateView(CreateView {
                name,
                or_replace,
                definition,
                ..
            })) => Ok(LogicalPlan::Ddl(DdlStatement::CreateView(CreateView {
                input: Arc::new(inputs.swap_remove(0)),
                name: name.clone(),
                or_replace: *or_replace,
                definition: definition.clone(),
            }))),
            LogicalPlan::Extension(e) => Ok(LogicalPlan::Extension(Extension {
                node: e.node.from_template(&expr, &inputs),
            })),
            LogicalPlan::Union(Union { schema, .. }) => {
                let input_schema = inputs[0].schema();
                // If inputs are not pruned do not change schema.
                let schema = if schema.fields().len() == input_schema.fields().len() {
                    schema.clone()
                } else {
                    input_schema.clone()
                };
                Ok(LogicalPlan::Union(Union {
                    inputs: inputs.into_iter().map(Arc::new).collect(),
                    schema,
                }))
            }
            LogicalPlan::Distinct(distinct) => {
                let distinct = match distinct {
                    Distinct::All(_) => Distinct::All(Arc::new(inputs.swap_remove(0))),
                    Distinct::On(DistinctOn {
                        on_expr,
                        select_expr,
                        ..
                    }) => {
                        let sort_expr = expr.split_off(on_expr.len() + select_expr.len());
                        let select_expr = expr.split_off(on_expr.len());
                        Distinct::On(DistinctOn::try_new(
                            expr,
                            select_expr,
                            if !sort_expr.is_empty() {
                                Some(sort_expr)
                            } else {
                                None
                            },
                            Arc::new(inputs.swap_remove(0)),
                        )?)
                    }
                };
                Ok(LogicalPlan::Distinct(distinct))
            }
            LogicalPlan::RecursiveQuery(RecursiveQuery {
                name, is_distinct, ..
            }) => Ok(LogicalPlan::RecursiveQuery(RecursiveQuery {
                name: name.clone(),
                static_term: Arc::new(inputs.swap_remove(0)),
                recursive_term: Arc::new(inputs.swap_remove(0)),
                is_distinct: *is_distinct,
            })),
            LogicalPlan::Analyze(a) => {
                assert!(expr.is_empty());
                assert_eq!(inputs.len(), 1);
                Ok(LogicalPlan::Analyze(Analyze {
                    verbose: a.verbose,
                    schema: a.schema.clone(),
                    input: Arc::new(inputs.swap_remove(0)),
                }))
            }
            LogicalPlan::Explain(e) => {
                assert!(
                    expr.is_empty(),
                    "Invalid EXPLAIN command. Expression should empty"
                );
                assert_eq!(inputs.len(), 1, "Invalid EXPLAIN command. Inputs are empty");
                Ok(LogicalPlan::Explain(Explain {
                    verbose: e.verbose,
                    plan: Arc::new(inputs.swap_remove(0)),
                    stringified_plans: e.stringified_plans.clone(),
                    schema: e.schema.clone(),
                    logical_optimization_succeeded: e.logical_optimization_succeeded,
                }))
            }
            LogicalPlan::Prepare(Prepare {
                name, data_types, ..
            }) => Ok(LogicalPlan::Prepare(Prepare {
                name: name.clone(),
                data_types: data_types.clone(),
                input: Arc::new(inputs.swap_remove(0)),
            })),
            LogicalPlan::TableScan(ts) => {
                assert!(inputs.is_empty(), "{self:?}  should have no inputs");
                Ok(LogicalPlan::TableScan(TableScan {
                    filters: expr,
                    ..ts.clone()
                }))
            }
            LogicalPlan::EmptyRelation(_)
            | LogicalPlan::Ddl(_)
            | LogicalPlan::Statement(_) => {
                // All of these plan types have no inputs / exprs so should not be called
                assert!(expr.is_empty(), "{self:?} should have no exprs");
                assert!(inputs.is_empty(), "{self:?}  should have no inputs");
                Ok(self.clone())
            }
            LogicalPlan::DescribeTable(_) => Ok(self.clone()),
            LogicalPlan::Unnest(Unnest {
                column,
                schema,
                options,
                ..
            }) => {
                // Update schema with unnested column type.
                let input = Arc::new(inputs.swap_remove(0));
                let (nested_qualifier, nested_field) =
                    input.schema().qualified_field_from_column(column)?;
                let (unnested_qualifier, unnested_field) =
                    schema.qualified_field_from_column(column)?;
                let qualifiers_and_fields = input
                    .schema()
                    .iter()
                    .map(|(qualifier, field)| {
                        if qualifier.eq(&nested_qualifier)
                            && field.as_ref() == nested_field
                        {
                            (
                                unnested_qualifier.cloned(),
                                Arc::new(unnested_field.clone()),
                            )
                        } else {
                            (qualifier.cloned(), field.clone())
                        }
                    })
                    .collect::<Vec<_>>();

                let schema = Arc::new(
                    DFSchema::new_with_metadata(
                        qualifiers_and_fields,
                        input.schema().metadata().clone(),
                    )?
                    // We can use the existing functional dependencies as is:
                    .with_functional_dependencies(
                        input.schema().functional_dependencies().clone(),
                    )?,
                );

                Ok(LogicalPlan::Unnest(Unnest {
                    input,
                    column: column.clone(),
                    schema,
                    options: options.clone(),
                }))
            }
        }
    }
    /// Replaces placeholder param values (like `$1`, `$2`) in [`LogicalPlan`]
    /// with the specified `param_values`.
    ///
    /// [`LogicalPlan::Prepare`] are
    /// converted to their inner logical plan for execution.
    ///
    /// # Example
    /// ```
    /// # use arrow::datatypes::{Field, Schema, DataType};
    /// use datafusion_common::ScalarValue;
    /// # use datafusion_expr::{lit, col, LogicalPlanBuilder, logical_plan::table_scan, placeholder};
    /// # let schema = Schema::new(vec![
    /// #     Field::new("id", DataType::Int32, false),
    /// # ]);
    /// // Build SELECT * FROM t1 WHRERE id = $1
    /// let plan = table_scan(Some("t1"), &schema, None).unwrap()
    ///     .filter(col("id").eq(placeholder("$1"))).unwrap()
    ///     .build().unwrap();
    ///
    /// assert_eq!(
    ///   "Filter: t1.id = $1\
    ///   \n  TableScan: t1",
    ///   plan.display_indent().to_string()
    /// );
    ///
    /// // Fill in the parameter $1 with a literal 3
    /// let plan = plan.with_param_values(vec![
    ///   ScalarValue::from(3i32) // value at index 0 --> $1
    /// ]).unwrap();
    ///
    /// assert_eq!(
    ///    "Filter: t1.id = Int32(3)\
    ///    \n  TableScan: t1",
    ///    plan.display_indent().to_string()
    ///  );
    ///
    /// // Note you can also used named parameters
    /// // Build SELECT * FROM t1 WHRERE id = $my_param
    /// let plan = table_scan(Some("t1"), &schema, None).unwrap()
    ///     .filter(col("id").eq(placeholder("$my_param"))).unwrap()
    ///     .build().unwrap()
    ///     // Fill in the parameter $my_param with a literal 3
    ///     .with_param_values(vec![
    ///       ("my_param", ScalarValue::from(3i32)),
    ///     ]).unwrap();
    ///
    /// assert_eq!(
    ///    "Filter: t1.id = Int32(3)\
    ///    \n  TableScan: t1",
    ///    plan.display_indent().to_string()
    ///  );
    ///
    /// ```
    pub fn with_param_values(
        self,
        param_values: impl Into<ParamValues>,
    ) -> Result<LogicalPlan> {
        let param_values = param_values.into();
        match self {
            LogicalPlan::Prepare(prepare_lp) => {
                param_values.verify(&prepare_lp.data_types)?;
                let input_plan = prepare_lp.input;
                input_plan.replace_params_with_values(&param_values)
            }
            _ => self.replace_params_with_values(&param_values),
        }
    }

    /// Returns the maximum number of rows that this plan can output, if known.
    ///
    /// If `None`, the plan can return any number of rows.
    /// If `Some(n)` then the plan can return at most `n` rows but may return fewer.
    pub fn max_rows(self: &LogicalPlan) -> Option<usize> {
        match self {
            LogicalPlan::Projection(Projection { input, .. }) => input.max_rows(),
            LogicalPlan::Filter(filter) => {
                if filter.is_scalar() {
                    Some(1)
                } else {
                    filter.input.max_rows()
                }
            }
            LogicalPlan::Window(Window { input, .. }) => input.max_rows(),
            LogicalPlan::Aggregate(Aggregate {
                input, group_expr, ..
            }) => {
                // Empty group_expr will return Some(1)
                if group_expr
                    .iter()
                    .all(|expr| matches!(expr, Expr::Literal(_)))
                {
                    Some(1)
                } else {
                    input.max_rows()
                }
            }
            LogicalPlan::Sort(Sort { input, fetch, .. }) => {
                match (fetch, input.max_rows()) {
                    (Some(fetch_limit), Some(input_max)) => {
                        Some(input_max.min(*fetch_limit))
                    }
                    (Some(fetch_limit), None) => Some(*fetch_limit),
                    (None, Some(input_max)) => Some(input_max),
                    (None, None) => None,
                }
            }
            LogicalPlan::Join(Join {
                left,
                right,
                join_type,
                ..
            }) => match join_type {
                JoinType::Inner | JoinType::Left | JoinType::Right | JoinType::Full => {
                    match (left.max_rows(), right.max_rows()) {
                        (Some(left_max), Some(right_max)) => {
                            let min_rows = match join_type {
                                JoinType::Left => left_max,
                                JoinType::Right => right_max,
                                JoinType::Full => left_max + right_max,
                                _ => 0,
                            };
                            Some((left_max * right_max).max(min_rows))
                        }
                        _ => None,
                    }
                }
                JoinType::LeftSemi | JoinType::LeftAnti => left.max_rows(),
                JoinType::RightSemi | JoinType::RightAnti => right.max_rows(),
            },
            LogicalPlan::CrossJoin(CrossJoin { left, right, .. }) => {
                match (left.max_rows(), right.max_rows()) {
                    (Some(left_max), Some(right_max)) => Some(left_max * right_max),
                    _ => None,
                }
            }
            LogicalPlan::Repartition(Repartition { input, .. }) => input.max_rows(),
            LogicalPlan::Union(Union { inputs, .. }) => inputs
                .iter()
                .map(|plan| plan.max_rows())
                .try_fold(0usize, |mut acc, input_max| {
                    if let Some(i_max) = input_max {
                        acc += i_max;
                        Some(acc)
                    } else {
                        None
                    }
                }),
            LogicalPlan::TableScan(TableScan { fetch, .. }) => *fetch,
            LogicalPlan::EmptyRelation(_) => Some(0),
            LogicalPlan::RecursiveQuery(_) => None,
            LogicalPlan::Subquery(_) => None,
            LogicalPlan::SubqueryAlias(SubqueryAlias { input, .. }) => input.max_rows(),
            LogicalPlan::Limit(Limit { fetch, .. }) => *fetch,
            LogicalPlan::Distinct(
                Distinct::All(input) | Distinct::On(DistinctOn { input, .. }),
            ) => input.max_rows(),
            LogicalPlan::Values(v) => Some(v.values.len()),
            LogicalPlan::Unnest(_) => None,
            LogicalPlan::Ddl(_)
            | LogicalPlan::Explain(_)
            | LogicalPlan::Analyze(_)
            | LogicalPlan::Dml(_)
            | LogicalPlan::Copy(_)
            | LogicalPlan::DescribeTable(_)
            | LogicalPlan::Prepare(_)
            | LogicalPlan::Statement(_)
            | LogicalPlan::Extension(_) => None,
        }
    }
}

/// This macro is used to determine continuation during combined transforming
/// traversals.
macro_rules! handle_transform_recursion {
    ($F_DOWN:expr, $F_CHILD:expr, $F_UP:expr) => {{
        $F_DOWN?
            .transform_children(|n| n.map_subqueries($F_CHILD))?
            .transform_sibling(|n| n.map_children($F_CHILD))?
            .transform_parent($F_UP)
    }};
}

macro_rules! handle_transform_recursion_down {
    ($F_DOWN:expr, $F_CHILD:expr) => {{
        $F_DOWN?
            .transform_children(|n| n.map_subqueries($F_CHILD))?
            .transform_sibling(|n| n.map_children($F_CHILD))
    }};
}

macro_rules! handle_transform_recursion_up {
    ($SELF:expr, $F_CHILD:expr, $F_UP:expr) => {{
        $SELF
            .map_subqueries($F_CHILD)?
            .transform_sibling(|n| n.map_children($F_CHILD))?
            .transform_parent(|n| $F_UP(n))
    }};
}

impl LogicalPlan {
    pub fn visit_with_subqueries<V: TreeNodeVisitor<Node = Self>>(
        &self,
        visitor: &mut V,
    ) -> Result<TreeNodeRecursion> {
        visitor
            .f_down(self)?
            .visit_children(|| {
                self.apply_subqueries(|c| c.visit_with_subqueries(visitor))
            })?
            .visit_sibling(|| self.apply_children(|c| c.visit_with_subqueries(visitor)))?
            .visit_parent(|| visitor.f_up(self))
    }

    pub fn rewrite_with_subqueries<R: TreeNodeRewriter<Node = Self>>(
        self,
        rewriter: &mut R,
    ) -> Result<Transformed<Self>> {
        handle_transform_recursion!(
            rewriter.f_down(self),
            |c| c.rewrite_with_subqueries(rewriter),
            |n| rewriter.f_up(n)
        )
    }

    /// Calls `f` recursively on all children of the  `LogicalPlan` node.
    ///
    /// Unlike [`Self::apply`], this method *does* includes `LogicalPlan`s that
    /// are referenced in `Expr`s
    pub fn apply_with_subqueries<F: FnMut(&Self) -> Result<TreeNodeRecursion>>(
        &self,
        f: &mut F,
    ) -> Result<TreeNodeRecursion> {
        f(self)?
            .visit_children(|| self.apply_subqueries(|c| c.apply_with_subqueries(f)))?
            .visit_sibling(|| self.apply_children(|c| c.apply_with_subqueries(f)))
    }

    pub fn transform_with_subqueries<F: Fn(Self) -> Result<Transformed<Self>>>(
        self,
        f: &F,
    ) -> Result<Transformed<Self>> {
        self.transform_up_with_subqueries(f)
    }

    pub fn transform_down_with_subqueries<F: Fn(Self) -> Result<Transformed<Self>>>(
        self,
        f: &F,
    ) -> Result<Transformed<Self>> {
        handle_transform_recursion_down!(f(self), |c| c.transform_down_with_subqueries(f))
    }

    pub fn transform_down_mut_with_subqueries<
        F: FnMut(Self) -> Result<Transformed<Self>>,
    >(
        self,
        f: &mut F,
    ) -> Result<Transformed<Self>> {
        handle_transform_recursion_down!(f(self), |c| c
            .transform_down_mut_with_subqueries(f))
    }

    pub fn transform_up_with_subqueries<F: Fn(Self) -> Result<Transformed<Self>>>(
        self,
        f: &F,
    ) -> Result<Transformed<Self>> {
        handle_transform_recursion_up!(self, |c| c.transform_up_with_subqueries(f), f)
    }

    pub fn transform_up_mut_with_subqueries<
        F: FnMut(Self) -> Result<Transformed<Self>>,
    >(
        self,
        f: &mut F,
    ) -> Result<Transformed<Self>> {
        handle_transform_recursion_up!(self, |c| c.transform_up_mut_with_subqueries(f), f)
    }

    pub fn transform_down_up_with_subqueries<
        FD: FnMut(Self) -> Result<Transformed<Self>>,
        FU: FnMut(Self) -> Result<Transformed<Self>>,
    >(
        self,
        f_down: &mut FD,
        f_up: &mut FU,
    ) -> Result<Transformed<Self>> {
        handle_transform_recursion!(
            f_down(self),
            |c| c.transform_down_up_with_subqueries(f_down, f_up),
            f_up
        )
    }

<<<<<<< HEAD
    pub fn apply_subqueries<F: FnMut(&Self) -> Result<TreeNodeRecursion>>(
=======
    /// Calls `f` on all subqueries referenced in expressions of the current
    /// `LogicalPlan` node.
    fn apply_subqueries<F: FnMut(&Self) -> Result<TreeNodeRecursion>>(
>>>>>>> ad0abe91
        &self,
        mut f: F,
    ) -> Result<TreeNodeRecursion> {
        self.apply_expressions(|expr| {
            expr.apply(&mut |expr| match expr {
                Expr::Exists(Exists { subquery, .. })
                | Expr::InSubquery(InSubquery { subquery, .. })
                | Expr::ScalarSubquery(subquery) => {
                    // use a synthetic plan so the collector sees a
                    // LogicalPlan::Subquery (even though it is
                    // actually a Subquery alias)
                    f(&LogicalPlan::Subquery(subquery.clone()))
                }
                _ => Ok(TreeNodeRecursion::Continue),
            })
        })
    }

<<<<<<< HEAD
    pub fn map_subqueries<F: FnMut(Self) -> Result<Transformed<Self>>>(
=======
    /// Rewrites all subquery `LogicalPlan` in the current `LogicalPlan` node
    /// using `f`.
    ///
    /// Returns the current node.
    fn map_subqueries<F: FnMut(Self) -> Result<Transformed<Self>>>(
>>>>>>> ad0abe91
        self,
        mut f: F,
    ) -> Result<Transformed<Self>> {
        self.map_expressions(|expr| {
            expr.transform_down_mut(&mut |expr| match expr {
                Expr::Exists(Exists { subquery, negated }) => {
                    f(LogicalPlan::Subquery(subquery))?.map_data(|s| match s {
                        LogicalPlan::Subquery(subquery) => {
                            Ok(Expr::Exists(Exists { subquery, negated }))
                        }
                        _ => internal_err!("Transformation should return Subquery"),
                    })
                }
                Expr::InSubquery(InSubquery {
                    expr,
                    subquery,
                    negated,
                }) => f(LogicalPlan::Subquery(subquery))?.map_data(|s| match s {
                    LogicalPlan::Subquery(subquery) => Ok(Expr::InSubquery(InSubquery {
                        expr,
                        subquery,
                        negated,
                    })),
                    _ => internal_err!("Transformation should return Subquery"),
                }),
                Expr::ScalarSubquery(subquery) => f(LogicalPlan::Subquery(subquery))?
                    .map_data(|s| match s {
                        LogicalPlan::Subquery(subquery) => {
                            Ok(Expr::ScalarSubquery(subquery))
                        }
                        _ => internal_err!("Transformation should return Subquery"),
                    }),
                _ => Ok(Transformed::no(expr)),
            })
        })
    }

    /// Return a `LogicalPlan` with all placeholders (e.g $1 $2,
    /// ...) replaced with corresponding values provided in
    /// `params_values`
    ///
    /// See [`Self::with_param_values`] for examples and usage
    pub fn replace_params_with_values(
        &self,
        param_values: &ParamValues,
    ) -> Result<LogicalPlan> {
        let new_exprs = self
            .expressions()
            .into_iter()
            .map(|e| {
                let e = e.infer_placeholder_types(self.schema())?;
                Self::replace_placeholders_with_values(e, param_values)
            })
            .collect::<Result<Vec<_>>>()?;

        let new_inputs_with_values = self
            .inputs()
            .into_iter()
            .map(|inp| inp.replace_params_with_values(param_values))
            .collect::<Result<Vec<_>>>()?;

        self.with_new_exprs(new_exprs, new_inputs_with_values)
    }

    /// Walk the logical plan, find any `Placeholder` tokens, and return a map of their IDs and DataTypes
    pub fn get_parameter_types(
        &self,
    ) -> Result<HashMap<String, Option<DataType>>, DataFusionError> {
        let mut param_types: HashMap<String, Option<DataType>> = HashMap::new();

        self.apply_with_subqueries(&mut |plan| {
            plan.apply_expressions(|expr| {
                expr.apply(&mut |expr| {
                    if let Expr::Placeholder(Placeholder { id, data_type }) = expr {
                        let prev = param_types.get(id);
                        match (prev, data_type) {
                            (Some(Some(prev)), Some(dt)) => {
                                if prev != dt {
                                    plan_err!("Conflicting types for {id}")?;
                                }
                            }
                            (_, Some(dt)) => {
                                param_types.insert(id.clone(), Some(dt.clone()));
                            }
                            _ => {}
                        }
                    }
                    Ok(TreeNodeRecursion::Continue)
                })
            })
        })
        .map(|_| param_types)
    }

    /// Return an Expr with all placeholders replaced with their
    /// corresponding values provided in the params_values
    fn replace_placeholders_with_values(
        expr: Expr,
        param_values: &ParamValues,
    ) -> Result<Expr> {
        expr.transform(&|expr| {
            match &expr {
                Expr::Placeholder(Placeholder { id, .. }) => {
                    let value = param_values.get_placeholders_with_values(id)?;
                    // Replace the placeholder with the value
                    Ok(Transformed::yes(Expr::Literal(value)))
                }
                Expr::ScalarSubquery(qry) => {
                    let subquery =
                        Arc::new(qry.subquery.replace_params_with_values(param_values)?);
                    Ok(Transformed::yes(Expr::ScalarSubquery(Subquery {
                        subquery,
                        outer_ref_columns: qry.outer_ref_columns.clone(),
                    })))
                }
                _ => Ok(Transformed::no(expr)),
            }
        })
        .data()
    }
}

// Various implementations for printing out LogicalPlans
impl LogicalPlan {
    /// Return a `format`able structure that produces a single line
    /// per node.
    ///
    /// # Example
    ///
    /// ```text
    /// Projection: employee.id
    ///    Filter: employee.state Eq Utf8(\"CO\")\
    ///       CsvScan: employee projection=Some([0, 3])
    /// ```
    ///
    /// ```
    /// use arrow::datatypes::{Field, Schema, DataType};
    /// use datafusion_expr::{lit, col, LogicalPlanBuilder, logical_plan::table_scan};
    /// let schema = Schema::new(vec![
    ///     Field::new("id", DataType::Int32, false),
    /// ]);
    /// let plan = table_scan(Some("t1"), &schema, None).unwrap()
    ///     .filter(col("id").eq(lit(5))).unwrap()
    ///     .build().unwrap();
    ///
    /// // Format using display_indent
    /// let display_string = format!("{}", plan.display_indent());
    ///
    /// assert_eq!("Filter: t1.id = Int32(5)\n  TableScan: t1",
    ///             display_string);
    /// ```
    pub fn display_indent(&self) -> impl Display + '_ {
        // Boilerplate structure to wrap LogicalPlan with something
        // that that can be formatted
        struct Wrapper<'a>(&'a LogicalPlan);
        impl<'a> Display for Wrapper<'a> {
            fn fmt(&self, f: &mut Formatter) -> fmt::Result {
                let with_schema = false;
                let mut visitor = IndentVisitor::new(f, with_schema);
                match self.0.visit_with_subqueries(&mut visitor) {
                    Ok(_) => Ok(()),
                    Err(_) => Err(fmt::Error),
                }
            }
        }
        Wrapper(self)
    }

    /// Return a `format`able structure that produces a single line
    /// per node that includes the output schema. For example:
    ///
    /// ```text
    /// Projection: employee.id [id:Int32]\
    ///    Filter: employee.state = Utf8(\"CO\") [id:Int32, state:Utf8]\
    ///      TableScan: employee projection=[0, 3] [id:Int32, state:Utf8]";
    /// ```
    ///
    /// ```
    /// use arrow::datatypes::{Field, Schema, DataType};
    /// use datafusion_expr::{lit, col, LogicalPlanBuilder, logical_plan::table_scan};
    /// let schema = Schema::new(vec![
    ///     Field::new("id", DataType::Int32, false),
    /// ]);
    /// let plan = table_scan(Some("t1"), &schema, None).unwrap()
    ///     .filter(col("id").eq(lit(5))).unwrap()
    ///     .build().unwrap();
    ///
    /// // Format using display_indent_schema
    /// let display_string = format!("{}", plan.display_indent_schema());
    ///
    /// assert_eq!("Filter: t1.id = Int32(5) [id:Int32]\
    ///             \n  TableScan: t1 [id:Int32]",
    ///             display_string);
    /// ```
    pub fn display_indent_schema(&self) -> impl Display + '_ {
        // Boilerplate structure to wrap LogicalPlan with something
        // that that can be formatted
        struct Wrapper<'a>(&'a LogicalPlan);
        impl<'a> Display for Wrapper<'a> {
            fn fmt(&self, f: &mut Formatter) -> fmt::Result {
                let with_schema = true;
                let mut visitor = IndentVisitor::new(f, with_schema);
                match self.0.visit_with_subqueries(&mut visitor) {
                    Ok(_) => Ok(()),
                    Err(_) => Err(fmt::Error),
                }
            }
        }
        Wrapper(self)
    }

    /// Return a displayable structure that produces plan in postgresql JSON format.
    ///
    /// Users can use this format to visualize the plan in existing plan visualization tools, for example [dalibo](https://explain.dalibo.com/)
    pub fn display_pg_json(&self) -> impl Display + '_ {
        // Boilerplate structure to wrap LogicalPlan with something
        // that that can be formatted
        struct Wrapper<'a>(&'a LogicalPlan);
        impl<'a> Display for Wrapper<'a> {
            fn fmt(&self, f: &mut Formatter) -> fmt::Result {
                let mut visitor = PgJsonVisitor::new(f);
                visitor.with_schema(true);
                match self.0.visit_with_subqueries(&mut visitor) {
                    Ok(_) => Ok(()),
                    Err(_) => Err(fmt::Error),
                }
            }
        }
        Wrapper(self)
    }

    /// Return a `format`able structure that produces lines meant for
    /// graphical display using the `DOT` language. This format can be
    /// visualized using software from
    /// [`graphviz`](https://graphviz.org/)
    ///
    /// This currently produces two graphs -- one with the basic
    /// structure, and one with additional details such as schema.
    ///
    /// ```
    /// use arrow::datatypes::{Field, Schema, DataType};
    /// use datafusion_expr::{lit, col, LogicalPlanBuilder, logical_plan::table_scan};
    /// let schema = Schema::new(vec![
    ///     Field::new("id", DataType::Int32, false),
    /// ]);
    /// let plan = table_scan(Some("t1"), &schema, None).unwrap()
    ///     .filter(col("id").eq(lit(5))).unwrap()
    ///     .build().unwrap();
    ///
    /// // Format using display_graphviz
    /// let graphviz_string = format!("{}", plan.display_graphviz());
    /// ```
    ///
    /// If graphviz string is saved to a file such as `/tmp/example.dot`, the following
    /// commands can be used to render it as a pdf:
    ///
    /// ```bash
    ///   dot -Tpdf < /tmp/example.dot  > /tmp/example.pdf
    /// ```
    ///
    pub fn display_graphviz(&self) -> impl Display + '_ {
        // Boilerplate structure to wrap LogicalPlan with something
        // that that can be formatted
        struct Wrapper<'a>(&'a LogicalPlan);
        impl<'a> Display for Wrapper<'a> {
            fn fmt(&self, f: &mut Formatter) -> fmt::Result {
                let mut visitor = GraphvizVisitor::new(f);

                visitor.start_graph()?;

                visitor.pre_visit_plan("LogicalPlan")?;
                self.0
                    .visit_with_subqueries(&mut visitor)
                    .map_err(|_| fmt::Error)?;
                visitor.post_visit_plan()?;

                visitor.set_with_schema(true);
                visitor.pre_visit_plan("Detailed LogicalPlan")?;
                self.0
                    .visit_with_subqueries(&mut visitor)
                    .map_err(|_| fmt::Error)?;
                visitor.post_visit_plan()?;

                visitor.end_graph()?;
                Ok(())
            }
        }
        Wrapper(self)
    }

    /// Return a `format`able structure with the a human readable
    /// description of this LogicalPlan node per node, not including
    /// children. For example:
    ///
    /// ```text
    /// Projection: id
    /// ```
    /// ```
    /// use arrow::datatypes::{Field, Schema, DataType};
    /// use datafusion_expr::{lit, col, LogicalPlanBuilder, logical_plan::table_scan};
    /// let schema = Schema::new(vec![
    ///     Field::new("id", DataType::Int32, false),
    /// ]);
    /// let plan = table_scan(Some("t1"), &schema, None).unwrap()
    ///     .build().unwrap();
    ///
    /// // Format using display
    /// let display_string = format!("{}", plan.display());
    ///
    /// assert_eq!("TableScan: t1", display_string);
    /// ```
    pub fn display(&self) -> impl Display + '_ {
        // Boilerplate structure to wrap LogicalPlan with something
        // that that can be formatted
        struct Wrapper<'a>(&'a LogicalPlan);
        impl<'a> Display for Wrapper<'a> {
            fn fmt(&self, f: &mut Formatter) -> fmt::Result {
                match self.0 {
                    LogicalPlan::EmptyRelation(_) => write!(f, "EmptyRelation"),
                    LogicalPlan::RecursiveQuery(RecursiveQuery {
                        is_distinct, ..
                    }) => {
                        write!(f, "RecursiveQuery: is_distinct={}", is_distinct)
                    }
                    LogicalPlan::Values(Values { ref values, .. }) => {
                        let str_values: Vec<_> = values
                            .iter()
                            // limit to only 5 values to avoid horrible display
                            .take(5)
                            .map(|row| {
                                let item = row
                                    .iter()
                                    .map(|expr| expr.to_string())
                                    .collect::<Vec<_>>()
                                    .join(", ");
                                format!("({item})")
                            })
                            .collect();

                        let elipse = if values.len() > 5 { "..." } else { "" };
                        write!(f, "Values: {}{}", str_values.join(", "), elipse)
                    }

                    LogicalPlan::TableScan(TableScan {
                        ref source,
                        ref table_name,
                        ref projection,
                        ref filters,
                        ref fetch,
                        ..
                    }) => {
                        let projected_fields = match projection {
                            Some(indices) => {
                                let schema = source.schema();
                                let names: Vec<&str> = indices
                                    .iter()
                                    .map(|i| schema.field(*i).name().as_str())
                                    .collect();
                                format!(" projection=[{}]", names.join(", "))
                            }
                            _ => "".to_string(),
                        };

                        write!(f, "TableScan: {table_name}{projected_fields}")?;

                        if !filters.is_empty() {
                            let mut full_filter = vec![];
                            let mut partial_filter = vec![];
                            let mut unsupported_filters = vec![];
                            let filters: Vec<&Expr> = filters.iter().collect();

                            if let Ok(results) =
                                source.supports_filters_pushdown(&filters)
                            {
                                filters.iter().zip(results.iter()).for_each(
                                    |(x, res)| match res {
                                        TableProviderFilterPushDown::Exact => {
                                            full_filter.push(x)
                                        }
                                        TableProviderFilterPushDown::Inexact => {
                                            partial_filter.push(x)
                                        }
                                        TableProviderFilterPushDown::Unsupported => {
                                            unsupported_filters.push(x)
                                        }
                                    },
                                );
                            }

                            if !full_filter.is_empty() {
                                write!(
                                    f,
                                    ", full_filters=[{}]",
                                    expr_vec_fmt!(full_filter)
                                )?;
                            };
                            if !partial_filter.is_empty() {
                                write!(
                                    f,
                                    ", partial_filters=[{}]",
                                    expr_vec_fmt!(partial_filter)
                                )?;
                            }
                            if !unsupported_filters.is_empty() {
                                write!(
                                    f,
                                    ", unsupported_filters=[{}]",
                                    expr_vec_fmt!(unsupported_filters)
                                )?;
                            }
                        }

                        if let Some(n) = fetch {
                            write!(f, ", fetch={n}")?;
                        }

                        Ok(())
                    }
                    LogicalPlan::Projection(Projection { ref expr, .. }) => {
                        write!(f, "Projection: ")?;
                        for (i, expr_item) in expr.iter().enumerate() {
                            if i > 0 {
                                write!(f, ", ")?;
                            }
                            write!(f, "{expr_item}")?;
                        }
                        Ok(())
                    }
                    LogicalPlan::Dml(DmlStatement { table_name, op, .. }) => {
                        write!(f, "Dml: op=[{op}] table=[{table_name}]")
                    }
                    LogicalPlan::Copy(CopyTo {
                        input: _,
                        output_url,
                        format_options,
                        options,
                        ..
                    }) => {
                        let op_str = options
                            .iter()
                            .map(|(k, v)| format!("{k} {v}"))
                            .collect::<Vec<String>>()
                            .join(", ");

                        write!(f, "CopyTo: format={format_options} output_url={output_url} options: ({op_str})")
                    }
                    LogicalPlan::Ddl(ddl) => {
                        write!(f, "{}", ddl.display())
                    }
                    LogicalPlan::Filter(Filter {
                        predicate: ref expr,
                        ..
                    }) => write!(f, "Filter: {expr}"),
                    LogicalPlan::Window(Window {
                        ref window_expr, ..
                    }) => {
                        write!(
                            f,
                            "WindowAggr: windowExpr=[[{}]]",
                            expr_vec_fmt!(window_expr)
                        )
                    }
                    LogicalPlan::Aggregate(Aggregate {
                        ref group_expr,
                        ref aggr_expr,
                        ..
                    }) => write!(
                        f,
                        "Aggregate: groupBy=[[{}]], aggr=[[{}]]",
                        expr_vec_fmt!(group_expr),
                        expr_vec_fmt!(aggr_expr)
                    ),
                    LogicalPlan::Sort(Sort { expr, fetch, .. }) => {
                        write!(f, "Sort: ")?;
                        for (i, expr_item) in expr.iter().enumerate() {
                            if i > 0 {
                                write!(f, ", ")?;
                            }
                            write!(f, "{expr_item}")?;
                        }
                        if let Some(a) = fetch {
                            write!(f, ", fetch={a}")?;
                        }

                        Ok(())
                    }
                    LogicalPlan::Join(Join {
                        on: ref keys,
                        filter,
                        join_constraint,
                        join_type,
                        ..
                    }) => {
                        let join_expr: Vec<String> =
                            keys.iter().map(|(l, r)| format!("{l} = {r}")).collect();
                        let filter_expr = filter
                            .as_ref()
                            .map(|expr| format!(" Filter: {expr}"))
                            .unwrap_or_else(|| "".to_string());
                        match join_constraint {
                            JoinConstraint::On => {
                                write!(
                                    f,
                                    "{} Join: {}{}",
                                    join_type,
                                    join_expr.join(", "),
                                    filter_expr
                                )
                            }
                            JoinConstraint::Using => {
                                write!(
                                    f,
                                    "{} Join: Using {}{}",
                                    join_type,
                                    join_expr.join(", "),
                                    filter_expr,
                                )
                            }
                        }
                    }
                    LogicalPlan::CrossJoin(_) => {
                        write!(f, "CrossJoin:")
                    }
                    LogicalPlan::Repartition(Repartition {
                        partitioning_scheme,
                        ..
                    }) => match partitioning_scheme {
                        Partitioning::RoundRobinBatch(n) => {
                            write!(f, "Repartition: RoundRobinBatch partition_count={n}")
                        }
                        Partitioning::Hash(expr, n) => {
                            let hash_expr: Vec<String> =
                                expr.iter().map(|e| format!("{e}")).collect();
                            write!(
                                f,
                                "Repartition: Hash({}) partition_count={}",
                                hash_expr.join(", "),
                                n
                            )
                        }
                        Partitioning::DistributeBy(expr) => {
                            let dist_by_expr: Vec<String> =
                                expr.iter().map(|e| format!("{e}")).collect();
                            write!(
                                f,
                                "Repartition: DistributeBy({})",
                                dist_by_expr.join(", "),
                            )
                        }
                    },
                    LogicalPlan::Limit(Limit {
                        ref skip,
                        ref fetch,
                        ..
                    }) => {
                        write!(
                            f,
                            "Limit: skip={}, fetch={}",
                            skip,
                            fetch.map_or_else(|| "None".to_string(), |x| x.to_string())
                        )
                    }
                    LogicalPlan::Subquery(Subquery { .. }) => {
                        write!(f, "Subquery:")
                    }
                    LogicalPlan::SubqueryAlias(SubqueryAlias { ref alias, .. }) => {
                        write!(f, "SubqueryAlias: {alias}")
                    }
                    LogicalPlan::Statement(statement) => {
                        write!(f, "{}", statement.display())
                    }
                    LogicalPlan::Distinct(distinct) => match distinct {
                        Distinct::All(_) => write!(f, "Distinct:"),
                        Distinct::On(DistinctOn {
                            on_expr,
                            select_expr,
                            sort_expr,
                            ..
                        }) => write!(
                            f,
                            "DistinctOn: on_expr=[[{}]], select_expr=[[{}]], sort_expr=[[{}]]",
                            expr_vec_fmt!(on_expr),
                            expr_vec_fmt!(select_expr),
                            if let Some(sort_expr) = sort_expr { expr_vec_fmt!(sort_expr) } else { "".to_string() },
                        ),
                    },
                    LogicalPlan::Explain { .. } => write!(f, "Explain"),
                    LogicalPlan::Analyze { .. } => write!(f, "Analyze"),
                    LogicalPlan::Union(_) => write!(f, "Union"),
                    LogicalPlan::Extension(e) => e.node.fmt_for_explain(f),
                    LogicalPlan::Prepare(Prepare {
                        name, data_types, ..
                    }) => {
                        write!(f, "Prepare: {name:?} {data_types:?} ")
                    }
                    LogicalPlan::DescribeTable(DescribeTable { .. }) => {
                        write!(f, "DescribeTable")
                    }
                    LogicalPlan::Unnest(Unnest { column, .. }) => {
                        write!(f, "Unnest: {column}")
                    }
                }
            }
        }
        Wrapper(self)
    }
}

impl Debug for LogicalPlan {
    fn fmt(&self, f: &mut Formatter) -> fmt::Result {
        self.display_indent().fmt(f)
    }
}

impl ToStringifiedPlan for LogicalPlan {
    fn to_stringified(&self, plan_type: PlanType) -> StringifiedPlan {
        StringifiedPlan::new(plan_type, self.display_indent().to_string())
    }
}

/// Produces no rows: An empty relation with an empty schema
#[derive(Clone, PartialEq, Eq, Hash)]
pub struct EmptyRelation {
    /// Whether to produce a placeholder row
    pub produce_one_row: bool,
    /// The schema description of the output
    pub schema: DFSchemaRef,
}

/// A variadic query operation, Recursive CTE.
///
/// # Recursive Query Evaluation
///
/// From the [Postgres Docs]:
///
/// 1. Evaluate the non-recursive term. For `UNION` (but not `UNION ALL`),
/// discard duplicate rows. Include all remaining rows in the result of the
/// recursive query, and also place them in a temporary working table.
//
/// 2. So long as the working table is not empty, repeat these steps:
///
/// * Evaluate the recursive term, substituting the current contents of the
/// working table for the recursive self-reference. For `UNION` (but not `UNION
/// ALL`), discard duplicate rows and rows that duplicate any previous result
/// row. Include all remaining rows in the result of the recursive query, and
/// also place them in a temporary intermediate table.
///
/// * Replace the contents of the working table with the contents of the
/// intermediate table, then empty the intermediate table.
///
/// [Postgres Docs]: https://www.postgresql.org/docs/current/queries-with.html#QUERIES-WITH-RECURSIVE
#[derive(Clone, PartialEq, Eq, Hash)]
pub struct RecursiveQuery {
    /// Name of the query
    pub name: String,
    /// The static term (initial contents of the working table)
    pub static_term: Arc<LogicalPlan>,
    /// The recursive term (evaluated on the contents of the working table until
    /// it returns an empty set)
    pub recursive_term: Arc<LogicalPlan>,
    /// Should the output of the recursive term be deduplicated (`UNION`) or
    /// not (`UNION ALL`).
    pub is_distinct: bool,
}

/// Values expression. See
/// [Postgres VALUES](https://www.postgresql.org/docs/current/queries-values.html)
/// documentation for more details.
#[derive(Clone, PartialEq, Eq, Hash)]
pub struct Values {
    /// The table schema
    pub schema: DFSchemaRef,
    /// Values
    pub values: Vec<Vec<Expr>>,
}

/// Evaluates an arbitrary list of expressions (essentially a
/// SELECT with an expression list) on its input.
#[derive(Clone, PartialEq, Eq, Hash, Debug)]
// mark non_exhaustive to encourage use of try_new/new()
#[non_exhaustive]
pub struct Projection {
    /// The list of expressions
    pub expr: Vec<Expr>,
    /// The incoming logical plan
    pub input: Arc<LogicalPlan>,
    /// The schema description of the output
    pub schema: DFSchemaRef,
}

impl Projection {
    /// Create a new Projection
    pub fn try_new(expr: Vec<Expr>, input: Arc<LogicalPlan>) -> Result<Self> {
        let projection_schema = projection_schema(&input, &expr)?;
        Self::try_new_with_schema(expr, input, projection_schema)
    }

    /// Create a new Projection using the specified output schema
    pub fn try_new_with_schema(
        expr: Vec<Expr>,
        input: Arc<LogicalPlan>,
        schema: DFSchemaRef,
    ) -> Result<Self> {
        if expr.len() != schema.fields().len() {
            return plan_err!("Projection has mismatch between number of expressions ({}) and number of fields in schema ({})", expr.len(), schema.fields().len());
        }
        Ok(Self {
            expr,
            input,
            schema,
        })
    }

    /// Create a new Projection using the specified output schema
    pub fn new_from_schema(input: Arc<LogicalPlan>, schema: DFSchemaRef) -> Self {
        let expr: Vec<Expr> = schema.columns().into_iter().map(Expr::Column).collect();
        Self {
            expr,
            input,
            schema,
        }
    }
}

/// Computes the schema of the result produced by applying a projection to the input logical plan.
///
/// # Arguments
///
/// * `input`: A reference to the input `LogicalPlan` for which the projection schema
/// will be computed.
/// * `exprs`: A slice of `Expr` expressions representing the projection operation to apply.
///
/// # Returns
///
/// A `Result` containing an `Arc<DFSchema>` representing the schema of the result
/// produced by the projection operation. If the schema computation is successful,
/// the `Result` will contain the schema; otherwise, it will contain an error.
pub fn projection_schema(input: &LogicalPlan, exprs: &[Expr]) -> Result<Arc<DFSchema>> {
    let mut schema = DFSchema::new_with_metadata(
        exprlist_to_fields(exprs, input)?,
        input.schema().metadata().clone(),
    )?;
    schema = schema.with_functional_dependencies(calc_func_dependencies_for_project(
        exprs, input,
    )?)?;
    Ok(Arc::new(schema))
}

/// Aliased subquery
#[derive(Clone, PartialEq, Eq, Hash)]
// mark non_exhaustive to encourage use of try_new/new()
#[non_exhaustive]
pub struct SubqueryAlias {
    /// The incoming logical plan
    pub input: Arc<LogicalPlan>,
    /// The alias for the input relation
    pub alias: TableReference,
    /// The schema with qualified field names
    pub schema: DFSchemaRef,
}

impl SubqueryAlias {
    pub fn try_new(
        plan: Arc<LogicalPlan>,
        alias: impl Into<TableReference>,
    ) -> Result<Self> {
        let alias = alias.into();
        let fields = change_redundant_column(plan.schema().fields());
        let meta_data = plan.schema().as_ref().metadata().clone();
        let schema: Schema =
            DFSchema::from_unqualifed_fields(fields.into(), meta_data)?.into();
        // Since schema is the same, other than qualifier, we can use existing
        // functional dependencies:
        let func_dependencies = plan.schema().functional_dependencies().clone();
        let schema = DFSchemaRef::new(
            DFSchema::try_from_qualified_schema(alias.clone(), &schema)?
                .with_functional_dependencies(func_dependencies)?,
        );
        Ok(SubqueryAlias {
            input: plan,
            alias,
            schema,
        })
    }
}

/// Filters rows from its input that do not match an
/// expression (essentially a WHERE clause with a predicate
/// expression).
///
/// Semantically, `<predicate>` is evaluated for each row of the input;
/// If the value of `<predicate>` is true, the input row is passed to
/// the output. If the value of `<predicate>` is false, the row is
/// discarded.
///
/// Filter should not be created directly but instead use `try_new()`
/// and that these fields are only pub to support pattern matching
#[derive(Clone, PartialEq, Eq, Hash)]
#[non_exhaustive]
pub struct Filter {
    /// The predicate expression, which must have Boolean type.
    pub predicate: Expr,
    /// The incoming logical plan
    pub input: Arc<LogicalPlan>,
}

impl Filter {
    /// Create a new filter operator.
    pub fn try_new(predicate: Expr, input: Arc<LogicalPlan>) -> Result<Self> {
        // Filter predicates must return a boolean value so we try and validate that here.
        // Note that it is not always possible to resolve the predicate expression during plan
        // construction (such as with correlated subqueries) so we make a best effort here and
        // ignore errors resolving the expression against the schema.
        if let Ok(predicate_type) = predicate.get_type(input.schema()) {
            if predicate_type != DataType::Boolean {
                return plan_err!(
                    "Cannot create filter with non-boolean predicate '{predicate}' returning {predicate_type}"
                );
            }
        }

        // filter predicates should not be aliased
        if let Expr::Alias(Alias { expr, name, .. }) = predicate {
            return plan_err!(
                "Attempted to create Filter predicate with \
                expression `{expr}` aliased as '{name}'. Filter predicates should not be \
                aliased."
            );
        }

        Ok(Self { predicate, input })
    }

    /// Is this filter guaranteed to return 0 or 1 row in a given instantiation?
    ///
    /// This function will return `true` if its predicate contains a conjunction of
    /// `col(a) = <expr>`, where its schema has a unique filter that is covered
    /// by this conjunction.
    ///
    /// For example, for the table:
    /// ```sql
    /// CREATE TABLE t (a INTEGER PRIMARY KEY, b INTEGER);
    /// ```
    /// `Filter(a = 2).is_scalar() == true`
    /// , whereas
    /// `Filter(b = 2).is_scalar() == false`
    /// and
    /// `Filter(a = 2 OR b = 2).is_scalar() == false`
    fn is_scalar(&self) -> bool {
        let schema = self.input.schema();

        let functional_dependencies = self.input.schema().functional_dependencies();
        let unique_keys = functional_dependencies.iter().filter(|dep| {
            let nullable = dep.nullable
                && dep
                    .source_indices
                    .iter()
                    .any(|&source| schema.field(source).is_nullable());
            !nullable
                && dep.mode == Dependency::Single
                && dep.target_indices.len() == schema.fields().len()
        });

        let exprs = split_conjunction(&self.predicate);
        let eq_pred_cols: HashSet<_> = exprs
            .iter()
            .filter_map(|expr| {
                let Expr::BinaryExpr(BinaryExpr {
                    left,
                    op: Operator::Eq,
                    right,
                }) = expr
                else {
                    return None;
                };
                // This is a no-op filter expression
                if left == right {
                    return None;
                }

                match (left.as_ref(), right.as_ref()) {
                    (Expr::Column(_), Expr::Column(_)) => None,
                    (Expr::Column(c), _) | (_, Expr::Column(c)) => {
                        Some(schema.index_of_column(c).unwrap())
                    }
                    _ => None,
                }
            })
            .collect();

        // If we have a functional dependence that is a subset of our predicate,
        // this filter is scalar
        for key in unique_keys {
            if key.source_indices.iter().all(|c| eq_pred_cols.contains(c)) {
                return true;
            }
        }
        false
    }
}

/// Window its input based on a set of window spec and window function (e.g. SUM or RANK)
#[derive(Clone, PartialEq, Eq, Hash)]
pub struct Window {
    /// The incoming logical plan
    pub input: Arc<LogicalPlan>,
    /// The window function expression
    pub window_expr: Vec<Expr>,
    /// The schema description of the window output
    pub schema: DFSchemaRef,
}

impl Window {
    /// Create a new window operator.
    pub fn try_new(window_expr: Vec<Expr>, input: Arc<LogicalPlan>) -> Result<Self> {
        let fields: Vec<(Option<TableReference>, Arc<Field>)> = input
            .schema()
            .iter()
            .map(|(q, f)| (q.cloned(), f.clone()))
            .collect();
        let input_len = fields.len();
        let mut window_fields = fields;
        let expr_fields = exprlist_to_fields(window_expr.as_slice(), &input)?;
        window_fields.extend_from_slice(expr_fields.as_slice());
        let metadata = input.schema().metadata().clone();

        // Update functional dependencies for window:
        let mut window_func_dependencies =
            input.schema().functional_dependencies().clone();
        window_func_dependencies.extend_target_indices(window_fields.len());

        // Since we know that ROW_NUMBER outputs will be unique (i.e. it consists
        // of consecutive numbers per partition), we can represent this fact with
        // functional dependencies.
        let mut new_dependencies = window_expr
            .iter()
            .enumerate()
            .filter_map(|(idx, expr)| {
                if let Expr::WindowFunction(WindowFunction {
                    // Function is ROW_NUMBER
                    fun:
                        WindowFunctionDefinition::BuiltInWindowFunction(
                            BuiltInWindowFunction::RowNumber,
                        ),
                    partition_by,
                    ..
                }) = expr
                {
                    // When there is no PARTITION BY, row number will be unique
                    // across the entire table.
                    if partition_by.is_empty() {
                        return Some(idx + input_len);
                    }
                }
                None
            })
            .map(|idx| {
                FunctionalDependence::new(vec![idx], vec![], false)
                    .with_mode(Dependency::Single)
            })
            .collect::<Vec<_>>();

        if !new_dependencies.is_empty() {
            for dependence in new_dependencies.iter_mut() {
                dependence.target_indices = (0..window_fields.len()).collect();
            }
            // Add the dependency introduced because of ROW_NUMBER window function to the functional dependency
            let new_deps = FunctionalDependencies::new(new_dependencies);
            window_func_dependencies.extend(new_deps);
        }

        Ok(Window {
            input,
            window_expr,
            schema: Arc::new(
                DFSchema::new_with_metadata(window_fields, metadata)?
                    .with_functional_dependencies(window_func_dependencies)?,
            ),
        })
    }
}

/// Produces rows from a table provider by reference or from the context
#[derive(Clone)]
pub struct TableScan {
    /// The name of the table
    pub table_name: TableReference,
    /// The source of the table
    pub source: Arc<dyn TableSource>,
    /// Optional column indices to use as a projection
    pub projection: Option<Vec<usize>>,
    /// The schema description of the output
    pub projected_schema: DFSchemaRef,
    /// Optional expressions to be used as filters by the table provider
    pub filters: Vec<Expr>,
    /// Optional number of rows to read
    pub fetch: Option<usize>,
}

impl PartialEq for TableScan {
    fn eq(&self, other: &Self) -> bool {
        self.table_name == other.table_name
            && self.projection == other.projection
            && self.projected_schema == other.projected_schema
            && self.filters == other.filters
            && self.fetch == other.fetch
    }
}

impl Eq for TableScan {}

impl Hash for TableScan {
    fn hash<H: Hasher>(&self, state: &mut H) {
        self.table_name.hash(state);
        self.projection.hash(state);
        self.projected_schema.hash(state);
        self.filters.hash(state);
        self.fetch.hash(state);
    }
}

impl TableScan {
    /// Initialize TableScan with appropriate schema from the given
    /// arguments.
    pub fn try_new(
        table_name: impl Into<TableReference>,
        table_source: Arc<dyn TableSource>,
        projection: Option<Vec<usize>>,
        filters: Vec<Expr>,
        fetch: Option<usize>,
    ) -> Result<Self> {
        let table_name = table_name.into();

        if table_name.table().is_empty() {
            return plan_err!("table_name cannot be empty");
        }
        let schema = table_source.schema();
        let func_dependencies = FunctionalDependencies::new_from_constraints(
            table_source.constraints(),
            schema.fields.len(),
        );
        let projected_schema = projection
            .as_ref()
            .map(|p| {
                let projected_func_dependencies =
                    func_dependencies.project_functional_dependencies(p, p.len());

                let df_schema = DFSchema::new_with_metadata(
                    p.iter()
                        .map(|i| {
                            (Some(table_name.clone()), Arc::new(schema.field(*i).clone()))
                        })
                        .collect(),
                    schema.metadata.clone(),
                )?;
                df_schema.with_functional_dependencies(projected_func_dependencies)
            })
            .unwrap_or_else(|| {
                let df_schema =
                    DFSchema::try_from_qualified_schema(table_name.clone(), &schema)?;
                df_schema.with_functional_dependencies(func_dependencies)
            })?;
        let projected_schema = Arc::new(projected_schema);

        Ok(Self {
            table_name,
            source: table_source,
            projection,
            projected_schema,
            filters,
            fetch,
        })
    }
}

/// Apply Cross Join to two logical plans
#[derive(Clone, PartialEq, Eq, Hash)]
pub struct CrossJoin {
    /// Left input
    pub left: Arc<LogicalPlan>,
    /// Right input
    pub right: Arc<LogicalPlan>,
    /// The output schema, containing fields from the left and right inputs
    pub schema: DFSchemaRef,
}

/// Repartition the plan based on a partitioning scheme.
#[derive(Clone, PartialEq, Eq, Hash)]
pub struct Repartition {
    /// The incoming logical plan
    pub input: Arc<LogicalPlan>,
    /// The partitioning scheme
    pub partitioning_scheme: Partitioning,
}

/// Union multiple inputs
#[derive(Clone, PartialEq, Eq, Hash)]
pub struct Union {
    /// Inputs to merge
    pub inputs: Vec<Arc<LogicalPlan>>,
    /// Union schema. Should be the same for all inputs.
    pub schema: DFSchemaRef,
}

/// Prepare a statement but do not execute it. Prepare statements can have 0 or more
/// `Expr::Placeholder` expressions that are filled in during execution
#[derive(Clone, PartialEq, Eq, Hash)]
pub struct Prepare {
    /// The name of the statement
    pub name: String,
    /// Data types of the parameters ([`Expr::Placeholder`])
    pub data_types: Vec<DataType>,
    /// The logical plan of the statements
    pub input: Arc<LogicalPlan>,
}

/// Describe the schema of table
///
/// # Example output:
///
/// ```sql
/// ❯ describe traces;
/// +--------------------+-----------------------------+-------------+
/// | column_name        | data_type                   | is_nullable |
/// +--------------------+-----------------------------+-------------+
/// | attributes         | Utf8                        | YES         |
/// | duration_nano      | Int64                       | YES         |
/// | end_time_unix_nano | Int64                       | YES         |
/// | service.name       | Dictionary(Int32, Utf8)     | YES         |
/// | span.kind          | Utf8                        | YES         |
/// | span.name          | Utf8                        | YES         |
/// | span_id            | Dictionary(Int32, Utf8)     | YES         |
/// | time               | Timestamp(Nanosecond, None) | NO          |
/// | trace_id           | Dictionary(Int32, Utf8)     | YES         |
/// | otel.status_code   | Utf8                        | YES         |
/// | parent_span_id     | Utf8                        | YES         |
/// +--------------------+-----------------------------+-------------+
/// ```
#[derive(Clone, PartialEq, Eq, Hash)]
pub struct DescribeTable {
    /// Table schema
    pub schema: Arc<Schema>,
    /// schema of describe table output
    pub output_schema: DFSchemaRef,
}

/// Produces a relation with string representations of
/// various parts of the plan
#[derive(Clone, PartialEq, Eq, Hash)]
pub struct Explain {
    /// Should extra (detailed, intermediate plans) be included?
    pub verbose: bool,
    /// The logical plan that is being EXPLAIN'd
    pub plan: Arc<LogicalPlan>,
    /// Represent the various stages plans have gone through
    pub stringified_plans: Vec<StringifiedPlan>,
    /// The output schema of the explain (2 columns of text)
    pub schema: DFSchemaRef,
    /// Used by physical planner to check if should proceed with planning
    pub logical_optimization_succeeded: bool,
}

/// Runs the actual plan, and then prints the physical plan with
/// with execution metrics.
#[derive(Clone, PartialEq, Eq, Hash)]
pub struct Analyze {
    /// Should extra detail be included?
    pub verbose: bool,
    /// The logical plan that is being EXPLAIN ANALYZE'd
    pub input: Arc<LogicalPlan>,
    /// The output schema of the explain (2 columns of text)
    pub schema: DFSchemaRef,
}

/// Extension operator defined outside of DataFusion
// TODO(clippy): This clippy `allow` should be removed if
// the manual `PartialEq` is removed in favor of a derive.
// (see `PartialEq` the impl for details.)
#[allow(clippy::derived_hash_with_manual_eq)]
#[derive(Clone, Eq, Hash)]
pub struct Extension {
    /// The runtime extension operator
    pub node: Arc<dyn UserDefinedLogicalNode>,
}

// `PartialEq` cannot be derived for types containing `Arc<dyn Trait>`.
// This manual implementation should be removed if
// https://github.com/rust-lang/rust/issues/39128 is fixed.
impl PartialEq for Extension {
    fn eq(&self, other: &Self) -> bool {
        self.node.eq(&other.node)
    }
}

/// Produces the first `n` tuples from its input and discards the rest.
#[derive(Clone, PartialEq, Eq, Hash)]
pub struct Limit {
    /// Number of rows to skip before fetch
    pub skip: usize,
    /// Maximum number of rows to fetch,
    /// None means fetching all rows
    pub fetch: Option<usize>,
    /// The logical plan
    pub input: Arc<LogicalPlan>,
}

/// Removes duplicate rows from the input
#[derive(Clone, PartialEq, Eq, Hash)]
pub enum Distinct {
    /// Plain `DISTINCT` referencing all selection expressions
    All(Arc<LogicalPlan>),
    /// The `Postgres` addition, allowing separate control over DISTINCT'd and selected columns
    On(DistinctOn),
}

/// Removes duplicate rows from the input
#[derive(Clone, PartialEq, Eq, Hash)]
pub struct DistinctOn {
    /// The `DISTINCT ON` clause expression list
    pub on_expr: Vec<Expr>,
    /// The selected projection expression list
    pub select_expr: Vec<Expr>,
    /// The `ORDER BY` clause, whose initial expressions must match those of the `ON` clause when
    /// present. Note that those matching expressions actually wrap the `ON` expressions with
    /// additional info pertaining to the sorting procedure (i.e. ASC/DESC, and NULLS FIRST/LAST).
    pub sort_expr: Option<Vec<Expr>>,
    /// The logical plan that is being DISTINCT'd
    pub input: Arc<LogicalPlan>,
    /// The schema description of the DISTINCT ON output
    pub schema: DFSchemaRef,
}

impl DistinctOn {
    /// Create a new `DistinctOn` struct.
    pub fn try_new(
        on_expr: Vec<Expr>,
        select_expr: Vec<Expr>,
        sort_expr: Option<Vec<Expr>>,
        input: Arc<LogicalPlan>,
    ) -> Result<Self> {
        if on_expr.is_empty() {
            return plan_err!("No `ON` expressions provided");
        }

        let on_expr = normalize_cols(on_expr, input.as_ref())?;
        let qualified_fields = exprlist_to_fields(select_expr.as_slice(), &input)?
            .into_iter()
            .collect();

        let dfschema = DFSchema::new_with_metadata(
            qualified_fields,
            input.schema().metadata().clone(),
        )?;

        let mut distinct_on = DistinctOn {
            on_expr,
            select_expr,
            sort_expr: None,
            input,
            schema: Arc::new(dfschema),
        };

        if let Some(sort_expr) = sort_expr {
            distinct_on = distinct_on.with_sort_expr(sort_expr)?;
        }

        Ok(distinct_on)
    }

    /// Try to update `self` with a new sort expressions.
    ///
    /// Validates that the sort expressions are a super-set of the `ON` expressions.
    pub fn with_sort_expr(mut self, sort_expr: Vec<Expr>) -> Result<Self> {
        let sort_expr = normalize_cols(sort_expr, self.input.as_ref())?;

        // Check that the left-most sort expressions are the same as the `ON` expressions.
        let mut matched = true;
        for (on, sort) in self.on_expr.iter().zip(sort_expr.iter()) {
            match sort {
                Expr::Sort(SortExpr { expr, .. }) => {
                    if on != &**expr {
                        matched = false;
                        break;
                    }
                }
                _ => return plan_err!("Not a sort expression: {sort}"),
            }
        }

        if self.on_expr.len() > sort_expr.len() || !matched {
            return plan_err!(
                "SELECT DISTINCT ON expressions must match initial ORDER BY expressions"
            );
        }

        self.sort_expr = Some(sort_expr);
        Ok(self)
    }
}

/// Aggregates its input based on a set of grouping and aggregate
/// expressions (e.g. SUM).
#[derive(Debug, Clone, PartialEq, Eq, Hash)]
// mark non_exhaustive to encourage use of try_new/new()
#[non_exhaustive]
pub struct Aggregate {
    /// The incoming logical plan
    pub input: Arc<LogicalPlan>,
    /// Grouping expressions
    pub group_expr: Vec<Expr>,
    /// Aggregate expressions
    pub aggr_expr: Vec<Expr>,
    /// The schema description of the aggregate output
    pub schema: DFSchemaRef,
}

impl Aggregate {
    /// Create a new aggregate operator.
    pub fn try_new(
        input: Arc<LogicalPlan>,
        group_expr: Vec<Expr>,
        aggr_expr: Vec<Expr>,
    ) -> Result<Self> {
        let group_expr = enumerate_grouping_sets(group_expr)?;

        let is_grouping_set = matches!(group_expr.as_slice(), [Expr::GroupingSet(_)]);

        let grouping_expr: Vec<Expr> = grouping_set_to_exprlist(group_expr.as_slice())?;

        let mut qualified_fields = exprlist_to_fields(grouping_expr.as_slice(), &input)?;

        // Even columns that cannot be null will become nullable when used in a grouping set.
        if is_grouping_set {
            qualified_fields = qualified_fields
                .into_iter()
                .map(|(q, f)| (q, f.as_ref().clone().with_nullable(true).into()))
                .collect::<Vec<_>>();
        }

        qualified_fields.extend(exprlist_to_fields(aggr_expr.as_slice(), &input)?);

        let schema = DFSchema::new_with_metadata(qualified_fields, HashMap::new())?;

        Self::try_new_with_schema(input, group_expr, aggr_expr, Arc::new(schema))
    }

    /// Create a new aggregate operator using the provided schema to avoid the overhead of
    /// building the schema again when the schema is already known.
    ///
    /// This method should only be called when you are absolutely sure that the schema being
    /// provided is correct for the aggregate. If in doubt, call [try_new](Self::try_new) instead.
    pub fn try_new_with_schema(
        input: Arc<LogicalPlan>,
        group_expr: Vec<Expr>,
        aggr_expr: Vec<Expr>,
        schema: DFSchemaRef,
    ) -> Result<Self> {
        if group_expr.is_empty() && aggr_expr.is_empty() {
            return plan_err!(
                "Aggregate requires at least one grouping or aggregate expression"
            );
        }
        let group_expr_count = grouping_set_expr_count(&group_expr)?;
        if schema.fields().len() != group_expr_count + aggr_expr.len() {
            return plan_err!(
                "Aggregate schema has wrong number of fields. Expected {} got {}",
                group_expr_count + aggr_expr.len(),
                schema.fields().len()
            );
        }

        let aggregate_func_dependencies =
            calc_func_dependencies_for_aggregate(&group_expr, &input, &schema)?;
        let new_schema = schema.as_ref().clone();
        let schema = Arc::new(
            new_schema.with_functional_dependencies(aggregate_func_dependencies)?,
        );
        Ok(Self {
            input,
            group_expr,
            aggr_expr,
            schema,
        })
    }

    /// Get the length of the group by expression in the output schema
    /// This is not simply group by expression length. Expression may be
    /// GroupingSet, etc. In these case we need to get inner expression lengths.
    pub fn group_expr_len(&self) -> Result<usize> {
        grouping_set_expr_count(&self.group_expr)
    }
}

/// Checks whether any expression in `group_expr` contains `Expr::GroupingSet`.
fn contains_grouping_set(group_expr: &[Expr]) -> bool {
    group_expr
        .iter()
        .any(|expr| matches!(expr, Expr::GroupingSet(_)))
}

/// Calculates functional dependencies for aggregate expressions.
fn calc_func_dependencies_for_aggregate(
    // Expressions in the GROUP BY clause:
    group_expr: &[Expr],
    // Input plan of the aggregate:
    input: &LogicalPlan,
    // Aggregate schema
    aggr_schema: &DFSchema,
) -> Result<FunctionalDependencies> {
    // We can do a case analysis on how to propagate functional dependencies based on
    // whether the GROUP BY in question contains a grouping set expression:
    // - If so, the functional dependencies will be empty because we cannot guarantee
    //   that GROUP BY expression results will be unique.
    // - Otherwise, it may be possible to propagate functional dependencies.
    if !contains_grouping_set(group_expr) {
        let group_by_expr_names = group_expr
            .iter()
            .map(|item| item.display_name())
            .collect::<Result<Vec<_>>>()?;
        let aggregate_func_dependencies = aggregate_functional_dependencies(
            input.schema(),
            &group_by_expr_names,
            aggr_schema,
        );
        Ok(aggregate_func_dependencies)
    } else {
        Ok(FunctionalDependencies::empty())
    }
}

/// This function projects functional dependencies of the `input` plan according
/// to projection expressions `exprs`.
fn calc_func_dependencies_for_project(
    exprs: &[Expr],
    input: &LogicalPlan,
) -> Result<FunctionalDependencies> {
    let input_fields = input.schema().field_names();
    // Calculate expression indices (if present) in the input schema.
    let proj_indices = exprs
        .iter()
        .filter_map(|expr| {
            let expr_name = match expr {
                Expr::Alias(alias) => {
                    format!("{}", alias.expr)
                }
                _ => format!("{}", expr),
            };
            input_fields.iter().position(|item| *item == expr_name)
        })
        .collect::<Vec<_>>();
    Ok(input
        .schema()
        .functional_dependencies()
        .project_functional_dependencies(&proj_indices, exprs.len()))
}

/// Sorts its input according to a list of sort expressions.
#[derive(Clone, PartialEq, Eq, Hash)]
pub struct Sort {
    /// The sort expressions
    pub expr: Vec<Expr>,
    /// The incoming logical plan
    pub input: Arc<LogicalPlan>,
    /// Optional fetch limit
    pub fetch: Option<usize>,
}

/// Join two logical plans on one or more join columns
#[derive(Clone, PartialEq, Eq, Hash)]
pub struct Join {
    /// Left input
    pub left: Arc<LogicalPlan>,
    /// Right input
    pub right: Arc<LogicalPlan>,
    /// Equijoin clause expressed as pairs of (left, right) join expressions
    pub on: Vec<(Expr, Expr)>,
    /// Filters applied during join (non-equi conditions)
    pub filter: Option<Expr>,
    /// Join type
    pub join_type: JoinType,
    /// Join constraint
    pub join_constraint: JoinConstraint,
    /// The output schema, containing fields from the left and right inputs
    pub schema: DFSchemaRef,
    /// If null_equals_null is true, null == null else null != null
    pub null_equals_null: bool,
}

impl Join {
    /// Create Join with input which wrapped with projection, this method is used to help create physical join.
    pub fn try_new_with_project_input(
        original: &LogicalPlan,
        left: Arc<LogicalPlan>,
        right: Arc<LogicalPlan>,
        column_on: (Vec<Column>, Vec<Column>),
    ) -> Result<Self> {
        let original_join = match original {
            LogicalPlan::Join(join) => join,
            _ => return plan_err!("Could not create join with project input"),
        };

        let on: Vec<(Expr, Expr)> = column_on
            .0
            .into_iter()
            .zip(column_on.1)
            .map(|(l, r)| (Expr::Column(l), Expr::Column(r)))
            .collect();
        let join_schema =
            build_join_schema(left.schema(), right.schema(), &original_join.join_type)?;

        Ok(Join {
            left,
            right,
            on,
            filter: original_join.filter.clone(),
            join_type: original_join.join_type,
            join_constraint: original_join.join_constraint,
            schema: Arc::new(join_schema),
            null_equals_null: original_join.null_equals_null,
        })
    }
}

/// Subquery
#[derive(Clone, PartialEq, Eq, Hash)]
pub struct Subquery {
    /// The subquery
    pub subquery: Arc<LogicalPlan>,
    /// The outer references used in the subquery
    pub outer_ref_columns: Vec<Expr>,
}

impl Subquery {
    pub fn try_from_expr(plan: &Expr) -> Result<&Subquery> {
        match plan {
            Expr::ScalarSubquery(it) => Ok(it),
            Expr::Cast(cast) => Subquery::try_from_expr(cast.expr.as_ref()),
            _ => plan_err!("Could not coerce into ScalarSubquery!"),
        }
    }

    pub fn with_plan(&self, plan: Arc<LogicalPlan>) -> Subquery {
        Subquery {
            subquery: plan,
            outer_ref_columns: self.outer_ref_columns.clone(),
        }
    }
}

impl Debug for Subquery {
    fn fmt(&self, f: &mut Formatter<'_>) -> fmt::Result {
        write!(f, "<subquery>")
    }
}

/// Logical partitioning schemes supported by the repartition operator.
#[derive(Debug, Clone, PartialEq, Eq, Hash)]
pub enum Partitioning {
    /// Allocate batches using a round-robin algorithm and the specified number of partitions
    RoundRobinBatch(usize),
    /// Allocate rows based on a hash of one of more expressions and the specified number
    /// of partitions.
    Hash(Vec<Expr>, usize),
    /// The DISTRIBUTE BY clause is used to repartition the data based on the input expressions
    DistributeBy(Vec<Expr>),
}

/// Unnest a column that contains a nested list type. See
/// [`UnnestOptions`] for more details.
#[derive(Debug, Clone, PartialEq, Eq, Hash)]
pub struct Unnest {
    /// The incoming logical plan
    pub input: Arc<LogicalPlan>,
    /// The column to unnest
    pub column: Column,
    /// The output schema, containing the unnested field column.
    pub schema: DFSchemaRef,
    /// Options
    pub options: UnnestOptions,
}

#[cfg(test)]
mod tests {
    use std::sync::Arc;

    use super::*;
    use crate::builder::LogicalTableSource;
    use crate::logical_plan::table_scan;
    use crate::{col, count, exists, in_subquery, lit, placeholder, GroupingSet};

    use arrow::datatypes::{DataType, Field, Schema};
    use datafusion_common::tree_node::TreeNodeVisitor;
    use datafusion_common::{
        not_impl_err, Constraint, DFSchema, ScalarValue, TableReference,
    };

    fn employee_schema() -> Schema {
        Schema::new(vec![
            Field::new("id", DataType::Int32, false),
            Field::new("first_name", DataType::Utf8, false),
            Field::new("last_name", DataType::Utf8, false),
            Field::new("state", DataType::Utf8, false),
            Field::new("salary", DataType::Int32, false),
        ])
    }

    fn display_plan() -> Result<LogicalPlan> {
        let plan1 = table_scan(Some("employee_csv"), &employee_schema(), Some(vec![3]))?
            .build()?;

        table_scan(Some("employee_csv"), &employee_schema(), Some(vec![0, 3]))?
            .filter(in_subquery(col("state"), Arc::new(plan1)))?
            .project(vec![col("id")])?
            .build()
    }

    #[test]
    fn test_display_indent() -> Result<()> {
        let plan = display_plan()?;

        let expected = "Projection: employee_csv.id\
        \n  Filter: employee_csv.state IN (<subquery>)\
        \n    Subquery:\
        \n      TableScan: employee_csv projection=[state]\
        \n    TableScan: employee_csv projection=[id, state]";

        assert_eq!(expected, format!("{}", plan.display_indent()));
        Ok(())
    }

    #[test]
    fn test_display_indent_schema() -> Result<()> {
        let plan = display_plan()?;

        let expected = "Projection: employee_csv.id [id:Int32]\
        \n  Filter: employee_csv.state IN (<subquery>) [id:Int32, state:Utf8]\
        \n    Subquery: [state:Utf8]\
        \n      TableScan: employee_csv projection=[state] [state:Utf8]\
        \n    TableScan: employee_csv projection=[id, state] [id:Int32, state:Utf8]";

        assert_eq!(expected, format!("{}", plan.display_indent_schema()));
        Ok(())
    }

    #[test]
    fn test_display_subquery_alias() -> Result<()> {
        let plan1 = table_scan(Some("employee_csv"), &employee_schema(), Some(vec![3]))?
            .build()?;
        let plan1 = Arc::new(plan1);

        let plan =
            table_scan(Some("employee_csv"), &employee_schema(), Some(vec![0, 3]))?
                .project(vec![col("id"), exists(plan1).alias("exists")])?
                .build();

        let expected = "Projection: employee_csv.id, EXISTS (<subquery>) AS exists\
        \n  Subquery:\
        \n    TableScan: employee_csv projection=[state]\
        \n  TableScan: employee_csv projection=[id, state]";

        assert_eq!(expected, format!("{}", plan?.display_indent()));
        Ok(())
    }

    #[test]
    fn test_display_graphviz() -> Result<()> {
        let plan = display_plan()?;

        let expected_graphviz = r#"
// Begin DataFusion GraphViz Plan,
// display it online here: https://dreampuf.github.io/GraphvizOnline

digraph {
  subgraph cluster_1
  {
    graph[label="LogicalPlan"]
    2[shape=box label="Projection: employee_csv.id"]
    3[shape=box label="Filter: employee_csv.state IN (<subquery>)"]
    2 -> 3 [arrowhead=none, arrowtail=normal, dir=back]
    4[shape=box label="Subquery:"]
    3 -> 4 [arrowhead=none, arrowtail=normal, dir=back]
    5[shape=box label="TableScan: employee_csv projection=[state]"]
    4 -> 5 [arrowhead=none, arrowtail=normal, dir=back]
    6[shape=box label="TableScan: employee_csv projection=[id, state]"]
    3 -> 6 [arrowhead=none, arrowtail=normal, dir=back]
  }
  subgraph cluster_7
  {
    graph[label="Detailed LogicalPlan"]
    8[shape=box label="Projection: employee_csv.id\nSchema: [id:Int32]"]
    9[shape=box label="Filter: employee_csv.state IN (<subquery>)\nSchema: [id:Int32, state:Utf8]"]
    8 -> 9 [arrowhead=none, arrowtail=normal, dir=back]
    10[shape=box label="Subquery:\nSchema: [state:Utf8]"]
    9 -> 10 [arrowhead=none, arrowtail=normal, dir=back]
    11[shape=box label="TableScan: employee_csv projection=[state]\nSchema: [state:Utf8]"]
    10 -> 11 [arrowhead=none, arrowtail=normal, dir=back]
    12[shape=box label="TableScan: employee_csv projection=[id, state]\nSchema: [id:Int32, state:Utf8]"]
    9 -> 12 [arrowhead=none, arrowtail=normal, dir=back]
  }
}
// End DataFusion GraphViz Plan
"#;

        // just test for a few key lines in the output rather than the
        // whole thing to make test mainteance easier.
        let graphviz = format!("{}", plan.display_graphviz());

        assert_eq!(expected_graphviz, graphviz);
        Ok(())
    }

    #[test]
    fn test_display_pg_json() -> Result<()> {
        let plan = display_plan()?;

        let expected_pg_json = r#"[
  {
    "Plan": {
      "Expressions": [
        "employee_csv.id"
      ],
      "Node Type": "Projection",
      "Output": [
        "id"
      ],
      "Plans": [
        {
          "Condition": "employee_csv.state IN (<subquery>)",
          "Node Type": "Filter",
          "Output": [
            "id",
            "state"
          ],
          "Plans": [
            {
              "Node Type": "Subquery",
              "Output": [
                "state"
              ],
              "Plans": [
                {
                  "Node Type": "TableScan",
                  "Output": [
                    "state"
                  ],
                  "Plans": [],
                  "Relation Name": "employee_csv"
                }
              ]
            },
            {
              "Node Type": "TableScan",
              "Output": [
                "id",
                "state"
              ],
              "Plans": [],
              "Relation Name": "employee_csv"
            }
          ]
        }
      ]
    }
  }
]"#;

        let pg_json = format!("{}", plan.display_pg_json());

        assert_eq!(expected_pg_json, pg_json);
        Ok(())
    }

    /// Tests for the Visitor trait and walking logical plan nodes
    #[derive(Debug, Default)]
    struct OkVisitor {
        strings: Vec<String>,
    }

    impl TreeNodeVisitor for OkVisitor {
        type Node = LogicalPlan;

        fn f_down(&mut self, plan: &LogicalPlan) -> Result<TreeNodeRecursion> {
            let s = match plan {
                LogicalPlan::Projection { .. } => "pre_visit Projection",
                LogicalPlan::Filter { .. } => "pre_visit Filter",
                LogicalPlan::TableScan { .. } => "pre_visit TableScan",
                _ => {
                    return not_impl_err!("unknown plan type");
                }
            };

            self.strings.push(s.into());
            Ok(TreeNodeRecursion::Continue)
        }

        fn f_up(&mut self, plan: &LogicalPlan) -> Result<TreeNodeRecursion> {
            let s = match plan {
                LogicalPlan::Projection { .. } => "post_visit Projection",
                LogicalPlan::Filter { .. } => "post_visit Filter",
                LogicalPlan::TableScan { .. } => "post_visit TableScan",
                _ => {
                    return not_impl_err!("unknown plan type");
                }
            };

            self.strings.push(s.into());
            Ok(TreeNodeRecursion::Continue)
        }
    }

    #[test]
    fn visit_order() {
        let mut visitor = OkVisitor::default();
        let plan = test_plan();
        let res = plan.visit_with_subqueries(&mut visitor);
        assert!(res.is_ok());

        assert_eq!(
            visitor.strings,
            vec![
                "pre_visit Projection",
                "pre_visit Filter",
                "pre_visit TableScan",
                "post_visit TableScan",
                "post_visit Filter",
                "post_visit Projection",
            ]
        );
    }

    #[derive(Debug, Default)]
    /// Counter than counts to zero and returns true when it gets there
    struct OptionalCounter {
        val: Option<usize>,
    }

    impl OptionalCounter {
        fn new(val: usize) -> Self {
            Self { val: Some(val) }
        }
        // Decrements the counter by 1, if any, returning true if it hits zero
        fn dec(&mut self) -> bool {
            if Some(0) == self.val {
                true
            } else {
                self.val = self.val.take().map(|i| i - 1);
                false
            }
        }
    }

    #[derive(Debug, Default)]
    /// Visitor that returns false after some number of visits
    struct StoppingVisitor {
        inner: OkVisitor,
        /// When Some(0) returns false from pre_visit
        return_false_from_pre_in: OptionalCounter,
        /// When Some(0) returns false from post_visit
        return_false_from_post_in: OptionalCounter,
    }

    impl TreeNodeVisitor for StoppingVisitor {
        type Node = LogicalPlan;

        fn f_down(&mut self, plan: &LogicalPlan) -> Result<TreeNodeRecursion> {
            if self.return_false_from_pre_in.dec() {
                return Ok(TreeNodeRecursion::Stop);
            }
            self.inner.f_down(plan)?;

            Ok(TreeNodeRecursion::Continue)
        }

        fn f_up(&mut self, plan: &LogicalPlan) -> Result<TreeNodeRecursion> {
            if self.return_false_from_post_in.dec() {
                return Ok(TreeNodeRecursion::Stop);
            }

            self.inner.f_up(plan)
        }
    }

    /// test early stopping in pre-visit
    #[test]
    fn early_stopping_pre_visit() {
        let mut visitor = StoppingVisitor {
            return_false_from_pre_in: OptionalCounter::new(2),
            ..Default::default()
        };
        let plan = test_plan();
        let res = plan.visit_with_subqueries(&mut visitor);
        assert!(res.is_ok());

        assert_eq!(
            visitor.inner.strings,
            vec!["pre_visit Projection", "pre_visit Filter"]
        );
    }

    #[test]
    fn early_stopping_post_visit() {
        let mut visitor = StoppingVisitor {
            return_false_from_post_in: OptionalCounter::new(1),
            ..Default::default()
        };
        let plan = test_plan();
        let res = plan.visit_with_subqueries(&mut visitor);
        assert!(res.is_ok());

        assert_eq!(
            visitor.inner.strings,
            vec![
                "pre_visit Projection",
                "pre_visit Filter",
                "pre_visit TableScan",
                "post_visit TableScan",
            ]
        );
    }

    #[derive(Debug, Default)]
    /// Visitor that returns an error after some number of visits
    struct ErrorVisitor {
        inner: OkVisitor,
        /// When Some(0) returns false from pre_visit
        return_error_from_pre_in: OptionalCounter,
        /// When Some(0) returns false from post_visit
        return_error_from_post_in: OptionalCounter,
    }

    impl TreeNodeVisitor for ErrorVisitor {
        type Node = LogicalPlan;

        fn f_down(&mut self, plan: &LogicalPlan) -> Result<TreeNodeRecursion> {
            if self.return_error_from_pre_in.dec() {
                return not_impl_err!("Error in pre_visit");
            }

            self.inner.f_down(plan)
        }

        fn f_up(&mut self, plan: &LogicalPlan) -> Result<TreeNodeRecursion> {
            if self.return_error_from_post_in.dec() {
                return not_impl_err!("Error in post_visit");
            }

            self.inner.f_up(plan)
        }
    }

    #[test]
    fn error_pre_visit() {
        let mut visitor = ErrorVisitor {
            return_error_from_pre_in: OptionalCounter::new(2),
            ..Default::default()
        };
        let plan = test_plan();
        let res = plan.visit_with_subqueries(&mut visitor).unwrap_err();
        assert_eq!(
            "This feature is not implemented: Error in pre_visit",
            res.strip_backtrace()
        );
        assert_eq!(
            visitor.inner.strings,
            vec!["pre_visit Projection", "pre_visit Filter"]
        );
    }

    #[test]
    fn error_post_visit() {
        let mut visitor = ErrorVisitor {
            return_error_from_post_in: OptionalCounter::new(1),
            ..Default::default()
        };
        let plan = test_plan();
        let res = plan.visit_with_subqueries(&mut visitor).unwrap_err();
        assert_eq!(
            "This feature is not implemented: Error in post_visit",
            res.strip_backtrace()
        );
        assert_eq!(
            visitor.inner.strings,
            vec![
                "pre_visit Projection",
                "pre_visit Filter",
                "pre_visit TableScan",
                "post_visit TableScan",
            ]
        );
    }

    #[test]
    fn projection_expr_schema_mismatch() -> Result<()> {
        let empty_schema = Arc::new(DFSchema::empty());
        let p = Projection::try_new_with_schema(
            vec![col("a")],
            Arc::new(LogicalPlan::EmptyRelation(EmptyRelation {
                produce_one_row: false,
                schema: empty_schema.clone(),
            })),
            empty_schema,
        );
        assert_eq!(p.err().unwrap().strip_backtrace(), "Error during planning: Projection has mismatch between number of expressions (1) and number of fields in schema (0)");
        Ok(())
    }

    fn test_plan() -> LogicalPlan {
        let schema = Schema::new(vec![
            Field::new("id", DataType::Int32, false),
            Field::new("state", DataType::Utf8, false),
        ]);

        table_scan(TableReference::none(), &schema, Some(vec![0, 1]))
            .unwrap()
            .filter(col("state").eq(lit("CO")))
            .unwrap()
            .project(vec![col("id")])
            .unwrap()
            .build()
            .unwrap()
    }

    /// Extension plan that panic when trying to access its input plan
    #[derive(Debug)]
    struct NoChildExtension {
        empty_schema: DFSchemaRef,
    }

    impl UserDefinedLogicalNode for NoChildExtension {
        fn as_any(&self) -> &dyn std::any::Any {
            unimplemented!()
        }

        fn name(&self) -> &str {
            unimplemented!()
        }

        fn inputs(&self) -> Vec<&LogicalPlan> {
            panic!("Should not be called")
        }

        fn schema(&self) -> &DFSchemaRef {
            &self.empty_schema
        }

        fn expressions(&self) -> Vec<Expr> {
            unimplemented!()
        }

        fn fmt_for_explain(&self, _: &mut fmt::Formatter) -> fmt::Result {
            unimplemented!()
        }

        fn from_template(
            &self,
            _: &[Expr],
            _: &[LogicalPlan],
        ) -> Arc<dyn UserDefinedLogicalNode> {
            unimplemented!()
        }

        fn dyn_hash(&self, _: &mut dyn Hasher) {
            unimplemented!()
        }

        fn dyn_eq(&self, _: &dyn UserDefinedLogicalNode) -> bool {
            unimplemented!()
        }
    }

    #[test]
    fn test_replace_invalid_placeholder() {
        // test empty placeholder
        let schema = Schema::new(vec![Field::new("id", DataType::Int32, false)]);

        let plan = table_scan(TableReference::none(), &schema, None)
            .unwrap()
            .filter(col("id").eq(placeholder("")))
            .unwrap()
            .build()
            .unwrap();

        let param_values = vec![ScalarValue::Int32(Some(42))];
        plan.replace_params_with_values(&param_values.clone().into())
            .expect_err("unexpectedly succeeded to replace an invalid placeholder");

        // test $0 placeholder
        let schema = Schema::new(vec![Field::new("id", DataType::Int32, false)]);

        let plan = table_scan(TableReference::none(), &schema, None)
            .unwrap()
            .filter(col("id").eq(placeholder("$0")))
            .unwrap()
            .build()
            .unwrap();

        plan.replace_params_with_values(&param_values.clone().into())
            .expect_err("unexpectedly succeeded to replace an invalid placeholder");

        // test $00 placeholder
        let schema = Schema::new(vec![Field::new("id", DataType::Int32, false)]);

        let plan = table_scan(TableReference::none(), &schema, None)
            .unwrap()
            .filter(col("id").eq(placeholder("$00")))
            .unwrap()
            .build()
            .unwrap();

        plan.replace_params_with_values(&param_values.into())
            .expect_err("unexpectedly succeeded to replace an invalid placeholder");
    }

    #[test]
    fn test_nullable_schema_after_grouping_set() {
        let schema = Schema::new(vec![
            Field::new("foo", DataType::Int32, false),
            Field::new("bar", DataType::Int32, false),
        ]);

        let plan = table_scan(TableReference::none(), &schema, None)
            .unwrap()
            .aggregate(
                vec![Expr::GroupingSet(GroupingSet::GroupingSets(vec![
                    vec![col("foo")],
                    vec![col("bar")],
                ]))],
                vec![count(lit(true))],
            )
            .unwrap()
            .build()
            .unwrap();

        let output_schema = plan.schema();

        assert!(output_schema
            .field_with_name(None, "foo")
            .unwrap()
            .is_nullable(),);
        assert!(output_schema
            .field_with_name(None, "bar")
            .unwrap()
            .is_nullable());
    }

    #[test]
    fn test_filter_is_scalar() {
        // test empty placeholder
        let schema =
            Arc::new(Schema::new(vec![Field::new("id", DataType::Int32, false)]));

        let source = Arc::new(LogicalTableSource::new(schema));
        let schema = Arc::new(
            DFSchema::try_from_qualified_schema(
                TableReference::bare("tab"),
                &source.schema(),
            )
            .unwrap(),
        );
        let scan = Arc::new(LogicalPlan::TableScan(TableScan {
            table_name: TableReference::bare("tab"),
            source: source.clone(),
            projection: None,
            projected_schema: schema.clone(),
            filters: vec![],
            fetch: None,
        }));
        let col = schema.field_names()[0].clone();

        let filter = Filter::try_new(
            Expr::Column(col.into()).eq(Expr::Literal(ScalarValue::Int32(Some(1)))),
            scan,
        )
        .unwrap();
        assert!(!filter.is_scalar());
        let unique_schema = Arc::new(
            schema
                .as_ref()
                .clone()
                .with_functional_dependencies(
                    FunctionalDependencies::new_from_constraints(
                        Some(&Constraints::new_unverified(vec![Constraint::Unique(
                            vec![0],
                        )])),
                        1,
                    ),
                )
                .unwrap(),
        );
        let scan = Arc::new(LogicalPlan::TableScan(TableScan {
            table_name: TableReference::bare("tab"),
            source,
            projection: None,
            projected_schema: unique_schema.clone(),
            filters: vec![],
            fetch: None,
        }));
        let col = schema.field_names()[0].clone();

        let filter = Filter::try_new(
            Expr::Column(col.into()).eq(Expr::Literal(ScalarValue::Int32(Some(1)))),
            scan,
        )
        .unwrap();
        assert!(filter.is_scalar());
    }

    #[test]
    fn test_transform_explain() {
        let schema = Schema::new(vec![
            Field::new("foo", DataType::Int32, false),
            Field::new("bar", DataType::Int32, false),
        ]);

        let plan = table_scan(TableReference::none(), &schema, None)
            .unwrap()
            .explain(false, false)
            .unwrap()
            .build()
            .unwrap();

        let external_filter =
            col("foo").eq(Expr::Literal(ScalarValue::Boolean(Some(true))));

        // after transformation, because plan is not the same anymore,
        // the parent plan is built again with call to LogicalPlan::with_new_inputs -> with_new_exprs
        let plan = plan
            .transform(&|plan| match plan {
                LogicalPlan::TableScan(table) => {
                    let filter = Filter::try_new(
                        external_filter.clone(),
                        Arc::new(LogicalPlan::TableScan(table)),
                    )
                    .unwrap();
                    Ok(Transformed::yes(LogicalPlan::Filter(filter)))
                }
                x => Ok(Transformed::no(x)),
            })
            .data()
            .unwrap();

        let expected = "Explain\
                        \n  Filter: foo = Boolean(true)\
                        \n    TableScan: ?table?";
        let actual = format!("{}", plan.display_indent());
        assert_eq!(expected.to_string(), actual)
    }
}<|MERGE_RESOLUTION|>--- conflicted
+++ resolved
@@ -1444,13 +1444,9 @@
         )
     }
 
-<<<<<<< HEAD
-    pub fn apply_subqueries<F: FnMut(&Self) -> Result<TreeNodeRecursion>>(
-=======
     /// Calls `f` on all subqueries referenced in expressions of the current
     /// `LogicalPlan` node.
-    fn apply_subqueries<F: FnMut(&Self) -> Result<TreeNodeRecursion>>(
->>>>>>> ad0abe91
+    pub fn apply_subqueries<F: FnMut(&Self) -> Result<TreeNodeRecursion>>(
         &self,
         mut f: F,
     ) -> Result<TreeNodeRecursion> {
@@ -1469,15 +1465,11 @@
         })
     }
 
-<<<<<<< HEAD
-    pub fn map_subqueries<F: FnMut(Self) -> Result<Transformed<Self>>>(
-=======
     /// Rewrites all subquery `LogicalPlan` in the current `LogicalPlan` node
     /// using `f`.
     ///
     /// Returns the current node.
-    fn map_subqueries<F: FnMut(Self) -> Result<Transformed<Self>>>(
->>>>>>> ad0abe91
+    pub fn map_subqueries<F: FnMut(Self) -> Result<Transformed<Self>>>(
         self,
         mut f: F,
     ) -> Result<Transformed<Self>> {
