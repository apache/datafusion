--- conflicted
+++ resolved
@@ -2315,17 +2315,12 @@
 
         let on_expr = normalize_cols(on_expr, input.as_ref())?;
         let (qualifiers, fields): (Vec<Option<OwnedTableReference>>, Vec<Arc<Field>>) =
-            exprlist_to_fields(&select_expr, &input)?
+            exprlist_to_fields(select_expr.as_slice(), &input)?
                 .into_iter()
                 .unzip();
 
-<<<<<<< HEAD
         let schema = Arc::new(Schema::new_with_metadata(
             fields,
-=======
-        let schema = DFSchema::new_with_metadata(
-            exprlist_to_fields(select_expr.as_slice(), &input)?,
->>>>>>> b0b329ba
             input.schema().metadata().clone(),
         ));
         let dfschema =
@@ -2416,16 +2411,12 @@
                 .collect::<Vec<_>>();
         }
 
-<<<<<<< HEAD
-        fields.extend(exprlist_to_fields(aggr_expr.iter(), &input)?);
-        let (q, f): (Vec<Option<OwnedTableReference>>, Vec<Arc<Field>>) =
+        fields.extend(exprlist_to_fields(aggr_expr.as_slice(), &input)?);
+        let (qualifiers, fields): (Vec<Option<OwnedTableReference>>, Vec<Arc<Field>>) =
             fields.into_iter().unzip();
-=======
-        fields.extend(exprlist_to_fields(aggr_expr.as_slice(), &input)?);
->>>>>>> b0b329ba
-
-        let schema = Arc::new(Schema::new(f));
-        let dfschema = DFSchema::from_field_specific_qualified_schema(q, &schema)?;
+
+        let schema = Arc::new(Schema::new(fields));
+        let dfschema = DFSchema::from_field_specific_qualified_schema(qualifiers, &schema)?;
 
         Self::try_new_with_schema(input, group_expr, aggr_expr, Arc::new(dfschema))
     }
