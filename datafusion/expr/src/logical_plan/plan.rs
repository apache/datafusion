--- conflicted
+++ resolved
@@ -48,7 +48,7 @@
 use datafusion_common::{
     aggregate_functional_dependencies, internal_err, plan_err, Column, Constraints,
     DFField, DFSchema, DFSchemaRef, DataFusionError, FunctionalDependencies,
-    OwnedTableReference, Result, ScalarValue, ToDFSchema, UnnestOptions,
+    OwnedTableReference, Result, ScalarValue, UnnestOptions,
 };
 // backwards compatibility
 pub use datafusion_common::display::{PlanType, StringifiedPlan, ToStringifiedPlan};
@@ -529,18 +529,11 @@
         // so we don't need to recompute Schema.
         match &self {
             LogicalPlan::Projection(projection) => {
-<<<<<<< HEAD
-                Ok(LogicalPlan::Projection(Projection::try_new(
-                    projection.expr.to_vec(),
-                    Arc::new(inputs[0].clone()),
-                )?))
-=======
                 // Schema of the projection may change
                 // when its input changes. Hence we should use
                 // `try_new` method instead of `try_new_with_schema`.
                 Projection::try_new(projection.expr.to_vec(), Arc::new(inputs[0].clone()))
                     .map(LogicalPlan::Projection)
->>>>>>> 0911f152
             }
             LogicalPlan::Window(Window { window_expr, .. }) => Ok(LogicalPlan::Window(
                 Window::try_new(window_expr.to_vec(), Arc::new(inputs[0].clone()))?,
@@ -549,13 +542,6 @@
                 group_expr,
                 aggr_expr,
                 ..
-<<<<<<< HEAD
-            }) => Ok(LogicalPlan::Aggregate(Aggregate::try_new(
-                Arc::new(inputs[0].clone()),
-                group_expr.to_vec(),
-                aggr_expr.to_vec(),
-            )?)),
-=======
             }) => Aggregate::try_new(
                 // Schema of the aggregate may change
                 // when its input changes. Hence we should use
@@ -565,7 +551,6 @@
                 aggr_expr.to_vec(),
             )
             .map(LogicalPlan::Aggregate),
->>>>>>> 0911f152
             _ => self.with_new_exprs(self.expressions(), inputs),
         }
     }
@@ -599,17 +584,11 @@
         inputs: &[LogicalPlan],
     ) -> Result<LogicalPlan> {
         match self {
-<<<<<<< HEAD
-            LogicalPlan::Projection(Projection { .. }) => {
-                let new_proj = Projection::try_new(expr, Arc::new(inputs[0].clone()))?;
-                Ok(LogicalPlan::Projection(new_proj))
-=======
             // Since expr may be different than the previous expr, schema of the projection
             // may change. We need to use try_new method instead of try_new_with_schema method.
             LogicalPlan::Projection(Projection { .. }) => {
                 Projection::try_new(expr, Arc::new(inputs[0].clone()))
                     .map(LogicalPlan::Projection)
->>>>>>> 0911f152
             }
             LogicalPlan::Dml(DmlStatement {
                 table_name,
@@ -726,16 +705,8 @@
                 // group exprs are the first expressions
                 let agg_expr = expr.split_off(group_expr.len());
 
-<<<<<<< HEAD
-                Ok(LogicalPlan::Aggregate(Aggregate::try_new(
-                    Arc::new(inputs[0].clone()),
-                    expr,
-                    agg_expr,
-                )?))
-=======
                 Aggregate::try_new(Arc::new(inputs[0].clone()), expr, agg_expr)
                     .map(LogicalPlan::Aggregate)
->>>>>>> 0911f152
             }
             LogicalPlan::Sort(Sort { fetch, .. }) => Ok(LogicalPlan::Sort(Sort {
                 expr,
@@ -1974,45 +1945,6 @@
 }
 
 impl TableScan {
-<<<<<<< HEAD
-    pub fn project_schema(&self, projection: &[usize]) -> Result<Arc<DFSchema>> {
-        let schema = self.source.schema();
-        let projected_fields: Vec<DFField> = projection
-            .iter()
-            .map(|i| {
-                DFField::from_qualified(
-                    self.table_name.clone(),
-                    schema.fields()[*i].clone(),
-                )
-            })
-            .collect();
-
-        // Find indices among previous schema
-        let old_indices = self
-            .projection
-            .clone()
-            .unwrap_or((0..self.projected_schema.fields().len()).collect());
-        let new_proj = projection
-            .iter()
-            .map(|idx| {
-                old_indices
-                    .iter()
-                    .position(|old_idx| old_idx == idx)
-                    // TODO: Remove this unwrap
-                    .unwrap()
-            })
-            .collect::<Vec<_>>();
-        let func_dependencies = self.projected_schema.functional_dependencies();
-        let new_func_dependencies = func_dependencies
-            .project_functional_dependencies(&new_proj, projection.len());
-
-        let projected_schema = Arc::new(
-            projected_fields
-                .to_dfschema()?
-                .with_functional_dependencies(new_func_dependencies),
-        );
-        Ok(projected_schema)
-=======
     /// Initialize TableScan with appropriate schema from the given
     /// arguments.
     pub fn try_new(
@@ -2066,7 +1998,6 @@
             filters,
             fetch,
         })
->>>>>>> 0911f152
     }
 }
 
