--- conflicted
+++ resolved
@@ -22,13 +22,8 @@
 use crate::logical_plan::extension::UserDefinedLogicalNode;
 use crate::logical_plan::plan;
 use crate::utils::{
-<<<<<<< HEAD
-    self, exprlist_to_fields, from_plan, grouping_set_expr_count,
-    grouping_set_to_exprlist, inspect_expr_pre,
-=======
     enumerate_grouping_sets, exprlist_to_fields, find_out_reference_exprs, from_plan,
-    grouping_set_expr_count, grouping_set_to_exprlist,
->>>>>>> 20e5100d
+    grouping_set_expr_count, grouping_set_to_exprlist, inspect_expr_pre,
 };
 use crate::{
     build_join_schema, Expr, ExprSchemable, TableProviderFilterPushDown, TableSource,
@@ -421,7 +416,6 @@
     }
 
     /// returns all `Using` join columns in a logical plan
-<<<<<<< HEAD
     pub fn using_columns(&self) -> Result<Vec<HashSet<Column>>, DataFusionError> {
         let mut using_columns: Vec<HashSet<Column>> = vec![];
 
@@ -440,33 +434,6 @@
                         Result::<_, DataFusionError>::Ok(accumu)
                     })?;
                 using_columns.push(columns);
-=======
-    pub fn using_columns(&self) -> Result<Vec<HashSet<Column>>> {
-        struct UsingJoinColumnVisitor {
-            using_columns: Vec<HashSet<Column>>,
-        }
-
-        impl PlanVisitor for UsingJoinColumnVisitor {
-            type Error = DataFusionError;
-
-            fn pre_visit(&mut self, plan: &LogicalPlan) -> Result<bool, Self::Error> {
-                if let LogicalPlan::Join(Join {
-                    join_constraint: JoinConstraint::Using,
-                    on,
-                    ..
-                }) = plan
-                {
-                    // The join keys in using-join must be columns.
-                    let columns =
-                        on.iter().try_fold(HashSet::new(), |mut accumu, (l, r)| {
-                            accumu.insert(l.try_into_col()?);
-                            accumu.insert(r.try_into_col()?);
-                            Result::<_>::Ok(accumu)
-                        })?;
-                    self.using_columns.push(columns);
-                }
-                Ok(true)
->>>>>>> 20e5100d
             }
             Ok(VisitRecursion::Continue)
         })?;
@@ -592,7 +559,6 @@
     }
 
     /// Walk the logical plan, find any `PlaceHolder` tokens, and return a map of their IDs and DataTypes
-<<<<<<< HEAD
     pub fn get_parameter_types(
         &self,
     ) -> Result<HashMap<String, Option<DataType>>, DataFusionError> {
@@ -610,30 +576,6 @@
                                         "Conflicting types for {id}"
                                     )))?;
                                 }
-=======
-    pub fn get_parameter_types(&self) -> Result<HashMap<String, Option<DataType>>> {
-        struct ParamTypeVisitor {
-            param_types: HashMap<String, Option<DataType>>,
-        }
-
-        struct ExprParamTypeVisitor {
-            param_types: HashMap<String, Option<DataType>>,
-        }
-
-        impl ExpressionVisitor for ExprParamTypeVisitor {
-            fn pre_visit(mut self, expr: &Expr) -> Result<Recursion<Self>>
-            where
-                Self: ExpressionVisitor,
-            {
-                if let Expr::Placeholder { id, data_type } = expr {
-                    let prev = self.param_types.get(id);
-                    match (prev, data_type) {
-                        (Some(Some(prev)), Some(dt)) => {
-                            if prev != dt {
-                                Err(DataFusionError::Plan(format!(
-                                    "Conflicting types for {id}"
-                                )))?;
->>>>>>> 20e5100d
                             }
                             (_, Some(dt)) => {
                                 param_types.insert(id.clone(), Some(dt.clone()));
@@ -641,27 +583,7 @@
                             _ => {}
                         }
                     }
-<<<<<<< HEAD
                     Ok(VisitRecursion::Continue)
-=======
-                }
-                Ok(Recursion::Continue(self))
-            }
-        }
-
-        impl PlanVisitor for ParamTypeVisitor {
-            type Error = DataFusionError;
-
-            fn pre_visit(&mut self, plan: &LogicalPlan) -> Result<bool, Self::Error> {
-                let mut param_types = HashMap::new();
-                plan.inspect_expressions(|expr| {
-                    let mut visitor = ExprParamTypeVisitor {
-                        param_types: Default::default(),
-                    };
-                    visitor = expr.accept(visitor)?;
-                    param_types.extend(visitor.param_types);
-                    Ok(()) as Result<()>
->>>>>>> 20e5100d
                 })?;
                 Ok::<(), DataFusionError>(())
             })?;
