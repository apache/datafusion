--- conflicted
+++ resolved
@@ -35,19 +35,11 @@
 };
 pub use dml::{DmlStatement, WriteOp};
 pub use plan::{
-<<<<<<< HEAD
     projection_schema, Aggregate, Analyze, ColumnUnnestList, DescribeTable, Distinct,
-    DistinctOn, EmptyRelation, Explain, Extension, Filter, Join, JoinConstraint,
-    JoinType, Limit, LogicalPlan, Partitioning, PlanType, Prepare, Projection,
-    RecursiveQuery, Repartition, Sort, StringifiedPlan, Subquery, SubqueryAlias,
-    TableScan, ToStringifiedPlan, Union, Unnest, Values, Window,
-=======
-    projection_schema, Aggregate, Analyze, ColumnUnnestList, CrossJoin, DescribeTable,
-    Distinct, DistinctOn, EmptyRelation, Explain, Extension, FetchType, Filter, Join,
+    DistinctOn, EmptyRelation, Explain, Extension, FetchType, Filter, Join,
     JoinConstraint, JoinType, Limit, LogicalPlan, Partitioning, PlanType, Prepare,
     Projection, RecursiveQuery, Repartition, SkipType, Sort, StringifiedPlan, Subquery,
     SubqueryAlias, TableScan, ToStringifiedPlan, Union, Unnest, Values, Window,
->>>>>>> 8adbc232
 };
 pub use statement::{
     SetVariable, Statement, TransactionAccessMode, TransactionConclusion, TransactionEnd,
