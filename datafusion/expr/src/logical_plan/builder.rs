--- conflicted
+++ resolved
@@ -2803,7 +2803,6 @@
     }
 
     #[test]
-<<<<<<< HEAD
     fn test_values_metadata() -> Result<()> {
         let metadata: HashMap<String, String> =
             [("ARROW:extension:metadata".to_string(), "test".to_string())]
@@ -2830,7 +2829,9 @@
         .is_err());
 
         Ok(())
-=======
+    }
+
+    #[test]
     fn test_unique_field_aliases() {
         let t1_field_1 = Field::new("a", DataType::Int32, false);
         let t2_field_1 = Field::new("a", DataType::Int32, false);
@@ -2863,6 +2864,5 @@
                 Some("a:1:1".to_string()),
             ]
         );
->>>>>>> 980c948d
     }
 }