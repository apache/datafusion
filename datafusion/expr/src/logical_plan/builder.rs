--- conflicted
+++ resolved
@@ -302,15 +302,11 @@
                     df_schema.with_functional_dependencies(projected_func_dependencies)
                 })
             })
-<<<<<<< HEAD
-            .unwrap_or_else(|| DFSchema::try_from_qualified_schema(table_name.clone(), &schema))?;
-=======
             .unwrap_or_else(|| {
                 DFSchema::try_from_qualified_schema(table_name.clone(), &schema).map(
                     |df_schema| df_schema.with_functional_dependencies(func_dependencies),
                 )
             })?;
->>>>>>> c72b98e4
 
         let table_scan = LogicalPlan::TableScan(TableScan {
             table_name,
@@ -573,26 +569,8 @@
 
     /// Apply a union, removing duplicate rows
     pub fn union_distinct(self, plan: LogicalPlan) -> Result<Self> {
-<<<<<<< HEAD
-        // unwrap top-level Distincts, to avoid duplication
-        let left_plan: LogicalPlan = match self.plan {
-            LogicalPlan::Distinct(Distinct {
-                input,
-                on_expr: None,
-            }) => (*input).clone(),
-            _ => self.plan,
-        };
-        let right_plan: LogicalPlan = match plan {
-            LogicalPlan::Distinct(Distinct {
-                input,
-                on_expr: None,
-            }) => (*input).clone(),
-            _ => plan,
-        };
-=======
         let left_plan: LogicalPlan = self.plan;
         let right_plan: LogicalPlan = plan;
->>>>>>> c72b98e4
 
         Ok(Self::from(LogicalPlan::Distinct(Distinct {
             input: Arc::new(union(left_plan, right_plan)?),
@@ -704,27 +682,6 @@
             None
         };
 
-<<<<<<< HEAD
-        let (left_keys, right_keys): (Vec<Result<Column>>, Vec<Result<Column>>) = join_keys
-            .0
-            .into_iter()
-            .zip(join_keys.1.into_iter())
-            .map(|(l, r)| {
-                let l = l.into();
-                let r = r.into();
-
-                match (&l.relation, &r.relation) {
-                    (Some(lr), Some(rr)) => {
-                        let l_is_left = self.plan.schema().field_with_qualified_name(lr, &l.name);
-                        let l_is_right = right.schema().field_with_qualified_name(lr, &l.name);
-                        let r_is_left = self.plan.schema().field_with_qualified_name(rr, &r.name);
-                        let r_is_right = right.schema().field_with_qualified_name(rr, &r.name);
-
-                        match (l_is_left, l_is_right, r_is_left, r_is_right) {
-                            (_, Ok(_), Ok(_), _) => (Ok(r), Ok(l)),
-                            (Ok(_), _, _, Ok(_)) => (Ok(l), Ok(r)),
-                            _ => (Self::normalize(&self.plan, l), Self::normalize(&right, r)),
-=======
         let (left_keys, right_keys): (Vec<Result<Column>>, Vec<Result<Column>>) =
             join_keys
                 .0
@@ -734,26 +691,17 @@
                     let l = l.into();
                     let r = r.into();
 
-                    match (&l.relation, &r.relation) {
-                        (Some(lr), Some(rr)) => {
-                            let l_is_left =
-                                self.plan.schema().field_with_qualified_name(lr, &l.name);
-                            let l_is_right =
-                                right.schema().field_with_qualified_name(lr, &l.name);
-                            let r_is_left =
-                                self.plan.schema().field_with_qualified_name(rr, &r.name);
-                            let r_is_right =
-                                right.schema().field_with_qualified_name(rr, &r.name);
-
-                            match (l_is_left, l_is_right, r_is_left, r_is_right) {
-                                (_, Ok(_), Ok(_), _) => (Ok(r), Ok(l)),
-                                (Ok(_), _, _, Ok(_)) => (Ok(l), Ok(r)),
-                                _ => (
-                                    Self::normalize(&self.plan, l),
-                                    Self::normalize(&right, r),
-                                ),
-                            }
->>>>>>> c72b98e4
+                match (&l.relation, &r.relation) {
+                    (Some(lr), Some(rr)) => {
+                        let l_is_left = self.plan.schema().field_with_qualified_name(lr, &l.name);
+                        let l_is_right = right.schema().field_with_qualified_name(lr, &l.name);
+                        let r_is_left = self.plan.schema().field_with_qualified_name(rr, &r.name);
+                        let r_is_right = right.schema().field_with_qualified_name(rr, &r.name);
+
+                        match (l_is_left, l_is_right, r_is_left, r_is_right) {
+                            (_, Ok(_), Ok(_), _) => (Ok(r), Ok(l)),
+                            (Ok(_), _, _, Ok(_)) => (Ok(l), Ok(r)),
+                            _ => (Self::normalize(&self.plan, l), Self::normalize(&right, r)),
                         }
                     }
                     (Some(lr), None) => {
@@ -831,14 +779,9 @@
             .map(|c| Self::normalize(&right, c))
             .collect::<Result<_>>()?;
 
-<<<<<<< HEAD
-        let on: Vec<(_, _)> = left_keys.into_iter().zip(right_keys.into_iter()).collect();
-        let join_schema = build_join_schema(self.plan.schema(), right.schema(), &join_type)?;
-=======
         let on: Vec<(_, _)> = left_keys.into_iter().zip(right_keys).collect();
         let join_schema =
             build_join_schema(self.plan.schema(), right.schema(), &join_type)?;
->>>>>>> c72b98e4
         let mut join_on: Vec<(Expr, Expr)> = vec![];
         let mut filters: Option<Expr> = None;
         for (l, r) in &on {
