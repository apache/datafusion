// Licensed to the Apache Software Foundation (ASF) under one
// or more contributor license agreements.  See the NOTICE file
// distributed with this work for additional information
// regarding copyright ownership.  The ASF licenses this file
// to you under the Apache License, Version 2.0 (the
// "License"); you may not use this file except in compliance
// with the License.  You may obtain a copy of the License at
//
//   http://www.apache.org/licenses/LICENSE-2.0
//
// Unless required by applicable law or agreed to in writing,
// software distributed under the License is distributed on an
// "AS IS" BASIS, WITHOUT WARRANTIES OR CONDITIONS OF ANY
// KIND, either express or implied.  See the License for the
// specific language governing permissions and limitations
// under the License.

//! This module provides a builder for creating LogicalPlans

use crate::dml::{CopyOptions, CopyTo};
use crate::expr::Alias;
use crate::expr_rewriter::{
    coerce_plan_expr_for_schema, normalize_col,
    normalize_col_with_schemas_and_ambiguity_check, normalize_cols,
    rewrite_sort_cols_by_aggs,
};
use crate::type_coercion::binary::comparison_coercion;
use crate::utils::{columnize_expr, compare_sort_expr};
use crate::{
    and, binary_expr, DmlStatement, Operator, TableProviderFilterPushDown, WriteOp,
};
use crate::{
    logical_plan::{
        Aggregate, Analyze, CrossJoin, Distinct, EmptyRelation, Explain, Filter, Join,
        JoinConstraint, JoinType, Limit, LogicalPlan, Partitioning, PlanType, Prepare,
        Projection, Repartition, Sort, SubqueryAlias, TableScan, Union, Unnest, Values,
        Window,
    },
    utils::{
        can_hash, expand_qualified_wildcard, expand_wildcard,
        find_valid_equijoin_key_pair, group_window_expr_by_sort_keys,
    },
    Expr, ExprSchemable, TableSource,
};
use arrow::datatypes::{DataType, Schema, SchemaRef};
use datafusion_common::plan_err;
use datafusion_common::UnnestOptions;
use datafusion_common::{
    display::ToStringifiedPlan, Column, DFField, DFSchema, DFSchemaRef, DataFusionError,
    FileType, FunctionalDependencies, OwnedTableReference, Result, ScalarValue,
    TableReference, ToDFSchema,
};
use std::any::Any;
use std::cmp::Ordering;
use std::collections::{HashMap, HashSet};
use std::convert::TryFrom;
use std::iter::zip;
use std::sync::Arc;

/// Default table name for unnamed table
pub const UNNAMED_TABLE: &str = "?table?";

/// Builder for logical plans
///
/// ```
/// # use datafusion_expr::{lit, col, LogicalPlanBuilder, logical_plan::table_scan};
/// # use datafusion_common::Result;
/// # use arrow::datatypes::{Schema, DataType, Field};
/// #
/// # fn main() -> Result<()> {
/// #
/// # fn employee_schema() -> Schema {
/// #    Schema::new(vec![
/// #           Field::new("id", DataType::Int32, false),
/// #           Field::new("first_name", DataType::Utf8, false),
/// #           Field::new("last_name", DataType::Utf8, false),
/// #           Field::new("state", DataType::Utf8, false),
/// #           Field::new("salary", DataType::Int32, false),
/// #       ])
/// #   }
/// #
/// // Create a plan similar to
/// // SELECT last_name
/// // FROM employees
/// // WHERE salary < 1000
/// let plan = table_scan(
///              Some("employee"),
///              &employee_schema(),
///              None,
///            )?
///            // Keep only rows where salary < 1000
///            .filter(col("salary").lt_eq(lit(1000)))?
///            // only show "last_name" in the final results
///            .project(vec![col("last_name")])?
///            .build()?;
///
/// # Ok(())
/// # }
/// ```
#[derive(Debug, Clone)]
pub struct LogicalPlanBuilder {
    plan: LogicalPlan,
}

impl LogicalPlanBuilder {
    /// Create a builder from an existing plan
    pub fn from(plan: LogicalPlan) -> Self {
        Self { plan }
    }

    /// Return the output schema of the plan build so far
    pub fn schema(&self) -> &DFSchemaRef {
        self.plan.schema()
    }

    /// Create an empty relation.
    ///
    /// `produce_one_row` set to true means this empty node needs to produce a placeholder row.
    pub fn empty(produce_one_row: bool) -> Self {
        Self::from(LogicalPlan::EmptyRelation(EmptyRelation {
            produce_one_row,
            schema: DFSchemaRef::new(DFSchema::empty()),
        }))
    }

    /// Create a values list based relation, and the schema is inferred from data, consuming
    /// `value`. See the [Postgres VALUES](https://www.postgresql.org/docs/current/queries-values.html)
    /// documentation for more details.
    ///
    /// By default, it assigns the names column1, column2, etc. to the columns of a VALUES table.
    /// The column names are not specified by the SQL standard and different database systems do it differently,
    /// so it's usually better to override the default names with a table alias list.
    ///
    /// If the values include params/binders such as $1, $2, $3, etc, then the `param_data_types` should be provided.
    pub fn values(mut values: Vec<Vec<Expr>>) -> Result<Self> {
        if values.is_empty() {
            return plan_err!("Values list cannot be empty");
        }
        let n_cols = values[0].len();
        if n_cols == 0 {
            return plan_err!("Values list cannot be zero length");
        }
        let empty_schema = DFSchema::empty();
        let mut field_types: Vec<Option<DataType>> = Vec::with_capacity(n_cols);
        for _ in 0..n_cols {
            field_types.push(None);
        }
        // hold all the null holes so that we can correct their data types later
        let mut nulls: Vec<(usize, usize)> = Vec::new();
        for (i, row) in values.iter().enumerate() {
            if row.len() != n_cols {
                return plan_err!(
                    "Inconsistent data length across values list: got {} values in row {} but expected {}",
                    row.len(),
                    i,
                    n_cols
                );
            }
            field_types = row
                .iter()
                .enumerate()
                .map(|(j, expr)| {
                    if let Expr::Literal(ScalarValue::Null) = expr {
                        nulls.push((i, j));
                        Ok(field_types[j].clone())
                    } else {
                        let data_type = expr.get_type(&empty_schema)?;
                        if let Some(prev_data_type) = &field_types[j] {
                            if prev_data_type != &data_type {
                                return plan_err!("Inconsistent data type across values list at row {i} column {j}");
                            }
                        }
                        Ok(Some(data_type))
                    }
                })
                .collect::<Result<Vec<Option<DataType>>>>()?;
        }
        let fields = field_types
            .iter()
            .enumerate()
            .map(|(j, data_type)| {
                // naming is following convention https://www.postgresql.org/docs/current/queries-values.html
                let name = &format!("column{}", j + 1);
                DFField::new_unqualified(
                    name,
                    data_type.clone().unwrap_or(DataType::Utf8),
                    true,
                )
            })
            .collect::<Vec<_>>();
        for (i, j) in nulls {
            values[i][j] = Expr::Literal(ScalarValue::try_from(fields[j].data_type())?);
        }
        let schema =
            DFSchemaRef::new(DFSchema::new_with_metadata(fields, HashMap::new())?);
        Ok(Self::from(LogicalPlan::Values(Values { schema, values })))
    }

    /// Convert a table provider into a builder with a TableScan
    ///
    /// Note that if you pass a string as `table_name`, it is treated
    /// as a SQL identifier, as described on [`TableReference`] and
    /// thus is normalized
    ///
    /// # Example:
    /// ```
    /// # use datafusion_expr::{lit, col, LogicalPlanBuilder,
    /// #  logical_plan::builder::LogicalTableSource, logical_plan::table_scan
    /// # };
    /// # use std::sync::Arc;
    /// # use arrow::datatypes::{Schema, DataType, Field};
    /// # use datafusion_common::TableReference;
    /// #
    /// # let employee_schema = Arc::new(Schema::new(vec![
    /// #           Field::new("id", DataType::Int32, false),
    /// # ])) as _;
    /// # let table_source = Arc::new(LogicalTableSource::new(employee_schema));
    /// // Scan table_source with the name "mytable" (after normalization)
    /// # let table = table_source.clone();
    /// let scan = LogicalPlanBuilder::scan("MyTable", table, None);
    ///
    /// // Scan table_source with the name "MyTable" by enclosing in quotes
    /// # let table = table_source.clone();
    /// let scan = LogicalPlanBuilder::scan(r#""MyTable""#, table, None);
    ///
    /// // Scan table_source with the name "MyTable" by forming the table reference
    /// # let table = table_source.clone();
    /// let table_reference = TableReference::bare("MyTable");
    /// let scan = LogicalPlanBuilder::scan(table_reference, table, None);
    /// ```
    pub fn scan(
        table_name: impl Into<OwnedTableReference>,
        table_source: Arc<dyn TableSource>,
        projection: Option<Vec<usize>>,
    ) -> Result<Self> {
        Self::scan_with_filters(table_name, table_source, projection, vec![])
    }

    /// Create a [CopyTo] for copying the contents of this builder to the specified file(s)
    pub fn copy_to(
        input: LogicalPlan,
        output_url: String,
        file_format: FileType,
        single_file_output: bool,
        copy_options: CopyOptions,
    ) -> Result<Self> {
        Ok(Self::from(LogicalPlan::Copy(CopyTo {
            input: Arc::new(input),
            output_url,
            file_format,
            single_file_output,
            copy_options,
        })))
    }

    /// Create a [DmlStatement] for inserting the contents of this builder into the named table
    pub fn insert_into(
        input: LogicalPlan,
        table_name: impl Into<OwnedTableReference>,
        table_schema: &Schema,
        overwrite: bool,
    ) -> Result<Self> {
        let table_schema = table_schema.clone().to_dfschema_ref()?;

        let op = if overwrite {
            WriteOp::InsertOverwrite
        } else {
            WriteOp::InsertInto
        };

        Ok(Self::from(LogicalPlan::Dml(DmlStatement {
            table_name: table_name.into(),
            table_schema,
            op,
            input: Arc::new(input),
        })))
    }

    /// Convert a table provider into a builder with a TableScan
    pub fn scan_with_filters(
        table_name: impl Into<OwnedTableReference>,
        table_source: Arc<dyn TableSource>,
        projection: Option<Vec<usize>>,
        filters: Vec<Expr>,
    ) -> Result<Self> {
        let table_name = table_name.into();

        if table_name.table().is_empty() {
            return plan_err!("table_name cannot be empty");
        }

        let schema = table_source.schema();
        let func_dependencies = FunctionalDependencies::new_from_constraints(
            table_source.constraints(),
            schema.fields.len(),
        );

        let projected_schema = projection
            .as_ref()
            .map(|p| {
                let projected_func_dependencies =
                    func_dependencies.project_functional_dependencies(p, p.len());
                DFSchema::new_with_metadata(
                    p.iter()
                        .map(|i| {
                            DFField::from_qualified(
                                table_name.clone(),
                                schema.field(*i).clone(),
                            )
                        })
                        .collect(),
                    schema.metadata().clone(),
                )
                .map(|df_schema| {
                    df_schema.with_functional_dependencies(projected_func_dependencies)
                })
            })
            .unwrap_or_else(|| {
                DFSchema::try_from_qualified_schema(table_name.clone(), &schema).map(
                    |df_schema| df_schema.with_functional_dependencies(func_dependencies),
                )
            })?;

        let table_scan = LogicalPlan::TableScan(TableScan {
            table_name,
            source: table_source,
            projected_schema: Arc::new(projected_schema),
            projection,
            filters,
            fetch: None,
        });
        Ok(Self::from(table_scan))
    }

    /// Wrap a plan in a window
    pub fn window_plan(
        input: LogicalPlan,
        window_exprs: Vec<Expr>,
    ) -> Result<LogicalPlan> {
        let mut plan = input;
        let mut groups = group_window_expr_by_sort_keys(&window_exprs)?;
        // To align with the behavior of PostgreSQL, we want the sort_keys sorted as same rule as PostgreSQL that first
        // we compare the sort key themselves and if one window's sort keys are a prefix of another
        // put the window with more sort keys first. so more deeply sorted plans gets nested further down as children.
        // The sort_by() implementation here is a stable sort.
        // Note that by this rule if there's an empty over, it'll be at the top level
        groups.sort_by(|(key_a, _), (key_b, _)| {
            for ((first, _), (second, _)) in key_a.iter().zip(key_b.iter()) {
                let key_ordering = compare_sort_expr(first, second, plan.schema());
                match key_ordering {
                    Ordering::Less => {
                        return Ordering::Less;
                    }
                    Ordering::Greater => {
                        return Ordering::Greater;
                    }
                    Ordering::Equal => {}
                }
            }
            key_b.len().cmp(&key_a.len())
        });
        for (_, exprs) in groups {
            let window_exprs = exprs.into_iter().cloned().collect::<Vec<_>>();
            // Partition and sorting is done at physical level, see the EnforceDistribution
            // and EnforceSorting rules.
            plan = LogicalPlanBuilder::from(plan)
                .window(window_exprs)?
                .build()?;
        }
        Ok(plan)
    }
    /// Apply a projection without alias.
    pub fn project(
        self,
        expr: impl IntoIterator<Item = impl Into<Expr>>,
    ) -> Result<Self> {
        Ok(Self::from(project(self.plan, expr)?))
    }

    /// Select the given column indices
    pub fn select(self, indices: impl IntoIterator<Item = usize>) -> Result<Self> {
        let fields = self.plan.schema().fields();
        let exprs: Vec<_> = indices
            .into_iter()
            .map(|x| Expr::Column(fields[x].qualified_column()))
            .collect();
        self.project(exprs)
    }

    /// Apply a filter
    pub fn filter(self, expr: impl Into<Expr>) -> Result<Self> {
        let expr = normalize_col(expr.into(), &self.plan)?;
        Ok(Self::from(LogicalPlan::Filter(Filter::try_new(
            expr,
            Arc::new(self.plan),
        )?)))
    }

    /// Make a builder for a prepare logical plan from the builder's plan
    pub fn prepare(self, name: String, data_types: Vec<DataType>) -> Result<Self> {
        Ok(Self::from(LogicalPlan::Prepare(Prepare {
            name,
            data_types,
            input: Arc::new(self.plan),
        })))
    }

    /// Limit the number of rows returned
    ///
    /// `skip` - Number of rows to skip before fetch any row.
    ///
    /// `fetch` - Maximum number of rows to fetch, after skipping `skip` rows,
    ///          if specified.
    pub fn limit(self, skip: usize, fetch: Option<usize>) -> Result<Self> {
        Ok(Self::from(LogicalPlan::Limit(Limit {
            skip,
            fetch,
            input: Arc::new(self.plan),
        })))
    }

    /// Apply an alias
    pub fn alias(self, alias: impl Into<OwnedTableReference>) -> Result<Self> {
        Ok(Self::from(subquery_alias(self.plan, alias)?))
    }

    /// Add missing sort columns to all downstream projection
    ///
    /// Thus, if you have a LogialPlan that selects A and B and have
    /// not requested a sort by C, this code will add C recursively to
    /// all input projections.
    ///
    /// Adding a new column is not correct if there is a `Distinct`
    /// node, which produces only distinct values of its
    /// inputs. Adding a new column to its input will result in
    /// potententially different results than with the original column.
    ///
    /// For example, if the input is like:
    ///
    /// Distinct(A, B)
    ///
    /// If the input looks like
    ///
    /// a | b | c
    /// --+---+---
    /// 1 | 2 | 3
    /// 1 | 2 | 4
    ///
    /// Distinct (A, B) --> (1,2)
    ///
    /// But Distinct (A, B, C) --> (1, 2, 3), (1, 2, 4)
    ///  (which will appear as a (1, 2), (1, 2) if a and b are projected
    ///
    /// See <https://github.com/apache/arrow-datafusion/issues/5065> for more details
    fn add_missing_columns(
        curr_plan: LogicalPlan,
        missing_cols: &[Column],
        is_distinct: bool,
    ) -> Result<LogicalPlan> {
        match curr_plan {
            LogicalPlan::Projection(Projection {
                input,
                mut expr,
                schema: _,
            }) if missing_cols.iter().all(|c| input.schema().has_column(c)) => {
                let mut missing_exprs = missing_cols
                    .iter()
                    .map(|c| normalize_col(Expr::Column(c.clone()), &input))
                    .collect::<Result<Vec<_>>>()?;

                // Do not let duplicate columns to be added, some of the
                // missing_cols may be already present but without the new
                // projected alias.
                missing_exprs.retain(|e| !expr.contains(e));
                if is_distinct {
                    Self::ambiguous_distinct_check(&missing_exprs, missing_cols, &expr)?;
                }
                expr.extend(missing_exprs);
                Ok(project((*input).clone(), expr)?)
            }
            _ => {
                let is_distinct =
                    is_distinct || matches!(curr_plan, LogicalPlan::Distinct(_));
                let new_inputs = curr_plan
                    .inputs()
                    .into_iter()
                    .map(|input_plan| {
                        Self::add_missing_columns(
                            (*input_plan).clone(),
                            missing_cols,
                            is_distinct,
                        )
                    })
                    .collect::<Result<Vec<_>>>()?;
                curr_plan.with_new_inputs(&new_inputs)
            }
        }
    }

    fn ambiguous_distinct_check(
        missing_exprs: &[Expr],
        missing_cols: &[Column],
        projection_exprs: &[Expr],
    ) -> Result<()> {
        if missing_exprs.is_empty() {
            return Ok(());
        }

        // if the missing columns are all only aliases for things in
        // the existing select list, it is ok
        //
        // This handles the special case for
        // SELECT col as <alias> ORDER BY <alias>
        //
        // As described in https://github.com/apache/arrow-datafusion/issues/5293
        let all_aliases = missing_exprs.iter().all(|e| {
            projection_exprs.iter().any(|proj_expr| {
                if let Expr::Alias(Alias { expr, .. }) = proj_expr {
                    e == expr.as_ref()
                } else {
                    false
                }
            })
        });
        if all_aliases {
            return Ok(());
        }

        let missing_col_names = missing_cols
            .iter()
            .map(|col| col.flat_name())
            .collect::<String>();

        plan_err!("For SELECT DISTINCT, ORDER BY expressions {missing_col_names} must appear in select list")
    }

    /// Apply a sort
    pub fn sort(
        self,
        exprs: impl IntoIterator<Item = impl Into<Expr>> + Clone,
    ) -> Result<Self> {
        let exprs = rewrite_sort_cols_by_aggs(exprs, &self.plan)?;

        let schema = self.plan.schema();

        // Collect sort columns that are missing in the input plan's schema
        let mut missing_cols: Vec<Column> = vec![];
        exprs
            .clone()
            .into_iter()
            .try_for_each::<_, Result<()>>(|expr| {
                let columns = expr.to_columns()?;

                columns.into_iter().for_each(|c| {
                    if schema.field_from_column(&c).is_err() {
                        missing_cols.push(c);
                    }
                });

                Ok(())
            })?;

        if missing_cols.is_empty() {
            return Ok(Self::from(LogicalPlan::Sort(Sort {
                expr: normalize_cols(exprs, &self.plan)?,
                input: Arc::new(self.plan),
                fetch: None,
            })));
        }

        // remove pushed down sort columns
        let new_expr = schema
            .fields()
            .iter()
            .map(|f| Expr::Column(f.qualified_column()))
            .collect();

        let is_distinct = false;
        let plan = Self::add_missing_columns(self.plan, &missing_cols, is_distinct)?;
        let sort_plan = LogicalPlan::Sort(Sort {
            expr: normalize_cols(exprs, &plan)?,
            input: Arc::new(plan),
            fetch: None,
        });

        Ok(Self::from(LogicalPlan::Projection(Projection::try_new(
            new_expr,
            Arc::new(sort_plan),
        )?)))
    }

    /// Apply a union, preserving duplicate rows
    pub fn union(self, plan: LogicalPlan) -> Result<Self> {
        Ok(Self::from(union(self.plan, plan)?))
    }

    /// Apply a union, removing duplicate rows
    pub fn union_distinct(self, plan: LogicalPlan) -> Result<Self> {
        let left_plan: LogicalPlan = self.plan;
        let right_plan: LogicalPlan = plan;

        Ok(Self::from(LogicalPlan::Distinct(Distinct {
            input: Arc::new(union(left_plan, right_plan)?),
        })))
    }

    /// Apply deduplication: Only distinct (different) values are returned)
    pub fn distinct(self) -> Result<Self> {
        Ok(Self::from(LogicalPlan::Distinct(Distinct {
            input: Arc::new(self.plan),
        })))
    }

    /// Apply a join to `right` using explicitly specified columns and an
    /// optional filter expression.
    ///
    /// See [`join_on`](Self::join_on) for a more concise way to specify the
    /// join condition. Since DataFusion will automatically identify and
    /// optimize equality predicates there is no performance difference between
    /// this function and `join_on`
    ///
    /// `left_cols` and `right_cols` are used to form "equijoin" predicates (see
    /// example below), which are then combined with the optional `filter`
    /// expression.
    ///
    /// Note that in case of outer join, the `filter` is applied to only matched rows.
    pub fn join(
        self,
        right: LogicalPlan,
        join_type: JoinType,
        join_keys: (Vec<impl Into<Column>>, Vec<impl Into<Column>>),
        filter: Option<Expr>,
    ) -> Result<Self> {
        self.join_detailed(right, join_type, join_keys, filter, false)
    }

    /// Apply a join with using the specified expressions.
    ///
    /// Note that DataFusion automatically optimizes joins, including
    /// identifying and optimizing equality predicates.
    ///
    /// # Example
    ///
    /// ```
    /// # use datafusion_expr::{Expr, col, LogicalPlanBuilder,
    /// #  logical_plan::builder::LogicalTableSource, logical_plan::JoinType,};
    /// # use std::sync::Arc;
    /// # use arrow::datatypes::{Schema, DataType, Field};
    /// # use datafusion_common::Result;
    /// # fn main() -> Result<()> {
    /// let example_schema = Arc::new(Schema::new(vec![
    ///     Field::new("a", DataType::Int32, false),
    ///     Field::new("b", DataType::Int32, false),
    ///     Field::new("c", DataType::Int32, false),
    /// ]));
    /// let table_source = Arc::new(LogicalTableSource::new(example_schema));
    /// let left_table = table_source.clone();
    /// let right_table = table_source.clone();
    ///
    /// let right_plan = LogicalPlanBuilder::scan("right", right_table, None)?.build()?;
    ///
<<<<<<< HEAD
    /// // Form the expression `(left.a != right.a AND left.b != right.b)`
    /// let exprs = vec![
    ///     col("left.a").eq(col("right.a")),
    ///     col("left.b").not_eq(col("right.b"))
    ///  ]
    ///     .into_iter()
    ///     .reduce(Expr::and);
    ///
    /// // Perform the equivalent of `left INNER JOIN right ON (a != a2 AND b != b2)`
    /// // finding all pairs of rows from `left` and `right` where
    /// // where `a != a2` and `b != b2`.
=======
    /// let exprs = vec![col("left.a").eq(col("right.a")), col("left.b").not_eq(col("right.b"))];
    ///
>>>>>>> a86ee16a
    /// let plan = LogicalPlanBuilder::scan("left", left_table, None)?
    ///     .join_on(right_plan, JoinType::Inner, exprs)?
    ///     .build()?;
    /// # Ok(())
    /// # }
    /// ```
    pub fn join_on(
        self,
        right: LogicalPlan,
        join_type: JoinType,
        on_exprs: impl IntoIterator<Item = Expr>,
    ) -> Result<Self> {
        let filter = on_exprs.into_iter().reduce(Expr::and);

        self.join_detailed(
            right,
            join_type,
            (Vec::<Column>::new(), Vec::<Column>::new()),
            filter,
            false,
        )
    }

    pub(crate) fn normalize(
        plan: &LogicalPlan,
        column: impl Into<Column> + Clone,
    ) -> Result<Column> {
        let schema = plan.schema();
        let fallback_schemas = plan.fallback_normalize_schemas();
        let using_columns = plan.using_columns()?;
        column.into().normalize_with_schemas_and_ambiguity_check(
            &[&[schema], &fallback_schemas],
            &using_columns,
        )
    }

    /// Apply a join with on constraint and specified null equality.
    ///
    /// The behavior is the same as [`join`](Self::join) except that it allows
    /// specifying the null equality behavior.
    ///
    /// If `null_equals_null=true`, rows where both join keys are `null` will be
    /// emitted. Otherwise rows where either or both join keys are `null` will be
    /// omitted.
    pub fn join_detailed(
        self,
        right: LogicalPlan,
        join_type: JoinType,
        join_keys: (Vec<impl Into<Column>>, Vec<impl Into<Column>>),
        filter: Option<Expr>,
        null_equals_null: bool,
    ) -> Result<Self> {
        if join_keys.0.len() != join_keys.1.len() {
            return plan_err!("left_keys and right_keys were not the same length");
        }

        let filter = if let Some(expr) = filter {
            let filter = normalize_col_with_schemas_and_ambiguity_check(
                expr,
                &[&[self.schema(), right.schema()]],
                &[],
            )?;
            Some(filter)
        } else {
            None
        };

        let (left_keys, right_keys): (Vec<Result<Column>>, Vec<Result<Column>>) =
            join_keys
                .0
                .into_iter()
                .zip(join_keys.1)
                .map(|(l, r)| {
                    let l = l.into();
                    let r = r.into();

                    match (&l.relation, &r.relation) {
                        (Some(lr), Some(rr)) => {
                            let l_is_left =
                                self.plan.schema().field_with_qualified_name(lr, &l.name);
                            let l_is_right =
                                right.schema().field_with_qualified_name(lr, &l.name);
                            let r_is_left =
                                self.plan.schema().field_with_qualified_name(rr, &r.name);
                            let r_is_right =
                                right.schema().field_with_qualified_name(rr, &r.name);

                            match (l_is_left, l_is_right, r_is_left, r_is_right) {
                                (_, Ok(_), Ok(_), _) => (Ok(r), Ok(l)),
                                (Ok(_), _, _, Ok(_)) => (Ok(l), Ok(r)),
                                _ => (
                                    Self::normalize(&self.plan, l),
                                    Self::normalize(&right, r),
                                ),
                            }
                        }
                        (Some(lr), None) => {
                            let l_is_left =
                                self.plan.schema().field_with_qualified_name(lr, &l.name);
                            let l_is_right =
                                right.schema().field_with_qualified_name(lr, &l.name);

                            match (l_is_left, l_is_right) {
                                (Ok(_), _) => (Ok(l), Self::normalize(&right, r)),
                                (_, Ok(_)) => (Self::normalize(&self.plan, r), Ok(l)),
                                _ => (
                                    Self::normalize(&self.plan, l),
                                    Self::normalize(&right, r),
                                ),
                            }
                        }
                        (None, Some(rr)) => {
                            let r_is_left =
                                self.plan.schema().field_with_qualified_name(rr, &r.name);
                            let r_is_right =
                                right.schema().field_with_qualified_name(rr, &r.name);

                            match (r_is_left, r_is_right) {
                                (Ok(_), _) => (Ok(r), Self::normalize(&right, l)),
                                (_, Ok(_)) => (Self::normalize(&self.plan, l), Ok(r)),
                                _ => (
                                    Self::normalize(&self.plan, l),
                                    Self::normalize(&right, r),
                                ),
                            }
                        }
                        (None, None) => {
                            let mut swap = false;
                            let left_key = Self::normalize(&self.plan, l.clone())
                                .or_else(|_| {
                                    swap = true;
                                    Self::normalize(&right, l)
                                });
                            if swap {
                                (Self::normalize(&self.plan, r), left_key)
                            } else {
                                (left_key, Self::normalize(&right, r))
                            }
                        }
                    }
                })
                .unzip();

        let left_keys = left_keys.into_iter().collect::<Result<Vec<Column>>>()?;
        let right_keys = right_keys.into_iter().collect::<Result<Vec<Column>>>()?;

        let on = left_keys
            .into_iter()
            .zip(right_keys)
            .map(|(l, r)| (Expr::Column(l), Expr::Column(r)))
            .collect();
        let join_schema =
            build_join_schema(self.plan.schema(), right.schema(), &join_type)?;

        Ok(Self::from(LogicalPlan::Join(Join {
            left: Arc::new(self.plan),
            right: Arc::new(right),
            on,
            filter,
            join_type,
            join_constraint: JoinConstraint::On,
            schema: DFSchemaRef::new(join_schema),
            null_equals_null,
        })))
    }

    /// Apply a join with using constraint, which duplicates all join columns in output schema.
    pub fn join_using(
        self,
        right: LogicalPlan,
        join_type: JoinType,
        using_keys: Vec<impl Into<Column> + Clone>,
    ) -> Result<Self> {
        let left_keys: Vec<Column> = using_keys
            .clone()
            .into_iter()
            .map(|c| Self::normalize(&self.plan, c))
            .collect::<Result<_>>()?;
        let right_keys: Vec<Column> = using_keys
            .into_iter()
            .map(|c| Self::normalize(&right, c))
            .collect::<Result<_>>()?;

        let on: Vec<(_, _)> = left_keys.into_iter().zip(right_keys).collect();
        let join_schema =
            build_join_schema(self.plan.schema(), right.schema(), &join_type)?;
        let mut join_on: Vec<(Expr, Expr)> = vec![];
        let mut filters: Option<Expr> = None;
        for (l, r) in &on {
            if self.plan.schema().has_column(l)
                && right.schema().has_column(r)
                && can_hash(self.plan.schema().field_from_column(l)?.data_type())
            {
                join_on.push((Expr::Column(l.clone()), Expr::Column(r.clone())));
            } else if self.plan.schema().has_column(l)
                && right.schema().has_column(r)
                && can_hash(self.plan.schema().field_from_column(r)?.data_type())
            {
                join_on.push((Expr::Column(r.clone()), Expr::Column(l.clone())));
            } else {
                let expr = binary_expr(
                    Expr::Column(l.clone()),
                    Operator::Eq,
                    Expr::Column(r.clone()),
                );
                match filters {
                    None => filters = Some(expr),
                    Some(filter_expr) => filters = Some(and(expr, filter_expr)),
                }
            }
        }

        if join_on.is_empty() {
            let join = Self::from(self.plan).cross_join(right)?;
            join.filter(filters.ok_or_else(|| {
                DataFusionError::Internal("filters should not be None here".to_string())
            })?)
        } else {
            Ok(Self::from(LogicalPlan::Join(Join {
                left: Arc::new(self.plan),
                right: Arc::new(right),
                on: join_on,
                filter: filters,
                join_type,
                join_constraint: JoinConstraint::Using,
                schema: DFSchemaRef::new(join_schema),
                null_equals_null: false,
            })))
        }
    }

    /// Apply a cross join
    pub fn cross_join(self, right: LogicalPlan) -> Result<Self> {
        let join_schema =
            build_join_schema(self.plan.schema(), right.schema(), &JoinType::Inner)?;
        Ok(Self::from(LogicalPlan::CrossJoin(CrossJoin {
            left: Arc::new(self.plan),
            right: Arc::new(right),
            schema: DFSchemaRef::new(join_schema),
        })))
    }

    /// Repartition
    pub fn repartition(self, partitioning_scheme: Partitioning) -> Result<Self> {
        Ok(Self::from(LogicalPlan::Repartition(Repartition {
            input: Arc::new(self.plan),
            partitioning_scheme,
        })))
    }

    /// Apply a window functions to extend the schema
    pub fn window(
        self,
        window_expr: impl IntoIterator<Item = impl Into<Expr>>,
    ) -> Result<Self> {
        let window_expr = normalize_cols(window_expr, &self.plan)?;
        validate_unique_names("Windows", &window_expr)?;
        Ok(Self::from(LogicalPlan::Window(Window::try_new(
            window_expr,
            Arc::new(self.plan),
        )?)))
    }

    /// Apply an aggregate: grouping on the `group_expr` expressions
    /// and calculating `aggr_expr` aggregates for each distinct
    /// value of the `group_expr`;
    pub fn aggregate(
        self,
        group_expr: impl IntoIterator<Item = impl Into<Expr>>,
        aggr_expr: impl IntoIterator<Item = impl Into<Expr>>,
    ) -> Result<Self> {
        let group_expr = normalize_cols(group_expr, &self.plan)?;
        let aggr_expr = normalize_cols(aggr_expr, &self.plan)?;
        Ok(Self::from(LogicalPlan::Aggregate(Aggregate::try_new(
            Arc::new(self.plan),
            group_expr,
            aggr_expr,
        )?)))
    }

    /// Create an expression to represent the explanation of the plan
    ///
    /// if `analyze` is true, runs the actual plan and produces
    /// information about metrics during run.
    ///
    /// if `verbose` is true, prints out additional details.
    pub fn explain(self, verbose: bool, analyze: bool) -> Result<Self> {
        let schema = LogicalPlan::explain_schema();
        let schema = schema.to_dfschema_ref()?;

        if analyze {
            Ok(Self::from(LogicalPlan::Analyze(Analyze {
                verbose,
                input: Arc::new(self.plan),
                schema,
            })))
        } else {
            let stringified_plans =
                vec![self.plan.to_stringified(PlanType::InitialLogicalPlan)];

            Ok(Self::from(LogicalPlan::Explain(Explain {
                verbose,
                plan: Arc::new(self.plan),
                stringified_plans,
                schema,
                logical_optimization_succeeded: false,
            })))
        }
    }

    /// Process intersect set operator
    pub fn intersect(
        left_plan: LogicalPlan,
        right_plan: LogicalPlan,
        is_all: bool,
    ) -> Result<LogicalPlan> {
        LogicalPlanBuilder::intersect_or_except(
            left_plan,
            right_plan,
            JoinType::LeftSemi,
            is_all,
        )
    }

    /// Process except set operator
    pub fn except(
        left_plan: LogicalPlan,
        right_plan: LogicalPlan,
        is_all: bool,
    ) -> Result<LogicalPlan> {
        LogicalPlanBuilder::intersect_or_except(
            left_plan,
            right_plan,
            JoinType::LeftAnti,
            is_all,
        )
    }

    /// Process intersect or except
    fn intersect_or_except(
        left_plan: LogicalPlan,
        right_plan: LogicalPlan,
        join_type: JoinType,
        is_all: bool,
    ) -> Result<LogicalPlan> {
        let left_len = left_plan.schema().fields().len();
        let right_len = right_plan.schema().fields().len();

        if left_len != right_len {
            return plan_err!(
                "INTERSECT/EXCEPT query must have the same number of columns. Left is {left_len} and right is {right_len}."
            );
        }

        let join_keys = left_plan
            .schema()
            .fields()
            .iter()
            .zip(right_plan.schema().fields().iter())
            .map(|(left_field, right_field)| {
                (
                    (Column::from_name(left_field.name())),
                    (Column::from_name(right_field.name())),
                )
            })
            .unzip();
        if is_all {
            LogicalPlanBuilder::from(left_plan)
                .join_detailed(right_plan, join_type, join_keys, None, true)?
                .build()
        } else {
            LogicalPlanBuilder::from(left_plan)
                .distinct()?
                .join_detailed(right_plan, join_type, join_keys, None, true)?
                .build()
        }
    }

    /// Build the plan
    pub fn build(self) -> Result<LogicalPlan> {
        Ok(self.plan)
    }

    /// Apply a join with the expression on constraint.
    ///
    /// equi_exprs are "equijoin" predicates expressions on the existing and right inputs, respectively.
    ///
    /// filter: any other filter expression to apply during the join. equi_exprs predicates are likely
    /// to be evaluated more quickly than the filter expressions
    pub fn join_with_expr_keys(
        self,
        right: LogicalPlan,
        join_type: JoinType,
        equi_exprs: (Vec<impl Into<Expr>>, Vec<impl Into<Expr>>),
        filter: Option<Expr>,
    ) -> Result<Self> {
        if equi_exprs.0.len() != equi_exprs.1.len() {
            return plan_err!("left_keys and right_keys were not the same length");
        }

        let join_key_pairs = equi_exprs
            .0
            .into_iter()
            .zip(equi_exprs.1.into_iter())
            .map(|(l, r)| {
                let left_key = l.into();
                let right_key = r.into();

                let left_using_columns = left_key.to_columns()?;
                let normalized_left_key = normalize_col_with_schemas_and_ambiguity_check(
                    left_key,
                    &[&[self.plan.schema(), right.schema()]],
                    &[left_using_columns],
                )?;

                let right_using_columns = right_key.to_columns()?;
                let normalized_right_key = normalize_col_with_schemas_and_ambiguity_check(
                    right_key,
                    &[&[self.plan.schema(), right.schema()]],
                    &[right_using_columns],
                )?;

                // find valid equijoin
                find_valid_equijoin_key_pair(
                        &normalized_left_key,
                        &normalized_right_key,
                        self.plan.schema().clone(),
                        right.schema().clone(),
                    )?.ok_or_else(||
                        DataFusionError::Plan(format!(
                            "can't create join plan, join key should belong to one input, error key: ({normalized_left_key},{normalized_right_key})"
                        )))
            })
            .collect::<Result<Vec<_>>>()?;

        let join_schema =
            build_join_schema(self.plan.schema(), right.schema(), &join_type)?;

        Ok(Self::from(LogicalPlan::Join(Join {
            left: Arc::new(self.plan),
            right: Arc::new(right),
            on: join_key_pairs,
            filter,
            join_type,
            join_constraint: JoinConstraint::On,
            schema: DFSchemaRef::new(join_schema),
            null_equals_null: false,
        })))
    }

    /// Unnest the given column.
    pub fn unnest_column(self, column: impl Into<Column>) -> Result<Self> {
        Ok(Self::from(unnest(self.plan, column.into())?))
    }

    /// Unnest the given column given [`UnnestOptions`]
    pub fn unnest_column_with_options(
        self,
        column: impl Into<Column>,
        options: UnnestOptions,
    ) -> Result<Self> {
        Ok(Self::from(unnest_with_options(
            self.plan,
            column.into(),
            options,
        )?))
    }
}

/// Creates a schema for a join operation.
/// The fields from the left side are first
pub fn build_join_schema(
    left: &DFSchema,
    right: &DFSchema,
    join_type: &JoinType,
) -> Result<DFSchema> {
    fn nullify_fields(fields: &[DFField]) -> Vec<DFField> {
        fields
            .iter()
            .map(|f| f.clone().with_nullable(true))
            .collect()
    }

    let right_fields = right.fields();
    let left_fields = left.fields();

    let fields: Vec<DFField> = match join_type {
        JoinType::Inner => {
            // left then right
            left_fields
                .iter()
                .chain(right_fields.iter())
                .cloned()
                .collect()
        }
        JoinType::Left => {
            // left then right, right set to nullable in case of not matched scenario
            left_fields
                .iter()
                .chain(&nullify_fields(right_fields))
                .cloned()
                .collect()
        }
        JoinType::Right => {
            // left then right, left set to nullable in case of not matched scenario
            nullify_fields(left_fields)
                .iter()
                .chain(right_fields.iter())
                .cloned()
                .collect()
        }
        JoinType::Full => {
            // left then right, all set to nullable in case of not matched scenario
            nullify_fields(left_fields)
                .iter()
                .chain(&nullify_fields(right_fields))
                .cloned()
                .collect()
        }
        JoinType::LeftSemi | JoinType::LeftAnti => {
            // Only use the left side for the schema
            left_fields.clone()
        }
        JoinType::RightSemi | JoinType::RightAnti => {
            // Only use the right side for the schema
            right_fields.clone()
        }
    };
    let func_dependencies = left.functional_dependencies().join(
        right.functional_dependencies(),
        join_type,
        left_fields.len(),
    );
    let mut metadata = left.metadata().clone();
    metadata.extend(right.metadata().clone());
    Ok(DFSchema::new_with_metadata(fields, metadata)?
        .with_functional_dependencies(func_dependencies))
}

/// Errors if one or more expressions have equal names.
pub(crate) fn validate_unique_names<'a>(
    node_name: &str,
    expressions: impl IntoIterator<Item = &'a Expr>,
) -> Result<()> {
    let mut unique_names = HashMap::new();
    expressions.into_iter().enumerate().try_for_each(|(position, expr)| {
        let name = expr.display_name()?;
        match unique_names.get(&name) {
            None => {
                unique_names.insert(name, (position, expr));
                Ok(())
            },
            Some((existing_position, existing_expr)) => {
                plan_err!("{node_name} require unique expression names \
                             but the expression \"{existing_expr}\" at position {existing_position} and \"{expr}\" \
                             at position {position} have the same name. Consider aliasing (\"AS\") one of them."
                            )
            }
        }
    })
}

pub fn project_with_column_index(
    expr: Vec<Expr>,
    input: Arc<LogicalPlan>,
    schema: DFSchemaRef,
) -> Result<LogicalPlan> {
    let alias_expr = expr
        .into_iter()
        .enumerate()
        .map(|(i, e)| match e {
            Expr::Alias(Alias { ref name, .. }) if name != schema.field(i).name() => {
                e.unalias().alias(schema.field(i).name())
            }
            Expr::Column(Column {
                relation: _,
                ref name,
            }) if name != schema.field(i).name() => e.alias(schema.field(i).name()),
            Expr::Alias { .. } | Expr::Column { .. } => e,
            _ => e.alias(schema.field(i).name()),
        })
        .collect::<Vec<_>>();

    Ok(LogicalPlan::Projection(Projection::try_new_with_schema(
        alias_expr, input, schema,
    )?))
}

/// Union two logical plans.
pub fn union(left_plan: LogicalPlan, right_plan: LogicalPlan) -> Result<LogicalPlan> {
    let left_col_num = left_plan.schema().fields().len();

    // check union plan length same.
    let right_col_num = right_plan.schema().fields().len();
    if right_col_num != left_col_num {
        return plan_err!(
            "Union queries must have the same number of columns, (left is {left_col_num}, right is {right_col_num})");
    }

    // create union schema
    let union_schema = zip(
        left_plan.schema().fields().iter(),
        right_plan.schema().fields().iter(),
    )
    .map(|(left_field, right_field)| {
        let nullable = left_field.is_nullable() || right_field.is_nullable();
        let data_type =
            comparison_coercion(left_field.data_type(), right_field.data_type())
                .ok_or_else(|| {
                    DataFusionError::Plan(format!(
                "UNION Column {} (type: {}) is not compatible with column {} (type: {})",
                right_field.name(),
                right_field.data_type(),
                left_field.name(),
                left_field.data_type()
            ))
                })?;

        Ok(DFField::new(
            left_field.qualifier().cloned(),
            left_field.name(),
            data_type,
            nullable,
        ))
    })
    .collect::<Result<Vec<_>>>()?
    .to_dfschema()?;

    let inputs = vec![left_plan, right_plan]
        .into_iter()
        .map(|p| {
            let plan = coerce_plan_expr_for_schema(&p, &union_schema)?;
            match plan {
                LogicalPlan::Projection(Projection { expr, input, .. }) => {
                    Ok(Arc::new(project_with_column_index(
                        expr,
                        input,
                        Arc::new(union_schema.clone()),
                    )?))
                }
                other_plan => Ok(Arc::new(other_plan)),
            }
        })
        .collect::<Result<Vec<_>>>()?;

    if inputs.is_empty() {
        return plan_err!("Empty UNION");
    }

    Ok(LogicalPlan::Union(Union {
        inputs,
        schema: Arc::new(union_schema),
    }))
}

/// Create Projection
/// # Errors
/// This function errors under any of the following conditions:
/// * Two or more expressions have the same name
/// * An invalid expression is used (e.g. a `sort` expression)
pub fn project(
    plan: LogicalPlan,
    expr: impl IntoIterator<Item = impl Into<Expr>>,
) -> Result<LogicalPlan> {
    // TODO: move it into analyzer
    let input_schema = plan.schema();
    let mut projected_expr = vec![];
    for e in expr {
        let e = e.into();
        match e {
            Expr::Wildcard => {
                projected_expr.extend(expand_wildcard(input_schema, &plan, None)?)
            }
            Expr::QualifiedWildcard { ref qualifier } => projected_expr
                .extend(expand_qualified_wildcard(qualifier, input_schema, None)?),
            _ => projected_expr
                .push(columnize_expr(normalize_col(e, &plan)?, input_schema)),
        }
    }
    validate_unique_names("Projections", projected_expr.iter())?;

    Ok(LogicalPlan::Projection(Projection::try_new(
        projected_expr,
        Arc::new(plan.clone()),
    )?))
}

/// Create a SubqueryAlias to wrap a LogicalPlan.
pub fn subquery_alias(
    plan: LogicalPlan,
    alias: impl Into<OwnedTableReference>,
) -> Result<LogicalPlan> {
    Ok(LogicalPlan::SubqueryAlias(SubqueryAlias::try_new(
        plan, alias,
    )?))
}

/// Create a LogicalPlanBuilder representing a scan of a table with the provided name and schema.
/// This is mostly used for testing and documentation.
pub fn table_scan<'a>(
    name: Option<impl Into<TableReference<'a>>>,
    table_schema: &Schema,
    projection: Option<Vec<usize>>,
) -> Result<LogicalPlanBuilder> {
    table_scan_with_filters(name, table_schema, projection, vec![])
}

/// Create a LogicalPlanBuilder representing a scan of a table with the provided name and schema,
/// and inlined filters.
/// This is mostly used for testing and documentation.
pub fn table_scan_with_filters<'a>(
    name: Option<impl Into<TableReference<'a>>>,
    table_schema: &Schema,
    projection: Option<Vec<usize>>,
    filters: Vec<Expr>,
) -> Result<LogicalPlanBuilder> {
    let table_source = table_source(table_schema);
    let name = name
        .map(|n| n.into())
        .unwrap_or_else(|| OwnedTableReference::bare(UNNAMED_TABLE))
        .to_owned_reference();
    LogicalPlanBuilder::scan_with_filters(name, table_source, projection, filters)
}

fn table_source(table_schema: &Schema) -> Arc<dyn TableSource> {
    let table_schema = Arc::new(table_schema.clone());
    Arc::new(LogicalTableSource { table_schema })
}

/// Wrap projection for a plan, if the join keys contains normal expression.
pub fn wrap_projection_for_join_if_necessary(
    join_keys: &[Expr],
    input: LogicalPlan,
) -> Result<(LogicalPlan, Vec<Column>, bool)> {
    let input_schema = input.schema();
    let alias_join_keys: Vec<Expr> = join_keys
        .iter()
        .map(|key| {
            // The display_name() of cast expression will ignore the cast info, and show the inner expression name.
            // If we do not add alais, it will throw same field name error in the schema when adding projection.
            // For example:
            //    input scan : [a, b, c],
            //    join keys: [cast(a as int)]
            //
            //  then a and cast(a as int) will use the same field name - `a` in projection schema.
            //  https://github.com/apache/arrow-datafusion/issues/4478
            if matches!(key, Expr::Cast(_)) || matches!(key, Expr::TryCast(_)) {
                let alias = format!("{key}");
                key.clone().alias(alias)
            } else {
                key.clone()
            }
        })
        .collect::<Vec<_>>();

    let need_project = join_keys.iter().any(|key| !matches!(key, Expr::Column(_)));
    let plan = if need_project {
        let mut projection = expand_wildcard(input_schema, &input, None)?;
        let join_key_items = alias_join_keys
            .iter()
            .flat_map(|expr| expr.try_into_col().is_err().then_some(expr))
            .cloned()
            .collect::<HashSet<Expr>>();
        projection.extend(join_key_items);

        LogicalPlanBuilder::from(input)
            .project(projection)?
            .build()?
    } else {
        input
    };

    let join_on = alias_join_keys
        .into_iter()
        .map(|key| {
            key.try_into_col()
                .or_else(|_| Ok(Column::from_name(key.display_name()?)))
        })
        .collect::<Result<Vec<_>>>()?;

    Ok((plan, join_on, need_project))
}

/// Basic TableSource implementation intended for use in tests and documentation. It is expected
/// that users will provide their own TableSource implementations or use DataFusion's
/// DefaultTableSource.
pub struct LogicalTableSource {
    table_schema: SchemaRef,
}

impl LogicalTableSource {
    /// Create a new LogicalTableSource
    pub fn new(table_schema: SchemaRef) -> Self {
        Self { table_schema }
    }
}

impl TableSource for LogicalTableSource {
    fn as_any(&self) -> &dyn Any {
        self
    }

    fn schema(&self) -> SchemaRef {
        self.table_schema.clone()
    }

    fn supports_filters_pushdown(
        &self,
        filters: &[&Expr],
    ) -> Result<Vec<crate::TableProviderFilterPushDown>> {
        Ok(vec![TableProviderFilterPushDown::Exact; filters.len()])
    }
}

/// Create a [`LogicalPlan::Unnest`] plan
pub fn unnest(input: LogicalPlan, column: Column) -> Result<LogicalPlan> {
    unnest_with_options(input, column, UnnestOptions::new())
}

/// Create a [`LogicalPlan::Unnest`] plan with options
pub fn unnest_with_options(
    input: LogicalPlan,
    column: Column,
    options: UnnestOptions,
) -> Result<LogicalPlan> {
    let unnest_field = input.schema().field_from_column(&column)?;

    // Extract the type of the nested field in the list.
    let unnested_field = match unnest_field.data_type() {
        DataType::List(field)
        | DataType::FixedSizeList(field, _)
        | DataType::LargeList(field) => DFField::new(
            unnest_field.qualifier().cloned(),
            unnest_field.name(),
            field.data_type().clone(),
            unnest_field.is_nullable(),
        ),
        _ => {
            // If the unnest field is not a list type return the input plan.
            return Ok(input);
        }
    };

    // Update the schema with the unnest column type changed to contain the nested type.
    let input_schema = input.schema();
    let fields = input_schema
        .fields()
        .iter()
        .map(|f| {
            if f == unnest_field {
                unnested_field.clone()
            } else {
                f.clone()
            }
        })
        .collect::<Vec<_>>();

    let schema = Arc::new(
        DFSchema::new_with_metadata(fields, input_schema.metadata().clone())?
            // We can use the existing functional dependencies:
            .with_functional_dependencies(input_schema.functional_dependencies().clone()),
    );

    Ok(LogicalPlan::Unnest(Unnest {
        input: Arc::new(input),
        column: unnested_field.qualified_column(),
        schema,
        options,
    }))
}

#[cfg(test)]
mod tests {
    use crate::logical_plan::StringifiedPlan;
    use crate::{col, in_subquery, lit, scalar_subquery, sum};
    use crate::{expr, expr_fn::exists};

    use super::*;

    use arrow::datatypes::{DataType, Field};
    use datafusion_common::{
        FunctionalDependence, OwnedTableReference, SchemaError, TableReference,
    };

    #[test]
    fn plan_builder_simple() -> Result<()> {
        let plan =
            table_scan(Some("employee_csv"), &employee_schema(), Some(vec![0, 3]))?
                .filter(col("state").eq(lit("CO")))?
                .project(vec![col("id")])?
                .build()?;

        let expected = "Projection: employee_csv.id\
        \n  Filter: employee_csv.state = Utf8(\"CO\")\
        \n    TableScan: employee_csv projection=[id, state]";

        assert_eq!(expected, format!("{plan:?}"));

        Ok(())
    }

    #[test]
    fn plan_builder_schema() {
        let schema = employee_schema();
        let projection = None;
        let plan =
            LogicalPlanBuilder::scan("employee_csv", table_source(&schema), projection)
                .unwrap();
        let expected = DFSchema::try_from_qualified_schema(
            TableReference::bare("employee_csv"),
            &schema,
        )
        .unwrap();
        assert_eq!(&expected, plan.schema().as_ref());

        // Note scan of "EMPLOYEE_CSV" is treated as a SQL identifer
        // (and thus normalized to "employee"csv") as well
        let projection = None;
        let plan =
            LogicalPlanBuilder::scan("EMPLOYEE_CSV", table_source(&schema), projection)
                .unwrap();
        assert_eq!(&expected, plan.schema().as_ref());
    }

    #[test]
    fn plan_builder_empty_name() {
        let schema = employee_schema();
        let projection = None;
        let err =
            LogicalPlanBuilder::scan("", table_source(&schema), projection).unwrap_err();
        assert_eq!(
            err.strip_backtrace(),
            "Error during planning: table_name cannot be empty"
        );
    }

    #[test]
    fn plan_builder_aggregate() -> Result<()> {
        let plan =
            table_scan(Some("employee_csv"), &employee_schema(), Some(vec![3, 4]))?
                .aggregate(
                    vec![col("state")],
                    vec![sum(col("salary")).alias("total_salary")],
                )?
                .project(vec![col("state"), col("total_salary")])?
                .limit(2, Some(10))?
                .build()?;

        let expected = "Limit: skip=2, fetch=10\
                \n  Projection: employee_csv.state, total_salary\
                \n    Aggregate: groupBy=[[employee_csv.state]], aggr=[[SUM(employee_csv.salary) AS total_salary]]\
                \n      TableScan: employee_csv projection=[state, salary]";

        assert_eq!(expected, format!("{plan:?}"));

        Ok(())
    }

    #[test]
    fn plan_builder_sort() -> Result<()> {
        let plan =
            table_scan(Some("employee_csv"), &employee_schema(), Some(vec![3, 4]))?
                .sort(vec![
                    Expr::Sort(expr::Sort::new(Box::new(col("state")), true, true)),
                    Expr::Sort(expr::Sort::new(Box::new(col("salary")), false, false)),
                ])?
                .build()?;

        let expected = "Sort: employee_csv.state ASC NULLS FIRST, employee_csv.salary DESC NULLS LAST\
        \n  TableScan: employee_csv projection=[state, salary]";

        assert_eq!(expected, format!("{plan:?}"));

        Ok(())
    }

    #[test]
    fn plan_using_join_wildcard_projection() -> Result<()> {
        let t2 = table_scan(Some("t2"), &employee_schema(), None)?.build()?;

        let plan = table_scan(Some("t1"), &employee_schema(), None)?
            .join_using(t2, JoinType::Inner, vec!["id"])?
            .project(vec![Expr::Wildcard])?
            .build()?;

        // id column should only show up once in projection
        let expected = "Projection: t1.id, t1.first_name, t1.last_name, t1.state, t1.salary, t2.first_name, t2.last_name, t2.state, t2.salary\
        \n  Inner Join: Using t1.id = t2.id\
        \n    TableScan: t1\
        \n    TableScan: t2";

        assert_eq!(expected, format!("{plan:?}"));

        Ok(())
    }

    #[test]
    fn plan_builder_union() -> Result<()> {
        let plan =
            table_scan(Some("employee_csv"), &employee_schema(), Some(vec![3, 4]))?;

        let plan = plan
            .clone()
            .union(plan.clone().build()?)?
            .union(plan.clone().build()?)?
            .union(plan.build()?)?
            .build()?;

        let expected = "Union\
        \n  Union\
        \n    Union\
        \n      TableScan: employee_csv projection=[state, salary]\
        \n      TableScan: employee_csv projection=[state, salary]\
        \n    TableScan: employee_csv projection=[state, salary]\
        \n  TableScan: employee_csv projection=[state, salary]";

        assert_eq!(expected, format!("{plan:?}"));

        Ok(())
    }

    #[test]
    fn plan_builder_union_distinct() -> Result<()> {
        let plan =
            table_scan(Some("employee_csv"), &employee_schema(), Some(vec![3, 4]))?;

        let plan = plan
            .clone()
            .union_distinct(plan.clone().build()?)?
            .union_distinct(plan.clone().build()?)?
            .union_distinct(plan.build()?)?
            .build()?;

        let expected = "\
        Distinct:\
        \n  Union\
        \n    Distinct:\
        \n      Union\
        \n        Distinct:\
        \n          Union\
        \n            TableScan: employee_csv projection=[state, salary]\
        \n            TableScan: employee_csv projection=[state, salary]\
        \n        TableScan: employee_csv projection=[state, salary]\
        \n    TableScan: employee_csv projection=[state, salary]";

        assert_eq!(expected, format!("{plan:?}"));

        Ok(())
    }

    #[test]
    fn plan_builder_union_different_num_columns_error() -> Result<()> {
        let plan1 =
            table_scan(TableReference::none(), &employee_schema(), Some(vec![3]))?;
        let plan2 =
            table_scan(TableReference::none(), &employee_schema(), Some(vec![3, 4]))?;

        let expected = "Error during planning: Union queries must have the same number of columns, (left is 1, right is 2)";
        let err_msg1 = plan1.clone().union(plan2.clone().build()?).unwrap_err();
        let err_msg2 = plan1.union_distinct(plan2.build()?).unwrap_err();

        assert_eq!(err_msg1.strip_backtrace(), expected);
        assert_eq!(err_msg2.strip_backtrace(), expected);

        Ok(())
    }

    #[test]
    fn plan_builder_simple_distinct() -> Result<()> {
        let plan =
            table_scan(Some("employee_csv"), &employee_schema(), Some(vec![0, 3]))?
                .filter(col("state").eq(lit("CO")))?
                .project(vec![col("id")])?
                .distinct()?
                .build()?;

        let expected = "\
        Distinct:\
        \n  Projection: employee_csv.id\
        \n    Filter: employee_csv.state = Utf8(\"CO\")\
        \n      TableScan: employee_csv projection=[id, state]";

        assert_eq!(expected, format!("{plan:?}"));

        Ok(())
    }

    #[test]
    fn exists_subquery() -> Result<()> {
        let foo = test_table_scan_with_name("foo")?;
        let bar = test_table_scan_with_name("bar")?;

        let subquery = LogicalPlanBuilder::from(foo)
            .project(vec![col("a")])?
            .filter(col("a").eq(col("bar.a")))?
            .build()?;

        let outer_query = LogicalPlanBuilder::from(bar)
            .project(vec![col("a")])?
            .filter(exists(Arc::new(subquery)))?
            .build()?;

        let expected = "Filter: EXISTS (<subquery>)\
        \n  Subquery:\
        \n    Filter: foo.a = bar.a\
        \n      Projection: foo.a\
        \n        TableScan: foo\
        \n  Projection: bar.a\
        \n    TableScan: bar";
        assert_eq!(expected, format!("{outer_query:?}"));

        Ok(())
    }

    #[test]
    fn filter_in_subquery() -> Result<()> {
        let foo = test_table_scan_with_name("foo")?;
        let bar = test_table_scan_with_name("bar")?;

        let subquery = LogicalPlanBuilder::from(foo)
            .project(vec![col("a")])?
            .filter(col("a").eq(col("bar.a")))?
            .build()?;

        // SELECT a FROM bar WHERE a IN (SELECT a FROM foo WHERE a = bar.a)
        let outer_query = LogicalPlanBuilder::from(bar)
            .project(vec![col("a")])?
            .filter(in_subquery(col("a"), Arc::new(subquery)))?
            .build()?;

        let expected = "Filter: bar.a IN (<subquery>)\
        \n  Subquery:\
        \n    Filter: foo.a = bar.a\
        \n      Projection: foo.a\
        \n        TableScan: foo\
        \n  Projection: bar.a\
        \n    TableScan: bar";
        assert_eq!(expected, format!("{outer_query:?}"));

        Ok(())
    }

    #[test]
    fn select_scalar_subquery() -> Result<()> {
        let foo = test_table_scan_with_name("foo")?;
        let bar = test_table_scan_with_name("bar")?;

        let subquery = LogicalPlanBuilder::from(foo)
            .project(vec![col("b")])?
            .filter(col("a").eq(col("bar.a")))?
            .build()?;

        // SELECT (SELECT a FROM foo WHERE a = bar.a) FROM bar
        let outer_query = LogicalPlanBuilder::from(bar)
            .project(vec![scalar_subquery(Arc::new(subquery))])?
            .build()?;

        let expected = "Projection: (<subquery>)\
        \n  Subquery:\
        \n    Filter: foo.a = bar.a\
        \n      Projection: foo.b\
        \n        TableScan: foo\
        \n  TableScan: bar";
        assert_eq!(expected, format!("{outer_query:?}"));

        Ok(())
    }

    #[test]
    fn projection_non_unique_names() -> Result<()> {
        let plan = table_scan(
            Some("employee_csv"),
            &employee_schema(),
            // project id and first_name by column index
            Some(vec![0, 1]),
        )?
        // two columns with the same name => error
        .project(vec![col("id"), col("first_name").alias("id")]);

        match plan {
            Err(DataFusionError::SchemaError(SchemaError::AmbiguousReference {
                field:
                    Column {
                        relation: Some(OwnedTableReference::Bare { table }),
                        name,
                    },
            })) => {
                assert_eq!("employee_csv", table);
                assert_eq!("id", &name);
                Ok(())
            }
            _ => plan_err!("Plan should have returned an DataFusionError::SchemaError"),
        }
    }

    #[test]
    fn aggregate_non_unique_names() -> Result<()> {
        let plan = table_scan(
            Some("employee_csv"),
            &employee_schema(),
            // project state and salary by column index
            Some(vec![3, 4]),
        )?
        // two columns with the same name => error
        .aggregate(vec![col("state")], vec![sum(col("salary")).alias("state")]);

        match plan {
            Err(DataFusionError::SchemaError(SchemaError::AmbiguousReference {
                field:
                    Column {
                        relation: Some(OwnedTableReference::Bare { table }),
                        name,
                    },
            })) => {
                assert_eq!("employee_csv", table);
                assert_eq!("state", &name);
                Ok(())
            }
            _ => plan_err!("Plan should have returned an DataFusionError::SchemaError"),
        }
    }

    fn employee_schema() -> Schema {
        Schema::new(vec![
            Field::new("id", DataType::Int32, false),
            Field::new("first_name", DataType::Utf8, false),
            Field::new("last_name", DataType::Utf8, false),
            Field::new("state", DataType::Utf8, false),
            Field::new("salary", DataType::Int32, false),
        ])
    }

    #[test]
    fn stringified_plan() {
        let stringified_plan =
            StringifiedPlan::new(PlanType::InitialLogicalPlan, "...the plan...");
        assert!(stringified_plan.should_display(true));
        assert!(!stringified_plan.should_display(false)); // not in non verbose mode

        let stringified_plan =
            StringifiedPlan::new(PlanType::FinalLogicalPlan, "...the plan...");
        assert!(stringified_plan.should_display(true));
        assert!(stringified_plan.should_display(false)); // display in non verbose mode too

        let stringified_plan =
            StringifiedPlan::new(PlanType::InitialPhysicalPlan, "...the plan...");
        assert!(stringified_plan.should_display(true));
        assert!(!stringified_plan.should_display(false)); // not in non verbose mode

        let stringified_plan =
            StringifiedPlan::new(PlanType::FinalPhysicalPlan, "...the plan...");
        assert!(stringified_plan.should_display(true));
        assert!(stringified_plan.should_display(false)); // display in non verbose mode

        let stringified_plan = StringifiedPlan::new(
            PlanType::OptimizedLogicalPlan {
                optimizer_name: "random opt pass".into(),
            },
            "...the plan...",
        );
        assert!(stringified_plan.should_display(true));
        assert!(!stringified_plan.should_display(false));
    }

    fn test_table_scan_with_name(name: &str) -> Result<LogicalPlan> {
        let schema = Schema::new(vec![
            Field::new("a", DataType::UInt32, false),
            Field::new("b", DataType::UInt32, false),
            Field::new("c", DataType::UInt32, false),
        ]);
        table_scan(Some(name), &schema, None)?.build()
    }

    #[test]
    fn plan_builder_intersect_different_num_columns_error() -> Result<()> {
        let plan1 =
            table_scan(TableReference::none(), &employee_schema(), Some(vec![3]))?;
        let plan2 =
            table_scan(TableReference::none(), &employee_schema(), Some(vec![3, 4]))?;

        let expected = "Error during planning: INTERSECT/EXCEPT query must have the same number of columns. \
         Left is 1 and right is 2.";
        let err_msg1 =
            LogicalPlanBuilder::intersect(plan1.build()?, plan2.build()?, true)
                .unwrap_err();

        assert_eq!(err_msg1.strip_backtrace(), expected);

        Ok(())
    }

    #[test]
    fn plan_builder_unnest() -> Result<()> {
        // Unnesting a simple column should return the child plan.
        let plan = nested_table_scan("test_table")?
            .unnest_column("scalar")?
            .build()?;

        let expected = "TableScan: test_table";
        assert_eq!(expected, format!("{plan:?}"));

        // Unnesting the strings list.
        let plan = nested_table_scan("test_table")?
            .unnest_column("strings")?
            .build()?;

        let expected = "\
        Unnest: test_table.strings\
        \n  TableScan: test_table";
        assert_eq!(expected, format!("{plan:?}"));

        // Check unnested field is a scalar
        let field = plan
            .schema()
            .field_with_name(Some(&TableReference::bare("test_table")), "strings")
            .unwrap();
        assert_eq!(&DataType::Utf8, field.data_type());

        // Unnesting multiple fields.
        let plan = nested_table_scan("test_table")?
            .unnest_column("strings")?
            .unnest_column("structs")?
            .build()?;

        let expected = "\
        Unnest: test_table.structs\
        \n  Unnest: test_table.strings\
        \n    TableScan: test_table";
        assert_eq!(expected, format!("{plan:?}"));

        // Check unnested struct list field should be a struct.
        let field = plan
            .schema()
            .field_with_name(Some(&TableReference::bare("test_table")), "structs")
            .unwrap();
        assert!(matches!(field.data_type(), DataType::Struct(_)));

        // Unnesting missing column should fail.
        let plan = nested_table_scan("test_table")?.unnest_column("missing");
        assert!(plan.is_err());

        Ok(())
    }

    fn nested_table_scan(table_name: &str) -> Result<LogicalPlanBuilder> {
        // Create a schema with a scalar field, a list of strings, and a list of structs.
        let struct_field = Field::new_struct(
            "item",
            vec![
                Field::new("a", DataType::UInt32, false),
                Field::new("b", DataType::UInt32, false),
            ],
            false,
        );
        let string_field = Field::new("item", DataType::Utf8, false);
        let schema = Schema::new(vec![
            Field::new("scalar", DataType::UInt32, false),
            Field::new_list("strings", string_field, false),
            Field::new_list("structs", struct_field, false),
        ]);

        table_scan(Some(table_name), &schema, None)
    }

    #[test]
    fn test_union_after_join() -> Result<()> {
        let values = vec![vec![lit(1)]];

        let left = LogicalPlanBuilder::values(values.clone())?
            .alias("left")?
            .build()?;
        let right = LogicalPlanBuilder::values(values)?
            .alias("right")?
            .build()?;

        let join = LogicalPlanBuilder::from(left).cross_join(right)?.build()?;

        let _ = LogicalPlanBuilder::from(join.clone())
            .union(join)?
            .build()?;

        Ok(())
    }

    #[test]
    fn test_get_updated_id_keys() {
        let fund_dependencies =
            FunctionalDependencies::new(vec![FunctionalDependence::new(
                vec![1],
                vec![0, 1, 2],
                true,
            )]);
        let res = fund_dependencies.project_functional_dependencies(&[1, 2], 2);
        let expected = FunctionalDependencies::new(vec![FunctionalDependence::new(
            vec![0],
            vec![0, 1],
            true,
        )]);
        assert_eq!(res, expected);
    }
}<|MERGE_RESOLUTION|>--- conflicted
+++ resolved
@@ -659,22 +659,15 @@
     ///
     /// let right_plan = LogicalPlanBuilder::scan("right", right_table, None)?.build()?;
     ///
-<<<<<<< HEAD
-    /// // Form the expression `(left.a != right.a AND left.b != right.b)`
+    /// // Form the expression `(left.a != right.a)` AND `(left.b != right.b)`
     /// let exprs = vec![
     ///     col("left.a").eq(col("right.a")),
     ///     col("left.b").not_eq(col("right.b"))
-    ///  ]
-    ///     .into_iter()
-    ///     .reduce(Expr::and);
+    ///  ];
     ///
     /// // Perform the equivalent of `left INNER JOIN right ON (a != a2 AND b != b2)`
     /// // finding all pairs of rows from `left` and `right` where
     /// // where `a != a2` and `b != b2`.
-=======
-    /// let exprs = vec![col("left.a").eq(col("right.a")), col("left.b").not_eq(col("right.b"))];
-    ///
->>>>>>> a86ee16a
     /// let plan = LogicalPlanBuilder::scan("left", left_table, None)?
     ///     .join_on(right_plan, JoinType::Inner, exprs)?
     ///     .build()?;
