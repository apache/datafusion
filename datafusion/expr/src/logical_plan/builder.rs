// Licensed to the Apache Software Foundation (ASF) under one
// or more contributor license agreements.  See the NOTICE file
// distributed with this work for additional information
// regarding copyright ownership.  The ASF licenses this file
// to you under the Apache License, Version 2.0 (the
// "License"); you may not use this file except in compliance
// with the License.  You may obtain a copy of the License at
//
//   http://www.apache.org/licenses/LICENSE-2.0
//
// Unless required by applicable law or agreed to in writing,
// software distributed under the License is distributed on an
// "AS IS" BASIS, WITHOUT WARRANTIES OR CONDITIONS OF ANY
// KIND, either express or implied.  See the License for the
// specific language governing permissions and limitations
// under the License.

//! This module provides a builder for creating LogicalPlans

use crate::expr::Alias;
use crate::expr_rewriter::{
    coerce_plan_expr_for_schema, normalize_col,
    normalize_col_with_schemas_and_ambiguity_check, normalize_cols,
    rewrite_sort_cols_by_aggs,
};
use crate::type_coercion::binary::comparison_coercion;
use crate::utils::{columnize_expr, compare_sort_expr, exprlist_to_fields};
use crate::{and, binary_expr, DmlStatement, Operator, WriteOp};
use crate::{
    logical_plan::{
        Aggregate, Analyze, CrossJoin, Distinct, EmptyRelation, Explain, Filter, Join,
        JoinConstraint, JoinType, Limit, LogicalPlan, Partitioning, PlanType, Prepare,
        Projection, Repartition, Sort, SubqueryAlias, TableScan, Union, Unnest, Values,
        Window,
    },
    utils::{
        can_hash, expand_qualified_wildcard, expand_wildcard,
        find_valid_equijoin_key_pair, group_window_expr_by_sort_keys,
    },
    Expr, ExprSchemable, TableSource,
};
use arrow::datatypes::{DataType, Schema, SchemaRef};
use datafusion_common::{
    display::ToStringifiedPlan, Column, DFField, DFSchema, DFSchemaRef, DataFusionError,
    OwnedTableReference, Result, ScalarValue, TableReference, ToDFSchema,
};
use std::any::Any;
use std::cmp::Ordering;
use std::collections::{HashMap, HashSet};
use std::convert::TryFrom;
use std::sync::Arc;

/// Default table name for unnamed table
pub const UNNAMED_TABLE: &str = "?table?";

/// Builder for logical plans
///
/// ```
/// # use datafusion_expr::{lit, col, LogicalPlanBuilder, logical_plan::table_scan};
/// # use datafusion_common::Result;
/// # use arrow::datatypes::{Schema, DataType, Field};
/// #
/// # fn main() -> Result<()> {
/// #
/// # fn employee_schema() -> Schema {
/// #    Schema::new(vec![
/// #           Field::new("id", DataType::Int32, false),
/// #           Field::new("first_name", DataType::Utf8, false),
/// #           Field::new("last_name", DataType::Utf8, false),
/// #           Field::new("state", DataType::Utf8, false),
/// #           Field::new("salary", DataType::Int32, false),
/// #       ])
/// #   }
/// #
/// // Create a plan similar to
/// // SELECT last_name
/// // FROM employees
/// // WHERE salary < 1000
/// let plan = table_scan(
///              Some("employee"),
///              &employee_schema(),
///              None,
///            )?
///            // Keep only rows where salary < 1000
///            .filter(col("salary").lt_eq(lit(1000)))?
///            // only show "last_name" in the final results
///            .project(vec![col("last_name")])?
///            .build()?;
///
/// # Ok(())
/// # }
/// ```
#[derive(Debug, Clone)]
pub struct LogicalPlanBuilder {
    plan: LogicalPlan,
}

impl LogicalPlanBuilder {
    /// Create a builder from an existing plan
    pub fn from(plan: LogicalPlan) -> Self {
        Self { plan }
    }

    /// Return the output schema of the plan build so far
    pub fn schema(&self) -> &DFSchemaRef {
        self.plan.schema()
    }

    /// Create an empty relation.
    ///
    /// `produce_one_row` set to true means this empty node needs to produce a placeholder row.
    pub fn empty(produce_one_row: bool) -> Self {
        Self::from(LogicalPlan::EmptyRelation(EmptyRelation {
            produce_one_row,
            schema: DFSchemaRef::new(DFSchema::empty()),
        }))
    }

    /// Create a values list based relation, and the schema is inferred from data, consuming
    /// `value`. See the [Postgres VALUES](https://www.postgresql.org/docs/current/queries-values.html)
    /// documentation for more details.
    ///
    /// By default, it assigns the names column1, column2, etc. to the columns of a VALUES table.
    /// The column names are not specified by the SQL standard and different database systems do it differently,
    /// so it's usually better to override the default names with a table alias list.
    ///
    /// If the values include params/binders such as $1, $2, $3, etc, then the `param_data_types` should be provided.
    pub fn values(mut values: Vec<Vec<Expr>>) -> Result<Self> {
        if values.is_empty() {
            return Err(DataFusionError::Plan("Values list cannot be empty".into()));
        }
        let n_cols = values[0].len();
        if n_cols == 0 {
            return Err(DataFusionError::Plan(
                "Values list cannot be zero length".into(),
            ));
        }
        let empty_schema = DFSchema::empty();
        let mut field_types: Vec<Option<DataType>> = Vec::with_capacity(n_cols);
        for _ in 0..n_cols {
            field_types.push(None);
        }
        // hold all the null holes so that we can correct their data types later
        let mut nulls: Vec<(usize, usize)> = Vec::new();
        for (i, row) in values.iter().enumerate() {
            if row.len() != n_cols {
                return Err(DataFusionError::Plan(format!(
                    "Inconsistent data length across values list: got {} values in row {} but expected {}",
                    row.len(),
                    i,
                    n_cols
                )));
            }
            field_types = row
                .iter()
                .enumerate()
                .map(|(j, expr)| {
                    if let Expr::Literal(ScalarValue::Null) = expr {
                        nulls.push((i, j));
                        Ok(field_types[j].clone())
                    } else {
                        let data_type = expr.get_type(&empty_schema)?;
                        if let Some(prev_data_type) = &field_types[j] {
                            if prev_data_type != &data_type {
                                let err = format!("Inconsistent data type across values list at row {i} column {j}");
                                return Err(DataFusionError::Plan(err));
                            }
                        }
                        Ok(Some(data_type))
                    }
                })
                .collect::<Result<Vec<Option<DataType>>>>()?;
        }
        let fields = field_types
            .iter()
            .enumerate()
            .map(|(j, data_type)| {
                // naming is following convention https://www.postgresql.org/docs/current/queries-values.html
                let name = &format!("column{}", j + 1);
                DFField::new_unqualified(
                    name,
                    data_type.clone().unwrap_or(DataType::Utf8),
                    true,
                )
            })
            .collect::<Vec<_>>();
        for (i, j) in nulls {
            values[i][j] = Expr::Literal(ScalarValue::try_from(fields[j].data_type())?);
        }
        let schema =
            DFSchemaRef::new(DFSchema::new_with_metadata(fields, HashMap::new())?);
        Ok(Self::from(LogicalPlan::Values(Values { schema, values })))
    }

    /// Convert a table provider into a builder with a TableScan
    ///
    /// Note that if you pass a string as `table_name`, it is treated
    /// as a SQL identifier, as described on [`TableReference`] and
    /// thus is normalized
    ///
    /// # Example:
    /// ```
    /// # use datafusion_expr::{lit, col, LogicalPlanBuilder,
    /// #  logical_plan::builder::LogicalTableSource, logical_plan::table_scan
    /// # };
    /// # use std::sync::Arc;
    /// # use arrow::datatypes::{Schema, DataType, Field};
    /// # use datafusion_common::TableReference;
    /// #
    /// # let employee_schema = Arc::new(Schema::new(vec![
    /// #           Field::new("id", DataType::Int32, false),
    /// # ])) as _;
    /// # let table_source = Arc::new(LogicalTableSource::new(employee_schema));
    /// // Scan table_source with the name "mytable" (after normalization)
    /// # let table = table_source.clone();
    /// let scan = LogicalPlanBuilder::scan("MyTable", table, None);
    ///
    /// // Scan table_source with the name "MyTable" by enclosing in quotes
    /// # let table = table_source.clone();
    /// let scan = LogicalPlanBuilder::scan(r#""MyTable""#, table, None);
    ///
    /// // Scan table_source with the name "MyTable" by forming the table reference
    /// # let table = table_source.clone();
    /// let table_reference = TableReference::bare("MyTable");
    /// let scan = LogicalPlanBuilder::scan(table_reference, table, None);
    /// ```
    pub fn scan(
        table_name: impl Into<OwnedTableReference>,
        table_source: Arc<dyn TableSource>,
        projection: Option<Vec<usize>>,
    ) -> Result<Self> {
        Self::scan_with_filters(table_name, table_source, projection, vec![])
    }

    /// Create a [DmlStatement] for inserting the contents of this builder into the named table
    pub fn insert_into(
        input: LogicalPlan,
        table_name: impl Into<OwnedTableReference>,
        table_schema: &Schema,
    ) -> Result<Self> {
        let table_schema = table_schema.clone().to_dfschema_ref()?;
        Ok(Self::from(LogicalPlan::Dml(DmlStatement {
            table_name: table_name.into(),
            table_schema,
            op: WriteOp::Insert,
            input: Arc::new(input),
        })))
    }

    /// Convert a table provider into a builder with a TableScan
    pub fn scan_with_filters(
        table_name: impl Into<OwnedTableReference>,
        table_source: Arc<dyn TableSource>,
        projection: Option<Vec<usize>>,
        filters: Vec<Expr>,
    ) -> Result<Self> {
        let table_name = table_name.into();

        if table_name.table().is_empty() {
            return Err(DataFusionError::Plan(
                "table_name cannot be empty".to_string(),
            ));
        }

        let schema = table_source.schema();

        let primary_keys = if let Some(pks) = schema.metadata().get("primary_keys") {
            pks.split(',').map(|s| s.trim().parse().unwrap()).collect()
        } else {
            vec![]
        };

        let projected_schema = projection
            .as_ref()
            .map(|p| {
                Ok::<DFSchema, DataFusionError>(
                    DFSchema::new_with_metadata(
                        p.iter()
                            .map(|i| {
                                DFField::from_qualified(
                                    table_name.clone(),
                                    schema.field(*i).clone(),
                                )
                            })
                            .collect(),
                        schema.metadata().clone(),
                    )?
                    .with_primary_keys(primary_keys.clone()),
                )
            })
            .unwrap_or_else(|| {
                Ok(
                    DFSchema::try_from_qualified_schema(table_name.clone(), &schema)?
                        .with_primary_keys(primary_keys),
                )
            })?;

        let table_scan = LogicalPlan::TableScan(TableScan {
            table_name,
            source: table_source,
            projected_schema: Arc::new(projected_schema),
            projection,
            filters,
            fetch: None,
        });
        Ok(Self::from(table_scan))
    }

    /// Wrap a plan in a window
    pub fn window_plan(
        input: LogicalPlan,
        window_exprs: Vec<Expr>,
    ) -> Result<LogicalPlan> {
        let mut plan = input;
        let mut groups = group_window_expr_by_sort_keys(&window_exprs)?;
        // To align with the behavior of PostgreSQL, we want the sort_keys sorted as same rule as PostgreSQL that first
        // we compare the sort key themselves and if one window's sort keys are a prefix of another
        // put the window with more sort keys first. so more deeply sorted plans gets nested further down as children.
        // The sort_by() implementation here is a stable sort.
        // Note that by this rule if there's an empty over, it'll be at the top level
        groups.sort_by(|(key_a, _), (key_b, _)| {
            for ((first, _), (second, _)) in key_a.iter().zip(key_b.iter()) {
                let key_ordering = compare_sort_expr(first, second, plan.schema());
                match key_ordering {
                    Ordering::Less => {
                        return Ordering::Less;
                    }
                    Ordering::Greater => {
                        return Ordering::Greater;
                    }
                    Ordering::Equal => {}
                }
            }
            key_b.len().cmp(&key_a.len())
        });
        for (_, exprs) in groups {
            let window_exprs = exprs.into_iter().cloned().collect::<Vec<_>>();
            // Partition and sorting is done at physical level, see the EnforceDistribution
            // and EnforceSorting rules.
            plan = LogicalPlanBuilder::from(plan)
                .window(window_exprs)?
                .build()?;
        }
        Ok(plan)
    }
    /// Apply a projection without alias.
    pub fn project(
        self,
        expr: impl IntoIterator<Item = impl Into<Expr>>,
    ) -> Result<Self> {
        Ok(Self::from(project(self.plan, expr)?))
    }

    /// Select the given column indices
    pub fn select(self, indices: impl IntoIterator<Item = usize>) -> Result<Self> {
        let fields = self.plan.schema().fields();
        let exprs: Vec<_> = indices
            .into_iter()
            .map(|x| Expr::Column(fields[x].qualified_column()))
            .collect();
        self.project(exprs)
    }

    /// Apply a filter
    pub fn filter(self, expr: impl Into<Expr>) -> Result<Self> {
        let expr = normalize_col(expr.into(), &self.plan)?;
        Ok(Self::from(LogicalPlan::Filter(Filter::try_new(
            expr,
            Arc::new(self.plan),
        )?)))
    }

    /// Make a builder for a prepare logical plan from the builder's plan
    pub fn prepare(self, name: String, data_types: Vec<DataType>) -> Result<Self> {
        Ok(Self::from(LogicalPlan::Prepare(Prepare {
            name,
            data_types,
            input: Arc::new(self.plan),
        })))
    }

    /// Limit the number of rows returned
    ///
    /// `skip` - Number of rows to skip before fetch any row.
    ///
    /// `fetch` - Maximum number of rows to fetch, after skipping `skip` rows,
    ///          if specified.
    pub fn limit(self, skip: usize, fetch: Option<usize>) -> Result<Self> {
        Ok(Self::from(LogicalPlan::Limit(Limit {
            skip,
            fetch,
            input: Arc::new(self.plan),
        })))
    }

    /// Apply an alias
    pub fn alias(self, alias: impl Into<OwnedTableReference>) -> Result<Self> {
        Ok(Self::from(subquery_alias(self.plan, alias)?))
    }

    /// Add missing sort columns to all downstream projection
    ///
    /// Thus, if you have a LogialPlan that selects A and B and have
    /// not requested a sort by C, this code will add C recursively to
    /// all input projections.
    ///
    /// Adding a new column is not correct if there is a `Distinct`
    /// node, which produces only distinct values of its
    /// inputs. Adding a new column to its input will result in
    /// potententially different results than with the original column.
    ///
    /// For example, if the input is like:
    ///
    /// Distinct(A, B)
    ///
    /// If the input looks like
    ///
    /// a | b | c
    /// --+---+---
    /// 1 | 2 | 3
    /// 1 | 2 | 4
    ///
    /// Distinct (A, B) --> (1,2)
    ///
    /// But Distinct (A, B, C) --> (1, 2, 3), (1, 2, 4)
    ///  (which will appear as a (1, 2), (1, 2) if a and b are projected
    ///
    /// See <https://github.com/apache/arrow-datafusion/issues/5065> for more details
    fn add_missing_columns(
        curr_plan: LogicalPlan,
        missing_cols: &[Column],
        is_distinct: bool,
    ) -> Result<LogicalPlan> {
        match curr_plan {
            LogicalPlan::Projection(Projection {
                input,
                mut expr,
                schema: _,
            }) if missing_cols.iter().all(|c| input.schema().has_column(c)) => {
                let mut missing_exprs = missing_cols
                    .iter()
                    .map(|c| normalize_col(Expr::Column(c.clone()), &input))
                    .collect::<Result<Vec<_>>>()?;

                // Do not let duplicate columns to be added, some of the
                // missing_cols may be already present but without the new
                // projected alias.
                missing_exprs.retain(|e| !expr.contains(e));
                if is_distinct {
                    Self::ambiguous_distinct_check(&missing_exprs, missing_cols, &expr)?;
                }
                expr.extend(missing_exprs);
                Ok(project((*input).clone(), expr)?)
            }
            _ => {
                let is_distinct =
                    is_distinct || matches!(curr_plan, LogicalPlan::Distinct(_));
                let new_inputs = curr_plan
                    .inputs()
                    .into_iter()
                    .map(|input_plan| {
                        Self::add_missing_columns(
                            (*input_plan).clone(),
                            missing_cols,
                            is_distinct,
                        )
                    })
                    .collect::<Result<Vec<_>>>()?;
                curr_plan.with_new_inputs(&new_inputs)
            }
        }
    }

    fn ambiguous_distinct_check(
        missing_exprs: &[Expr],
        missing_cols: &[Column],
        projection_exprs: &[Expr],
    ) -> Result<()> {
        if missing_exprs.is_empty() {
            return Ok(());
        }

        // if the missing columns are all only aliases for things in
        // the existing select list, it is ok
        //
        // This handles the special case for
        // SELECT col as <alias> ORDER BY <alias>
        //
        // As described in https://github.com/apache/arrow-datafusion/issues/5293
        let all_aliases = missing_exprs.iter().all(|e| {
            projection_exprs.iter().any(|proj_expr| {
                if let Expr::Alias(Alias { expr, .. }) = proj_expr {
                    e == expr.as_ref()
                } else {
                    false
                }
            })
        });
        if all_aliases {
            return Ok(());
        }

        let missing_col_names = missing_cols
            .iter()
            .map(|col| col.flat_name())
            .collect::<String>();

        Err(DataFusionError::Plan(format!(
            "For SELECT DISTINCT, ORDER BY expressions {missing_col_names} must appear in select list",
        )))
    }

    /// Apply a sort
    pub fn sort(
        self,
        exprs: impl IntoIterator<Item = impl Into<Expr>> + Clone,
    ) -> Result<Self> {
        let exprs = rewrite_sort_cols_by_aggs(exprs, &self.plan)?;

        let schema = self.plan.schema();

        // Collect sort columns that are missing in the input plan's schema
        let mut missing_cols: Vec<Column> = vec![];
        exprs
            .clone()
            .into_iter()
            .try_for_each::<_, Result<()>>(|expr| {
                let columns = expr.to_columns()?;

                columns.into_iter().for_each(|c| {
                    if schema.field_from_column(&c).is_err() {
                        missing_cols.push(c);
                    }
                });

                Ok(())
            })?;

        if missing_cols.is_empty() {
            return Ok(Self::from(LogicalPlan::Sort(Sort {
                expr: normalize_cols(exprs, &self.plan)?,
                input: Arc::new(self.plan),
                fetch: None,
            })));
        }

        // remove pushed down sort columns
        let new_expr = schema
            .fields()
            .iter()
            .map(|f| Expr::Column(f.qualified_column()))
            .collect();

        let is_distinct = false;
        let plan = Self::add_missing_columns(self.plan, &missing_cols, is_distinct)?;
        let sort_plan = LogicalPlan::Sort(Sort {
            expr: normalize_cols(exprs, &plan)?,
            input: Arc::new(plan),
            fetch: None,
        });

        Ok(Self::from(LogicalPlan::Projection(Projection::try_new(
            new_expr,
            Arc::new(sort_plan),
        )?)))
    }

    /// Apply a union, preserving duplicate rows
    pub fn union(self, plan: LogicalPlan) -> Result<Self> {
        Ok(Self::from(union(self.plan, plan)?))
    }

    /// Apply a union, removing duplicate rows
    pub fn union_distinct(self, plan: LogicalPlan) -> Result<Self> {
        // unwrap top-level Distincts, to avoid duplication
        let left_plan: LogicalPlan = match self.plan {
            LogicalPlan::Distinct(Distinct { input }) => (*input).clone(),
            _ => self.plan,
        };
        let right_plan: LogicalPlan = match plan {
            LogicalPlan::Distinct(Distinct { input }) => (*input).clone(),
            _ => plan,
        };

        Ok(Self::from(LogicalPlan::Distinct(Distinct {
            input: Arc::new(union(left_plan, right_plan)?),
        })))
    }

    /// Apply deduplication: Only distinct (different) values are returned)
    pub fn distinct(self) -> Result<Self> {
        Ok(Self::from(LogicalPlan::Distinct(Distinct {
            input: Arc::new(self.plan),
        })))
    }

    /// Apply a join with on constraint.
    ///
    /// Filter expression expected to contain non-equality predicates that can not be pushed
    /// down to any of join inputs.
    /// In case of outer join, filter applied to only matched rows.
    pub fn join(
        self,
        right: LogicalPlan,
        join_type: JoinType,
        join_keys: (Vec<impl Into<Column>>, Vec<impl Into<Column>>),
        filter: Option<Expr>,
    ) -> Result<Self> {
        self.join_detailed(right, join_type, join_keys, filter, false)
    }

    pub(crate) fn normalize(
        plan: &LogicalPlan,
        column: impl Into<Column> + Clone,
    ) -> Result<Column> {
        let schema = plan.schema();
        let fallback_schemas = plan.fallback_normalize_schemas();
        let using_columns = plan.using_columns()?;
        column.into().normalize_with_schemas_and_ambiguity_check(
            &[&[schema], &fallback_schemas],
            &using_columns,
        )
    }

    /// Apply a join with on constraint and specified null equality
    /// If null_equals_null is true then null == null, else null != null
    pub fn join_detailed(
        self,
        right: LogicalPlan,
        join_type: JoinType,
        join_keys: (Vec<impl Into<Column>>, Vec<impl Into<Column>>),
        filter: Option<Expr>,
        null_equals_null: bool,
    ) -> Result<Self> {
        if join_keys.0.len() != join_keys.1.len() {
            return Err(DataFusionError::Plan(
                "left_keys and right_keys were not the same length".to_string(),
            ));
        }

        let filter = if let Some(expr) = filter {
            let filter = normalize_col_with_schemas_and_ambiguity_check(
                expr,
                &[&[self.schema(), right.schema()]],
                &[],
            )?;
            Some(filter)
        } else {
            None
        };

        let (left_keys, right_keys): (Vec<Result<Column>>, Vec<Result<Column>>) =
            join_keys
                .0
                .into_iter()
                .zip(join_keys.1.into_iter())
                .map(|(l, r)| {
                    let l = l.into();
                    let r = r.into();

                    match (&l.relation, &r.relation) {
                        (Some(lr), Some(rr)) => {
                            let l_is_left =
                                self.plan.schema().field_with_qualified_name(lr, &l.name);
                            let l_is_right =
                                right.schema().field_with_qualified_name(lr, &l.name);
                            let r_is_left =
                                self.plan.schema().field_with_qualified_name(rr, &r.name);
                            let r_is_right =
                                right.schema().field_with_qualified_name(rr, &r.name);

                            match (l_is_left, l_is_right, r_is_left, r_is_right) {
                                (_, Ok(_), Ok(_), _) => (Ok(r), Ok(l)),
                                (Ok(_), _, _, Ok(_)) => (Ok(l), Ok(r)),
                                _ => (
                                    Self::normalize(&self.plan, l),
                                    Self::normalize(&right, r),
                                ),
                            }
                        }
                        (Some(lr), None) => {
                            let l_is_left =
                                self.plan.schema().field_with_qualified_name(lr, &l.name);
                            let l_is_right =
                                right.schema().field_with_qualified_name(lr, &l.name);

                            match (l_is_left, l_is_right) {
                                (Ok(_), _) => (Ok(l), Self::normalize(&right, r)),
                                (_, Ok(_)) => (Self::normalize(&self.plan, r), Ok(l)),
                                _ => (
                                    Self::normalize(&self.plan, l),
                                    Self::normalize(&right, r),
                                ),
                            }
                        }
                        (None, Some(rr)) => {
                            let r_is_left =
                                self.plan.schema().field_with_qualified_name(rr, &r.name);
                            let r_is_right =
                                right.schema().field_with_qualified_name(rr, &r.name);

                            match (r_is_left, r_is_right) {
                                (Ok(_), _) => (Ok(r), Self::normalize(&right, l)),
                                (_, Ok(_)) => (Self::normalize(&self.plan, l), Ok(r)),
                                _ => (
                                    Self::normalize(&self.plan, l),
                                    Self::normalize(&right, r),
                                ),
                            }
                        }
                        (None, None) => {
                            let mut swap = false;
                            let left_key = Self::normalize(&self.plan, l.clone())
                                .or_else(|_| {
                                    swap = true;
                                    Self::normalize(&right, l)
                                });
                            if swap {
                                (Self::normalize(&self.plan, r), left_key)
                            } else {
                                (left_key, Self::normalize(&right, r))
                            }
                        }
                    }
                })
                .unzip();

        let left_keys = left_keys.into_iter().collect::<Result<Vec<Column>>>()?;
        let right_keys = right_keys.into_iter().collect::<Result<Vec<Column>>>()?;

        let on = left_keys
            .into_iter()
            .zip(right_keys.into_iter())
            .map(|(l, r)| (Expr::Column(l), Expr::Column(r)))
            .collect();
        let join_schema =
            build_join_schema(self.plan.schema(), right.schema(), &join_type)?;

        Ok(Self::from(LogicalPlan::Join(Join {
            left: Arc::new(self.plan),
            right: Arc::new(right),
            on,
            filter,
            join_type,
            join_constraint: JoinConstraint::On,
            schema: DFSchemaRef::new(join_schema),
            null_equals_null,
        })))
    }

    /// Apply a join with using constraint, which duplicates all join columns in output schema.
    pub fn join_using(
        self,
        right: LogicalPlan,
        join_type: JoinType,
        using_keys: Vec<impl Into<Column> + Clone>,
    ) -> Result<Self> {
        let left_keys: Vec<Column> = using_keys
            .clone()
            .into_iter()
            .map(|c| Self::normalize(&self.plan, c))
            .collect::<Result<_>>()?;
        let right_keys: Vec<Column> = using_keys
            .into_iter()
            .map(|c| Self::normalize(&right, c))
            .collect::<Result<_>>()?;

        let on: Vec<(_, _)> = left_keys.into_iter().zip(right_keys.into_iter()).collect();
        let join_schema =
            build_join_schema(self.plan.schema(), right.schema(), &join_type)?;
        let mut join_on: Vec<(Expr, Expr)> = vec![];
        let mut filters: Option<Expr> = None;
        for (l, r) in &on {
            if self.plan.schema().has_column(l)
                && right.schema().has_column(r)
                && can_hash(self.plan.schema().field_from_column(l)?.data_type())
            {
                join_on.push((Expr::Column(l.clone()), Expr::Column(r.clone())));
            } else if self.plan.schema().has_column(l)
                && right.schema().has_column(r)
                && can_hash(self.plan.schema().field_from_column(r)?.data_type())
            {
                join_on.push((Expr::Column(r.clone()), Expr::Column(l.clone())));
            } else {
                let expr = binary_expr(
                    Expr::Column(l.clone()),
                    Operator::Eq,
                    Expr::Column(r.clone()),
                );
                match filters {
                    None => filters = Some(expr),
                    Some(filter_expr) => filters = Some(and(expr, filter_expr)),
                }
            }
        }

        if join_on.is_empty() {
            let join = Self::from(self.plan).cross_join(right)?;
            join.filter(filters.ok_or_else(|| {
                DataFusionError::Internal("filters should not be None here".to_string())
            })?)
        } else {
            Ok(Self::from(LogicalPlan::Join(Join {
                left: Arc::new(self.plan),
                right: Arc::new(right),
                on: join_on,
                filter: filters,
                join_type,
                join_constraint: JoinConstraint::Using,
                schema: DFSchemaRef::new(join_schema),
                null_equals_null: false,
            })))
        }
    }

    /// Apply a cross join
    pub fn cross_join(self, right: LogicalPlan) -> Result<Self> {
        let schema = self.plan.schema().join(right.schema())?;
        Ok(Self::from(LogicalPlan::CrossJoin(CrossJoin {
            left: Arc::new(self.plan),
            right: Arc::new(right),
            schema: DFSchemaRef::new(schema),
        })))
    }

    /// Repartition
    pub fn repartition(self, partitioning_scheme: Partitioning) -> Result<Self> {
        Ok(Self::from(LogicalPlan::Repartition(Repartition {
            input: Arc::new(self.plan),
            partitioning_scheme,
        })))
    }

    /// Apply a window functions to extend the schema
    pub fn window(
        self,
        window_expr: impl IntoIterator<Item = impl Into<Expr>>,
    ) -> Result<Self> {
        let window_expr = normalize_cols(window_expr, &self.plan)?;
<<<<<<< HEAD
        let all_expr = window_expr.iter();
        validate_unique_names("Windows", all_expr.clone())?;
        let mut window_fields: Vec<DFField> = self.plan.schema().fields().clone();
        window_fields.extend_from_slice(&exprlist_to_fields(all_expr, &self.plan)?);
        let metadata = self.plan.schema().metadata().clone();
        let primary_keys = self.plan.schema().primary_keys().to_vec();

        Ok(Self::from(LogicalPlan::Window(Window {
            input: Arc::new(self.plan),
            window_expr,
            schema: Arc::new(
                DFSchema::new_with_metadata(window_fields, metadata)?
                    .with_primary_keys(primary_keys),
            ),
        })))
=======
        validate_unique_names("Windows", &window_expr)?;
        Ok(Self::from(LogicalPlan::Window(Window::try_new(
            window_expr,
            Arc::new(self.plan),
        )?)))
>>>>>>> c1698b71
    }

    /// Apply an aggregate: grouping on the `group_expr` expressions
    /// and calculating `aggr_expr` aggregates for each distinct
    /// value of the `group_expr`;
    pub fn aggregate(
        self,
        group_expr: impl IntoIterator<Item = impl Into<Expr>>,
        aggr_expr: impl IntoIterator<Item = impl Into<Expr>>,
    ) -> Result<Self> {
        let group_expr = normalize_cols(group_expr, &self.plan)?;
        let aggr_expr = normalize_cols(aggr_expr, &self.plan)?;
        Ok(Self::from(LogicalPlan::Aggregate(Aggregate::try_new(
            Arc::new(self.plan),
            group_expr,
            aggr_expr,
        )?)))
    }

    /// Create an expression to represent the explanation of the plan
    ///
    /// if `analyze` is true, runs the actual plan and produces
    /// information about metrics during run.
    ///
    /// if `verbose` is true, prints out additional details.
    pub fn explain(self, verbose: bool, analyze: bool) -> Result<Self> {
        let schema = LogicalPlan::explain_schema();
        let schema = schema.to_dfschema_ref()?;

        if analyze {
            Ok(Self::from(LogicalPlan::Analyze(Analyze {
                verbose,
                input: Arc::new(self.plan),
                schema,
            })))
        } else {
            let stringified_plans =
                vec![self.plan.to_stringified(PlanType::InitialLogicalPlan)];

            Ok(Self::from(LogicalPlan::Explain(Explain {
                verbose,
                plan: Arc::new(self.plan),
                stringified_plans,
                schema,
                logical_optimization_succeeded: false,
            })))
        }
    }

    /// Process intersect set operator
    pub fn intersect(
        left_plan: LogicalPlan,
        right_plan: LogicalPlan,
        is_all: bool,
    ) -> Result<LogicalPlan> {
        LogicalPlanBuilder::intersect_or_except(
            left_plan,
            right_plan,
            JoinType::LeftSemi,
            is_all,
        )
    }

    /// Process except set operator
    pub fn except(
        left_plan: LogicalPlan,
        right_plan: LogicalPlan,
        is_all: bool,
    ) -> Result<LogicalPlan> {
        LogicalPlanBuilder::intersect_or_except(
            left_plan,
            right_plan,
            JoinType::LeftAnti,
            is_all,
        )
    }

    /// Process intersect or except
    fn intersect_or_except(
        left_plan: LogicalPlan,
        right_plan: LogicalPlan,
        join_type: JoinType,
        is_all: bool,
    ) -> Result<LogicalPlan> {
        let left_len = left_plan.schema().fields().len();
        let right_len = right_plan.schema().fields().len();

        if left_len != right_len {
            return Err(DataFusionError::Plan(format!(
                "INTERSECT/EXCEPT query must have the same number of columns. Left is {left_len} and right is {right_len}."
            )));
        }

        let join_keys = left_plan
            .schema()
            .fields()
            .iter()
            .zip(right_plan.schema().fields().iter())
            .map(|(left_field, right_field)| {
                (
                    (Column::from_name(left_field.name())),
                    (Column::from_name(right_field.name())),
                )
            })
            .unzip();
        if is_all {
            LogicalPlanBuilder::from(left_plan)
                .join_detailed(right_plan, join_type, join_keys, None, true)?
                .build()
        } else {
            LogicalPlanBuilder::from(left_plan)
                .distinct()?
                .join_detailed(right_plan, join_type, join_keys, None, true)?
                .build()
        }
    }

    /// Build the plan
    pub fn build(self) -> Result<LogicalPlan> {
        Ok(self.plan)
    }

    /// Apply a join with the expression on constraint.
    ///
    /// equi_exprs are "equijoin" predicates expressions on the existing and right inputs, respectively.
    ///
    /// filter: any other filter expression to apply during the join. equi_exprs predicates are likely
    /// to be evaluated more quickly than the filter expressions
    pub fn join_with_expr_keys(
        self,
        right: LogicalPlan,
        join_type: JoinType,
        equi_exprs: (Vec<impl Into<Expr>>, Vec<impl Into<Expr>>),
        filter: Option<Expr>,
    ) -> Result<Self> {
        if equi_exprs.0.len() != equi_exprs.1.len() {
            return Err(DataFusionError::Plan(
                "left_keys and right_keys were not the same length".to_string(),
            ));
        }

        let join_key_pairs = equi_exprs
            .0
            .into_iter()
            .zip(equi_exprs.1.into_iter())
            .map(|(l, r)| {
                let left_key = l.into();
                let right_key = r.into();

                let left_using_columns = left_key.to_columns()?;
                let normalized_left_key = normalize_col_with_schemas_and_ambiguity_check(
                    left_key,
                    &[&[self.plan.schema(), right.schema()]],
                    &[left_using_columns],
                )?;

                let right_using_columns = right_key.to_columns()?;
                let normalized_right_key = normalize_col_with_schemas_and_ambiguity_check(
                    right_key,
                    &[&[self.plan.schema(), right.schema()]],
                    &[right_using_columns],
                )?;

                // find valid equijoin
                find_valid_equijoin_key_pair(
                        &normalized_left_key,
                        &normalized_right_key,
                        self.plan.schema().clone(),
                        right.schema().clone(),
                    )?.ok_or_else(||
                        DataFusionError::Plan(format!(
                            "can't create join plan, join key should belong to one input, error key: ({normalized_left_key},{normalized_right_key})"
                        )))
            })
            .collect::<Result<Vec<_>>>()?;

        let join_schema =
            build_join_schema(self.plan.schema(), right.schema(), &join_type)?;

        Ok(Self::from(LogicalPlan::Join(Join {
            left: Arc::new(self.plan),
            right: Arc::new(right),
            on: join_key_pairs,
            filter,
            join_type,
            join_constraint: JoinConstraint::On,
            schema: DFSchemaRef::new(join_schema),
            null_equals_null: false,
        })))
    }

    /// Unnest the given column.
    pub fn unnest_column(self, column: impl Into<Column>) -> Result<Self> {
        Ok(Self::from(unnest(self.plan, column.into())?))
    }
}

/// Creates a schema for a join operation.
/// The fields from the left side are first
pub fn build_join_schema(
    left: &DFSchema,
    right: &DFSchema,
    join_type: &JoinType,
) -> Result<DFSchema> {
    fn nullify_fields(fields: &[DFField]) -> Vec<DFField> {
        fields
            .iter()
            .map(|f| f.clone().with_nullable(true))
            .collect()
    }

    let right_fields = right.fields();
    let left_fields = left.fields();
    let fields: Vec<DFField> = match join_type {
        JoinType::Inner => {
            // left then right
            left_fields
                .iter()
                .chain(right_fields.iter())
                .cloned()
                .collect()
        }
        JoinType::Left => {
            // left then right, right set to nullable in case of not matched scenario
            left_fields
                .iter()
                .chain(&nullify_fields(right_fields))
                .cloned()
                .collect()
        }
        JoinType::Right => {
            // left then right, left set to nullable in case of not matched scenario
            nullify_fields(left_fields)
                .iter()
                .chain(right_fields.iter())
                .cloned()
                .collect()
        }
        JoinType::Full => {
            // left then right, all set to nullable in case of not matched scenario
            nullify_fields(left_fields)
                .iter()
                .chain(&nullify_fields(right_fields))
                .cloned()
                .collect()
        }
        JoinType::LeftSemi | JoinType::LeftAnti => {
            // Only use the left side for the schema
            left_fields.clone()
        }
        JoinType::RightSemi | JoinType::RightAnti => {
            // Only use the right side for the schema
            right_fields.clone()
        }
    };

    let right_primary_keys = right
        .primary_keys()
        .iter()
        .map(|idx| idx + left_fields.len())
        .collect::<Vec<_>>();
    let left_primary_keys = left.primary_keys();
    let primary_keys: Vec<usize> = match join_type {
        JoinType::Inner => {
            // left then right
            left_primary_keys
                .iter()
                .chain(right_primary_keys.iter())
                .cloned()
                .collect()
        }
        JoinType::Left => {
            // left then right, right set to nullable in case of not matched scenario
            left_primary_keys.to_vec()
        }
        JoinType::Right => {
            // left then right, left set to nullable in case of not matched scenario
            right_primary_keys.to_vec()
        }
        JoinType::Full => {
            // left then right, all set to nullable in case of not matched scenario
            vec![]
        }
        JoinType::LeftSemi | JoinType::LeftAnti => {
            // Only use the left side for the schema
            left_primary_keys.to_vec()
        }
        JoinType::RightSemi | JoinType::RightAnti => {
            // Only use the right side for the schema
            right_primary_keys.to_vec()
        }
    };

    let mut metadata = left.metadata().clone();
    metadata.extend(right.metadata().clone());
    Ok(DFSchema::new_with_metadata(fields, metadata)?.with_primary_keys(primary_keys))
}

/// Errors if one or more expressions have equal names.
pub(crate) fn validate_unique_names<'a>(
    node_name: &str,
    expressions: impl IntoIterator<Item = &'a Expr>,
) -> Result<()> {
    let mut unique_names = HashMap::new();
    expressions.into_iter().enumerate().try_for_each(|(position, expr)| {
        let name = expr.display_name()?;
        match unique_names.get(&name) {
            None => {
                unique_names.insert(name, (position, expr));
                Ok(())
            },
            Some((existing_position, existing_expr)) => {
                Err(DataFusionError::Plan(
                    format!("{node_name} require unique expression names \
                             but the expression \"{existing_expr}\" at position {existing_position} and \"{expr}\" \
                             at position {position} have the same name. Consider aliasing (\"AS\") one of them.",
                            )
                ))
            }
        }
    })
}

pub fn project_with_column_index(
    expr: Vec<Expr>,
    input: Arc<LogicalPlan>,
    schema: DFSchemaRef,
) -> Result<LogicalPlan> {
    let alias_expr = expr
        .into_iter()
        .enumerate()
        .map(|(i, e)| match e {
            Expr::Alias(Alias { ref name, .. }) if name != schema.field(i).name() => {
                e.unalias().alias(schema.field(i).name())
            }
            Expr::Column(Column {
                relation: _,
                ref name,
            }) if name != schema.field(i).name() => e.alias(schema.field(i).name()),
            Expr::Alias { .. } | Expr::Column { .. } => e,
            _ => e.alias(schema.field(i).name()),
        })
        .collect::<Vec<_>>();

    Ok(LogicalPlan::Projection(Projection::try_new_with_schema(
        alias_expr, input, schema,
    )?))
}

/// Union two logical plans.
pub fn union(left_plan: LogicalPlan, right_plan: LogicalPlan) -> Result<LogicalPlan> {
    let left_col_num = left_plan.schema().fields().len();

    // check union plan length same.
    let right_col_num = right_plan.schema().fields().len();
    if right_col_num != left_col_num {
        return Err(DataFusionError::Plan(format!(
            "Union queries must have the same number of columns, (left is {left_col_num}, right is {right_col_num})")
        ));
    }

    // create union schema
    let union_schema = (0..left_col_num)
        .map(|i| {
            let left_field = left_plan.schema().field(i);
            let right_field = right_plan.schema().field(i);
            let nullable = left_field.is_nullable() || right_field.is_nullable();
            let data_type =
                comparison_coercion(left_field.data_type(), right_field.data_type())
                    .ok_or_else(|| {
                        DataFusionError::Plan(format!(
                    "UNION Column {} (type: {}) is not compatible with column {} (type: {})",
                    right_field.name(),
                    right_field.data_type(),
                    left_field.name(),
                    left_field.data_type()
                ))
                    })?;

            Ok(DFField::new(
                left_field.qualifier().cloned(),
                left_field.name(),
                data_type,
                nullable,
            ))
        })
        .collect::<Result<Vec<_>>>()?
        .to_dfschema()?;

    let inputs = vec![left_plan, right_plan]
        .into_iter()
        .flat_map(|p| match p {
            LogicalPlan::Union(Union { inputs, .. }) => inputs,
            other_plan => vec![Arc::new(other_plan)],
        })
        .map(|p| {
            let plan = coerce_plan_expr_for_schema(&p, &union_schema)?;
            match plan {
                LogicalPlan::Projection(Projection { expr, input, .. }) => {
                    Ok(Arc::new(project_with_column_index(
                        expr,
                        input,
                        Arc::new(union_schema.clone()),
                    )?))
                }
                other_plan => Ok(Arc::new(other_plan)),
            }
        })
        .collect::<Result<Vec<_>>>()?;

    if inputs.is_empty() {
        return Err(DataFusionError::Plan("Empty UNION".to_string()));
    }

    Ok(LogicalPlan::Union(Union {
        inputs,
        schema: Arc::new(union_schema),
    }))
}

/// Create Projection
/// # Errors
/// This function errors under any of the following conditions:
/// * Two or more expressions have the same name
/// * An invalid expression is used (e.g. a `sort` expression)
pub fn project(
    plan: LogicalPlan,
    expr: impl IntoIterator<Item = impl Into<Expr>>,
) -> Result<LogicalPlan> {
    // TODO: move it into analyzer
    let input_schema = plan.schema();
    let mut projected_expr = vec![];
    for e in expr {
        let e = e.into();
        match e {
            Expr::Wildcard => {
                projected_expr.extend(expand_wildcard(input_schema, &plan, None)?)
            }
            Expr::QualifiedWildcard { ref qualifier } => projected_expr
                .extend(expand_qualified_wildcard(qualifier, input_schema, None)?),
            _ => projected_expr
                .push(columnize_expr(normalize_col(e, &plan)?, input_schema)),
        }
    }
    validate_unique_names("Projections", projected_expr.iter())?;
    let input_schema = DFSchema::new_with_metadata(
        exprlist_to_fields(&projected_expr, &plan)?,
        plan.schema().metadata().clone(),
    )?
    .with_primary_keys(plan.schema().primary_keys().to_vec());

    Ok(LogicalPlan::Projection(Projection::try_new_with_schema(
        projected_expr,
        Arc::new(plan.clone()),
        DFSchemaRef::new(input_schema),
    )?))
}

/// Create a SubqueryAlias to wrap a LogicalPlan.
pub fn subquery_alias(
    plan: LogicalPlan,
    alias: impl Into<OwnedTableReference>,
) -> Result<LogicalPlan> {
    Ok(LogicalPlan::SubqueryAlias(SubqueryAlias::try_new(
        plan, alias,
    )?))
}

/// Create a LogicalPlanBuilder representing a scan of a table with the provided name and schema.
/// This is mostly used for testing and documentation.
pub fn table_scan<'a>(
    name: Option<impl Into<TableReference<'a>>>,
    table_schema: &Schema,
    projection: Option<Vec<usize>>,
) -> Result<LogicalPlanBuilder> {
    table_scan_with_filters(name, table_schema, projection, vec![])
}

/// Create a LogicalPlanBuilder representing a scan of a table with the provided name and schema,
/// and inlined filters.
/// This is mostly used for testing and documentation.
pub fn table_scan_with_filters<'a>(
    name: Option<impl Into<TableReference<'a>>>,
    table_schema: &Schema,
    projection: Option<Vec<usize>>,
    filters: Vec<Expr>,
) -> Result<LogicalPlanBuilder> {
    let table_source = table_source(table_schema);
    let name = name
        .map(|n| n.into())
        .unwrap_or_else(|| OwnedTableReference::bare(UNNAMED_TABLE))
        .to_owned_reference();
    LogicalPlanBuilder::scan_with_filters(name, table_source, projection, filters)
}

fn table_source(table_schema: &Schema) -> Arc<dyn TableSource> {
    let table_schema = Arc::new(table_schema.clone());
    Arc::new(LogicalTableSource { table_schema })
}

/// Wrap projection for a plan, if the join keys contains normal expression.
pub fn wrap_projection_for_join_if_necessary(
    join_keys: &[Expr],
    input: LogicalPlan,
) -> Result<(LogicalPlan, Vec<Column>, bool)> {
    let input_schema = input.schema();
    let alias_join_keys: Vec<Expr> = join_keys
        .iter()
        .map(|key| {
            // The display_name() of cast expression will ignore the cast info, and show the inner expression name.
            // If we do not add alais, it will throw same field name error in the schema when adding projection.
            // For example:
            //    input scan : [a, b, c],
            //    join keys: [cast(a as int)]
            //
            //  then a and cast(a as int) will use the same field name - `a` in projection schema.
            //  https://github.com/apache/arrow-datafusion/issues/4478
            if matches!(key, Expr::Cast(_)) || matches!(key, Expr::TryCast(_)) {
                let alias = format!("{key}");
                key.clone().alias(alias)
            } else {
                key.clone()
            }
        })
        .collect::<Vec<_>>();

    let need_project = join_keys.iter().any(|key| !matches!(key, Expr::Column(_)));
    let plan = if need_project {
        let mut projection = expand_wildcard(input_schema, &input, None)?;
        let join_key_items = alias_join_keys
            .iter()
            .flat_map(|expr| expr.try_into_col().is_err().then_some(expr))
            .cloned()
            .collect::<HashSet<Expr>>();
        projection.extend(join_key_items);

        LogicalPlanBuilder::from(input)
            .project(projection)?
            .build()?
    } else {
        input
    };

    let join_on = alias_join_keys
        .into_iter()
        .map(|key| {
            key.try_into_col()
                .or_else(|_| Ok(Column::from_name(key.display_name()?)))
        })
        .collect::<Result<Vec<_>>>()?;

    Ok((plan, join_on, need_project))
}

/// Basic TableSource implementation intended for use in tests and documentation. It is expected
/// that users will provide their own TableSource implementations or use DataFusion's
/// DefaultTableSource.
pub struct LogicalTableSource {
    table_schema: SchemaRef,
}

impl LogicalTableSource {
    /// Create a new LogicalTableSource
    pub fn new(table_schema: SchemaRef) -> Self {
        Self { table_schema }
    }
}

impl TableSource for LogicalTableSource {
    fn as_any(&self) -> &dyn Any {
        self
    }

    fn schema(&self) -> SchemaRef {
        self.table_schema.clone()
    }
}

/// Create an unnest plan.
pub fn unnest(input: LogicalPlan, column: Column) -> Result<LogicalPlan> {
    let unnest_field = input.schema().field_from_column(&column)?;

    // Extract the type of the nested field in the list.
    let unnested_field = match unnest_field.data_type() {
        DataType::List(field)
        | DataType::FixedSizeList(field, _)
        | DataType::LargeList(field) => DFField::new(
            unnest_field.qualifier().cloned(),
            unnest_field.name(),
            field.data_type().clone(),
            unnest_field.is_nullable(),
        ),
        _ => {
            // If the unnest field is not a list type return the input plan.
            return Ok(input);
        }
    };

    // Update the schema with the unnest column type changed to contain the nested type.
    let input_schema = input.schema();
    let fields = input_schema
        .fields()
        .iter()
        .map(|f| {
            if f == unnest_field {
                unnested_field.clone()
            } else {
                f.clone()
            }
        })
        .collect::<Vec<_>>();

    let schema = Arc::new(
        DFSchema::new_with_metadata(fields, input_schema.metadata().clone())?
            .with_primary_keys(input_schema.primary_keys().to_vec()),
    );

    Ok(LogicalPlan::Unnest(Unnest {
        input: Arc::new(input),
        column: unnested_field.qualified_column(),
        schema,
    }))
}

#[cfg(test)]
mod tests {
    use crate::{expr, expr_fn::exists};
    use arrow::datatypes::{DataType, Field};
    use datafusion_common::{OwnedTableReference, SchemaError, TableReference};

    use crate::logical_plan::StringifiedPlan;

    use super::*;
    use crate::{col, in_subquery, lit, scalar_subquery, sum};

    #[test]
    fn plan_builder_simple() -> Result<()> {
        let plan =
            table_scan(Some("employee_csv"), &employee_schema(), Some(vec![0, 3]))?
                .filter(col("state").eq(lit("CO")))?
                .project(vec![col("id")])?
                .build()?;

        let expected = "Projection: employee_csv.id\
        \n  Filter: employee_csv.state = Utf8(\"CO\")\
        \n    TableScan: employee_csv projection=[id, state]";

        assert_eq!(expected, format!("{plan:?}"));

        Ok(())
    }

    #[test]
    fn plan_builder_schema() {
        let schema = employee_schema();
        let projection = None;
        let plan =
            LogicalPlanBuilder::scan("employee_csv", table_source(&schema), projection)
                .unwrap();
        let expected = DFSchema::try_from_qualified_schema(
            TableReference::bare("employee_csv"),
            &schema,
        )
        .unwrap();
        assert_eq!(&expected, plan.schema().as_ref());

        // Note scan of "EMPLOYEE_CSV" is treated as a SQL identifer
        // (and thus normalized to "employee"csv") as well
        let projection = None;
        let plan =
            LogicalPlanBuilder::scan("EMPLOYEE_CSV", table_source(&schema), projection)
                .unwrap();
        assert_eq!(&expected, plan.schema().as_ref());
    }

    #[test]
    fn plan_builder_empty_name() {
        let schema = employee_schema();
        let projection = None;
        let err =
            LogicalPlanBuilder::scan("", table_source(&schema), projection).unwrap_err();
        assert_eq!(
            err.to_string(),
            "Error during planning: table_name cannot be empty"
        );
    }

    #[test]
    fn plan_builder_aggregate() -> Result<()> {
        let plan =
            table_scan(Some("employee_csv"), &employee_schema(), Some(vec![3, 4]))?
                .aggregate(
                    vec![col("state")],
                    vec![sum(col("salary")).alias("total_salary")],
                )?
                .project(vec![col("state"), col("total_salary")])?
                .limit(2, Some(10))?
                .build()?;

        let expected = "Limit: skip=2, fetch=10\
                \n  Projection: employee_csv.state, total_salary\
                \n    Aggregate: groupBy=[[employee_csv.state]], aggr=[[SUM(employee_csv.salary) AS total_salary]]\
                \n      TableScan: employee_csv projection=[state, salary]";

        assert_eq!(expected, format!("{plan:?}"));

        Ok(())
    }

    #[test]
    fn plan_builder_sort() -> Result<()> {
        let plan =
            table_scan(Some("employee_csv"), &employee_schema(), Some(vec![3, 4]))?
                .sort(vec![
                    Expr::Sort(expr::Sort::new(Box::new(col("state")), true, true)),
                    Expr::Sort(expr::Sort::new(Box::new(col("salary")), false, false)),
                ])?
                .build()?;

        let expected = "Sort: employee_csv.state ASC NULLS FIRST, employee_csv.salary DESC NULLS LAST\
        \n  TableScan: employee_csv projection=[state, salary]";

        assert_eq!(expected, format!("{plan:?}"));

        Ok(())
    }

    #[test]
    fn plan_using_join_wildcard_projection() -> Result<()> {
        let t2 = table_scan(Some("t2"), &employee_schema(), None)?.build()?;

        let plan = table_scan(Some("t1"), &employee_schema(), None)?
            .join_using(t2, JoinType::Inner, vec!["id"])?
            .project(vec![Expr::Wildcard])?
            .build()?;

        // id column should only show up once in projection
        let expected = "Projection: t1.id, t1.first_name, t1.last_name, t1.state, t1.salary, t2.first_name, t2.last_name, t2.state, t2.salary\
        \n  Inner Join: Using t1.id = t2.id\
        \n    TableScan: t1\
        \n    TableScan: t2";

        assert_eq!(expected, format!("{plan:?}"));

        Ok(())
    }

    #[test]
    fn plan_builder_union_combined_single_union() -> Result<()> {
        let plan =
            table_scan(Some("employee_csv"), &employee_schema(), Some(vec![3, 4]))?;

        let plan = plan
            .clone()
            .union(plan.clone().build()?)?
            .union(plan.clone().build()?)?
            .union(plan.build()?)?
            .build()?;

        // output has only one union
        let expected = "Union\
        \n  TableScan: employee_csv projection=[state, salary]\
        \n  TableScan: employee_csv projection=[state, salary]\
        \n  TableScan: employee_csv projection=[state, salary]\
        \n  TableScan: employee_csv projection=[state, salary]";

        assert_eq!(expected, format!("{plan:?}"));

        Ok(())
    }

    #[test]
    fn plan_builder_union_distinct_combined_single_union() -> Result<()> {
        let plan =
            table_scan(Some("employee_csv"), &employee_schema(), Some(vec![3, 4]))?;

        let plan = plan
            .clone()
            .union_distinct(plan.clone().build()?)?
            .union_distinct(plan.clone().build()?)?
            .union_distinct(plan.build()?)?
            .build()?;

        // output has only one union
        let expected = "\
        Distinct:\
        \n  Union\
        \n    TableScan: employee_csv projection=[state, salary]\
        \n    TableScan: employee_csv projection=[state, salary]\
        \n    TableScan: employee_csv projection=[state, salary]\
        \n    TableScan: employee_csv projection=[state, salary]";

        assert_eq!(expected, format!("{plan:?}"));

        Ok(())
    }

    #[test]
    fn plan_builder_union_different_num_columns_error() -> Result<()> {
        let plan1 =
            table_scan(TableReference::none(), &employee_schema(), Some(vec![3]))?;
        let plan2 =
            table_scan(TableReference::none(), &employee_schema(), Some(vec![3, 4]))?;

        let expected = "Error during planning: Union queries must have the same number of columns, (left is 1, right is 2)";
        let err_msg1 = plan1.clone().union(plan2.clone().build()?).unwrap_err();
        let err_msg2 = plan1.union_distinct(plan2.build()?).unwrap_err();

        assert_eq!(err_msg1.to_string(), expected);
        assert_eq!(err_msg2.to_string(), expected);

        Ok(())
    }

    #[test]
    fn plan_builder_simple_distinct() -> Result<()> {
        let plan =
            table_scan(Some("employee_csv"), &employee_schema(), Some(vec![0, 3]))?
                .filter(col("state").eq(lit("CO")))?
                .project(vec![col("id")])?
                .distinct()?
                .build()?;

        let expected = "\
        Distinct:\
        \n  Projection: employee_csv.id\
        \n    Filter: employee_csv.state = Utf8(\"CO\")\
        \n      TableScan: employee_csv projection=[id, state]";

        assert_eq!(expected, format!("{plan:?}"));

        Ok(())
    }

    #[test]
    fn exists_subquery() -> Result<()> {
        let foo = test_table_scan_with_name("foo")?;
        let bar = test_table_scan_with_name("bar")?;

        let subquery = LogicalPlanBuilder::from(foo)
            .project(vec![col("a")])?
            .filter(col("a").eq(col("bar.a")))?
            .build()?;

        let outer_query = LogicalPlanBuilder::from(bar)
            .project(vec![col("a")])?
            .filter(exists(Arc::new(subquery)))?
            .build()?;

        let expected = "Filter: EXISTS (<subquery>)\
        \n  Subquery:\
        \n    Filter: foo.a = bar.a\
        \n      Projection: foo.a\
        \n        TableScan: foo\
        \n  Projection: bar.a\
        \n    TableScan: bar";
        assert_eq!(expected, format!("{outer_query:?}"));

        Ok(())
    }

    #[test]
    fn filter_in_subquery() -> Result<()> {
        let foo = test_table_scan_with_name("foo")?;
        let bar = test_table_scan_with_name("bar")?;

        let subquery = LogicalPlanBuilder::from(foo)
            .project(vec![col("a")])?
            .filter(col("a").eq(col("bar.a")))?
            .build()?;

        // SELECT a FROM bar WHERE a IN (SELECT a FROM foo WHERE a = bar.a)
        let outer_query = LogicalPlanBuilder::from(bar)
            .project(vec![col("a")])?
            .filter(in_subquery(col("a"), Arc::new(subquery)))?
            .build()?;

        let expected = "Filter: bar.a IN (<subquery>)\
        \n  Subquery:\
        \n    Filter: foo.a = bar.a\
        \n      Projection: foo.a\
        \n        TableScan: foo\
        \n  Projection: bar.a\
        \n    TableScan: bar";
        assert_eq!(expected, format!("{outer_query:?}"));

        Ok(())
    }

    #[test]
    fn select_scalar_subquery() -> Result<()> {
        let foo = test_table_scan_with_name("foo")?;
        let bar = test_table_scan_with_name("bar")?;

        let subquery = LogicalPlanBuilder::from(foo)
            .project(vec![col("b")])?
            .filter(col("a").eq(col("bar.a")))?
            .build()?;

        // SELECT (SELECT a FROM foo WHERE a = bar.a) FROM bar
        let outer_query = LogicalPlanBuilder::from(bar)
            .project(vec![scalar_subquery(Arc::new(subquery))])?
            .build()?;

        let expected = "Projection: (<subquery>)\
        \n  Subquery:\
        \n    Filter: foo.a = bar.a\
        \n      Projection: foo.b\
        \n        TableScan: foo\
        \n  TableScan: bar";
        assert_eq!(expected, format!("{outer_query:?}"));

        Ok(())
    }

    #[test]
    fn projection_non_unique_names() -> Result<()> {
        let plan = table_scan(
            Some("employee_csv"),
            &employee_schema(),
            // project id and first_name by column index
            Some(vec![0, 1]),
        )?
        // two columns with the same name => error
        .project(vec![col("id"), col("first_name").alias("id")]);

        match plan {
            Err(DataFusionError::SchemaError(SchemaError::AmbiguousReference {
                field:
                    Column {
                        relation: Some(OwnedTableReference::Bare { table }),
                        name,
                    },
            })) => {
                assert_eq!("employee_csv", table);
                assert_eq!("id", &name);
                Ok(())
            }
            _ => Err(DataFusionError::Plan(
                "Plan should have returned an DataFusionError::SchemaError".to_string(),
            )),
        }
    }

    #[test]
    fn aggregate_non_unique_names() -> Result<()> {
        let plan = table_scan(
            Some("employee_csv"),
            &employee_schema(),
            // project state and salary by column index
            Some(vec![3, 4]),
        )?
        // two columns with the same name => error
        .aggregate(vec![col("state")], vec![sum(col("salary")).alias("state")]);

        match plan {
            Err(DataFusionError::SchemaError(SchemaError::AmbiguousReference {
                field:
                    Column {
                        relation: Some(OwnedTableReference::Bare { table }),
                        name,
                    },
            })) => {
                assert_eq!("employee_csv", table);
                assert_eq!("state", &name);
                Ok(())
            }
            _ => Err(DataFusionError::Plan(
                "Plan should have returned an DataFusionError::SchemaError".to_string(),
            )),
        }
    }

    fn employee_schema() -> Schema {
        Schema::new(vec![
            Field::new("id", DataType::Int32, false),
            Field::new("first_name", DataType::Utf8, false),
            Field::new("last_name", DataType::Utf8, false),
            Field::new("state", DataType::Utf8, false),
            Field::new("salary", DataType::Int32, false),
        ])
    }

    #[test]
    fn stringified_plan() {
        let stringified_plan =
            StringifiedPlan::new(PlanType::InitialLogicalPlan, "...the plan...");
        assert!(stringified_plan.should_display(true));
        assert!(!stringified_plan.should_display(false)); // not in non verbose mode

        let stringified_plan =
            StringifiedPlan::new(PlanType::FinalLogicalPlan, "...the plan...");
        assert!(stringified_plan.should_display(true));
        assert!(stringified_plan.should_display(false)); // display in non verbose mode too

        let stringified_plan =
            StringifiedPlan::new(PlanType::InitialPhysicalPlan, "...the plan...");
        assert!(stringified_plan.should_display(true));
        assert!(!stringified_plan.should_display(false)); // not in non verbose mode

        let stringified_plan =
            StringifiedPlan::new(PlanType::FinalPhysicalPlan, "...the plan...");
        assert!(stringified_plan.should_display(true));
        assert!(stringified_plan.should_display(false)); // display in non verbose mode

        let stringified_plan = StringifiedPlan::new(
            PlanType::OptimizedLogicalPlan {
                optimizer_name: "random opt pass".into(),
            },
            "...the plan...",
        );
        assert!(stringified_plan.should_display(true));
        assert!(!stringified_plan.should_display(false));
    }

    fn test_table_scan_with_name(name: &str) -> Result<LogicalPlan> {
        let schema = Schema::new(vec![
            Field::new("a", DataType::UInt32, false),
            Field::new("b", DataType::UInt32, false),
            Field::new("c", DataType::UInt32, false),
        ]);
        table_scan(Some(name), &schema, None)?.build()
    }

    #[test]
    fn plan_builder_intersect_different_num_columns_error() -> Result<()> {
        let plan1 =
            table_scan(TableReference::none(), &employee_schema(), Some(vec![3]))?;
        let plan2 =
            table_scan(TableReference::none(), &employee_schema(), Some(vec![3, 4]))?;

        let expected = "Error during planning: INTERSECT/EXCEPT query must have the same number of columns. \
         Left is 1 and right is 2.";
        let err_msg1 =
            LogicalPlanBuilder::intersect(plan1.build()?, plan2.build()?, true)
                .unwrap_err();

        assert_eq!(err_msg1.to_string(), expected);

        Ok(())
    }

    #[test]
    fn plan_builder_unnest() -> Result<()> {
        // Unnesting a simple column should return the child plan.
        let plan = nested_table_scan("test_table")?
            .unnest_column("scalar")?
            .build()?;

        let expected = "TableScan: test_table";
        assert_eq!(expected, format!("{plan:?}"));

        // Unnesting the strings list.
        let plan = nested_table_scan("test_table")?
            .unnest_column("strings")?
            .build()?;

        let expected = "\
        Unnest: test_table.strings\
        \n  TableScan: test_table";
        assert_eq!(expected, format!("{plan:?}"));

        // Check unnested field is a scalar
        let field = plan
            .schema()
            .field_with_name(Some(&TableReference::bare("test_table")), "strings")
            .unwrap();
        assert_eq!(&DataType::Utf8, field.data_type());

        // Unnesting multiple fields.
        let plan = nested_table_scan("test_table")?
            .unnest_column("strings")?
            .unnest_column("structs")?
            .build()?;

        let expected = "\
        Unnest: test_table.structs\
        \n  Unnest: test_table.strings\
        \n    TableScan: test_table";
        assert_eq!(expected, format!("{plan:?}"));

        // Check unnested struct list field should be a struct.
        let field = plan
            .schema()
            .field_with_name(Some(&TableReference::bare("test_table")), "structs")
            .unwrap();
        assert!(matches!(field.data_type(), DataType::Struct(_)));

        // Unnesting missing column should fail.
        let plan = nested_table_scan("test_table")?.unnest_column("missing");
        assert!(plan.is_err());

        Ok(())
    }

    fn nested_table_scan(table_name: &str) -> Result<LogicalPlanBuilder> {
        // Create a schema with a scalar field, a list of strings, and a list of structs.
        let struct_field = Field::new_struct(
            "item",
            vec![
                Field::new("a", DataType::UInt32, false),
                Field::new("b", DataType::UInt32, false),
            ],
            false,
        );
        let string_field = Field::new("item", DataType::Utf8, false);
        let schema = Schema::new(vec![
            Field::new("scalar", DataType::UInt32, false),
            Field::new_list("strings", string_field, false),
            Field::new_list("structs", struct_field, false),
        ]);

        table_scan(Some(table_name), &schema, None)
    }

    #[test]
    fn test_union_after_join() -> Result<()> {
        let values = vec![vec![lit(1)]];

        let left = LogicalPlanBuilder::values(values.clone())?
            .alias("left")?
            .build()?;
        let right = LogicalPlanBuilder::values(values)?
            .alias("right")?
            .build()?;

        let join = LogicalPlanBuilder::from(left).cross_join(right)?.build()?;

        let _ = LogicalPlanBuilder::from(join.clone())
            .union(join)?
            .build()?;

        Ok(())
    }
}<|MERGE_RESOLUTION|>--- conflicted
+++ resolved
@@ -837,29 +837,11 @@
         window_expr: impl IntoIterator<Item = impl Into<Expr>>,
     ) -> Result<Self> {
         let window_expr = normalize_cols(window_expr, &self.plan)?;
-<<<<<<< HEAD
-        let all_expr = window_expr.iter();
-        validate_unique_names("Windows", all_expr.clone())?;
-        let mut window_fields: Vec<DFField> = self.plan.schema().fields().clone();
-        window_fields.extend_from_slice(&exprlist_to_fields(all_expr, &self.plan)?);
-        let metadata = self.plan.schema().metadata().clone();
-        let primary_keys = self.plan.schema().primary_keys().to_vec();
-
-        Ok(Self::from(LogicalPlan::Window(Window {
-            input: Arc::new(self.plan),
-            window_expr,
-            schema: Arc::new(
-                DFSchema::new_with_metadata(window_fields, metadata)?
-                    .with_primary_keys(primary_keys),
-            ),
-        })))
-=======
         validate_unique_names("Windows", &window_expr)?;
         Ok(Self::from(LogicalPlan::Window(Window::try_new(
             window_expr,
             Arc::new(self.plan),
         )?)))
->>>>>>> c1698b71
     }
 
     /// Apply an aggregate: grouping on the `group_expr` expressions
