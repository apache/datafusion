// Licensed to the Apache Software Foundation (ASF) under one
// or more contributor license agreements.  See the NOTICE file
// distributed with this work for additional information
// regarding copyright ownership.  The ASF licenses this file
// to you under the Apache License, Version 2.0 (the
// "License"); you may not use this file except in compliance
// with the License.  You may obtain a copy of the License at
//
//   http://www.apache.org/licenses/LICENSE-2.0
//
// Unless required by applicable law or agreed to in writing,
// software distributed under the License is distributed on an
// "AS IS" BASIS, WITHOUT WARRANTIES OR CONDITIONS OF ANY
// KIND, either express or implied.  See the License for the
// specific language governing permissions and limitations
// under the License.

//! Aggregate function module contains all built-in aggregate functions definitions

use std::sync::Arc;
use std::{fmt, str::FromStr};

use crate::utils;
use crate::{type_coercion::aggregates::*, Signature, Volatility};

use arrow::datatypes::{DataType, Field};
use datafusion_common::{plan_datafusion_err, plan_err, DataFusionError, Result};

use strum_macros::EnumIter;

/// Enum of all built-in aggregate functions
// Contributor's guide for adding new aggregate functions
// https://datafusion.apache.org/contributor-guide/index.html#how-to-add-a-new-aggregate-function
#[derive(Debug, Clone, PartialEq, Eq, PartialOrd, Hash, EnumIter)]
pub enum AggregateFunction {
    /// Minimum
    Min,
    /// Maximum
    Max,
    /// Aggregation into an array
    ArrayAgg,
}

impl AggregateFunction {
    pub fn name(&self) -> &str {
        use AggregateFunction::*;
        match self {
            Min => "MIN",
            Max => "MAX",
            ArrayAgg => "ARRAY_AGG",
        }
    }
}

impl fmt::Display for AggregateFunction {
    fn fmt(&self, f: &mut fmt::Formatter) -> fmt::Result {
        write!(f, "{}", self.name())
    }
}

impl FromStr for AggregateFunction {
    type Err = DataFusionError;
    fn from_str(name: &str) -> Result<AggregateFunction> {
        Ok(match name {
            // general
            "max" => AggregateFunction::Max,
            "min" => AggregateFunction::Min,
            "array_agg" => AggregateFunction::ArrayAgg,
            _ => {
                return plan_err!("There is no built-in function named {name}");
            }
        })
    }
}

impl AggregateFunction {
    /// Returns the datatype of the aggregate function given its argument types
    ///
    /// This is used to get the returned data type for aggregate expr.
    pub fn return_type(
        &self,
        input_expr_types: &[DataType],
        input_expr_nullable: &[bool],
    ) -> Result<DataType> {
        // Note that this function *must* return the same type that the respective physical expression returns
        // or the execution panics.

        let coerced_data_types = coerce_types(self, input_expr_types, &self.signature())
            // original errors are all related to wrong function signature
            // aggregate them for better error message
            .map_err(|_| {
                plan_datafusion_err!(
                    "{}",
                    utils::generate_signature_error_msg(
                        &format!("{self}"),
                        self.signature(),
                        input_expr_types,
                    )
                )
            })?;

        match self {
            AggregateFunction::Max | AggregateFunction::Min => {
                // For min and max agg function, the returned type is same as input type.
                // The coerced_data_types is same with input_types.
                Ok(coerced_data_types[0].clone())
            }
            AggregateFunction::ArrayAgg => Ok(DataType::List(Arc::new(Field::new(
                "item",
                coerced_data_types[0].clone(),
                input_expr_nullable[0],
            )))),
        }
    }

    /// Returns if the return type of the aggregate function is nullable given its argument
    /// nullability
    pub fn nullable(&self) -> Result<bool> {
        match self {
            AggregateFunction::Max | AggregateFunction::Min => Ok(true),
<<<<<<< HEAD
            AggregateFunction::ArrayAgg => Ok(true),
            AggregateFunction::NthValue => Ok(true),
=======
            AggregateFunction::ArrayAgg => Ok(false),
>>>>>>> 782df390
        }
    }
}

impl AggregateFunction {
    /// the signatures supported by the function `fun`.
    pub fn signature(&self) -> Signature {
        // note: the physical expression must accept the type returned by this function or the execution panics.
        match self {
            AggregateFunction::ArrayAgg => Signature::any(1, Volatility::Immutable),
            AggregateFunction::Min | AggregateFunction::Max => {
                let valid = STRINGS
                    .iter()
                    .chain(NUMERICS.iter())
                    .chain(TIMESTAMPS.iter())
                    .chain(DATES.iter())
                    .chain(TIMES.iter())
                    .chain(BINARYS.iter())
                    .cloned()
                    .collect::<Vec<_>>();
                Signature::uniform(1, valid, Volatility::Immutable)
            }
        }
    }
}

#[cfg(test)]
mod tests {
    use super::*;

    use strum::IntoEnumIterator;

    #[test]
    // Test for AggregateFuncion's Display and from_str() implementations.
    // For each variant in AggregateFuncion, it converts the variant to a string
    // and then back to a variant. The test asserts that the original variant and
    // the reconstructed variant are the same. This assertion is also necessary for
    // function suggestion. See https://github.com/apache/datafusion/issues/8082
    fn test_display_and_from_str() {
        for func_original in AggregateFunction::iter() {
            let func_name = func_original.to_string();
            let func_from_str =
                AggregateFunction::from_str(func_name.to_lowercase().as_str()).unwrap();
            assert_eq!(func_from_str, func_original);
        }
    }
}<|MERGE_RESOLUTION|>--- conflicted
+++ resolved
@@ -118,12 +118,7 @@
     pub fn nullable(&self) -> Result<bool> {
         match self {
             AggregateFunction::Max | AggregateFunction::Min => Ok(true),
-<<<<<<< HEAD
-            AggregateFunction::ArrayAgg => Ok(true),
-            AggregateFunction::NthValue => Ok(true),
-=======
             AggregateFunction::ArrayAgg => Ok(false),
->>>>>>> 782df390
         }
     }
 }
