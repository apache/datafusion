--- conflicted
+++ resolved
@@ -101,13 +101,6 @@
     expr: Expr,
     guarantees: &HashMap<&Expr, &NullableInterval>,
 ) -> Result<Transformed<Expr>> {
-<<<<<<< HEAD
-    let new_expr = match &expr {
-=======
-    if guarantees.is_empty() {
-        return Ok(Transformed::no(expr));
-    }
-
     // If an expression collapses to a single value, replace it with a literal
     if let Some(interval) = guarantees.get(&expr) {
         if let Some(value) = interval.single_value() {
@@ -116,7 +109,6 @@
     }
 
     let result = match expr {
->>>>>>> b53d2cfc
         Expr::IsNull(inner) => match guarantees.get(inner.as_ref()) {
             Some(NullableInterval::Null { .. }) => Transformed::yes(lit(true)),
             Some(NullableInterval::NotNull { .. }) => Transformed::yes(lit(false)),
@@ -138,13 +130,8 @@
 fn rewrite_between(
     between: Between,
     guarantees: &HashMap<&Expr, &NullableInterval>,
-<<<<<<< HEAD
-) -> Result<Option<Expr>, DataFusionError> {
+) -> Result<Transformed<Expr>> {
     let (Some(expr_interval), Expr::Literal(low, _), Expr::Literal(high, _)) = (
-=======
-) -> Result<Transformed<Expr>> {
-    let (Some(interval), Expr::Literal(low, _), Expr::Literal(high, _)) = (
->>>>>>> b53d2cfc
         guarantees.get(between.expr.as_ref()),
         between.low.as_ref(),
         between.high.as_ref(),
@@ -163,71 +150,62 @@
     };
 
     if between_interval.lower().is_null() && between_interval.upper().is_null() {
-        return Ok(Some(lit(between_interval.lower().clone())));
+        return Ok(Transformed::yes(lit(between_interval.lower().clone())));
     }
 
     let expr_interval = match expr_interval {
         NullableInterval::Null { datatype } => {
             // Value is guaranteed to be null, so we can simplify to null.
-            return Ok(Some(lit(
+            return Ok(Transformed::yes(lit(
                 ScalarValue::try_new_null(datatype).unwrap_or(ScalarValue::Null)
             )));
         }
         NullableInterval::MaybeNull { .. } => {
             // Value may or may not be null, so we can't simplify the expression.
-            return Ok(None);
+            return Ok(Transformed::no(Expr::Between(between)));
         }
         NullableInterval::NotNull { values } => values,
     };
 
-<<<<<<< HEAD
-    Ok(if between_interval.lower().is_null() {
+    let result = if between_interval.lower().is_null() {
         // <expr> (NOT) BETWEEN NULL AND <high>
         let upper_bound = Interval::from(between_interval.upper().clone());
         if expr_interval.gt(&upper_bound)?.eq(&Interval::TRUE) {
             // if <expr> > high, then certainly false
-            Some(lit(between.negated))
+            Transformed::yes(lit(between.negated))
         } else if expr_interval.lt_eq(&upper_bound)?.eq(&Interval::TRUE) {
             // if <expr> <= high, then certainly null
-            Some(lit(ScalarValue::try_new_null(&expr_interval.data_type())
+            Transformed::yes(lit(ScalarValue::try_new_null(&expr_interval.data_type())
                 .unwrap_or(ScalarValue::Null)))
         } else {
             // otherwise unknown
-            None
+            Transformed::no(Expr::Between(between))
         }
     } else if between_interval.upper().is_null() {
         // <expr> (NOT) BETWEEN <low> AND NULL
         let lower_bound = Interval::from(between_interval.lower().clone());
         if expr_interval.lt(&lower_bound)?.eq(&Interval::TRUE) {
             // if <expr> < low, then certainly false
-            Some(lit(between.negated))
+            Transformed::yes(lit(between.negated))
         } else if expr_interval.gt_eq(&lower_bound)?.eq(&Interval::TRUE) {
             // if <expr> >= low, then certainly null
-            Some(lit(ScalarValue::try_new_null(&expr_interval.data_type())
+            Transformed::yes(lit(ScalarValue::try_new_null(&expr_interval.data_type())
                 .unwrap_or(ScalarValue::Null)))
         } else {
             // otherwise unknown
-            None
+            Transformed::no(Expr::Between(between))
         }
     } else {
         let contains = between_interval.contains(expr_interval)?;
         if contains.eq(&Interval::TRUE) {
-            Some(lit(!between.negated))
+            Transformed::yes(lit(!between.negated))
         } else if contains.eq(&Interval::FALSE) {
-            Some(lit(between.negated))
+            Transformed::yes(lit(between.negated))
         } else {
-            None
-        }
-    })
-=======
-    if contains.is_certainly_true() {
-        Ok(Transformed::yes(lit(!between.negated)))
-    } else if contains.is_certainly_false() {
-        Ok(Transformed::yes(lit(between.negated)))
-    } else {
-        Ok(Transformed::no(Expr::Between(between)))
-    }
->>>>>>> b53d2cfc
+            Transformed::no(Expr::Between(between))
+        }
+    };
+    Ok(result)
 }
 
 fn ensure_typed_null(
@@ -330,6 +308,7 @@
 
     #[test]
     fn test_not_null_guarantee() {
+        // IsNull / IsNotNull can be rewritten to true / false
         let guarantees = [
             // Note: AlwaysNull case handled by test_column_single_value test,
             // since it's a special case of a column with a single value.
@@ -483,7 +462,7 @@
                         ScalarValue::Date32(Some(18628)),
                         ScalarValue::Date32(None),
                     )
-                    .unwrap(),
+                        .unwrap(),
                 },
             ),
         ];
@@ -561,7 +540,7 @@
                         ScalarValue::from("abc"),
                         ScalarValue::from("def"),
                     )
-                    .unwrap(),
+                        .unwrap(),
                 },
             ),
         ];
@@ -642,7 +621,7 @@
                         ScalarValue::Int32(Some(1)),
                         ScalarValue::Int32(Some(10)),
                     )
-                    .unwrap(),
+                        .unwrap(),
                 },
             ),
         ];
