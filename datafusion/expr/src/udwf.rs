// Licensed to the Apache Software Foundation (ASF) under one
// or more contributor license agreements.  See the NOTICE file
// distributed with this work for additional information
// regarding copyright ownership.  The ASF licenses this file
// to you under the Apache License, Version 2.0 (the
// "License"); you may not use this file except in compliance
// with the License.  You may obtain a copy of the License at
//
//   http://www.apache.org/licenses/LICENSE-2.0
//
// Unless required by applicable law or agreed to in writing,
// software distributed under the License is distributed on an
// "AS IS" BASIS, WITHOUT WARRANTIES OR CONDITIONS OF ANY
// KIND, either express or implied.  See the License for the
// specific language governing permissions and limitations
// under the License.

//! [`WindowUDF`]: User Defined Window Functions

use arrow::compute::SortOptions;
use std::cmp::Ordering;
use std::hash::{Hash, Hasher};
use std::{
    any::Any,
    fmt::{self, Debug, Display, Formatter},
    sync::Arc,
};

use arrow::datatypes::{DataType, FieldRef};

use crate::expr::WindowFunction;
use crate::udf_eq::UdfEq;
use crate::{
    function::WindowFunctionSimplification, Expr, PartitionEvaluator, Signature,
};
use datafusion_common::{not_impl_err, Result};
use datafusion_doc::Documentation;
use datafusion_expr_common::dyn_eq::{DynEq, DynHash};
use datafusion_functions_window_common::expr::ExpressionArgs;
use datafusion_functions_window_common::field::WindowUDFFieldArgs;
use datafusion_functions_window_common::partition::PartitionEvaluatorArgs;
use datafusion_physical_expr_common::physical_expr::PhysicalExpr;

/// Logical representation of a user-defined window function (UDWF).
///
/// A Window Function is called via the SQL `OVER` clause:
///
/// ```sql
/// SELECT first_value(col) OVER (PARTITION BY a, b ORDER BY c) FROM foo;
/// ```
///
/// A UDWF is different from a user defined function (UDF) in that it is
/// stateful across batches.
///
/// See the documentation on [`PartitionEvaluator`] for more details
///
/// 1. For simple use cases, use [`create_udwf`] (examples in
///    [`simple_udwf.rs`]).
///
/// 2. For advanced use cases, use [`WindowUDFImpl`] which provides full API
///    access (examples in [`advanced_udwf.rs`]).
///
/// # API Note
/// This is a separate struct from `WindowUDFImpl` to maintain backwards
/// compatibility with the older API.
///
/// [`PartitionEvaluator`]: crate::PartitionEvaluator
/// [`create_udwf`]: crate::expr_fn::create_udwf
/// [`simple_udwf.rs`]: https://github.com/apache/datafusion/blob/main/datafusion-examples/examples/simple_udwf.rs
/// [`advanced_udwf.rs`]: https://github.com/apache/datafusion/blob/main/datafusion-examples/examples/advanced_udwf.rs
#[derive(Debug, Clone, PartialOrd)]
pub struct WindowUDF {
    inner: Arc<dyn WindowUDFImpl>,
}

/// Defines how the WindowUDF is shown to users
impl Display for WindowUDF {
    fn fmt(&self, f: &mut Formatter) -> fmt::Result {
        write!(f, "{}", self.name())
    }
}

impl PartialEq for WindowUDF {
    fn eq(&self, other: &Self) -> bool {
        self.inner.dyn_eq(other.inner.as_any())
    }
}

impl Eq for WindowUDF {}

impl Hash for WindowUDF {
    fn hash<H: Hasher>(&self, state: &mut H) {
        self.inner.dyn_hash(state)
    }
}

impl WindowUDF {
    /// Create a new `WindowUDF` from a `[WindowUDFImpl]` trait object
    ///
    /// Note this is the same as using the `From` impl (`WindowUDF::from`)
    pub fn new_from_impl<F>(fun: F) -> WindowUDF
    where
        F: WindowUDFImpl + 'static,
    {
        Self::new_from_shared_impl(Arc::new(fun))
    }

    /// Create a new `WindowUDF` from a `[WindowUDFImpl]` trait object
    pub fn new_from_shared_impl(fun: Arc<dyn WindowUDFImpl>) -> WindowUDF {
        Self { inner: fun }
    }

    /// Return the underlying [`WindowUDFImpl`] trait object for this function
    pub fn inner(&self) -> &Arc<dyn WindowUDFImpl> {
        &self.inner
    }

    /// Adds additional names that can be used to invoke this function, in
    /// addition to `name`
    ///
    /// If you implement [`WindowUDFImpl`] directly you should return aliases directly.
    pub fn with_aliases(self, aliases: impl IntoIterator<Item = &'static str>) -> Self {
        Self::new_from_impl(AliasedWindowUDFImpl::new(Arc::clone(&self.inner), aliases))
    }

    /// creates a [`Expr`] that calls the window function with default
    /// values for `order_by`, `partition_by`, `window_frame`.
    ///
    /// See [`ExprFunctionExt`] for details on setting these values.
    ///
    /// This utility allows using a user defined window function without
    /// requiring access to the registry, such as with the DataFrame API.
    ///
    /// [`ExprFunctionExt`]: crate::expr_fn::ExprFunctionExt
    pub fn call(&self, args: Vec<Expr>) -> Expr {
        let fun = crate::WindowFunctionDefinition::WindowUDF(Arc::new(self.clone()));

        Expr::from(WindowFunction::new(fun, args))
    }

    /// Returns this function's name
    ///
    /// See [`WindowUDFImpl::name`] for more details.
    pub fn name(&self) -> &str {
        self.inner.name()
    }

    /// Returns the aliases for this function.
    pub fn aliases(&self) -> &[String] {
        self.inner.aliases()
    }

    /// Returns this function's signature (what input types are accepted)
    ///
    /// See [`WindowUDFImpl::signature`] for more details.
    pub fn signature(&self) -> &Signature {
        self.inner.signature()
    }

    /// Do the function rewrite
    ///
    /// See [`WindowUDFImpl::simplify`] for more details.
    pub fn simplify(&self) -> Option<WindowFunctionSimplification> {
        self.inner.simplify()
    }

    /// Expressions that are passed to the [`PartitionEvaluator`].
    ///
    /// See [`WindowUDFImpl::expressions`] for more details.
    pub fn expressions(&self, expr_args: ExpressionArgs) -> Vec<Arc<dyn PhysicalExpr>> {
        self.inner.expressions(expr_args)
    }
    /// Return a `PartitionEvaluator` for evaluating this window function
    pub fn partition_evaluator_factory(
        &self,
        partition_evaluator_args: PartitionEvaluatorArgs,
    ) -> Result<Box<dyn PartitionEvaluator>> {
        self.inner.partition_evaluator(partition_evaluator_args)
    }

    /// Returns the field of the final result of evaluating this window function.
    ///
    /// See [`WindowUDFImpl::field`] for more details.
    pub fn field(&self, field_args: WindowUDFFieldArgs) -> Result<FieldRef> {
        self.inner.field(field_args)
    }

    /// Returns custom result ordering introduced by this window function
    /// which is used to update ordering equivalences.
    ///
    /// See [`WindowUDFImpl::sort_options`] for more details.
    pub fn sort_options(&self) -> Option<SortOptions> {
        self.inner.sort_options()
    }

    /// See [`WindowUDFImpl::coerce_types`] for more details.
    pub fn coerce_types(&self, arg_types: &[DataType]) -> Result<Vec<DataType>> {
        self.inner.coerce_types(arg_types)
    }

    /// Returns the reversed user-defined window function when the
    /// order of evaluation is reversed.
    ///
    /// See [`WindowUDFImpl::reverse_expr`] for more details.
    pub fn reverse_expr(&self) -> ReversedUDWF {
        self.inner.reverse_expr()
    }

    /// Returns the documentation for this Window UDF.
    ///
    /// Documentation can be accessed programmatically as well as
    /// generating publicly facing documentation.
    pub fn documentation(&self) -> Option<&Documentation> {
        self.inner.documentation()
    }
}

impl<F> From<F> for WindowUDF
where
    F: WindowUDFImpl + Send + Sync + 'static,
{
    fn from(fun: F) -> Self {
        Self::new_from_impl(fun)
    }
}

/// Trait for implementing [`WindowUDF`].
///
/// This trait exposes the full API for implementing user defined window functions and
/// can be used to implement any function.
///
/// While the trait depends on [`DynEq`] and [`DynHash`] traits, these should not be
/// implemented directly. Instead, implement [`Eq`] and [`Hash`] and leverage the
/// blanket implementations of [`DynEq`] and [`DynHash`].
///
/// See [`advanced_udwf.rs`] for a full example with complete implementation and
/// [`WindowUDF`] for other available options.
///
///
/// [`advanced_udwf.rs`]: https://github.com/apache/datafusion/blob/main/datafusion-examples/examples/advanced_udwf.rs
/// # Basic Example
/// ```
/// # use std::any::Any;
/// # use std::sync::LazyLock;
/// # use arrow::datatypes::{DataType, Field, FieldRef};
/// # use datafusion_common::{DataFusionError, plan_err, Result};
/// # use datafusion_expr::{col, Signature, Volatility, PartitionEvaluator, WindowFrame, ExprFunctionExt, Documentation, LimitEffect};
/// # use datafusion_expr::{WindowUDFImpl, WindowUDF};
/// # use datafusion_functions_window_common::field::WindowUDFFieldArgs;
/// # use datafusion_functions_window_common::partition::PartitionEvaluatorArgs;
/// # use datafusion_expr::window_doc_sections::DOC_SECTION_ANALYTICAL;
/// # use datafusion_physical_expr_common::physical_expr;
/// # use std::sync::Arc;
///
/// #[derive(Debug, Clone, PartialEq, Eq, Hash)]
/// struct SmoothIt {
///   signature: Signature,
/// }
///
/// impl SmoothIt {
///   fn new() -> Self {
///     Self {
///       signature: Signature::uniform(1, vec![DataType::Int32], Volatility::Immutable),
///      }
///   }
/// }
///
/// static DOCUMENTATION: LazyLock<Documentation> = LazyLock::new(|| {
///     Documentation::builder(DOC_SECTION_ANALYTICAL, "smooths the windows", "smooth_it(2)")
///         .with_argument("arg1", "The int32 number to smooth by")
///         .build()
/// });
///
/// fn get_doc() -> &'static Documentation {
///     &DOCUMENTATION
/// }
///
/// /// Implement the WindowUDFImpl trait for SmoothIt
/// impl WindowUDFImpl for SmoothIt {
///    fn as_any(&self) -> &dyn Any { self }
///    fn name(&self) -> &str { "smooth_it" }
///    fn signature(&self) -> &Signature { &self.signature }
///    // The actual implementation would smooth the window
///    fn partition_evaluator(
///        &self,
///        _partition_evaluator_args: PartitionEvaluatorArgs,
///    ) -> Result<Box<dyn PartitionEvaluator>> {
///        unimplemented!()
///    }
///    fn field(&self, field_args: WindowUDFFieldArgs) -> Result<FieldRef> {
///      if let Some(DataType::Int32) = field_args.get_input_field(0).map(|f| f.data_type().clone()) {
///        Ok(Field::new(field_args.name(), DataType::Int32, false).into())
///      } else {
///        plan_err!("smooth_it only accepts Int32 arguments")
///      }
///    }
///    fn documentation(&self) -> Option<&Documentation> {
///      Some(get_doc())
///    }
///     fn limit_effect(&self, _args: &[Arc<dyn physical_expr::PhysicalExpr>]) -> LimitEffect {
///         LimitEffect::Unknown
///     }
/// }
///
/// // Create a new WindowUDF from the implementation
/// let smooth_it = WindowUDF::from(SmoothIt::new());
///
/// // Call the function `add_one(col)`
/// // smooth_it(speed) OVER (PARTITION BY car ORDER BY time ASC)
/// let expr = smooth_it.call(vec![col("speed")])
///     .partition_by(vec![col("car")])
///     .order_by(vec![col("time").sort(true, true)])
///     .window_frame(WindowFrame::new(None))
///     .build()
///     .unwrap();
/// ```
pub trait WindowUDFImpl: Debug + DynEq + DynHash + Send + Sync {
    /// Returns this object as an [`Any`] trait object
    fn as_any(&self) -> &dyn Any;

    /// Returns this function's name
    fn name(&self) -> &str;

    /// Returns any aliases (alternate names) for this function.
    ///
    /// Note: `aliases` should only include names other than [`Self::name`].
    /// Defaults to `[]` (no aliases)
    fn aliases(&self) -> &[String] {
        &[]
    }

    /// Returns the function's [`Signature`] for information about what input
    /// types are accepted and the function's Volatility.
    fn signature(&self) -> &Signature;

    /// Returns the expressions that are passed to the [`PartitionEvaluator`].
    fn expressions(&self, expr_args: ExpressionArgs) -> Vec<Arc<dyn PhysicalExpr>> {
        expr_args.input_exprs().into()
    }

    /// Invoke the function, returning the [`PartitionEvaluator`] instance
    fn partition_evaluator(
        &self,
        partition_evaluator_args: PartitionEvaluatorArgs,
    ) -> Result<Box<dyn PartitionEvaluator>>;

    /// Optionally apply per-UDWF simplification / rewrite rules.
    ///
    /// This can be used to apply function specific simplification rules during
    /// optimization. The default implementation does nothing.
    ///
    /// Note that DataFusion handles simplifying arguments and  "constant
    /// folding" (replacing a function call with constant arguments such as
    /// `my_add(1,2) --> 3` ). Thus, there is no need to implement such
    /// optimizations manually for specific UDFs.
    ///
    /// Example:
    /// [`advanced_udwf.rs`]: <https://github.com/apache/arrow-datafusion/blob/main/datafusion-examples/examples/advanced_udwf.rs>
    ///
    /// # Returns
    /// [None] if simplify is not defined or,
    ///
    /// Or, a closure with two arguments:
    /// * 'window_function': [crate::expr::WindowFunction] for which simplified has been invoked
    /// * 'info': [crate::simplify::SimplifyInfo]
    ///
    /// # Notes
    /// The returned expression must have the same schema as the original
    /// expression, including both the data type and nullability. For example,
    /// if the original expression is nullable, the returned expression must
    /// also be nullable, otherwise it may lead to schema verification errors
    /// later in query planning.
    fn simplify(&self) -> Option<WindowFunctionSimplification> {
        None
    }

    /// The [`FieldRef`] of the final result of evaluating this window function.
    ///
    /// Call `field_args.name()` to get the fully qualified name for defining
    /// the [`FieldRef`]. For a complete example see the implementation in the
    /// [Basic Example](WindowUDFImpl#basic-example) section.
    fn field(&self, field_args: WindowUDFFieldArgs) -> Result<FieldRef>;

    /// Allows the window UDF to define a custom result ordering.
    ///
    /// By default, a window UDF doesn't introduce an ordering.
    /// But when specified by a window UDF this is used to update
    /// ordering equivalences.
    fn sort_options(&self) -> Option<SortOptions> {
        None
    }

    /// Coerce arguments of a function call to types that the function can evaluate.
    ///
    /// This function is only called if [`WindowUDFImpl::signature`] returns [`crate::TypeSignature::UserDefined`]. Most
    /// UDWFs should return one of the other variants of `TypeSignature` which handle common
    /// cases
    ///
    /// See the [type coercion module](crate::type_coercion)
    /// documentation for more details on type coercion
    ///
    /// For example, if your function requires a floating point arguments, but the user calls
    /// it like `my_func(1::int)` (aka with `1` as an integer), coerce_types could return `[DataType::Float64]`
    /// to ensure the argument was cast to `1::double`
    ///
    /// # Parameters
    /// * `arg_types`: The argument types of the arguments  this function with
    ///
    /// # Return value
    /// A Vec the same length as `arg_types`. DataFusion will `CAST` the function call
    /// arguments to these specific types.
    fn coerce_types(&self, _arg_types: &[DataType]) -> Result<Vec<DataType>> {
        not_impl_err!("Function {} does not implement coerce_types", self.name())
    }

    /// Allows customizing the behavior of the user-defined window
    /// function when it is evaluated in reverse order.
    fn reverse_expr(&self) -> ReversedUDWF {
        ReversedUDWF::NotSupported
    }

    /// Returns the documentation for this Window UDF.
    ///
    /// Documentation can be accessed programmatically as well as
    /// generating publicly facing documentation.
    fn documentation(&self) -> Option<&Documentation> {
        None
    }

    /// If not causal, returns the effect this function will have on the window
    fn limit_effect(&self, _args: &[Arc<dyn PhysicalExpr>]) -> LimitEffect {
        LimitEffect::Unknown
    }
}

/// the effect this function will have on the limit pushdown
pub enum LimitEffect {
    /// Does not affect the limit (i.e. this is causal)
    None,
    /// Either undeclared, or dynamic (only evaluatable at run time)
    Unknown,
    /// Grow the limit by N rows
    Relative(usize),
    /// Limit needs to be at least N rows
    Absolute(usize),
}

pub enum ReversedUDWF {
    /// The result of evaluating the user-defined window function
    /// remains identical when reversed.
    Identical,
    /// A window function which does not support evaluating the result
    /// in reverse order.
    NotSupported,
    /// Customize the user-defined window function for evaluating the
    /// result in reverse order.
    Reversed(Arc<WindowUDF>),
}

impl PartialEq for dyn WindowUDFImpl {
    fn eq(&self, other: &Self) -> bool {
        self.dyn_eq(other.as_any())
    }
}

impl PartialOrd for dyn WindowUDFImpl {
    fn partial_cmp(&self, other: &Self) -> Option<Ordering> {
        match self.name().partial_cmp(other.name()) {
            Some(Ordering::Equal) => self.signature().partial_cmp(other.signature()),
            cmp => cmp,
        }
        // TODO (https://github.com/apache/datafusion/issues/17477) avoid recomparing all fields
        .filter(|cmp| *cmp != Ordering::Equal || self == other)
    }
}

/// WindowUDF that adds an alias to the underlying function. It is better to
/// implement [`WindowUDFImpl`], which supports aliases, directly if possible.
#[derive(Debug, PartialEq, Eq, Hash)]
struct AliasedWindowUDFImpl {
    inner: UdfEq<Arc<dyn WindowUDFImpl>>,
    aliases: Vec<String>,
}

impl AliasedWindowUDFImpl {
    pub fn new(
        inner: Arc<dyn WindowUDFImpl>,
        new_aliases: impl IntoIterator<Item = &'static str>,
    ) -> Self {
        let mut aliases = inner.aliases().to_vec();
        aliases.extend(new_aliases.into_iter().map(|s| s.to_string()));

        Self {
            inner: inner.into(),
            aliases,
        }
    }
}

#[warn(clippy::missing_trait_methods)] // Delegates, so it should implement every single trait method
impl WindowUDFImpl for AliasedWindowUDFImpl {
    fn as_any(&self) -> &dyn Any {
        self
    }

    fn name(&self) -> &str {
        self.inner.name()
    }

    fn signature(&self) -> &Signature {
        self.inner.signature()
    }

    fn expressions(&self, expr_args: ExpressionArgs) -> Vec<Arc<dyn PhysicalExpr>> {
        expr_args
            .input_exprs()
            .first()
            .map_or(vec![], |expr| vec![Arc::clone(expr)])
    }

    fn partition_evaluator(
        &self,
        partition_evaluator_args: PartitionEvaluatorArgs,
    ) -> Result<Box<dyn PartitionEvaluator>> {
        self.inner.partition_evaluator(partition_evaluator_args)
    }

    fn aliases(&self) -> &[String] {
        &self.aliases
    }

    fn simplify(&self) -> Option<WindowFunctionSimplification> {
        self.inner.simplify()
    }

    fn field(&self, field_args: WindowUDFFieldArgs) -> Result<FieldRef> {
        self.inner.field(field_args)
    }

    fn sort_options(&self) -> Option<SortOptions> {
        self.inner.sort_options()
    }

    fn coerce_types(&self, arg_types: &[DataType]) -> Result<Vec<DataType>> {
        self.inner.coerce_types(arg_types)
    }

    fn reverse_expr(&self) -> ReversedUDWF {
        self.inner.reverse_expr()
    }

    fn documentation(&self) -> Option<&Documentation> {
        self.inner.documentation()
    }

<<<<<<< HEAD
=======
    fn limit_effect(&self, args: &[Arc<dyn PhysicalExpr>]) -> LimitEffect {
        self.inner.limit_effect(args)
    }
}

>>>>>>> d1279731
#[cfg(test)]
mod test {
    use crate::{LimitEffect, PartitionEvaluator, WindowUDF, WindowUDFImpl};
    use arrow::datatypes::{DataType, FieldRef};
    use datafusion_common::Result;
    use datafusion_expr_common::signature::{Signature, Volatility};
    use datafusion_functions_window_common::field::WindowUDFFieldArgs;
    use datafusion_functions_window_common::partition::PartitionEvaluatorArgs;
    use datafusion_physical_expr_common::physical_expr::PhysicalExpr;
    use std::any::Any;
    use std::cmp::Ordering;
    use std::hash::{DefaultHasher, Hash, Hasher};
    use std::sync::Arc;

    #[derive(Debug, Clone, PartialEq, Eq, Hash)]
    struct AWindowUDF {
        signature: Signature,
    }

    impl AWindowUDF {
        fn new() -> Self {
            Self {
                signature: Signature::uniform(
                    1,
                    vec![DataType::Int32],
                    Volatility::Immutable,
                ),
            }
        }
    }

    /// Implement the WindowUDFImpl trait for AddOne
    impl WindowUDFImpl for AWindowUDF {
        fn as_any(&self) -> &dyn Any {
            self
        }
        fn name(&self) -> &str {
            "a"
        }
        fn signature(&self) -> &Signature {
            &self.signature
        }
        fn partition_evaluator(
            &self,
            _partition_evaluator_args: PartitionEvaluatorArgs,
        ) -> Result<Box<dyn PartitionEvaluator>> {
            unimplemented!()
        }
        fn field(&self, _field_args: WindowUDFFieldArgs) -> Result<FieldRef> {
            unimplemented!()
        }

        fn limit_effect(&self, _args: &[Arc<dyn PhysicalExpr>]) -> LimitEffect {
            LimitEffect::Unknown
        }
    }

    #[derive(Debug, Clone, PartialEq, Eq, Hash)]
    struct BWindowUDF {
        signature: Signature,
    }

    impl BWindowUDF {
        fn new() -> Self {
            Self {
                signature: Signature::uniform(
                    1,
                    vec![DataType::Int32],
                    Volatility::Immutable,
                ),
            }
        }
    }

    /// Implement the WindowUDFImpl trait for AddOne
    impl WindowUDFImpl for BWindowUDF {
        fn as_any(&self) -> &dyn Any {
            self
        }
        fn name(&self) -> &str {
            "b"
        }
        fn signature(&self) -> &Signature {
            &self.signature
        }
        fn partition_evaluator(
            &self,
            _partition_evaluator_args: PartitionEvaluatorArgs,
        ) -> Result<Box<dyn PartitionEvaluator>> {
            unimplemented!()
        }
        fn field(&self, _field_args: WindowUDFFieldArgs) -> Result<FieldRef> {
            unimplemented!()
        }

        fn limit_effect(&self, _args: &[Arc<dyn PhysicalExpr>]) -> LimitEffect {
            LimitEffect::Unknown
        }
    }

    #[test]
    fn test_partial_eq() {
        let a1 = WindowUDF::from(AWindowUDF::new());
        let a2 = WindowUDF::from(AWindowUDF::new());
        let eq = a1 == a2;
        assert!(eq);
        assert_eq!(a1, a2);
        assert_eq!(hash(a1), hash(a2));
    }

    #[test]
    fn test_partial_ord() {
        let a1 = WindowUDF::from(AWindowUDF::new());
        let a2 = WindowUDF::from(AWindowUDF::new());
        assert_eq!(a1.partial_cmp(&a2), Some(Ordering::Equal));

        let b1 = WindowUDF::from(BWindowUDF::new());
        assert!(a1 < b1);
        assert!(!(a1 == b1));
    }

    fn hash<T: Hash>(value: T) -> u64 {
        let hasher = &mut DefaultHasher::new();
        value.hash(hasher);
        hasher.finish()
    }
}<|MERGE_RESOLUTION|>--- conflicted
+++ resolved
@@ -553,14 +553,11 @@
         self.inner.documentation()
     }
 
-<<<<<<< HEAD
-=======
     fn limit_effect(&self, args: &[Arc<dyn PhysicalExpr>]) -> LimitEffect {
         self.inner.limit_effect(args)
     }
 }
 
->>>>>>> d1279731
 #[cfg(test)]
 mod test {
     use crate::{LimitEffect, PartitionEvaluator, WindowUDF, WindowUDFImpl};
