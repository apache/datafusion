// Licensed to the Apache Software Foundation (ASF) under one
// or more contributor license agreements.  See the NOTICE file
// distributed with this work for additional information
// regarding copyright ownership.  The ASF licenses this file
// to you under the Apache License, Version 2.0 (the
// "License"); you may not use this file except in compliance
// with the License.  You may obtain a copy of the License at
//
//   http://www.apache.org/licenses/LICENSE-2.0
//
// Unless required by applicable law or agreed to in writing,
// software distributed under the License is distributed on an
// "AS IS" BASIS, WITHOUT WARRANTIES OR CONDITIONS OF ANY
// KIND, either express or implied.  See the License for the
// specific language governing permissions and limitations
// under the License.

//! [`WindowUDF`]: User Defined Window Functions

use arrow::compute::SortOptions;
use arrow::datatypes::DataType;
use std::cmp::Ordering;
use std::hash::{DefaultHasher, Hash, Hasher};
use std::{
    any::Any,
    fmt::{self, Debug, Display, Formatter},
    sync::Arc,
};

<<<<<<< HEAD
use arrow::datatypes::{DataType, Field};

=======
>>>>>>> 7bd77477
use datafusion_common::{not_impl_err, Result};
use datafusion_functions_window_common::field::WindowUDFFieldArgs;

use crate::expr::WindowFunction;
use crate::{
    function::WindowFunctionSimplification, Expr, PartitionEvaluator,
    PartitionEvaluatorFactory, ReturnTypeFunction, Signature,
};

/// Logical representation of a user-defined window function (UDWF)
/// A UDWF is different from a UDF in that it is stateful across batches.
///
/// See the documentation on [`PartitionEvaluator`] for more details
///
/// 1. For simple use cases, use [`create_udwf`] (examples in
///    [`simple_udwf.rs`]).
///
/// 2. For advanced use cases, use [`WindowUDFImpl`] which provides full API
///    access (examples in [`advanced_udwf.rs`]).
///
/// # API Note
/// This is a separate struct from `WindowUDFImpl` to maintain backwards
/// compatibility with the older API.
///
/// [`PartitionEvaluator`]: crate::PartitionEvaluator
/// [`create_udwf`]: crate::expr_fn::create_udwf
/// [`simple_udwf.rs`]: https://github.com/apache/datafusion/blob/main/datafusion-examples/examples/simple_udwf.rs
/// [`advanced_udwf.rs`]: https://github.com/apache/datafusion/blob/main/datafusion-examples/examples/advanced_udwf.rs
#[derive(Debug, Clone, PartialOrd)]
pub struct WindowUDF {
    inner: Arc<dyn WindowUDFImpl>,
}

/// Defines how the WindowUDF is shown to users
impl Display for WindowUDF {
    fn fmt(&self, f: &mut Formatter) -> fmt::Result {
        write!(f, "{}", self.name())
    }
}

impl PartialEq for WindowUDF {
    fn eq(&self, other: &Self) -> bool {
        self.inner.equals(other.inner.as_ref())
    }
}

impl Eq for WindowUDF {}

impl Hash for WindowUDF {
    fn hash<H: Hasher>(&self, state: &mut H) {
        self.inner.hash_value().hash(state)
    }
}

impl WindowUDF {
    /// Create a new WindowUDF from low level details.
    ///
    /// See [`WindowUDFImpl`] for a more convenient way to create a
    /// `WindowUDF` using trait objects
    #[deprecated(since = "34.0.0", note = "please implement WindowUDFImpl instead")]
    pub fn new(
        name: &str,
        signature: &Signature,
        return_type: &ReturnTypeFunction,
        partition_evaluator_factory: &PartitionEvaluatorFactory,
    ) -> Self {
        Self::new_from_impl(WindowUDFLegacyWrapper {
            name: name.to_owned(),
            signature: signature.clone(),
            return_type: Arc::clone(return_type),
            partition_evaluator_factory: Arc::clone(partition_evaluator_factory),
        })
    }

    /// Create a new `WindowUDF` from a `[WindowUDFImpl]` trait object
    ///
    /// Note this is the same as using the `From` impl (`WindowUDF::from`)
    pub fn new_from_impl<F>(fun: F) -> WindowUDF
    where
        F: WindowUDFImpl + 'static,
    {
        Self {
            inner: Arc::new(fun),
        }
    }

    /// Return the underlying [`WindowUDFImpl`] trait object for this function
    pub fn inner(&self) -> &Arc<dyn WindowUDFImpl> {
        &self.inner
    }

    /// Adds additional names that can be used to invoke this function, in
    /// addition to `name`
    ///
    /// If you implement [`WindowUDFImpl`] directly you should return aliases directly.
    pub fn with_aliases(self, aliases: impl IntoIterator<Item = &'static str>) -> Self {
        Self::new_from_impl(AliasedWindowUDFImpl::new(Arc::clone(&self.inner), aliases))
    }

    /// creates a [`Expr`] that calls the window function with default
    /// values for `order_by`, `partition_by`, `window_frame`.
    ///
    /// See [`ExprFunctionExt`] for details on setting these values.
    ///
    /// This utility allows using a user defined window function without
    /// requiring access to the registry, such as with the DataFrame API.
    ///
    /// [`ExprFunctionExt`]: crate::expr_fn::ExprFunctionExt
    pub fn call(&self, args: Vec<Expr>) -> Expr {
        let fun = crate::WindowFunctionDefinition::WindowUDF(Arc::new(self.clone()));

        Expr::WindowFunction(WindowFunction::new(fun, args))
    }

    /// Returns this function's name
    ///
    /// See [`WindowUDFImpl::name`] for more details.
    pub fn name(&self) -> &str {
        self.inner.name()
    }

    /// Returns the aliases for this function.
    pub fn aliases(&self) -> &[String] {
        self.inner.aliases()
    }

    /// Returns this function's signature (what input types are accepted)
    ///
    /// See [`WindowUDFImpl::signature`] for more details.
    pub fn signature(&self) -> &Signature {
        self.inner.signature()
    }

    /// Return the type of the function given its input types
    ///
    /// See [`WindowUDFImpl::return_type`] for more details.
    #[allow(deprecated)]
    pub fn return_type(&self, args: &[DataType]) -> Result<DataType> {
        self.inner.return_type(args)
    }

    /// Do the function rewrite
    ///
    /// See [`WindowUDFImpl::simplify`] for more details.
    pub fn simplify(&self) -> Option<WindowFunctionSimplification> {
        self.inner.simplify()
    }

    /// Return a `PartitionEvaluator` for evaluating this window function
    pub fn partition_evaluator_factory(&self) -> Result<Box<dyn PartitionEvaluator>> {
        self.inner.partition_evaluator()
    }

    /// Returns the field of the final result of evaluating this window function.
    ///
    /// See [`WindowUDFImpl::field`] for more details.
    pub fn field(&self, field_args: WindowUDFFieldArgs) -> Result<Field> {
        self.inner.field(field_args)
    }

    /// Returns custom result ordering introduced by this window function
    /// which is used to update ordering equivalences.
    ///
    /// See [`WindowUDFImpl::sort_options`] for more details.
    pub fn sort_options(&self) -> Option<SortOptions> {
        self.inner.sort_options()
    }

    /// See [`WindowUDFImpl::coerce_types`] for more details.
    pub fn coerce_types(&self, arg_types: &[DataType]) -> Result<Vec<DataType>> {
        self.inner.coerce_types(arg_types)
    }
}

impl<F> From<F> for WindowUDF
where
    F: WindowUDFImpl + Send + Sync + 'static,
{
    fn from(fun: F) -> Self {
        Self::new_from_impl(fun)
    }
}

/// Trait for implementing [`WindowUDF`].
///
/// This trait exposes the full API for implementing user defined window functions and
/// can be used to implement any function.
///
/// See [`advanced_udwf.rs`] for a full example with complete implementation and
/// [`WindowUDF`] for other available options.
///
///
/// [`advanced_udwf.rs`]: https://github.com/apache/datafusion/blob/main/datafusion-examples/examples/advanced_udwf.rs
/// # Basic Example
/// ```
/// # use std::any::Any;
/// # use arrow::datatypes::{DataType, Field};
/// # use datafusion_common::{DataFusionError, plan_err, Result};
/// # use datafusion_expr::{col, Signature, Volatility, PartitionEvaluator, WindowFrame, ExprFunctionExt};
/// # use datafusion_expr::{WindowUDFImpl, WindowUDF};
/// use datafusion_functions_window_common::field::WindowUDFFieldArgs;
/// #[derive(Debug, Clone)]
/// struct SmoothIt {
///   signature: Signature
/// }
///
/// impl SmoothIt {
///   fn new() -> Self {
///     Self {
///       signature: Signature::uniform(1, vec![DataType::Int32], Volatility::Immutable)
///      }
///   }
/// }
///
/// /// Implement the WindowUDFImpl trait for AddOne
/// impl WindowUDFImpl for SmoothIt {
///    fn as_any(&self) -> &dyn Any { self }
///    fn name(&self) -> &str { "smooth_it" }
///    fn signature(&self) -> &Signature { &self.signature }
///    fn return_type(&self, args: &[DataType]) -> Result<DataType> {
///      if !matches!(args.get(0), Some(&DataType::Int32)) {
///        return plan_err!("smooth_it only accepts Int32 arguments");
///      }
///      Ok(DataType::Int32)
///    }
///    // The actual implementation would add one to the argument
///    fn partition_evaluator(&self) -> Result<Box<dyn PartitionEvaluator>> { unimplemented!() }
///    fn field(&self, field_args: WindowUDFFieldArgs) -> Result<Field> { unimplemented!() }
/// }
///
/// // Create a new WindowUDF from the implementation
/// let smooth_it = WindowUDF::from(SmoothIt::new());
///
/// // Call the function `add_one(col)`
/// // smooth_it(speed) OVER (PARTITION BY car ORDER BY time ASC)
/// let expr = smooth_it.call(vec![col("speed")])
///     .partition_by(vec![col("car")])
///     .order_by(vec![col("time").sort(true, true)])
///     .window_frame(WindowFrame::new(None))
///     .build()
///     .unwrap();
/// ```
pub trait WindowUDFImpl: Debug + Send + Sync {
    // Note: When adding any methods (with default implementations), remember to add them also
    // into the AliasedWindowUDFImpl below!

    /// Returns this object as an [`Any`] trait object
    fn as_any(&self) -> &dyn Any;

    /// Returns this function's name
    fn name(&self) -> &str;

    /// Returns the function's [`Signature`] for information about what input
    /// types are accepted and the function's Volatility.
    fn signature(&self) -> &Signature;

    /// What [`DataType`] will be returned by this function, given the types of
    /// the arguments
    #[deprecated(
        since = "41.0.0",
        note = "Use `field` instead to define the final result of evaluating this user-defined window function."
    )]
    fn return_type(&self, arg_types: &[DataType]) -> Result<DataType>;

    /// Invoke the function, returning the [`PartitionEvaluator`] instance
    fn partition_evaluator(&self) -> Result<Box<dyn PartitionEvaluator>>;

    /// Returns any aliases (alternate names) for this function.
    ///
    /// Note: `aliases` should only include names other than [`Self::name`].
    /// Defaults to `[]` (no aliases)
    fn aliases(&self) -> &[String] {
        &[]
    }

    /// Optionally apply per-UDWF simplification / rewrite rules.
    ///
    /// This can be used to apply function specific simplification rules during
    /// optimization. The default implementation does nothing.
    ///
    /// Note that DataFusion handles simplifying arguments and  "constant
    /// folding" (replacing a function call with constant arguments such as
    /// `my_add(1,2) --> 3` ). Thus, there is no need to implement such
    /// optimizations manually for specific UDFs.
    ///
    /// Example:
    /// [`simplify_udwf_expression.rs`]: <https://github.com/apache/arrow-datafusion/blob/main/datafusion-examples/examples/simplify_udwf_expression.rs>
    ///
    /// # Returns
    /// [None] if simplify is not defined or,
    ///
    /// Or, a closure with two arguments:
    /// * 'window_function': [crate::expr::WindowFunction] for which simplified has been invoked
    /// * 'info': [crate::simplify::SimplifyInfo]
    fn simplify(&self) -> Option<WindowFunctionSimplification> {
        None
    }

    /// Return true if this window UDF is equal to the other.
    ///
    /// Allows customizing the equality of window UDFs.
    /// Must be consistent with [`Self::hash_value`] and follow the same rules as [`Eq`]:
    ///
    /// - reflexive: `a.equals(a)`;
    /// - symmetric: `a.equals(b)` implies `b.equals(a)`;
    /// - transitive: `a.equals(b)` and `b.equals(c)` implies `a.equals(c)`.
    ///
    /// By default, compares [`Self::name`] and [`Self::signature`].
    fn equals(&self, other: &dyn WindowUDFImpl) -> bool {
        self.name() == other.name() && self.signature() == other.signature()
    }

    /// Returns a hash value for this window UDF.
    ///
    /// Allows customizing the hash code of window UDFs. Similarly to [`Hash`] and [`Eq`],
    /// if [`Self::equals`] returns true for two UDFs, their `hash_value`s must be the same.
    ///
    /// By default, hashes [`Self::name`] and [`Self::signature`].
    fn hash_value(&self) -> u64 {
        let hasher = &mut DefaultHasher::new();
        self.name().hash(hasher);
        self.signature().hash(hasher);
        hasher.finish()
    }

    /// The [`Field`] of the final result of evaluating this window function.
    fn field(&self, field_args: WindowUDFFieldArgs) -> Result<Field>;

    /// Allows the window UDF to define a custom result ordering.
    ///
    /// By default, a window UDF doesn't introduce an ordering.
    /// But when specified by a window UDF this is used to update
    /// ordering equivalences.
    fn sort_options(&self) -> Option<SortOptions> {
        None
    }

    /// Coerce arguments of a function call to types that the function can evaluate.
    ///
    /// This function is only called if [`WindowUDFImpl::signature`] returns [`crate::TypeSignature::UserDefined`]. Most
    /// UDWFs should return one of the other variants of `TypeSignature` which handle common
    /// cases
    ///
    /// See the [type coercion module](crate::type_coercion)
    /// documentation for more details on type coercion
    ///
    /// For example, if your function requires a floating point arguments, but the user calls
    /// it like `my_func(1::int)` (aka with `1` as an integer), coerce_types could return `[DataType::Float64]`
    /// to ensure the argument was cast to `1::double`
    ///
    /// # Parameters
    /// * `arg_types`: The argument types of the arguments  this function with
    ///
    /// # Return value
    /// A Vec the same length as `arg_types`. DataFusion will `CAST` the function call
    /// arguments to these specific types.
    fn coerce_types(&self, _arg_types: &[DataType]) -> Result<Vec<DataType>> {
        not_impl_err!("Function {} does not implement coerce_types", self.name())
    }
}

impl PartialEq for dyn WindowUDFImpl {
    fn eq(&self, other: &Self) -> bool {
        self.equals(other)
    }
}

impl PartialOrd for dyn WindowUDFImpl {
    fn partial_cmp(&self, other: &Self) -> Option<Ordering> {
        match self.name().partial_cmp(other.name()) {
            Some(Ordering::Equal) => self.signature().partial_cmp(other.signature()),
            cmp => cmp,
        }
    }
}

/// WindowUDF that adds an alias to the underlying function. It is better to
/// implement [`WindowUDFImpl`], which supports aliases, directly if possible.
#[derive(Debug)]
struct AliasedWindowUDFImpl {
    inner: Arc<dyn WindowUDFImpl>,
    aliases: Vec<String>,
}

impl AliasedWindowUDFImpl {
    pub fn new(
        inner: Arc<dyn WindowUDFImpl>,
        new_aliases: impl IntoIterator<Item = &'static str>,
    ) -> Self {
        let mut aliases = inner.aliases().to_vec();
        aliases.extend(new_aliases.into_iter().map(|s| s.to_string()));

        Self { inner, aliases }
    }
}

impl WindowUDFImpl for AliasedWindowUDFImpl {
    fn as_any(&self) -> &dyn Any {
        self
    }

    fn name(&self) -> &str {
        self.inner.name()
    }

    fn signature(&self) -> &Signature {
        self.inner.signature()
    }

    #[allow(deprecated)]
    fn return_type(&self, arg_types: &[DataType]) -> Result<DataType> {
        self.inner.return_type(arg_types)
    }

    fn partition_evaluator(&self) -> Result<Box<dyn PartitionEvaluator>> {
        self.inner.partition_evaluator()
    }

    fn aliases(&self) -> &[String] {
        &self.aliases
    }

    fn simplify(&self) -> Option<WindowFunctionSimplification> {
        self.inner.simplify()
    }

    fn equals(&self, other: &dyn WindowUDFImpl) -> bool {
        if let Some(other) = other.as_any().downcast_ref::<AliasedWindowUDFImpl>() {
            self.inner.equals(other.inner.as_ref()) && self.aliases == other.aliases
        } else {
            false
        }
    }

    fn hash_value(&self) -> u64 {
        let hasher = &mut DefaultHasher::new();
        self.inner.hash_value().hash(hasher);
        self.aliases.hash(hasher);
        hasher.finish()
    }

    fn field(&self, field_args: WindowUDFFieldArgs) -> Result<Field> {
        self.inner.field(field_args)
    }

    fn sort_options(&self) -> Option<SortOptions> {
        self.inner.sort_options()
    }

    fn coerce_types(&self, arg_types: &[DataType]) -> Result<Vec<DataType>> {
        self.inner.coerce_types(arg_types)
    }
}

/// Implementation of [`WindowUDFImpl`] that wraps the function style pointers
/// of the older API (see <https://github.com/apache/datafusion/pull/8719>
/// for more details)
pub struct WindowUDFLegacyWrapper {
    /// name
    name: String,
    /// signature
    signature: Signature,
    /// Return type
    return_type: ReturnTypeFunction,
    /// Return the partition evaluator
    partition_evaluator_factory: PartitionEvaluatorFactory,
}

impl Debug for WindowUDFLegacyWrapper {
    fn fmt(&self, f: &mut Formatter) -> fmt::Result {
        f.debug_struct("WindowUDF")
            .field("name", &self.name)
            .field("signature", &self.signature)
            .field("return_type", &"<func>")
            .field("partition_evaluator_factory", &"<func>")
            .finish_non_exhaustive()
    }
}

impl WindowUDFImpl for WindowUDFLegacyWrapper {
    fn as_any(&self) -> &dyn Any {
        self
    }

    fn name(&self) -> &str {
        &self.name
    }

    fn signature(&self) -> &Signature {
        &self.signature
    }

    fn return_type(&self, arg_types: &[DataType]) -> Result<DataType> {
        // Old API returns an Arc of the datatype for some reason
        let res = (self.return_type)(arg_types)?;
        Ok(res.as_ref().clone())
    }

    fn partition_evaluator(&self) -> Result<Box<dyn PartitionEvaluator>> {
        (self.partition_evaluator_factory)()
    }
<<<<<<< HEAD

    fn field(&self, field_args: WindowUDFFieldArgs) -> Result<Field> {
        let return_type = (self.return_type)(field_args.input_types())?;

        Ok(Field::new(
            field_args.name(),
            return_type.as_ref().clone(),
            true,
        ))
=======
}

#[cfg(test)]
mod test {
    use crate::{PartitionEvaluator, WindowUDF, WindowUDFImpl};
    use arrow::datatypes::DataType;
    use datafusion_common::Result;
    use datafusion_expr_common::signature::{Signature, Volatility};
    use std::any::Any;
    use std::cmp::Ordering;

    #[derive(Debug, Clone)]
    struct AWindowUDF {
        signature: Signature,
    }

    impl AWindowUDF {
        fn new() -> Self {
            Self {
                signature: Signature::uniform(
                    1,
                    vec![DataType::Int32],
                    Volatility::Immutable,
                ),
            }
        }
    }

    /// Implement the WindowUDFImpl trait for AddOne
    impl WindowUDFImpl for AWindowUDF {
        fn as_any(&self) -> &dyn Any {
            self
        }
        fn name(&self) -> &str {
            "a"
        }
        fn signature(&self) -> &Signature {
            &self.signature
        }
        fn return_type(&self, _args: &[DataType]) -> Result<DataType> {
            unimplemented!()
        }
        fn partition_evaluator(&self) -> Result<Box<dyn PartitionEvaluator>> {
            unimplemented!()
        }
    }

    #[derive(Debug, Clone)]
    struct BWindowUDF {
        signature: Signature,
    }

    impl BWindowUDF {
        fn new() -> Self {
            Self {
                signature: Signature::uniform(
                    1,
                    vec![DataType::Int32],
                    Volatility::Immutable,
                ),
            }
        }
    }

    /// Implement the WindowUDFImpl trait for AddOne
    impl WindowUDFImpl for BWindowUDF {
        fn as_any(&self) -> &dyn Any {
            self
        }
        fn name(&self) -> &str {
            "b"
        }
        fn signature(&self) -> &Signature {
            &self.signature
        }
        fn return_type(&self, _args: &[DataType]) -> Result<DataType> {
            unimplemented!()
        }
        fn partition_evaluator(&self) -> Result<Box<dyn PartitionEvaluator>> {
            unimplemented!()
        }
    }

    #[test]
    fn test_partial_ord() {
        let a1 = WindowUDF::from(AWindowUDF::new());
        let a2 = WindowUDF::from(AWindowUDF::new());
        assert_eq!(a1.partial_cmp(&a2), Some(Ordering::Equal));

        let b1 = WindowUDF::from(BWindowUDF::new());
        assert!(a1 < b1);
        assert!(!(a1 == b1));
>>>>>>> 7bd77477
    }
}<|MERGE_RESOLUTION|>--- conflicted
+++ resolved
@@ -27,11 +27,8 @@
     sync::Arc,
 };
 
-<<<<<<< HEAD
 use arrow::datatypes::{DataType, Field};
 
-=======
->>>>>>> 7bd77477
 use datafusion_common::{not_impl_err, Result};
 use datafusion_functions_window_common::field::WindowUDFFieldArgs;
 
@@ -533,7 +530,6 @@
     fn partition_evaluator(&self) -> Result<Box<dyn PartitionEvaluator>> {
         (self.partition_evaluator_factory)()
     }
-<<<<<<< HEAD
 
     fn field(&self, field_args: WindowUDFFieldArgs) -> Result<Field> {
         let return_type = (self.return_type)(field_args.input_types())?;
@@ -543,7 +539,7 @@
             return_type.as_ref().clone(),
             true,
         ))
-=======
+    }
 }
 
 #[cfg(test)]
@@ -636,6 +632,5 @@
         let b1 = WindowUDF::from(BWindowUDF::new());
         assert!(a1 < b1);
         assert!(!(a1 == b1));
->>>>>>> 7bd77477
     }
 }