// Licensed to the Apache Software Foundation (ASF) under one
// or more contributor license agreements.  See the NOTICE file
// distributed with this work for additional information
// regarding copyright ownership.  The ASF licenses this file
// to you under the Apache License, Version 2.0 (the
// "License"); you may not use this file except in compliance
// with the License.  You may obtain a copy of the License at
//
//   http://www.apache.org/licenses/LICENSE-2.0
//
// Unless required by applicable law or agreed to in writing,
// software distributed under the License is distributed on an
// "AS IS" BASIS, WITHOUT WARRANTIES OR CONDITIONS OF ANY
// KIND, either express or implied.  See the License for the
// specific language governing permissions and limitations
// under the License.

//! Function module contains typing and signature for built-in and user defined functions.

use crate::function_err::generate_signature_error_msg;
use crate::nullif::SUPPORTED_NULLIF_TYPES;
use crate::type_coercion::functions::data_types;
use crate::ColumnarValue;
use crate::{
    conditional_expressions, struct_expressions, Accumulator, BuiltinScalarFunction,
    Signature, TypeSignature,
};
use arrow::datatypes::{DataType, Field, Fields, IntervalUnit, TimeUnit};
use datafusion_common::{DataFusionError, Result};
use std::sync::Arc;

/// Scalar function
///
/// The Fn param is the wrapped function but be aware that the function will
/// be passed with the slice / vec of columnar values (either scalar or array)
/// with the exception of zero param function, where a singular element vec
/// will be passed. In that case the single element is a null array to indicate
/// the batch's row count (so that the generative zero-argument function can know
/// the result array size).
pub type ScalarFunctionImplementation =
    Arc<dyn Fn(&[ColumnarValue]) -> Result<ColumnarValue> + Send + Sync>;

/// Factory that returns the functions's return type given the input argument types
pub type ReturnTypeFunction =
    Arc<dyn Fn(&[DataType]) -> Result<Arc<DataType>> + Send + Sync>;

/// Factory that returns an accumulator for the given aggregate, given
/// its return datatype.
pub type AccumulatorFunctionImplementation =
    Arc<dyn Fn(&DataType) -> Result<Box<dyn Accumulator>> + Send + Sync>;

/// Factory that returns the types used by an aggregator to serialize
/// its state, given its return datatype.
pub type StateTypeFunction =
    Arc<dyn Fn(&DataType) -> Result<Arc<Vec<DataType>>> + Send + Sync>;

macro_rules! make_utf8_to_return_type {
    ($FUNC:ident, $largeUtf8Type:expr, $utf8Type:expr) => {
        fn $FUNC(arg_type: &DataType, name: &str) -> Result<DataType> {
            Ok(match arg_type {
                DataType::LargeUtf8 => $largeUtf8Type,
                DataType::Utf8 => $utf8Type,
                DataType::Null => DataType::Null,
                _ => {
                    // this error is internal as `data_types` should have captured this.
                    return Err(DataFusionError::Internal(format!(
                        "The {:?} function can only accept strings.",
                        name
                    )));
                }
            })
        }
    };
}

make_utf8_to_return_type!(utf8_to_str_type, DataType::LargeUtf8, DataType::Utf8);
make_utf8_to_return_type!(utf8_to_int_type, DataType::Int64, DataType::Int32);

fn utf8_or_binary_to_binary_type(arg_type: &DataType, name: &str) -> Result<DataType> {
    Ok(match arg_type {
        DataType::LargeUtf8
        | DataType::Utf8
        | DataType::Binary
        | DataType::LargeBinary => DataType::Binary,
        DataType::Null => DataType::Null,
        _ => {
            // this error is internal as `data_types` should have captured this.
            return Err(DataFusionError::Internal(format!(
                "The {name:?} function can only accept strings or binary arrays."
            )));
        }
    })
}

/// Returns the datatype of the scalar function
pub fn return_type(
    fun: &BuiltinScalarFunction,
    input_expr_types: &[DataType],
) -> Result<DataType> {
    use DataType::*;
    use TimeUnit::*;

    // Note that this function *must* return the same type that the respective physical expression returns
    // or the execution panics.

    if input_expr_types.is_empty() && !fun.supports_zero_argument() {
        return Err(DataFusionError::Plan(generate_signature_error_msg(
            fun,
            input_expr_types,
        )));
    }

    // verify that this is a valid set of data types for this function
    data_types(input_expr_types, &signature(fun)).map_err(|_| {
        DataFusionError::Plan(generate_signature_error_msg(fun, input_expr_types))
    })?;

    // the return type of the built in function.
    // Some built-in functions' return type depends on the incoming type.
    match fun {
        BuiltinScalarFunction::ArrayAppend => match &input_expr_types[0] {
            List(field) => Ok(List(Arc::new(Field::new(
                "item",
                field.data_type().clone(),
                true,
            )))),
            _ => Err(DataFusionError::Internal(format!(
                "The {fun} function can only accept list as the first argument"
            ))),
        },
        BuiltinScalarFunction::ArrayConcat => match &input_expr_types[0] {
            List(field) => Ok(List(Arc::new(Field::new(
                "item",
                field.data_type().clone(),
                true,
            )))),
            _ => Err(DataFusionError::Internal(format!(
                "The {fun} function can only accept fixed size list as the args."
            ))),
        },
        BuiltinScalarFunction::ArrayDims => Ok(UInt8),
        BuiltinScalarFunction::ArrayFill => Ok(List(Arc::new(Field::new(
            "item",
            input_expr_types[0].clone(),
            true,
        )))),
        BuiltinScalarFunction::ArrayLength => Ok(UInt8),
        BuiltinScalarFunction::ArrayNdims => Ok(UInt8),
        BuiltinScalarFunction::ArrayPosition => Ok(UInt8),
        BuiltinScalarFunction::ArrayPositions => Ok(UInt8),
        BuiltinScalarFunction::ArrayPrepend => match &input_expr_types[1] {
            List(field) => Ok(List(Arc::new(Field::new(
                "item",
                field.data_type().clone(),
                true,
            )))),
            _ => Err(DataFusionError::Internal(format!(
                "The {fun} function can only accept list as the first argument"
            ))),
        },
        BuiltinScalarFunction::ArrayRemove => match &input_expr_types[0] {
            List(field) => Ok(List(Arc::new(Field::new(
                "item",
                field.data_type().clone(),
                true,
            )))),
            _ => Err(DataFusionError::Internal(format!(
                "The {fun} function can only accept list as the first argument"
            ))),
        },
        BuiltinScalarFunction::ArrayReplace => match &input_expr_types[0] {
            List(field) => Ok(List(Arc::new(Field::new(
                "item",
                field.data_type().clone(),
                true,
            )))),
            _ => Err(DataFusionError::Internal(format!(
                "The {fun} function can only accept list as the first argument"
            ))),
        },
        BuiltinScalarFunction::ArrayToString => match &input_expr_types[0] {
            List(field) => Ok(List(Arc::new(Field::new(
                "item",
                field.data_type().clone(),
                true,
            )))),
            _ => Err(DataFusionError::Internal(format!(
                "The {fun} function can only accept list as the first argument"
            ))),
        },
        BuiltinScalarFunction::Cardinality => Ok(UInt64),
        BuiltinScalarFunction::MakeArray => Ok(List(Arc::new(Field::new(
            "item",
            input_expr_types[0].clone(),
            true,
        )))),
        BuiltinScalarFunction::TrimArray => match &input_expr_types[0] {
            List(field) => Ok(List(Arc::new(Field::new(
                "item",
                field.data_type().clone(),
                true,
            )))),
            _ => Err(DataFusionError::Internal(format!(
                "The {fun} function can only accept list as the first argument"
            ))),
        },
        BuiltinScalarFunction::Ascii => Ok(Int32),
        BuiltinScalarFunction::BitLength => {
            utf8_to_int_type(&input_expr_types[0], "bit_length")
        }
        BuiltinScalarFunction::Btrim => utf8_to_str_type(&input_expr_types[0], "btrim"),
        BuiltinScalarFunction::CharacterLength => {
            utf8_to_int_type(&input_expr_types[0], "character_length")
        }
        BuiltinScalarFunction::Chr => Ok(Utf8),
        BuiltinScalarFunction::Coalesce => {
            // COALESCE has multiple args and they might get coerced, get a preview of this
            let coerced_types = data_types(input_expr_types, &signature(fun));
            coerced_types.map(|types| types[0].clone())
        }
<<<<<<< HEAD
        BuiltinScalarFunction::Concat => Ok(DataType::Utf8),
        BuiltinScalarFunction::ConcatWithSeparator => Ok(DataType::Utf8),
        BuiltinScalarFunction::DatePart => Ok(DataType::Float64),
        // DateTrunc always makes nanosecond timestamps
        BuiltinScalarFunction::DateTrunc => {
            Ok(DataType::Timestamp(TimeUnit::Nanosecond, None))
=======
        BuiltinScalarFunction::Concat => Ok(Utf8),
        BuiltinScalarFunction::ConcatWithSeparator => Ok(Utf8),
        BuiltinScalarFunction::DatePart => Ok(Float64),
        BuiltinScalarFunction::DateTrunc | BuiltinScalarFunction::DateBin => {
            match input_expr_types[1] {
                Timestamp(Nanosecond, _) | Utf8 => Ok(Timestamp(Nanosecond, None)),
                Timestamp(Microsecond, _) => Ok(Timestamp(Microsecond, None)),
                Timestamp(Millisecond, _) => Ok(Timestamp(Millisecond, None)),
                Timestamp(Second, _) => Ok(Timestamp(Second, None)),
                _ => Err(DataFusionError::Internal(format!(
                    "The {fun} function can only accept timestamp as the second arg."
                ))),
            }
>>>>>>> 57bc5b02
        }
        BuiltinScalarFunction::DateBin => match input_expr_types[1] {
            DataType::Timestamp(TimeUnit::Nanosecond, _) | DataType::Utf8 => {
                Ok(DataType::Timestamp(TimeUnit::Nanosecond, None))
            }
            DataType::Timestamp(TimeUnit::Microsecond, _) => {
                Ok(DataType::Timestamp(TimeUnit::Microsecond, None))
            }
            DataType::Timestamp(TimeUnit::Millisecond, _) => {
                Ok(DataType::Timestamp(TimeUnit::Millisecond, None))
            }
            DataType::Timestamp(TimeUnit::Second, _) => {
                Ok(DataType::Timestamp(TimeUnit::Second, None))
            }
            _ => Err(DataFusionError::Internal(format!(
                "The {fun} function can only accept timestamp as the second arg."
            ))),
        },
        BuiltinScalarFunction::InitCap => {
            utf8_to_str_type(&input_expr_types[0], "initcap")
        }
        BuiltinScalarFunction::Left => utf8_to_str_type(&input_expr_types[0], "left"),
        BuiltinScalarFunction::Lower => utf8_to_str_type(&input_expr_types[0], "lower"),
        BuiltinScalarFunction::Lpad => utf8_to_str_type(&input_expr_types[0], "lpad"),
        BuiltinScalarFunction::Ltrim => utf8_to_str_type(&input_expr_types[0], "ltrim"),
        BuiltinScalarFunction::MD5 => utf8_to_str_type(&input_expr_types[0], "md5"),
        BuiltinScalarFunction::NullIf => {
            // NULLIF has two args and they might get coerced, get a preview of this
            let coerced_types = data_types(input_expr_types, &signature(fun));
            coerced_types.map(|typs| typs[0].clone())
        }
        BuiltinScalarFunction::OctetLength => {
            utf8_to_int_type(&input_expr_types[0], "octet_length")
        }
        BuiltinScalarFunction::Pi => Ok(Float64),
        BuiltinScalarFunction::Random => Ok(Float64),
        BuiltinScalarFunction::Uuid => Ok(Utf8),
        BuiltinScalarFunction::RegexpReplace => {
            utf8_to_str_type(&input_expr_types[0], "regex_replace")
        }
        BuiltinScalarFunction::Repeat => utf8_to_str_type(&input_expr_types[0], "repeat"),
        BuiltinScalarFunction::Replace => {
            utf8_to_str_type(&input_expr_types[0], "replace")
        }
        BuiltinScalarFunction::Reverse => {
            utf8_to_str_type(&input_expr_types[0], "reverse")
        }
        BuiltinScalarFunction::Right => utf8_to_str_type(&input_expr_types[0], "right"),
        BuiltinScalarFunction::Rpad => utf8_to_str_type(&input_expr_types[0], "rpad"),
        BuiltinScalarFunction::Rtrim => utf8_to_str_type(&input_expr_types[0], "rtrimp"),
        BuiltinScalarFunction::SHA224 => {
            utf8_or_binary_to_binary_type(&input_expr_types[0], "sha224")
        }
        BuiltinScalarFunction::SHA256 => {
            utf8_or_binary_to_binary_type(&input_expr_types[0], "sha256")
        }
        BuiltinScalarFunction::SHA384 => {
            utf8_or_binary_to_binary_type(&input_expr_types[0], "sha384")
        }
        BuiltinScalarFunction::SHA512 => {
            utf8_or_binary_to_binary_type(&input_expr_types[0], "sha512")
        }
        BuiltinScalarFunction::Digest => {
            utf8_or_binary_to_binary_type(&input_expr_types[0], "digest")
        }
        BuiltinScalarFunction::SplitPart => {
            utf8_to_str_type(&input_expr_types[0], "split_part")
        }
        BuiltinScalarFunction::StartsWith => Ok(Boolean),
        BuiltinScalarFunction::Strpos => utf8_to_int_type(&input_expr_types[0], "strpos"),
        BuiltinScalarFunction::Substr => utf8_to_str_type(&input_expr_types[0], "substr"),
        BuiltinScalarFunction::ToHex => Ok(match input_expr_types[0] {
            Int8 | Int16 | Int32 | Int64 => Utf8,
            _ => {
                // this error is internal as `data_types` should have captured this.
                return Err(DataFusionError::Internal(
                    "The to_hex function can only accept integers.".to_string(),
                ));
            }
        }),
        BuiltinScalarFunction::ToTimestamp => Ok(Timestamp(Nanosecond, None)),
        BuiltinScalarFunction::ToTimestampMillis => Ok(Timestamp(Millisecond, None)),
        BuiltinScalarFunction::ToTimestampMicros => Ok(Timestamp(Microsecond, None)),
        BuiltinScalarFunction::ToTimestampSeconds => Ok(Timestamp(Second, None)),
        BuiltinScalarFunction::FromUnixtime => Ok(Timestamp(Second, None)),
        BuiltinScalarFunction::Now => Ok(Timestamp(Nanosecond, Some("+00:00".into()))),
        BuiltinScalarFunction::CurrentDate => Ok(Date32),
        BuiltinScalarFunction::CurrentTime => Ok(Time64(Nanosecond)),
        BuiltinScalarFunction::Translate => {
            utf8_to_str_type(&input_expr_types[0], "translate")
        }
        BuiltinScalarFunction::Trim => utf8_to_str_type(&input_expr_types[0], "trim"),
        BuiltinScalarFunction::Upper => utf8_to_str_type(&input_expr_types[0], "upper"),
        BuiltinScalarFunction::RegexpMatch => Ok(match input_expr_types[0] {
            LargeUtf8 => List(Arc::new(Field::new("item", LargeUtf8, true))),
            Utf8 => List(Arc::new(Field::new("item", Utf8, true))),
            Null => Null,
            _ => {
                // this error is internal as `data_types` should have captured this.
                return Err(DataFusionError::Internal(
                    "The regexp_extract function can only accept strings.".to_string(),
                ));
            }
        }),

        BuiltinScalarFunction::Factorial
        | BuiltinScalarFunction::Gcd
        | BuiltinScalarFunction::Lcm => Ok(Int64),

        BuiltinScalarFunction::Power => match &input_expr_types[0] {
            Int64 => Ok(Int64),
            _ => Ok(Float64),
        },

        BuiltinScalarFunction::Struct => {
            let return_fields = input_expr_types
                .iter()
                .enumerate()
                .map(|(pos, dt)| Field::new(format!("c{pos}"), dt.clone(), true))
                .collect::<Vec<Field>>();
            Ok(Struct(Fields::from(return_fields)))
        }

        BuiltinScalarFunction::Atan2 => match &input_expr_types[0] {
            Float32 => Ok(Float32),
            _ => Ok(Float64),
        },

        BuiltinScalarFunction::Log => match &input_expr_types[0] {
            Float32 => Ok(Float32),
            _ => Ok(Float64),
        },

        BuiltinScalarFunction::ArrowTypeof => Ok(Utf8),

        BuiltinScalarFunction::Abs
        | BuiltinScalarFunction::Acos
        | BuiltinScalarFunction::Asin
        | BuiltinScalarFunction::Atan
        | BuiltinScalarFunction::Acosh
        | BuiltinScalarFunction::Asinh
        | BuiltinScalarFunction::Atanh
        | BuiltinScalarFunction::Ceil
        | BuiltinScalarFunction::Cos
        | BuiltinScalarFunction::Cosh
        | BuiltinScalarFunction::Degrees
        | BuiltinScalarFunction::Exp
        | BuiltinScalarFunction::Floor
        | BuiltinScalarFunction::Ln
        | BuiltinScalarFunction::Log10
        | BuiltinScalarFunction::Log2
        | BuiltinScalarFunction::Radians
        | BuiltinScalarFunction::Round
        | BuiltinScalarFunction::Signum
        | BuiltinScalarFunction::Sin
        | BuiltinScalarFunction::Sinh
        | BuiltinScalarFunction::Sqrt
        | BuiltinScalarFunction::Cbrt
        | BuiltinScalarFunction::Tan
        | BuiltinScalarFunction::Tanh
        | BuiltinScalarFunction::Trunc => match input_expr_types[0] {
            Float32 => Ok(Float32),
            _ => Ok(Float64),
        },
    }
}

/// Return the [`Signature`] supported by the function `fun`.
pub fn signature(fun: &BuiltinScalarFunction) -> Signature {
    use DataType::*;
    use IntervalUnit::*;
    use TimeUnit::*;
    use TypeSignature::*;
    // note: the physical expression must accept the type returned by this function or the execution panics.

    // for now, the list is small, as we do not have many built-in functions.
    match fun {
        BuiltinScalarFunction::ArrayAppend => Signature::any(2, fun.volatility()),
        BuiltinScalarFunction::ArrayConcat => Signature::variadic_any(fun.volatility()),
        BuiltinScalarFunction::ArrayDims => Signature::any(1, fun.volatility()),
        BuiltinScalarFunction::ArrayFill => Signature::any(2, fun.volatility()),
        BuiltinScalarFunction::ArrayLength => Signature::variadic_any(fun.volatility()),
        BuiltinScalarFunction::ArrayNdims => Signature::any(1, fun.volatility()),
        BuiltinScalarFunction::ArrayPosition => Signature::variadic_any(fun.volatility()),
        BuiltinScalarFunction::ArrayPositions => Signature::any(2, fun.volatility()),
        BuiltinScalarFunction::ArrayPrepend => Signature::any(2, fun.volatility()),
        BuiltinScalarFunction::ArrayRemove => Signature::any(2, fun.volatility()),
        BuiltinScalarFunction::ArrayReplace => Signature::variadic_any(fun.volatility()),
        BuiltinScalarFunction::ArrayToString => Signature::variadic_any(fun.volatility()),
        BuiltinScalarFunction::Cardinality => Signature::any(1, fun.volatility()),
        BuiltinScalarFunction::MakeArray => Signature::variadic_any(fun.volatility()),
        BuiltinScalarFunction::TrimArray => Signature::any(2, fun.volatility()),
        BuiltinScalarFunction::Struct => Signature::variadic(
            struct_expressions::SUPPORTED_STRUCT_TYPES.to_vec(),
            fun.volatility(),
        ),
        BuiltinScalarFunction::Concat | BuiltinScalarFunction::ConcatWithSeparator => {
            Signature::variadic(vec![Utf8], fun.volatility())
        }
        BuiltinScalarFunction::Coalesce => Signature::variadic(
            conditional_expressions::SUPPORTED_COALESCE_TYPES.to_vec(),
            fun.volatility(),
        ),
        BuiltinScalarFunction::SHA224
        | BuiltinScalarFunction::SHA256
        | BuiltinScalarFunction::SHA384
        | BuiltinScalarFunction::SHA512
        | BuiltinScalarFunction::MD5 => Signature::uniform(
            1,
            vec![Utf8, LargeUtf8, Binary, LargeBinary],
            fun.volatility(),
        ),
        BuiltinScalarFunction::Ascii
        | BuiltinScalarFunction::BitLength
        | BuiltinScalarFunction::CharacterLength
        | BuiltinScalarFunction::InitCap
        | BuiltinScalarFunction::Lower
        | BuiltinScalarFunction::OctetLength
        | BuiltinScalarFunction::Reverse
        | BuiltinScalarFunction::Upper => {
            Signature::uniform(1, vec![Utf8, LargeUtf8], fun.volatility())
        }
        BuiltinScalarFunction::Btrim
        | BuiltinScalarFunction::Ltrim
        | BuiltinScalarFunction::Rtrim
        | BuiltinScalarFunction::Trim => Signature::one_of(
            vec![Exact(vec![Utf8]), Exact(vec![Utf8, Utf8])],
            fun.volatility(),
        ),
        BuiltinScalarFunction::Chr | BuiltinScalarFunction::ToHex => {
            Signature::uniform(1, vec![Int64], fun.volatility())
        }
        BuiltinScalarFunction::Lpad | BuiltinScalarFunction::Rpad => Signature::one_of(
            vec![
                Exact(vec![Utf8, Int64]),
                Exact(vec![LargeUtf8, Int64]),
                Exact(vec![Utf8, Int64, Utf8]),
                Exact(vec![LargeUtf8, Int64, Utf8]),
                Exact(vec![Utf8, Int64, LargeUtf8]),
                Exact(vec![LargeUtf8, Int64, LargeUtf8]),
            ],
            fun.volatility(),
        ),
        BuiltinScalarFunction::Left
        | BuiltinScalarFunction::Repeat
        | BuiltinScalarFunction::Right => Signature::one_of(
            vec![Exact(vec![Utf8, Int64]), Exact(vec![LargeUtf8, Int64])],
            fun.volatility(),
        ),
        BuiltinScalarFunction::ToTimestamp => Signature::uniform(
            1,
            vec![
                Int64,
                Timestamp(Nanosecond, None),
                Timestamp(Microsecond, None),
                Timestamp(Millisecond, None),
                Timestamp(Second, None),
                Utf8,
            ],
            fun.volatility(),
        ),
        BuiltinScalarFunction::ToTimestampMillis => Signature::uniform(
            1,
            vec![
                Int64,
                Timestamp(Nanosecond, None),
                Timestamp(Microsecond, None),
                Timestamp(Millisecond, None),
                Timestamp(Second, None),
                Utf8,
            ],
            fun.volatility(),
        ),
        BuiltinScalarFunction::ToTimestampMicros => Signature::uniform(
            1,
            vec![
                Int64,
                Timestamp(Nanosecond, None),
                Timestamp(Microsecond, None),
                Timestamp(Millisecond, None),
                Timestamp(Second, None),
                Utf8,
            ],
            fun.volatility(),
        ),
        BuiltinScalarFunction::ToTimestampSeconds => Signature::uniform(
            1,
            vec![
                Int64,
                Timestamp(Nanosecond, None),
                Timestamp(Microsecond, None),
                Timestamp(Millisecond, None),
                Timestamp(Second, None),
                Utf8,
            ],
            fun.volatility(),
        ),
        BuiltinScalarFunction::FromUnixtime => {
            Signature::uniform(1, vec![Int64], fun.volatility())
        }
        BuiltinScalarFunction::Digest => Signature::one_of(
            vec![
                Exact(vec![Utf8, Utf8]),
                Exact(vec![LargeUtf8, Utf8]),
                Exact(vec![Binary, Utf8]),
                Exact(vec![LargeBinary, Utf8]),
            ],
            fun.volatility(),
        ),
        BuiltinScalarFunction::DateTrunc => {
            Signature::exact(vec![Utf8, Timestamp(Nanosecond, None)], fun.volatility())
        }
        BuiltinScalarFunction::DateBin => {
            let base_sig = |array_type: TimeUnit| {
                vec![
                    Exact(vec![
                        Interval(MonthDayNano),
                        Timestamp(array_type.clone(), None),
                        Timestamp(Nanosecond, None),
                    ]),
                    Exact(vec![
                        Interval(DayTime),
                        Timestamp(array_type.clone(), None),
                        Timestamp(Nanosecond, None),
                    ]),
                    Exact(vec![
                        Interval(MonthDayNano),
                        Timestamp(array_type.clone(), None),
                    ]),
                    Exact(vec![Interval(DayTime), Timestamp(array_type, None)]),
                ]
            };

            let full_sig = [Nanosecond, Microsecond, Millisecond, Second]
                .into_iter()
                .map(base_sig)
                .collect::<Vec<_>>()
                .concat();

            Signature::one_of(full_sig, fun.volatility())
        }
        BuiltinScalarFunction::DatePart => Signature::one_of(
            vec![
                Exact(vec![Utf8, Date32]),
                Exact(vec![Utf8, Date64]),
                Exact(vec![Utf8, Timestamp(Second, None)]),
                Exact(vec![Utf8, Timestamp(Microsecond, None)]),
                Exact(vec![Utf8, Timestamp(Millisecond, None)]),
                Exact(vec![Utf8, Timestamp(Nanosecond, None)]),
                Exact(vec![Utf8, Timestamp(Nanosecond, Some("+00:00".into()))]),
            ],
            fun.volatility(),
        ),
        BuiltinScalarFunction::SplitPart => Signature::one_of(
            vec![
                Exact(vec![Utf8, Utf8, Int64]),
                Exact(vec![LargeUtf8, Utf8, Int64]),
                Exact(vec![Utf8, LargeUtf8, Int64]),
                Exact(vec![LargeUtf8, LargeUtf8, Int64]),
            ],
            fun.volatility(),
        ),

        BuiltinScalarFunction::Strpos | BuiltinScalarFunction::StartsWith => {
            Signature::one_of(
                vec![
                    Exact(vec![Utf8, Utf8]),
                    Exact(vec![Utf8, LargeUtf8]),
                    Exact(vec![LargeUtf8, Utf8]),
                    Exact(vec![LargeUtf8, LargeUtf8]),
                ],
                fun.volatility(),
            )
        }

        BuiltinScalarFunction::Substr => Signature::one_of(
            vec![
                Exact(vec![Utf8, Int64]),
                Exact(vec![LargeUtf8, Int64]),
                Exact(vec![Utf8, Int64, Int64]),
                Exact(vec![LargeUtf8, Int64, Int64]),
            ],
            fun.volatility(),
        ),

        BuiltinScalarFunction::Replace | BuiltinScalarFunction::Translate => {
            Signature::one_of(vec![Exact(vec![Utf8, Utf8, Utf8])], fun.volatility())
        }
        BuiltinScalarFunction::RegexpReplace => Signature::one_of(
            vec![
                Exact(vec![Utf8, Utf8, Utf8]),
                Exact(vec![Utf8, Utf8, Utf8, Utf8]),
            ],
            fun.volatility(),
        ),

        BuiltinScalarFunction::NullIf => {
            Signature::uniform(2, SUPPORTED_NULLIF_TYPES.to_vec(), fun.volatility())
        }
        BuiltinScalarFunction::RegexpMatch => Signature::one_of(
            vec![
                Exact(vec![Utf8, Utf8]),
                Exact(vec![LargeUtf8, Utf8]),
                Exact(vec![Utf8, Utf8, Utf8]),
                Exact(vec![LargeUtf8, Utf8, Utf8]),
            ],
            fun.volatility(),
        ),
        BuiltinScalarFunction::Pi => Signature::exact(vec![], fun.volatility()),
        BuiltinScalarFunction::Random => Signature::exact(vec![], fun.volatility()),
        BuiltinScalarFunction::Uuid => Signature::exact(vec![], fun.volatility()),
        BuiltinScalarFunction::Power => Signature::one_of(
            vec![Exact(vec![Int64, Int64]), Exact(vec![Float64, Float64])],
            fun.volatility(),
        ),
        BuiltinScalarFunction::Round => Signature::one_of(
            vec![
                Exact(vec![Float64, Int64]),
                Exact(vec![Float32, Int64]),
                Exact(vec![Float64]),
                Exact(vec![Float32]),
            ],
            fun.volatility(),
        ),
        BuiltinScalarFunction::Atan2 => Signature::one_of(
            vec![Exact(vec![Float32, Float32]), Exact(vec![Float64, Float64])],
            fun.volatility(),
        ),
        BuiltinScalarFunction::Log => Signature::one_of(
            vec![
                Exact(vec![Float32]),
                Exact(vec![Float64]),
                Exact(vec![Float32, Float32]),
                Exact(vec![Float64, Float64]),
            ],
            fun.volatility(),
        ),
        BuiltinScalarFunction::Factorial => {
            Signature::uniform(1, vec![Int64], fun.volatility())
        }
        BuiltinScalarFunction::Gcd | BuiltinScalarFunction::Lcm => {
            Signature::uniform(2, vec![Int64], fun.volatility())
        }
        BuiltinScalarFunction::ArrowTypeof => Signature::any(1, fun.volatility()),
        BuiltinScalarFunction::Abs
        | BuiltinScalarFunction::Acos
        | BuiltinScalarFunction::Asin
        | BuiltinScalarFunction::Atan
        | BuiltinScalarFunction::Acosh
        | BuiltinScalarFunction::Asinh
        | BuiltinScalarFunction::Atanh
        | BuiltinScalarFunction::Cbrt
        | BuiltinScalarFunction::Ceil
        | BuiltinScalarFunction::Cos
        | BuiltinScalarFunction::Cosh
        | BuiltinScalarFunction::Degrees
        | BuiltinScalarFunction::Exp
        | BuiltinScalarFunction::Floor
        | BuiltinScalarFunction::Ln
        | BuiltinScalarFunction::Log10
        | BuiltinScalarFunction::Log2
        | BuiltinScalarFunction::Radians
        | BuiltinScalarFunction::Signum
        | BuiltinScalarFunction::Sin
        | BuiltinScalarFunction::Sinh
        | BuiltinScalarFunction::Sqrt
        | BuiltinScalarFunction::Tan
        | BuiltinScalarFunction::Tanh
        | BuiltinScalarFunction::Trunc => {
            // math expressions expect 1 argument of type f64 or f32
            // priority is given to f64 because e.g. `sqrt(1i32)` is in IR (real numbers) and thus we
            // return the best approximation for it (in f64).
            // We accept f32 because in this case it is clear that the best approximation
            // will be as good as the number of digits in the number
            Signature::uniform(1, vec![Float64, Float32], fun.volatility())
        }
        BuiltinScalarFunction::Now
        | BuiltinScalarFunction::CurrentDate
        | BuiltinScalarFunction::CurrentTime => {
            Signature::uniform(0, vec![], fun.volatility())
        }
    }
}<|MERGE_RESOLUTION|>--- conflicted
+++ resolved
@@ -218,42 +218,16 @@
             let coerced_types = data_types(input_expr_types, &signature(fun));
             coerced_types.map(|types| types[0].clone())
         }
-<<<<<<< HEAD
-        BuiltinScalarFunction::Concat => Ok(DataType::Utf8),
-        BuiltinScalarFunction::ConcatWithSeparator => Ok(DataType::Utf8),
-        BuiltinScalarFunction::DatePart => Ok(DataType::Float64),
-        // DateTrunc always makes nanosecond timestamps
-        BuiltinScalarFunction::DateTrunc => {
-            Ok(DataType::Timestamp(TimeUnit::Nanosecond, None))
-=======
         BuiltinScalarFunction::Concat => Ok(Utf8),
         BuiltinScalarFunction::ConcatWithSeparator => Ok(Utf8),
         BuiltinScalarFunction::DatePart => Ok(Float64),
-        BuiltinScalarFunction::DateTrunc | BuiltinScalarFunction::DateBin => {
-            match input_expr_types[1] {
-                Timestamp(Nanosecond, _) | Utf8 => Ok(Timestamp(Nanosecond, None)),
-                Timestamp(Microsecond, _) => Ok(Timestamp(Microsecond, None)),
-                Timestamp(Millisecond, _) => Ok(Timestamp(Millisecond, None)),
-                Timestamp(Second, _) => Ok(Timestamp(Second, None)),
-                _ => Err(DataFusionError::Internal(format!(
-                    "The {fun} function can only accept timestamp as the second arg."
-                ))),
-            }
->>>>>>> 57bc5b02
-        }
+        // DateTrunc always makes nanosecond timestamps
+        BuiltinScalarFunction::DateTrunc => Ok(Timestamp(Nanosecond, None)),
         BuiltinScalarFunction::DateBin => match input_expr_types[1] {
-            DataType::Timestamp(TimeUnit::Nanosecond, _) | DataType::Utf8 => {
-                Ok(DataType::Timestamp(TimeUnit::Nanosecond, None))
-            }
-            DataType::Timestamp(TimeUnit::Microsecond, _) => {
-                Ok(DataType::Timestamp(TimeUnit::Microsecond, None))
-            }
-            DataType::Timestamp(TimeUnit::Millisecond, _) => {
-                Ok(DataType::Timestamp(TimeUnit::Millisecond, None))
-            }
-            DataType::Timestamp(TimeUnit::Second, _) => {
-                Ok(DataType::Timestamp(TimeUnit::Second, None))
-            }
+            Timestamp(Nanosecond, _) | Utf8 => Ok(Timestamp(Nanosecond, None)),
+            Timestamp(Microsecond, _) => Ok(Timestamp(Microsecond, None)),
+            Timestamp(Millisecond, _) => Ok(Timestamp(Millisecond, None)),
+            Timestamp(Second, _) => Ok(Timestamp(Second, None)),
             _ => Err(DataFusionError::Internal(format!(
                 "The {fun} function can only accept timestamp as the second arg."
             ))),
