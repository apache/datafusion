--- conflicted
+++ resolved
@@ -65,13 +65,8 @@
 pub use expr_fn::*;
 pub use expr_schema::ExprSchemable;
 pub use function::{
-<<<<<<< HEAD
-    AccumulatorFunctionImplementation, PartitionEvaluatorFactory, ReturnTypeFunction,
+    AccumulatorFactoryFunction, PartitionEvaluatorFactory, ReturnTypeFunction,
     ScalarFunctionImplementation, StateTypeFunction,
-=======
-    AccumulatorFactoryFunction, ReturnTypeFunction, ScalarFunctionImplementation,
-    StateTypeFunction,
->>>>>>> eb290a0b
 };
 pub use literal::{lit, lit_timestamp_nano, Literal, TimestampLiteral};
 pub use logical_plan::*;
