--- conflicted
+++ resolved
@@ -176,16 +176,14 @@
                 | Float64
                 | Decimal128(_, _)
         ),
-<<<<<<< HEAD
         Timestamp(TimeUnit::Nanosecond, None) => {
             matches!(type_from, Null | Timestamp(_, None) | Utf8 | LargeUtf8)
         }
+        Timestamp(TimeUnit::Nanosecond, _) => {
+            matches!(type_from, Null | Timestamp(_, _) | Date32  | Utf8 | LargeUtf8)
+        }
         Interval(_) => {
             matches!(type_from, Utf8 | LargeUtf8)
-=======
-        Timestamp(TimeUnit::Nanosecond, _) => {
-            matches!(type_from, Null | Timestamp(_, _) | Date32)
->>>>>>> e41c4dff
         }
         Utf8 | LargeUtf8 => true,
         Null => can_cast_types(type_from, type_into),
