--- conflicted
+++ resolved
@@ -28,17 +28,12 @@
     Result,
 };
 use datafusion_expr_common::{
-<<<<<<< HEAD
     signature::{
         ArrayFunctionSignature, TypeSignatureClass, FIXED_SIZE_LIST_WILDCARD,
         TIMEZONE_WILDCARD,
     },
     type_coercion::binary::comparison_coercion_numeric,
     type_coercion::binary::string_coercion,
-=======
-    signature::{ArrayFunctionSignature, FIXED_SIZE_LIST_WILDCARD, TIMEZONE_WILDCARD},
-    type_coercion::binary::{comparison_coercion_numeric, string_coercion},
->>>>>>> 035fd3b0
 };
 use std::sync::Arc;
 
