// Licensed to the Apache Software Foundation (ASF) under one
// or more contributor license agreements.  See the NOTICE file
// distributed with this work for additional information
// regarding copyright ownership.  The ASF licenses this file
// to you under the Apache License, Version 2.0 (the
// "License"); you may not use this file except in compliance
// with the License.  You may obtain a copy of the License at
//
//   http://www.apache.org/licenses/LICENSE-2.0
//
// Unless required by applicable law or agreed to in writing,
// software distributed under the License is distributed on an
// "AS IS" BASIS, WITHOUT WARRANTIES OR CONDITIONS OF ANY
// KIND, either express or implied.  See the License for the
// specific language governing permissions and limitations
// under the License.

use super::binary::{binary_numeric_coercion, comparison_coercion};
use crate::{AggregateUDF, ScalarUDF, Signature, TypeSignature, WindowUDF};
use arrow::{
    compute::can_cast_types,
    datatypes::{DataType, TimeUnit},
};
use datafusion_common::{
    exec_err, internal_datafusion_err, internal_err, plan_err,
    utils::{coerced_fixed_size_list_to_list, list_ndims},
    Result,
};
use datafusion_expr_common::{
    signature::{ArrayFunctionSignature, FIXED_SIZE_LIST_WILDCARD, TIMEZONE_WILDCARD},
    type_coercion::binary::string_coercion,
};
use std::sync::Arc;

/// Performs type coercion for scalar function arguments.
///
/// Returns the data types to which each argument must be coerced to
/// match `signature`.
///
/// For more details on coercion in general, please see the
/// [`type_coercion`](crate::type_coercion) module.
pub fn data_types_with_scalar_udf(
    current_types: &[DataType],
    func: &ScalarUDF,
) -> Result<Vec<DataType>> {
    let signature = func.signature();

    if current_types.is_empty() {
        if signature.type_signature.supports_zero_argument() {
            return Ok(vec![]);
        } else {
            return plan_err!("{} does not support zero arguments.", func.name());
        }
    }

    let valid_types =
        get_valid_types_with_scalar_udf(&signature.type_signature, current_types, func)?;

    if valid_types
        .iter()
        .any(|data_type| data_type == current_types)
    {
        return Ok(current_types.to_vec());
    }

    try_coerce_types(valid_types, current_types, &signature.type_signature)
}

/// Performs type coercion for aggregate function arguments.
///
/// Returns the data types to which each argument must be coerced to
/// match `signature`.
///
/// For more details on coercion in general, please see the
/// [`type_coercion`](crate::type_coercion) module.
pub fn data_types_with_aggregate_udf(
    current_types: &[DataType],
    func: &AggregateUDF,
) -> Result<Vec<DataType>> {
    let signature = func.signature();

    if current_types.is_empty() {
        if signature.type_signature.supports_zero_argument() {
            return Ok(vec![]);
        } else {
            return plan_err!("{} does not support zero arguments.", func.name());
        }
    }

    let valid_types = get_valid_types_with_aggregate_udf(
        &signature.type_signature,
        current_types,
        func,
    )?;
    if valid_types
        .iter()
        .any(|data_type| data_type == current_types)
    {
        return Ok(current_types.to_vec());
    }

    try_coerce_types(valid_types, current_types, &signature.type_signature)
}

/// Performs type coercion for window function arguments.
///
/// Returns the data types to which each argument must be coerced to
/// match `signature`.
///
/// For more details on coercion in general, please see the
/// [`type_coercion`](crate::type_coercion) module.
pub fn data_types_with_window_udf(
    current_types: &[DataType],
    func: &WindowUDF,
) -> Result<Vec<DataType>> {
    let signature = func.signature();

    if current_types.is_empty() {
        if signature.type_signature.supports_zero_argument() {
            return Ok(vec![]);
        } else {
            return plan_err!("{} does not support zero arguments.", func.name());
        }
    }

    let valid_types =
        get_valid_types_with_window_udf(&signature.type_signature, current_types, func)?;
    if valid_types
        .iter()
        .any(|data_type| data_type == current_types)
    {
        return Ok(current_types.to_vec());
    }

    try_coerce_types(valid_types, current_types, &signature.type_signature)
}

/// Performs type coercion for function arguments.
///
/// Returns the data types to which each argument must be coerced to
/// match `signature`.
///
/// For more details on coercion in general, please see the
/// [`type_coercion`](crate::type_coercion) module.
pub fn data_types(
    current_types: &[DataType],
    signature: &Signature,
) -> Result<Vec<DataType>> {
    if current_types.is_empty() {
        if signature.type_signature.supports_zero_argument() {
            return Ok(vec![]);
        } else {
            return plan_err!(
                "signature {:?} does not support zero arguments.",
                &signature.type_signature
            );
        }
    }

    let valid_types = get_valid_types(&signature.type_signature, current_types)?;
    if valid_types
        .iter()
        .any(|data_type| data_type == current_types)
    {
        return Ok(current_types.to_vec());
    }

    try_coerce_types(valid_types, current_types, &signature.type_signature)
}

fn is_well_supported_signature(type_signature: &TypeSignature) -> bool {
    if let TypeSignature::OneOf(signatures) = type_signature {
        return signatures.iter().all(is_well_supported_signature);
    }

    matches!(
        type_signature,
        TypeSignature::UserDefined
            | TypeSignature::Numeric(_)
            | TypeSignature::Coercible(_)
            | TypeSignature::Any(_)
    )
}

fn try_coerce_types(
    valid_types: Vec<Vec<DataType>>,
    current_types: &[DataType],
    type_signature: &TypeSignature,
) -> Result<Vec<DataType>> {
    let mut valid_types = valid_types;

    // Well-supported signature that returns exact valid types.
<<<<<<< HEAD
    if !valid_types.is_empty()
        && matches!(
            type_signature,
            TypeSignature::UserDefined
                | TypeSignature::Numeric(_)
                | TypeSignature::String(_)
                | TypeSignature::Coercible(_)
        )
    {
=======
    if !valid_types.is_empty() && is_well_supported_signature(type_signature) {
>>>>>>> 8aafa549
        // exact valid types
        assert_eq!(valid_types.len(), 1);
        let valid_types = valid_types.swap_remove(0);
        if let Some(t) = maybe_data_types_without_coercion(&valid_types, current_types) {
            return Ok(t);
        }
    } else {
        // Try and coerce the argument types to match the signature, returning the
        // coerced types from the first matching signature.
        for valid_types in valid_types {
            if let Some(types) = maybe_data_types(&valid_types, current_types) {
                return Ok(types);
            }
        }
    }

    // none possible -> Error
    plan_err!(
        "Coercion from {:?} to the signature {:?} failed.",
        current_types,
        type_signature
    )
}

fn get_valid_types_with_scalar_udf(
    signature: &TypeSignature,
    current_types: &[DataType],
    func: &ScalarUDF,
) -> Result<Vec<Vec<DataType>>> {
    let valid_types = match signature {
        TypeSignature::UserDefined => match func.coerce_types(current_types) {
            Ok(coerced_types) => vec![coerced_types],
            Err(e) => return exec_err!("User-defined coercion failed with {:?}", e),
        },
        TypeSignature::OneOf(signatures) => signatures
            .iter()
            .filter_map(|t| get_valid_types_with_scalar_udf(t, current_types, func).ok())
            .flatten()
            .collect::<Vec<_>>(),
        _ => get_valid_types(signature, current_types)?,
    };

    Ok(valid_types)
}

fn get_valid_types_with_aggregate_udf(
    signature: &TypeSignature,
    current_types: &[DataType],
    func: &AggregateUDF,
) -> Result<Vec<Vec<DataType>>> {
    let valid_types = match signature {
        TypeSignature::UserDefined => match func.coerce_types(current_types) {
            Ok(coerced_types) => vec![coerced_types],
            Err(e) => return exec_err!("User-defined coercion failed with {:?}", e),
        },
        TypeSignature::OneOf(signatures) => signatures
            .iter()
            .filter_map(|t| {
                get_valid_types_with_aggregate_udf(t, current_types, func).ok()
            })
            .flatten()
            .collect::<Vec<_>>(),
        _ => get_valid_types(signature, current_types)?,
    };

    Ok(valid_types)
}

fn get_valid_types_with_window_udf(
    signature: &TypeSignature,
    current_types: &[DataType],
    func: &WindowUDF,
) -> Result<Vec<Vec<DataType>>> {
    let valid_types = match signature {
        TypeSignature::UserDefined => match func.coerce_types(current_types) {
            Ok(coerced_types) => vec![coerced_types],
            Err(e) => return exec_err!("User-defined coercion failed with {:?}", e),
        },
        TypeSignature::OneOf(signatures) => signatures
            .iter()
            .filter_map(|t| get_valid_types_with_window_udf(t, current_types, func).ok())
            .flatten()
            .collect::<Vec<_>>(),
        _ => get_valid_types(signature, current_types)?,
    };

    Ok(valid_types)
}

/// Returns a Vec of all possible valid argument types for the given signature.
fn get_valid_types(
    signature: &TypeSignature,
    current_types: &[DataType],
) -> Result<Vec<Vec<DataType>>> {
    fn array_element_and_optional_index(
        current_types: &[DataType],
    ) -> Result<Vec<Vec<DataType>>> {
        // make sure there's 2 or 3 arguments
        if !(current_types.len() == 2 || current_types.len() == 3) {
            return Ok(vec![vec![]]);
        }

        let first_two_types = &current_types[0..2];
        let mut valid_types = array_append_or_prepend_valid_types(first_two_types, true)?;

        // Early return if there are only 2 arguments
        if current_types.len() == 2 {
            return Ok(valid_types);
        }

        let valid_types_with_index = valid_types
            .iter()
            .map(|t| {
                let mut t = t.clone();
                t.push(DataType::Int64);
                t
            })
            .collect::<Vec<_>>();

        valid_types.extend(valid_types_with_index);

        Ok(valid_types)
    }

    fn array_append_or_prepend_valid_types(
        current_types: &[DataType],
        is_append: bool,
    ) -> Result<Vec<Vec<DataType>>> {
        if current_types.len() != 2 {
            return Ok(vec![vec![]]);
        }

        let (array_type, elem_type) = if is_append {
            (&current_types[0], &current_types[1])
        } else {
            (&current_types[1], &current_types[0])
        };

        // We follow Postgres on `array_append(Null, T)`, which is not valid.
        if array_type.eq(&DataType::Null) {
            return Ok(vec![vec![]]);
        }

        // We need to find the coerced base type, mainly for cases like:
        // `array_append(List(null), i64)` -> `List(i64)`
        let array_base_type = datafusion_common::utils::base_type(array_type);
        let elem_base_type = datafusion_common::utils::base_type(elem_type);
        let new_base_type = comparison_coercion(&array_base_type, &elem_base_type);

        let new_base_type = new_base_type.ok_or_else(|| {
            internal_datafusion_err!(
                "Coercion from {array_base_type:?} to {elem_base_type:?} not supported."
            )
        })?;

        let new_array_type = datafusion_common::utils::coerced_type_with_base_type_only(
            array_type,
            &new_base_type,
        );

        match new_array_type {
            DataType::List(ref field)
            | DataType::LargeList(ref field)
            | DataType::FixedSizeList(ref field, _) => {
                let new_elem_type = field.data_type();
                if is_append {
                    Ok(vec![vec![new_array_type.clone(), new_elem_type.clone()]])
                } else {
                    Ok(vec![vec![new_elem_type.to_owned(), new_array_type.clone()]])
                }
            }
            _ => Ok(vec![vec![]]),
        }
    }
    fn array(array_type: &DataType) -> Option<DataType> {
        match array_type {
            DataType::List(_)
            | DataType::LargeList(_)
            | DataType::FixedSizeList(_, _) => {
                let array_type = coerced_fixed_size_list_to_list(array_type);
                Some(array_type)
            }
            _ => None,
        }
    }

    let valid_types = match signature {
        TypeSignature::Variadic(valid_types) => valid_types
            .iter()
            .map(|valid_type| current_types.iter().map(|_| valid_type.clone()).collect())
            .collect(),
        TypeSignature::String(number) => {
            if *number < 1 {
                return plan_err!(
                    "The signature expected at least one argument but received {}",
                    current_types.len()
                );
            }
            if *number != current_types.len() {
                return plan_err!(
                    "The signature expected {} arguments but received {}",
                    number,
                    current_types.len()
                );
            }

            fn coercion_rule(
                lhs_type: &DataType,
                rhs_type: &DataType,
            ) -> Result<DataType> {
                match (lhs_type, rhs_type) {
                    (DataType::Null, DataType::Null) => Ok(DataType::Utf8),
                    (DataType::Null, data_type) | (data_type, DataType::Null) => {
                        coercion_rule(data_type, &DataType::Utf8)
                    }
                    (DataType::Dictionary(_, lhs), DataType::Dictionary(_, rhs)) => {
                        coercion_rule(lhs, rhs)
                    }
                    (DataType::Dictionary(_, v), other)
                    | (other, DataType::Dictionary(_, v)) => coercion_rule(v, other),
                    _ => {
                        if let Some(coerced_type) = string_coercion(lhs_type, rhs_type) {
                            Ok(coerced_type)
                        } else {
                            plan_err!(
                                "{} and {} are not coercible to a common string type",
                                lhs_type,
                                rhs_type
                            )
                        }
                    }
                }
            }

            // Length checked above, safe to unwrap
            let mut coerced_type = current_types.first().unwrap().to_owned();
            for t in current_types.iter().skip(1) {
                coerced_type = coercion_rule(&coerced_type, t)?;
            }

            fn base_type_or_default_type(data_type: &DataType) -> DataType {
                if data_type.is_null() {
                    DataType::Utf8
                } else if let DataType::Dictionary(_, v) = data_type {
                    base_type_or_default_type(v)
                } else {
                    data_type.to_owned()
                }
            }

            vec![vec![base_type_or_default_type(&coerced_type); *number]]
        }
        TypeSignature::Numeric(number) => {
            if *number < 1 {
                return plan_err!(
                    "The signature expected at least one argument but received {}",
                    current_types.len()
                );
            }
            if *number != current_types.len() {
                return plan_err!(
                    "The signature expected {} arguments but received {}",
                    number,
                    current_types.len()
                );
            }

            let mut valid_type = current_types.first().unwrap().clone();
            for t in current_types.iter().skip(1) {
                if let Some(coerced_type) = binary_numeric_coercion(&valid_type, t) {
                    valid_type = coerced_type;
                } else {
                    return plan_err!(
                        "{} and {} are not coercible to a common numeric type",
                        valid_type,
                        t
                    );
                }
            }

            vec![vec![valid_type; *number]]
        }
        TypeSignature::Coercible(target_types) => {
            if target_types.is_empty() {
                return plan_err!(
                    "The signature expected at least one argument but received {}",
                    current_types.len()
                );
            }
            if target_types.len() != current_types.len() {
                return plan_err!(
                    "The signature expected {} arguments but received {}",
                    target_types.len(),
                    current_types.len()
                );
            }

            for (data_type, target_type) in current_types.iter().zip(target_types.iter())
            {
                if !can_cast_types(data_type, target_type) {
                    return plan_err!("{data_type} is not coercible to {target_type}");
                }
            }

            vec![target_types.to_owned()]
        }
        TypeSignature::Uniform(number, valid_types) => valid_types
            .iter()
            .map(|valid_type| (0..*number).map(|_| valid_type.clone()).collect())
            .collect(),
        TypeSignature::UserDefined => {
            return internal_err!(
            "User-defined signature should be handled by function-specific coerce_types."
        )
        }
        TypeSignature::VariadicAny => {
            vec![current_types.to_vec()]
        }
        TypeSignature::Exact(valid_types) => vec![valid_types.clone()],
        TypeSignature::ArraySignature(ref function_signature) => match function_signature
        {
            ArrayFunctionSignature::ArrayAndElement => {
                array_append_or_prepend_valid_types(current_types, true)?
            }
            ArrayFunctionSignature::ElementAndArray => {
                array_append_or_prepend_valid_types(current_types, false)?
            }
            ArrayFunctionSignature::ArrayAndIndex => {
                if current_types.len() != 2 {
                    return Ok(vec![vec![]]);
                }
                array(&current_types[0]).map_or_else(
                    || vec![vec![]],
                    |array_type| vec![vec![array_type, DataType::Int64]],
                )
            }
            ArrayFunctionSignature::ArrayAndElementAndOptionalIndex => {
                array_element_and_optional_index(current_types)?
            }
            ArrayFunctionSignature::Array => {
                if current_types.len() != 1 {
                    return Ok(vec![vec![]]);
                }

                array(&current_types[0])
                    .map_or_else(|| vec![vec![]], |array_type| vec![vec![array_type]])
            }
            ArrayFunctionSignature::MapArray => {
                if current_types.len() != 1 {
                    return Ok(vec![vec![]]);
                }

                match &current_types[0] {
                    DataType::Map(_, _) => vec![vec![current_types[0].clone()]],
                    _ => vec![vec![]],
                }
            }
        },
        TypeSignature::Any(number) => {
            if current_types.len() != *number {
                return plan_err!(
                    "The function expected {} arguments but received {}",
                    number,
                    current_types.len()
                );
            }
            vec![(0..*number).map(|i| current_types[i].clone()).collect()]
        }
        TypeSignature::OneOf(types) => types
            .iter()
            .filter_map(|t| get_valid_types(t, current_types).ok())
            .flatten()
            .collect::<Vec<_>>(),
    };

    Ok(valid_types)
}

/// Try to coerce the current argument types to match the given `valid_types`.
///
/// For example, if a function `func` accepts arguments of  `(int64, int64)`,
/// but was called with `(int32, int64)`, this function could match the
/// valid_types by coercing the first argument to `int64`, and would return
/// `Some([int64, int64])`.
fn maybe_data_types(
    valid_types: &[DataType],
    current_types: &[DataType],
) -> Option<Vec<DataType>> {
    if valid_types.len() != current_types.len() {
        return None;
    }

    let mut new_type = Vec::with_capacity(valid_types.len());
    for (i, valid_type) in valid_types.iter().enumerate() {
        let current_type = &current_types[i];

        if current_type == valid_type {
            new_type.push(current_type.clone())
        } else {
            // attempt to coerce.
            // TODO: Replace with `can_cast_types` after failing cases are resolved
            // (they need new signature that returns exactly valid types instead of list of possible valid types).
            if let Some(coerced_type) = coerced_from(valid_type, current_type) {
                new_type.push(coerced_type)
            } else {
                // not possible
                return None;
            }
        }
    }
    Some(new_type)
}

/// Check if the current argument types can be coerced to match the given `valid_types`
/// unlike `maybe_data_types`, this function does not coerce the types.
/// TODO: I think this function should replace `maybe_data_types` after signature are well-supported.
fn maybe_data_types_without_coercion(
    valid_types: &[DataType],
    current_types: &[DataType],
) -> Option<Vec<DataType>> {
    if valid_types.len() != current_types.len() {
        return None;
    }

    let mut new_type = Vec::with_capacity(valid_types.len());
    for (i, valid_type) in valid_types.iter().enumerate() {
        let current_type = &current_types[i];

        if current_type == valid_type {
            new_type.push(current_type.clone())
        } else if can_cast_types(current_type, valid_type) {
            // validate the valid type is castable from the current type
            new_type.push(valid_type.clone())
        } else {
            return None;
        }
    }
    Some(new_type)
}

/// Return true if a value of type `type_from` can be coerced
/// (losslessly converted) into a value of `type_to`
///
/// See the module level documentation for more detail on coercion.
pub fn can_coerce_from(type_into: &DataType, type_from: &DataType) -> bool {
    if type_into == type_from {
        return true;
    }
    if let Some(coerced) = coerced_from(type_into, type_from) {
        return coerced == *type_into;
    }
    false
}

/// Find the coerced type for the given `type_into` and `type_from`.
/// Returns `None` if coercion is not possible.
///
/// Expect uni-directional coercion, for example, i32 is coerced to i64, but i64 is not coerced to i32.
///
/// Unlike [comparison_coercion], the coerced type is usually `wider` for lossless conversion.
fn coerced_from<'a>(
    type_into: &'a DataType,
    type_from: &'a DataType,
) -> Option<DataType> {
    use self::DataType::*;

    // match Dictionary first
    match (type_into, type_from) {
        // coerced dictionary first
        (_, Dictionary(_, value_type))
            if coerced_from(type_into, value_type).is_some() =>
        {
            Some(type_into.clone())
        }
        (Dictionary(_, value_type), _)
            if coerced_from(value_type, type_from).is_some() =>
        {
            Some(type_into.clone())
        }
        // coerced into type_into
        (Int8, Null | Int8) => Some(type_into.clone()),
        (Int16, Null | Int8 | Int16 | UInt8) => Some(type_into.clone()),
        (Int32, Null | Int8 | Int16 | Int32 | UInt8 | UInt16) => Some(type_into.clone()),
        (Int64, Null | Int8 | Int16 | Int32 | Int64 | UInt8 | UInt16 | UInt32) => {
            Some(type_into.clone())
        }
        (UInt8, Null | UInt8) => Some(type_into.clone()),
        (UInt16, Null | UInt8 | UInt16) => Some(type_into.clone()),
        (UInt32, Null | UInt8 | UInt16 | UInt32) => Some(type_into.clone()),
        (UInt64, Null | UInt8 | UInt16 | UInt32 | UInt64) => Some(type_into.clone()),
        (
            Float32,
            Null | Int8 | Int16 | Int32 | Int64 | UInt8 | UInt16 | UInt32 | UInt64
            | Float32,
        ) => Some(type_into.clone()),
        (
            Float64,
            Null
            | Int8
            | Int16
            | Int32
            | Int64
            | UInt8
            | UInt16
            | UInt32
            | UInt64
            | Float32
            | Float64
            | Decimal128(_, _),
        ) => Some(type_into.clone()),
        (
            Timestamp(TimeUnit::Nanosecond, None),
            Null | Timestamp(_, None) | Date32 | Utf8 | LargeUtf8,
        ) => Some(type_into.clone()),
        (Interval(_), Utf8 | LargeUtf8) => Some(type_into.clone()),
        // We can go into a Utf8View from a Utf8 or LargeUtf8
        (Utf8View, Utf8 | LargeUtf8 | Null) => Some(type_into.clone()),
        // Any type can be coerced into strings
        (Utf8 | LargeUtf8, _) => Some(type_into.clone()),
        (Null, _) if can_cast_types(type_from, type_into) => Some(type_into.clone()),

        (List(_), FixedSizeList(_, _)) => Some(type_into.clone()),

        // Only accept list and largelist with the same number of dimensions unless the type is Null.
        // List or LargeList with different dimensions should be handled in TypeSignature or other places before this
        (List(_) | LargeList(_), _)
            if datafusion_common::utils::base_type(type_from).eq(&Null)
                || list_ndims(type_from) == list_ndims(type_into) =>
        {
            Some(type_into.clone())
        }
        // should be able to coerce wildcard fixed size list to non wildcard fixed size list
        (
            FixedSizeList(f_into, FIXED_SIZE_LIST_WILDCARD),
            FixedSizeList(f_from, size_from),
        ) => match coerced_from(f_into.data_type(), f_from.data_type()) {
            Some(data_type) if &data_type != f_into.data_type() => {
                let new_field =
                    Arc::new(f_into.as_ref().clone().with_data_type(data_type));
                Some(FixedSizeList(new_field, *size_from))
            }
            Some(_) => Some(FixedSizeList(Arc::clone(f_into), *size_from)),
            _ => None,
        },
        (Timestamp(unit, Some(tz)), _) if tz.as_ref() == TIMEZONE_WILDCARD => {
            match type_from {
                Timestamp(_, Some(from_tz)) => {
                    Some(Timestamp(*unit, Some(Arc::clone(from_tz))))
                }
                Null | Date32 | Utf8 | LargeUtf8 | Timestamp(_, None) => {
                    // In the absence of any other information assume the time zone is "+00" (UTC).
                    Some(Timestamp(*unit, Some("+00".into())))
                }
                _ => None,
            }
        }
        (Timestamp(_, Some(_)), Null | Timestamp(_, _) | Date32 | Utf8 | LargeUtf8) => {
            Some(type_into.clone())
        }
        _ => None,
    }
}

#[cfg(test)]
mod tests {

    use crate::Volatility;

    use super::*;
    use arrow::datatypes::Field;

    #[test]
    fn test_string_conversion() {
        let cases = vec![
            (DataType::Utf8View, DataType::Utf8, true),
            (DataType::Utf8View, DataType::LargeUtf8, true),
        ];

        for case in cases {
            assert_eq!(can_coerce_from(&case.0, &case.1), case.2);
        }
    }

    #[test]
    fn test_maybe_data_types() {
        // this vec contains: arg1, arg2, expected result
        let cases = vec![
            // 2 entries, same values
            (
                vec![DataType::UInt8, DataType::UInt16],
                vec![DataType::UInt8, DataType::UInt16],
                Some(vec![DataType::UInt8, DataType::UInt16]),
            ),
            // 2 entries, can coerce values
            (
                vec![DataType::UInt16, DataType::UInt16],
                vec![DataType::UInt8, DataType::UInt16],
                Some(vec![DataType::UInt16, DataType::UInt16]),
            ),
            // 0 entries, all good
            (vec![], vec![], Some(vec![])),
            // 2 entries, can't coerce
            (
                vec![DataType::Boolean, DataType::UInt16],
                vec![DataType::UInt8, DataType::UInt16],
                None,
            ),
            // u32 -> u16 is possible
            (
                vec![DataType::Boolean, DataType::UInt32],
                vec![DataType::Boolean, DataType::UInt16],
                Some(vec![DataType::Boolean, DataType::UInt32]),
            ),
            // UTF8 -> Timestamp
            (
                vec![
                    DataType::Timestamp(TimeUnit::Nanosecond, None),
                    DataType::Timestamp(TimeUnit::Nanosecond, Some("+TZ".into())),
                    DataType::Timestamp(TimeUnit::Nanosecond, Some("+01".into())),
                ],
                vec![DataType::Utf8, DataType::Utf8, DataType::Utf8],
                Some(vec![
                    DataType::Timestamp(TimeUnit::Nanosecond, None),
                    DataType::Timestamp(TimeUnit::Nanosecond, Some("+00".into())),
                    DataType::Timestamp(TimeUnit::Nanosecond, Some("+01".into())),
                ]),
            ),
        ];

        for case in cases {
            assert_eq!(maybe_data_types(&case.0, &case.1), case.2)
        }
    }

    #[test]
    fn test_get_valid_types_one_of() -> Result<()> {
        let signature =
            TypeSignature::OneOf(vec![TypeSignature::Any(1), TypeSignature::Any(2)]);

        let invalid_types = get_valid_types(
            &signature,
            &[DataType::Int32, DataType::Int32, DataType::Int32],
        )?;
        assert_eq!(invalid_types.len(), 0);

        let args = vec![DataType::Int32, DataType::Int32];
        let valid_types = get_valid_types(&signature, &args)?;
        assert_eq!(valid_types.len(), 1);
        assert_eq!(valid_types[0], args);

        let args = vec![DataType::Int32];
        let valid_types = get_valid_types(&signature, &args)?;
        assert_eq!(valid_types.len(), 1);
        assert_eq!(valid_types[0], args);

        Ok(())
    }

    #[test]
    fn test_fixed_list_wildcard_coerce() -> Result<()> {
        let inner = Arc::new(Field::new("item", DataType::Int32, false));
        let current_types = vec![
            DataType::FixedSizeList(Arc::clone(&inner), 2), // able to coerce for any size
        ];

        let signature = Signature::exact(
            vec![DataType::FixedSizeList(
                Arc::clone(&inner),
                FIXED_SIZE_LIST_WILDCARD,
            )],
            Volatility::Stable,
        );

        let coerced_data_types = data_types(&current_types, &signature).unwrap();
        assert_eq!(coerced_data_types, current_types);

        // make sure it can't coerce to a different size
        let signature = Signature::exact(
            vec![DataType::FixedSizeList(Arc::clone(&inner), 3)],
            Volatility::Stable,
        );
        let coerced_data_types = data_types(&current_types, &signature);
        assert!(coerced_data_types.is_err());

        // make sure it works with the same type.
        let signature = Signature::exact(
            vec![DataType::FixedSizeList(Arc::clone(&inner), 2)],
            Volatility::Stable,
        );
        let coerced_data_types = data_types(&current_types, &signature).unwrap();
        assert_eq!(coerced_data_types, current_types);

        Ok(())
    }

    #[test]
    fn test_nested_wildcard_fixed_size_lists() -> Result<()> {
        let type_into = DataType::FixedSizeList(
            Arc::new(Field::new(
                "item",
                DataType::FixedSizeList(
                    Arc::new(Field::new("item", DataType::Int32, false)),
                    FIXED_SIZE_LIST_WILDCARD,
                ),
                false,
            )),
            FIXED_SIZE_LIST_WILDCARD,
        );

        let type_from = DataType::FixedSizeList(
            Arc::new(Field::new(
                "item",
                DataType::FixedSizeList(
                    Arc::new(Field::new("item", DataType::Int8, false)),
                    4,
                ),
                false,
            )),
            3,
        );

        assert_eq!(
            coerced_from(&type_into, &type_from),
            Some(DataType::FixedSizeList(
                Arc::new(Field::new(
                    "item",
                    DataType::FixedSizeList(
                        Arc::new(Field::new("item", DataType::Int32, false)),
                        4,
                    ),
                    false,
                )),
                3,
            ))
        );

        Ok(())
    }

    #[test]
    fn test_coerced_from_dictionary() {
        let type_into =
            DataType::Dictionary(Box::new(DataType::Int32), Box::new(DataType::UInt32));
        let type_from = DataType::Int64;
        assert_eq!(coerced_from(&type_into, &type_from), None);

        let type_from =
            DataType::Dictionary(Box::new(DataType::Int32), Box::new(DataType::UInt32));
        let type_into = DataType::Int64;
        assert_eq!(
            coerced_from(&type_into, &type_from),
            Some(type_into.clone())
        );
    }
}<|MERGE_RESOLUTION|>--- conflicted
+++ resolved
@@ -177,6 +177,7 @@
         type_signature,
         TypeSignature::UserDefined
             | TypeSignature::Numeric(_)
+            | TypeSignature::String(_)
             | TypeSignature::Coercible(_)
             | TypeSignature::Any(_)
     )
@@ -190,19 +191,7 @@
     let mut valid_types = valid_types;
 
     // Well-supported signature that returns exact valid types.
-<<<<<<< HEAD
-    if !valid_types.is_empty()
-        && matches!(
-            type_signature,
-            TypeSignature::UserDefined
-                | TypeSignature::Numeric(_)
-                | TypeSignature::String(_)
-                | TypeSignature::Coercible(_)
-        )
-    {
-=======
     if !valid_types.is_empty() && is_well_supported_signature(type_signature) {
->>>>>>> 8aafa549
         // exact valid types
         assert_eq!(valid_types.len(), 1);
         let valid_types = valid_types.swap_remove(0);
