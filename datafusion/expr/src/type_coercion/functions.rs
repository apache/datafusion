// Licensed to the Apache Software Foundation (ASF) under one
// or more contributor license agreements.  See the NOTICE file
// distributed with this work for additional information
// regarding copyright ownership.  The ASF licenses this file
// to you under the Apache License, Version 2.0 (the
// "License"); you may not use this file except in compliance
// with the License.  You may obtain a copy of the License at
//
//   http://www.apache.org/licenses/LICENSE-2.0
//
// Unless required by applicable law or agreed to in writing,
// software distributed under the License is distributed on an
// "AS IS" BASIS, WITHOUT WARRANTIES OR CONDITIONS OF ANY
// KIND, either express or implied.  See the License for the
// specific language governing permissions and limitations
// under the License.

use std::sync::Arc;

use crate::signature::{
    ArrayFunctionSignature, FIXED_SIZE_LIST_WILDCARD, TIMEZONE_WILDCARD,
};
<<<<<<< HEAD
use crate::type_coercion::binary::type_union_resolution;
use crate::{Signature, TypeSignature};
=======
use crate::{AggregateUDF, ScalarUDF, Signature, TypeSignature};
>>>>>>> 1eff714e
use arrow::{
    compute::can_cast_types,
    datatypes::{DataType, TimeUnit},
};
use datafusion_common::utils::{coerced_fixed_size_list_to_list, list_ndims};
use datafusion_common::{
<<<<<<< HEAD
    internal_datafusion_err, internal_err, not_impl_err, plan_err, Result,
=======
    exec_err, internal_datafusion_err, internal_err, plan_err, Result,
>>>>>>> 1eff714e
};

use super::binary::comparison_coercion;

/// Performs type coercion for scalar function arguments.
///
/// Returns the data types to which each argument must be coerced to
/// match `signature`.
///
/// For more details on coercion in general, please see the
/// [`type_coercion`](crate::type_coercion) module.
pub fn data_types_with_scalar_udf(
    current_types: &[DataType],
    func: &ScalarUDF,
) -> Result<Vec<DataType>> {
    let signature = func.signature();

    if current_types.is_empty() {
        if signature.type_signature.supports_zero_argument() {
            return Ok(vec![]);
        } else {
            return plan_err!(
                "[data_types_with_scalar_udf] signature {:?} does not support zero arguments.",
                &signature.type_signature
            );
        }
    }

    let valid_types =
        get_valid_types_with_scalar_udf(&signature.type_signature, current_types, func)?;

    if valid_types
        .iter()
        .any(|data_type| data_type == current_types)
    {
        return Ok(current_types.to_vec());
    }

    // Try and coerce the argument types to match the signature, returning the
    // coerced types from the first matching signature.
    for valid_types in valid_types {
        if let Some(types) = maybe_data_types(&valid_types, current_types) {
            return Ok(types);
        }
    }

    // none possible -> Error
    plan_err!(
        "[data_types_with_scalar_udf] Coercion from {:?} to the signature {:?} failed.",
        current_types,
        &signature.type_signature
    )
}

pub fn data_types_with_aggregate_udf(
    current_types: &[DataType],
    func: &AggregateUDF,
) -> Result<Vec<DataType>> {
    let signature = func.signature();

    if current_types.is_empty() {
        if signature.type_signature.supports_zero_argument() {
            return Ok(vec![]);
        } else {
            return plan_err!(
                "[data_types_with_aggregate_udf] Coercion from {:?} to the signature {:?} failed.",
                current_types,
                &signature.type_signature
            );
        }
    }

    let valid_types = get_valid_types_with_aggregate_udf(
        &signature.type_signature,
        current_types,
        func,
    )?;
    if valid_types
        .iter()
        .any(|data_type| data_type == current_types)
    {
        return Ok(current_types.to_vec());
    }

    // Try and coerce the argument types to match the signature, returning the
    // coerced types from the first matching signature.
    for valid_types in valid_types {
        if let Some(types) = maybe_data_types(&valid_types, current_types) {
            return Ok(types);
        }
    }

    // none possible -> Error
    plan_err!(
        "[data_types_with_aggregate_udf] Coercion from {:?} to the signature {:?} failed.",
        current_types,
        &signature.type_signature
    )
}

/// Performs type coercion for function arguments.
///
/// Returns the data types to which each argument must be coerced to
/// match `signature`.
///
/// For more details on coercion in general, please see the
/// [`type_coercion`](crate::type_coercion) module.
pub fn data_types(
    current_types: &[DataType],
    signature: &Signature,
) -> Result<Vec<DataType>> {
    if current_types.is_empty() {
        if signature.type_signature.supports_zero_argument() {
            return Ok(vec![]);
        } else {
            return plan_err!(
                "[data_types] Coercion from {:?} to the signature {:?} failed.",
                current_types,
                &signature.type_signature
            );
        }
    }

    let mut valid_types = get_valid_types(&signature.type_signature, current_types)?;
    if valid_types
        .iter()
        .any(|data_type| data_type == current_types)
    {
        return Ok(current_types.to_vec());
    }

    // Well-supported signature that returns exact valid types.
    if !valid_types.is_empty()
        && matches!(signature.type_signature, TypeSignature::Union(_))
    {
        // exact valid types
        assert_eq!(valid_types.len(), 1);
        let valid_types = valid_types.swap_remove(0);
        if let Some(t) = maybe_data_types_without_coercion(&valid_types, current_types) {
            return Ok(t);
        }
    } else {
        // Try and coerce the argument types to match the signature, returning the
        // coerced types from the first matching signature.
        for valid_types in valid_types {
            if let Some(types) = maybe_data_types(&valid_types, current_types) {
                return Ok(types);
            }
        }
    }

    // none possible -> Error
    plan_err!(
        "[data_types] Coercion from {:?} to the signature {:?} failed.",
        current_types,
        &signature.type_signature
    )
}

fn get_valid_types_with_scalar_udf(
    signature: &TypeSignature,
    current_types: &[DataType],
    func: &ScalarUDF,
) -> Result<Vec<Vec<DataType>>> {
    let valid_types = match signature {
        TypeSignature::UserDefined => match func.coerce_types(current_types) {
            Ok(coerced_types) => vec![coerced_types],
            Err(e) => return exec_err!("User-defined coercion failed with {:?}", e),
        },
        TypeSignature::OneOf(signatures) => signatures
            .iter()
            .filter_map(|t| get_valid_types_with_scalar_udf(t, current_types, func).ok())
            .flatten()
            .collect::<Vec<_>>(),
        _ => get_valid_types(signature, current_types)?,
    };

    Ok(valid_types)
}

fn get_valid_types_with_aggregate_udf(
    signature: &TypeSignature,
    current_types: &[DataType],
    func: &AggregateUDF,
) -> Result<Vec<Vec<DataType>>> {
    let valid_types = match signature {
        TypeSignature::UserDefined => match func.coerce_types(current_types) {
            Ok(coerced_types) => vec![coerced_types],
            Err(e) => return exec_err!("User-defined coercion failed with {:?}", e),
        },
        TypeSignature::OneOf(signatures) => signatures
            .iter()
            .filter_map(|t| {
                get_valid_types_with_aggregate_udf(t, current_types, func).ok()
            })
            .flatten()
            .collect::<Vec<_>>(),
        _ => get_valid_types(signature, current_types)?,
    };

    Ok(valid_types)
}

/// Returns a Vec of all possible valid argument types for the given signature.
fn get_valid_types(
    signature: &TypeSignature,
    current_types: &[DataType],
) -> Result<Vec<Vec<DataType>>> {
    fn array_element_and_optional_index(
        current_types: &[DataType],
    ) -> Result<Vec<Vec<DataType>>> {
        // make sure there's 2 or 3 arguments
        if !(current_types.len() == 2 || current_types.len() == 3) {
            return Ok(vec![vec![]]);
        }

        let first_two_types = &current_types[0..2];
        let mut valid_types = array_append_or_prepend_valid_types(first_two_types, true)?;

        // Early return if there are only 2 arguments
        if current_types.len() == 2 {
            return Ok(valid_types);
        }

        let valid_types_with_index = valid_types
            .iter()
            .map(|t| {
                let mut t = t.clone();
                t.push(DataType::Int64);
                t
            })
            .collect::<Vec<_>>();

        valid_types.extend(valid_types_with_index);

        Ok(valid_types)
    }

    fn array_append_or_prepend_valid_types(
        current_types: &[DataType],
        is_append: bool,
    ) -> Result<Vec<Vec<DataType>>> {
        if current_types.len() != 2 {
            return Ok(vec![vec![]]);
        }

        let (array_type, elem_type) = if is_append {
            (&current_types[0], &current_types[1])
        } else {
            (&current_types[1], &current_types[0])
        };

        // We follow Postgres on `array_append(Null, T)`, which is not valid.
        if array_type.eq(&DataType::Null) {
            return Ok(vec![vec![]]);
        }

        // We need to find the coerced base type, mainly for cases like:
        // `array_append(List(null), i64)` -> `List(i64)`
        let array_base_type = datafusion_common::utils::base_type(array_type);
        let elem_base_type = datafusion_common::utils::base_type(elem_type);
        let new_base_type = comparison_coercion(&array_base_type, &elem_base_type);

        let new_base_type = new_base_type.ok_or_else(|| {
            internal_datafusion_err!(
                "Coercion from {array_base_type:?} to {elem_base_type:?} not supported."
            )
        })?;

        let new_array_type = datafusion_common::utils::coerced_type_with_base_type_only(
            array_type,
            &new_base_type,
        );

        match new_array_type {
            DataType::List(ref field)
            | DataType::LargeList(ref field)
            | DataType::FixedSizeList(ref field, _) => {
                let new_elem_type = field.data_type();
                if is_append {
                    Ok(vec![vec![new_array_type.clone(), new_elem_type.clone()]])
                } else {
                    Ok(vec![vec![new_elem_type.to_owned(), new_array_type.clone()]])
                }
            }
            _ => Ok(vec![vec![]]),
        }
    }
    fn array(array_type: &DataType) -> Option<DataType> {
        match array_type {
            DataType::List(_)
            | DataType::LargeList(_)
            | DataType::FixedSizeList(_, _) => {
                let array_type = coerced_fixed_size_list_to_list(array_type);
                Some(array_type)
            }
            _ => None,
        }
    }

    let valid_types = match signature {
        TypeSignature::Variadic(valid_types) => valid_types
            .iter()
            .map(|valid_type| current_types.iter().map(|_| valid_type.clone()).collect())
            .collect(),
        TypeSignature::Uniform(number, valid_types) => valid_types
            .iter()
            .map(|valid_type| (0..*number).map(|_| valid_type.clone()).collect())
            .collect(),
<<<<<<< HEAD
        TypeSignature::Union(sig) => match sig.as_ref() {
            TypeSignature::VariadicAny => {
                if let Some(common_type) = type_union_resolution(current_types) {
                    vec![vec![common_type; current_types.len()]]
                } else {
                    vec![]
                }
            }
            _ => {
                return not_impl_err!(
                    "Union type with signature {:?} not supported.",
                    sig
                )
            }
        },
        TypeSignature::VariadicEqual => {
            let new_type = current_types.iter().skip(1).try_fold(
                current_types.first().unwrap().clone(),
                |acc, x| {
                    // The coerced types found by `comparison_coercion` are not guaranteed to be
                    // coercible for the arguments. `comparison_coercion` returns more loose
                    // types that can be coerced to both `acc` and `x` for comparison purpose.
                    // See `maybe_data_types` for the actual coercion.
                    let coerced_type = comparison_coercion(&acc, x);
                    if let Some(coerced_type) = coerced_type {
                        Ok(coerced_type)
                    } else {
                        internal_err!("Coercion from {acc:?} to {x:?} failed.")
                    }
                },
            );

            match new_type {
                Ok(new_type) => vec![vec![new_type; current_types.len()]],
                Err(e) => return Err(e),
            }
=======
        TypeSignature::UserDefined => {
            return internal_err!(
            "User-defined signature should be handled by function-specific coerce_types."
        )
>>>>>>> 1eff714e
        }
        TypeSignature::VariadicAny => {
            vec![current_types.to_vec()]
        }
        TypeSignature::Exact(valid_types) => vec![valid_types.clone()],
        TypeSignature::ArraySignature(ref function_signature) => match function_signature
        {
            ArrayFunctionSignature::ArrayAndElement => {
                array_append_or_prepend_valid_types(current_types, true)?
            }
            ArrayFunctionSignature::ElementAndArray => {
                array_append_or_prepend_valid_types(current_types, false)?
            }
            ArrayFunctionSignature::ArrayAndIndex => {
                if current_types.len() != 2 {
                    return Ok(vec![vec![]]);
                }
                array(&current_types[0]).map_or_else(
                    || vec![vec![]],
                    |array_type| vec![vec![array_type, DataType::Int64]],
                )
            }
            ArrayFunctionSignature::ArrayAndElementAndOptionalIndex => {
                array_element_and_optional_index(current_types)?
            }
            ArrayFunctionSignature::Array => {
                if current_types.len() != 1 {
                    return Ok(vec![vec![]]);
                }

                array(&current_types[0])
                    .map_or_else(|| vec![vec![]], |array_type| vec![vec![array_type]])
            }
        },
        TypeSignature::Any(number) => {
            if current_types.len() != *number {
                return plan_err!(
                    "The function expected {} arguments but received {}",
                    number,
                    current_types.len()
                );
            }
            vec![(0..*number).map(|i| current_types[i].clone()).collect()]
        }
        TypeSignature::OneOf(types) => types
            .iter()
            .filter_map(|t| get_valid_types(t, current_types).ok())
            .flatten()
            .collect::<Vec<_>>(),
    };

    Ok(valid_types)
}

/// Try to coerce the current argument types to match the given `valid_types`.
///
/// For example, if a function `func` accepts arguments of  `(int64, int64)`,
/// but was called with `(int32, int64)`, this function could match the
/// valid_types by coercing the first argument to `int64`, and would return
/// `Some([int64, int64])`.
fn maybe_data_types(
    valid_types: &[DataType],
    current_types: &[DataType],
) -> Option<Vec<DataType>> {
    if valid_types.len() != current_types.len() {
        return None;
    }

    let mut new_type = Vec::with_capacity(valid_types.len());
    for (i, valid_type) in valid_types.iter().enumerate() {
        let current_type = &current_types[i];

        if current_type == valid_type {
            new_type.push(current_type.clone())
        } else {
            // attempt to coerce.
            // TODO: Replace with `can_cast_types` after failing cases are resolved
            // (they need new signature that returns exactly valid types instead of list of possible valid types).
            if let Some(coerced_type) = coerced_from(valid_type, current_type) {
                new_type.push(coerced_type)
            } else {
                // not possible
                return None;
            }
        }
    }
    Some(new_type)
}

/// Check if the current argument types can be coerced to match the given `valid_types`
/// unlike `maybe_data_types`, this function does not coerce the types.
/// TODO: I think this function should replace `maybe_data_types` after signature are well-supported.
fn maybe_data_types_without_coercion(
    valid_types: &[DataType],
    current_types: &[DataType],
) -> Option<Vec<DataType>> {
    if valid_types.len() != current_types.len() {
        return None;
    }

    let mut new_type = Vec::with_capacity(valid_types.len());
    for (i, valid_type) in valid_types.iter().enumerate() {
        let current_type = &current_types[i];

        if current_type == valid_type {
            new_type.push(current_type.clone())
        } else if can_cast_types(current_type, valid_type) {
            // validate the valid type is castable from the current type
            new_type.push(valid_type.clone())
        } else {
            return None;
        }
    }
    Some(new_type)
}

/// Return true if a value of type `type_from` can be coerced
/// (losslessly converted) into a value of `type_to`
///
/// See the module level documentation for more detail on coercion.
pub fn can_coerce_from(type_into: &DataType, type_from: &DataType) -> bool {
    if type_into == type_from {
        return true;
    }
    if let Some(coerced) = coerced_from(type_into, type_from) {
        return coerced == *type_into;
    }
    false
}

/// Find the coerced type for the given `type_into` and `type_from`.
/// Returns `None` if coercion is not possible.
///
/// Expect uni-directional coercion, for example, i32 is coerced to i64, but i64 is not coerced to i32.
///
/// Unlike [comparison_coercion], the coerced type is usually `wider` for lossless conversion.
fn coerced_from<'a>(
    type_into: &'a DataType,
    type_from: &'a DataType,
) -> Option<DataType> {
    use self::DataType::*;

    // match Dictionary first
    match (type_into, type_from) {
        // coerced dictionary first
        (_, Dictionary(_, value_type))
            if coerced_from(type_into, value_type).is_some() =>
        {
            Some(type_into.clone())
        }
        (Dictionary(_, value_type), _)
            if coerced_from(value_type, type_from).is_some() =>
        {
            Some(type_into.clone())
        }
        // coerced into type_into
        (Int8, _) if matches!(type_from, Null | Int8) => Some(type_into.clone()),
        (Int16, _) if matches!(type_from, Null | Int8 | Int16 | UInt8) => {
            Some(type_into.clone())
        }
        (Int32, _)
            if matches!(type_from, Null | Int8 | Int16 | Int32 | UInt8 | UInt16) =>
        {
            Some(type_into.clone())
        }
        (Int64, _)
            if matches!(
                type_from,
                Null | Int8 | Int16 | Int32 | Int64 | UInt8 | UInt16 | UInt32
            ) =>
        {
            Some(type_into.clone())
        }
        (UInt8, _) if matches!(type_from, Null | UInt8) => Some(type_into.clone()),
        (UInt16, _) if matches!(type_from, Null | UInt8 | UInt16) => {
            Some(type_into.clone())
        }
        (UInt32, _) if matches!(type_from, Null | UInt8 | UInt16 | UInt32) => {
            Some(type_into.clone())
        }
        (UInt64, _) if matches!(type_from, Null | UInt8 | UInt16 | UInt32 | UInt64) => {
            Some(type_into.clone())
        }
        (Float32, _)
            if matches!(
                type_from,
                Null | Int8
                    | Int16
                    | Int32
                    | Int64
                    | UInt8
                    | UInt16
                    | UInt32
                    | UInt64
                    | Float32
            ) =>
        {
            Some(type_into.clone())
        }
        (Float64, _)
            if matches!(
                type_from,
                Null | Int8
                    | Int16
                    | Int32
                    | Int64
                    | UInt8
                    | UInt16
                    | UInt32
                    | UInt64
                    | Float32
                    | Float64
                    | Decimal128(_, _)
            ) =>
        {
            Some(type_into.clone())
        }
        (Timestamp(TimeUnit::Nanosecond, None), _)
            if matches!(
                type_from,
                Null | Timestamp(_, None) | Date32 | Utf8 | LargeUtf8
            ) =>
        {
            Some(type_into.clone())
        }
        (Interval(_), _) if matches!(type_from, Utf8 | LargeUtf8) => {
            Some(type_into.clone())
        }
        // Any type can be coerced into strings
        (Utf8 | LargeUtf8, _) => Some(type_into.clone()),
        (Null, _) if can_cast_types(type_from, type_into) => Some(type_into.clone()),

        (List(_), _) if matches!(type_from, FixedSizeList(_, _)) => {
            Some(type_into.clone())
        }

        // Only accept list and largelist with the same number of dimensions unless the type is Null.
        // List or LargeList with different dimensions should be handled in TypeSignature or other places before this
        (List(_) | LargeList(_), _)
            if datafusion_common::utils::base_type(type_from).eq(&Null)
                || list_ndims(type_from) == list_ndims(type_into) =>
        {
            Some(type_into.clone())
        }
        // should be able to coerce wildcard fixed size list to non wildcard fixed size list
        (FixedSizeList(f_into, FIXED_SIZE_LIST_WILDCARD), _) => match type_from {
            FixedSizeList(f_from, size_from) => {
                match coerced_from(f_into.data_type(), f_from.data_type()) {
                    Some(data_type) if &data_type != f_into.data_type() => {
                        let new_field =
                            Arc::new(f_into.as_ref().clone().with_data_type(data_type));
                        Some(FixedSizeList(new_field, *size_from))
                    }
                    Some(_) => Some(FixedSizeList(f_into.clone(), *size_from)),
                    _ => None,
                }
            }
            _ => None,
        },
        (Timestamp(unit, Some(tz)), _) if tz.as_ref() == TIMEZONE_WILDCARD => {
            match type_from {
                Timestamp(_, Some(from_tz)) => {
                    Some(Timestamp(unit.clone(), Some(from_tz.clone())))
                }
                Null | Date32 | Utf8 | LargeUtf8 | Timestamp(_, None) => {
                    // In the absence of any other information assume the time zone is "+00" (UTC).
                    Some(Timestamp(unit.clone(), Some("+00".into())))
                }
                _ => None,
            }
        }
        (Timestamp(_, Some(_)), _)
            if matches!(
                type_from,
                Null | Timestamp(_, _) | Date32 | Utf8 | LargeUtf8
            ) =>
        {
            Some(type_into.clone())
        }
        _ => None,
    }
}

#[cfg(test)]
mod tests {

    use crate::Volatility;

    use super::*;
    use arrow::datatypes::Field;

    #[test]
    fn test_maybe_data_types() {
        // this vec contains: arg1, arg2, expected result
        let cases = vec![
            // 2 entries, same values
            (
                vec![DataType::UInt8, DataType::UInt16],
                vec![DataType::UInt8, DataType::UInt16],
                Some(vec![DataType::UInt8, DataType::UInt16]),
            ),
            // 2 entries, can coerse values
            (
                vec![DataType::UInt16, DataType::UInt16],
                vec![DataType::UInt8, DataType::UInt16],
                Some(vec![DataType::UInt16, DataType::UInt16]),
            ),
            // 0 entries, all good
            (vec![], vec![], Some(vec![])),
            // 2 entries, can't coerce
            (
                vec![DataType::Boolean, DataType::UInt16],
                vec![DataType::UInt8, DataType::UInt16],
                None,
            ),
            // u32 -> u16 is possible
            (
                vec![DataType::Boolean, DataType::UInt32],
                vec![DataType::Boolean, DataType::UInt16],
                Some(vec![DataType::Boolean, DataType::UInt32]),
            ),
            // UTF8 -> Timestamp
            (
                vec![
                    DataType::Timestamp(TimeUnit::Nanosecond, None),
                    DataType::Timestamp(TimeUnit::Nanosecond, Some("+TZ".into())),
                    DataType::Timestamp(TimeUnit::Nanosecond, Some("+01".into())),
                ],
                vec![DataType::Utf8, DataType::Utf8, DataType::Utf8],
                Some(vec![
                    DataType::Timestamp(TimeUnit::Nanosecond, None),
                    DataType::Timestamp(TimeUnit::Nanosecond, Some("+00".into())),
                    DataType::Timestamp(TimeUnit::Nanosecond, Some("+01".into())),
                ]),
            ),
        ];

        for case in cases {
            assert_eq!(maybe_data_types(&case.0, &case.1), case.2)
        }
    }

    #[test]
    fn test_get_valid_types_one_of() -> Result<()> {
        let signature =
            TypeSignature::OneOf(vec![TypeSignature::Any(1), TypeSignature::Any(2)]);

        let invalid_types = get_valid_types(
            &signature,
            &[DataType::Int32, DataType::Int32, DataType::Int32],
        )?;
        assert_eq!(invalid_types.len(), 0);

        let args = vec![DataType::Int32, DataType::Int32];
        let valid_types = get_valid_types(&signature, &args)?;
        assert_eq!(valid_types.len(), 1);
        assert_eq!(valid_types[0], args);

        let args = vec![DataType::Int32];
        let valid_types = get_valid_types(&signature, &args)?;
        assert_eq!(valid_types.len(), 1);
        assert_eq!(valid_types[0], args);

        Ok(())
    }

    #[test]
    fn test_fixed_list_wildcard_coerce() -> Result<()> {
        let inner = Arc::new(Field::new("item", DataType::Int32, false));
        let current_types = vec![
            DataType::FixedSizeList(inner.clone(), 2), // able to coerce for any size
        ];

        let signature = Signature::exact(
            vec![DataType::FixedSizeList(
                inner.clone(),
                FIXED_SIZE_LIST_WILDCARD,
            )],
            Volatility::Stable,
        );

        let coerced_data_types = data_types(&current_types, &signature).unwrap();
        assert_eq!(coerced_data_types, current_types);

        // make sure it can't coerce to a different size
        let signature = Signature::exact(
            vec![DataType::FixedSizeList(inner.clone(), 3)],
            Volatility::Stable,
        );
        let coerced_data_types = data_types(&current_types, &signature);
        assert!(coerced_data_types.is_err());

        // make sure it works with the same type.
        let signature = Signature::exact(
            vec![DataType::FixedSizeList(inner.clone(), 2)],
            Volatility::Stable,
        );
        let coerced_data_types = data_types(&current_types, &signature).unwrap();
        assert_eq!(coerced_data_types, current_types);

        Ok(())
    }

    #[test]
    fn test_nested_wildcard_fixed_size_lists() -> Result<()> {
        let type_into = DataType::FixedSizeList(
            Arc::new(Field::new(
                "item",
                DataType::FixedSizeList(
                    Arc::new(Field::new("item", DataType::Int32, false)),
                    FIXED_SIZE_LIST_WILDCARD,
                ),
                false,
            )),
            FIXED_SIZE_LIST_WILDCARD,
        );

        let type_from = DataType::FixedSizeList(
            Arc::new(Field::new(
                "item",
                DataType::FixedSizeList(
                    Arc::new(Field::new("item", DataType::Int8, false)),
                    4,
                ),
                false,
            )),
            3,
        );

        assert_eq!(
            coerced_from(&type_into, &type_from),
            Some(DataType::FixedSizeList(
                Arc::new(Field::new(
                    "item",
                    DataType::FixedSizeList(
                        Arc::new(Field::new("item", DataType::Int32, false)),
                        4,
                    ),
                    false,
                )),
                3,
            ))
        );

        Ok(())
    }

    #[test]
    fn test_coerced_from_dictionary() {
        let type_into =
            DataType::Dictionary(Box::new(DataType::Int32), Box::new(DataType::UInt32));
        let type_from = DataType::Int64;
        assert_eq!(coerced_from(&type_into, &type_from), None);

        let type_from =
            DataType::Dictionary(Box::new(DataType::Int32), Box::new(DataType::UInt32));
        let type_into = DataType::Int64;
        assert_eq!(
            coerced_from(&type_into, &type_from),
            Some(type_into.clone())
        );
    }
}<|MERGE_RESOLUTION|>--- conflicted
+++ resolved
@@ -20,23 +20,14 @@
 use crate::signature::{
     ArrayFunctionSignature, FIXED_SIZE_LIST_WILDCARD, TIMEZONE_WILDCARD,
 };
-<<<<<<< HEAD
-use crate::type_coercion::binary::type_union_resolution;
-use crate::{Signature, TypeSignature};
-=======
 use crate::{AggregateUDF, ScalarUDF, Signature, TypeSignature};
->>>>>>> 1eff714e
 use arrow::{
     compute::can_cast_types,
     datatypes::{DataType, TimeUnit},
 };
 use datafusion_common::utils::{coerced_fixed_size_list_to_list, list_ndims};
 use datafusion_common::{
-<<<<<<< HEAD
-    internal_datafusion_err, internal_err, not_impl_err, plan_err, Result,
-=======
     exec_err, internal_datafusion_err, internal_err, plan_err, Result,
->>>>>>> 1eff714e
 };
 
 use super::binary::comparison_coercion;
@@ -346,49 +337,10 @@
             .iter()
             .map(|valid_type| (0..*number).map(|_| valid_type.clone()).collect())
             .collect(),
-<<<<<<< HEAD
-        TypeSignature::Union(sig) => match sig.as_ref() {
-            TypeSignature::VariadicAny => {
-                if let Some(common_type) = type_union_resolution(current_types) {
-                    vec![vec![common_type; current_types.len()]]
-                } else {
-                    vec![]
-                }
-            }
-            _ => {
-                return not_impl_err!(
-                    "Union type with signature {:?} not supported.",
-                    sig
-                )
-            }
-        },
-        TypeSignature::VariadicEqual => {
-            let new_type = current_types.iter().skip(1).try_fold(
-                current_types.first().unwrap().clone(),
-                |acc, x| {
-                    // The coerced types found by `comparison_coercion` are not guaranteed to be
-                    // coercible for the arguments. `comparison_coercion` returns more loose
-                    // types that can be coerced to both `acc` and `x` for comparison purpose.
-                    // See `maybe_data_types` for the actual coercion.
-                    let coerced_type = comparison_coercion(&acc, x);
-                    if let Some(coerced_type) = coerced_type {
-                        Ok(coerced_type)
-                    } else {
-                        internal_err!("Coercion from {acc:?} to {x:?} failed.")
-                    }
-                },
-            );
-
-            match new_type {
-                Ok(new_type) => vec![vec![new_type; current_types.len()]],
-                Err(e) => return Err(e),
-            }
-=======
         TypeSignature::UserDefined => {
             return internal_err!(
             "User-defined signature should be handled by function-specific coerce_types."
         )
->>>>>>> 1eff714e
         }
         TypeSignature::VariadicAny => {
             vec![current_types.to_vec()]
