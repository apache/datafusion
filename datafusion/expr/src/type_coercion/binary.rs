// Licensed to the Apache Software Foundation (ASF) under one
// or more contributor license agreements.  See the NOTICE file
// distributed with this work for additional information
// regarding copyright ownership.  The ASF licenses this file
// to you under the Apache License, Version 2.0 (the
// "License"); you may not use this file except in compliance
// with the License.  You may obtain a copy of the License at
//
//   http://www.apache.org/licenses/LICENSE-2.0
//
// Unless required by applicable law or agreed to in writing,
// software distributed under the License is distributed on an
// "AS IS" BASIS, WITHOUT WARRANTIES OR CONDITIONS OF ANY
// KIND, either express or implied.  See the License for the
// specific language governing permissions and limitations
// under the License.

//! Coercion rules for matching argument types for binary operators

use crate::type_coercion::is_numeric;
use crate::Operator;
use arrow::compute::can_cast_types;
use arrow::datatypes::{DataType, DECIMAL128_MAX_PRECISION, DECIMAL128_MAX_SCALE};
use datafusion_common::DataFusionError;
use datafusion_common::Result;

/// Returns the return type of a binary operator or an error when the binary operator cannot
/// perform the computation between the argument's types, even after type coercion.
///
/// This function makes some assumptions about the underlying available computations.
pub fn binary_operator_data_type(
    lhs_type: &DataType,
    op: &Operator,
    rhs_type: &DataType,
) -> Result<DataType> {
    // validate that it is possible to perform the operation on incoming types.
    // (or the return datatype cannot be inferred)
    let result_type = coerce_types(lhs_type, op, rhs_type)?;

    match op {
        // operators that return a boolean
        Operator::Eq
        | Operator::NotEq
        | Operator::And
        | Operator::Or
        | Operator::Like
        | Operator::NotLike
        | Operator::Lt
        | Operator::Gt
        | Operator::GtEq
        | Operator::LtEq
        | Operator::RegexMatch
        | Operator::RegexIMatch
        | Operator::RegexNotMatch
        | Operator::RegexNotIMatch
        | Operator::IsDistinctFrom
        | Operator::IsNotDistinctFrom => Ok(DataType::Boolean),
        // bitwise operations return the common coerced type
        Operator::BitwiseAnd
        | Operator::BitwiseOr
        | Operator::BitwiseXor
        | Operator::BitwiseShiftLeft
        | Operator::BitwiseShiftRight => Ok(result_type),
        // math operations return the same value as the common coerced type
        Operator::Plus
        | Operator::Minus
        | Operator::Divide
        | Operator::Multiply
        | Operator::Modulo => Ok(result_type),
        // string operations return the same values as the common coerced type
        Operator::StringConcat => Ok(result_type),
    }
}

/// Coercion rules for all binary operators. Returns the output type
/// of applying `op` to an argument of `lhs_type` and `rhs_type`.
///
/// Returns None if no suitable type can be found.
///
/// TODO this function is trying to serve two purposes at once; it
/// determines the result type of the binary operation and also
/// determines how the inputs can be coerced but this results in
/// inconsistencies in some cases (particular around date + interval)
/// when the input argument types do not match the output argument
/// types
///
/// Tracking issue is https://github.com/apache/arrow-datafusion/issues/3419
pub fn coerce_types(
    lhs_type: &DataType,
    op: &Operator,
    rhs_type: &DataType,
) -> Result<DataType> {
    // This result MUST be compatible with `binary_coerce`
    let result = match op {
        Operator::BitwiseAnd
        | Operator::BitwiseOr
        | Operator::BitwiseXor
        | Operator::BitwiseShiftRight
        | Operator::BitwiseShiftLeft => bitwise_coercion(lhs_type, rhs_type),
        Operator::And | Operator::Or => match (lhs_type, rhs_type) {
            // logical binary boolean operators can only be evaluated in bools
            (DataType::Boolean, DataType::Boolean) => Some(DataType::Boolean),
            _ => None,
        },
        // logical comparison operators have their own rules, and always return a boolean
        Operator::Eq
        | Operator::NotEq
        | Operator::Lt
        | Operator::Gt
        | Operator::GtEq
        | Operator::LtEq => comparison_coercion(lhs_type, rhs_type),
        // "like" operators operate on strings and always return a boolean
        Operator::Like | Operator::NotLike => like_coercion(lhs_type, rhs_type),
        // date +/- interval returns date
        Operator::Plus | Operator::Minus
            if (*lhs_type == DataType::Date32
                || *lhs_type == DataType::Date64
                || matches!(lhs_type, DataType::Timestamp(_, _))) =>
        {
            match rhs_type {
                DataType::Interval(_) => Some(lhs_type.clone()),
                _ => None,
            }
        }
        // for math expressions, the final value of the coercion is also the return type
        // because coercion favours higher information types
        Operator::Plus
        | Operator::Minus
        | Operator::Modulo
        | Operator::Divide
        | Operator::Multiply => mathematics_numerical_coercion(op, lhs_type, rhs_type),
        Operator::RegexMatch
        | Operator::RegexIMatch
        | Operator::RegexNotMatch
        | Operator::RegexNotIMatch => string_coercion(lhs_type, rhs_type),
        // "||" operator has its own rules, and always return a string type
        Operator::StringConcat => string_concat_coercion(lhs_type, rhs_type),
        Operator::IsDistinctFrom | Operator::IsNotDistinctFrom => {
            eq_coercion(lhs_type, rhs_type)
        }
    };

    // re-write the error message of failed coercions to include the operator's information
    match result {
        None => Err(DataFusionError::Plan(
            format!(
                "'{:?} {} {:?}' can't be evaluated because there isn't a common type to coerce the types to",
                lhs_type, op, rhs_type
            ),
        )),
        Some(t) => Ok(t)
    }
}

/// Returns the output type of applying bitwise operations such as
/// `&`, `|`, or `xor`to arguments of `lhs_type` and `rhs_type`.
fn bitwise_coercion(left_type: &DataType, right_type: &DataType) -> Option<DataType> {
    use arrow::datatypes::DataType::*;

    if !both_numeric_or_null_and_numeric(left_type, right_type) {
        return None;
    }

    if left_type == right_type {
        return Some(left_type.clone());
    }

    // TODO support other data type
    match (left_type, right_type) {
        (Int64, _) | (_, Int64) => Some(Int64),
        (Int32, _) | (_, Int32) => Some(Int32),
        (Int16, _) | (_, Int16) => Some(Int16),
        (Int8, _) | (_, Int8) => Some(Int8),
        _ => None,
    }
}

/// Returns the output type of applying comparison operations such as
/// `eq`, `not eq`, `lt`, `lteq`, `gt`, and `gteq` to arguments
/// of `lhs_type` and `rhs_type`.
pub fn comparison_coercion(lhs_type: &DataType, rhs_type: &DataType) -> Option<DataType> {
    if lhs_type == rhs_type {
        // same type => equality is possible
        return Some(lhs_type.clone());
    }
    comparison_binary_numeric_coercion(lhs_type, rhs_type)
        .or_else(|| dictionary_coercion(lhs_type, rhs_type, true))
        .or_else(|| temporal_coercion(lhs_type, rhs_type))
        .or_else(|| string_coercion(lhs_type, rhs_type))
        .or_else(|| null_coercion(lhs_type, rhs_type))
        .or_else(|| string_numeric_coercion(lhs_type, rhs_type))
}

/// Returns the output type of applying numeric operations such as `=`
/// to arguments `lhs_type` and `rhs_type` if one is numeric and one
/// is `Utf8`/`LargeUtf8`.
fn string_numeric_coercion(lhs_type: &DataType, rhs_type: &DataType) -> Option<DataType> {
    use arrow::datatypes::DataType::*;
    match (lhs_type, rhs_type) {
        (Utf8, _) if DataType::is_numeric(rhs_type) => Some(Utf8),
        (LargeUtf8, _) if DataType::is_numeric(rhs_type) => Some(LargeUtf8),
        (_, Utf8) if DataType::is_numeric(lhs_type) => Some(Utf8),
        (_, LargeUtf8) if DataType::is_numeric(lhs_type) => Some(LargeUtf8),
        _ => None,
    }
}

/// Returns the output type of applying numeric operations such as `=`
/// to arguments `lhs_type` and `rhs_type` if both are numeric
fn comparison_binary_numeric_coercion(
    lhs_type: &DataType,
    rhs_type: &DataType,
) -> Option<DataType> {
    use arrow::datatypes::DataType::*;
    if !is_numeric(lhs_type) || !is_numeric(rhs_type) {
        return None;
    };

    // same type => all good
    if lhs_type == rhs_type {
        return Some(lhs_type.clone());
    }

    // these are ordered from most informative to least informative so
    // that the coercion does not lose information via truncation
    match (lhs_type, rhs_type) {
        // support decimal data type for comparison operation
        (d1 @ Decimal128(_, _), d2 @ Decimal128(_, _)) => get_wider_decimal_type(d1, d2),
        (Decimal128(_, _), _) => get_comparison_common_decimal_type(lhs_type, rhs_type),
        (_, Decimal128(_, _)) => get_comparison_common_decimal_type(rhs_type, lhs_type),
        (Float64, _) | (_, Float64) => Some(Float64),
        (_, Float32) | (Float32, _) => Some(Float32),
        (Int64, _) | (_, Int64) => Some(Int64),
        (Int32, _) | (_, Int32) => Some(Int32),
        (Int16, _) | (_, Int16) => Some(Int16),
        (Int8, _) | (_, Int8) => Some(Int8),
        (UInt64, _) | (_, UInt64) => Some(UInt64),
        (UInt32, _) | (_, UInt32) => Some(UInt32),
        (UInt16, _) | (_, UInt16) => Some(UInt16),
        (UInt8, _) | (_, UInt8) => Some(UInt8),
        _ => None,
    }
}

/// Returns the output type of applying numeric operations such as `=`
/// to a decimal type `decimal_type` and `other_type`
fn get_comparison_common_decimal_type(
    decimal_type: &DataType,
    other_type: &DataType,
) -> Option<DataType> {
    let other_decimal_type = &match other_type {
        // This conversion rule is from spark
        // https://github.com/apache/spark/blob/1c81ad20296d34f137238dadd67cc6ae405944eb/sql/catalyst/src/main/scala/org/apache/spark/sql/types/DecimalType.scala#L127
        DataType::Int8 => DataType::Decimal128(3, 0),
        DataType::Int16 => DataType::Decimal128(5, 0),
        DataType::Int32 => DataType::Decimal128(10, 0),
        DataType::Int64 => DataType::Decimal128(20, 0),
        DataType::Float32 => DataType::Decimal128(14, 7),
        DataType::Float64 => DataType::Decimal128(30, 15),
        _ => {
            return None;
        }
    };
    match (decimal_type, &other_decimal_type) {
        (d1 @ DataType::Decimal128(_, _), d2 @ DataType::Decimal128(_, _)) => {
            get_wider_decimal_type(d1, d2)
        }
        _ => None,
    }
}

/// Returns a `DataType::Decimal128` that can store any value from either
/// `lhs_decimal_type` and `rhs_decimal_type`
///
/// The result decimal type is `(max(s1, s2) + max(p1-s1, p2-s2), max(s1, s2))`.
fn get_wider_decimal_type(
    lhs_decimal_type: &DataType,
    rhs_type: &DataType,
) -> Option<DataType> {
    match (lhs_decimal_type, rhs_type) {
        (DataType::Decimal128(p1, s1), DataType::Decimal128(p2, s2)) => {
            // max(s1, s2) + max(p1-s1, p2-s2), max(s1, s2)
            let s = *s1.max(s2);
            let range = (p1 - s1).max(p2 - s2);
            Some(create_decimal_type(range + s, s))
        }
        (_, _) => None,
    }
}

/// Convert the numeric data type to the decimal data type.
/// Now, we just support the signed integer type and floating-point type.
fn coerce_numeric_type_to_decimal(numeric_type: &DataType) -> Option<DataType> {
    match numeric_type {
        DataType::Int8 => Some(DataType::Decimal128(3, 0)),
        DataType::Int16 => Some(DataType::Decimal128(5, 0)),
        DataType::Int32 => Some(DataType::Decimal128(10, 0)),
        DataType::Int64 => Some(DataType::Decimal128(20, 0)),
        // TODO if we convert the floating-point data to the decimal type, it maybe overflow.
        DataType::Float32 => Some(DataType::Decimal128(14, 7)),
        DataType::Float64 => Some(DataType::Decimal128(30, 15)),
        _ => None,
    }
}

/// Returns the output type of applying mathematics operations such as
/// `+` to arguments of `lhs_type` and `rhs_type`.
fn mathematics_numerical_coercion(
    mathematics_op: &Operator,
    lhs_type: &DataType,
    rhs_type: &DataType,
) -> Option<DataType> {
    use arrow::datatypes::DataType::*;

    // error on any non-numeric type
    if !both_numeric_or_null_and_numeric(lhs_type, rhs_type) {
        return None;
    };

    // same type => all good
    // TODO: remove this
    // bug: https://github.com/apache/arrow-datafusion/issues/3387
    if lhs_type == rhs_type {
        return Some(lhs_type.clone());
    }

    // these are ordered from most informative to least informative so
    // that the coercion removes the least amount of information
    match (lhs_type, rhs_type) {
        (Decimal128(_, _), Decimal128(_, _)) => {
            coercion_decimal_mathematics_type(mathematics_op, lhs_type, rhs_type)
        }
        (Null, dec_type @ Decimal128(_, _)) | (dec_type @ Decimal128(_, _), Null) => {
            Some(dec_type.clone())
        }
        (Decimal128(_, _), _) => {
            let converted_decimal_type = coerce_numeric_type_to_decimal(rhs_type);
            match converted_decimal_type {
                None => None,
                Some(right_decimal_type) => coercion_decimal_mathematics_type(
                    mathematics_op,
                    lhs_type,
                    &right_decimal_type,
                ),
            }
        }
        (_, Decimal128(_, _)) => {
            let converted_decimal_type = coerce_numeric_type_to_decimal(lhs_type);
            match converted_decimal_type {
                None => None,
                Some(left_decimal_type) => coercion_decimal_mathematics_type(
                    mathematics_op,
                    &left_decimal_type,
                    rhs_type,
                ),
            }
        }
        (Float64, _) | (_, Float64) => Some(Float64),
        (_, Float32) | (Float32, _) => Some(Float32),
        (Int64, _) | (_, Int64) => Some(Int64),
        (Int32, _) | (_, Int32) => Some(Int32),
        (Int16, _) | (_, Int16) => Some(Int16),
        (Int8, _) | (_, Int8) => Some(Int8),
        (UInt64, _) | (_, UInt64) => Some(UInt64),
        (UInt32, _) | (_, UInt32) => Some(UInt32),
        (UInt16, _) | (_, UInt16) => Some(UInt16),
        (UInt8, _) | (_, UInt8) => Some(UInt8),
        _ => None,
    }
}

fn create_decimal_type(precision: u8, scale: u8) -> DataType {
    DataType::Decimal128(
        DECIMAL128_MAX_PRECISION.min(precision),
        DECIMAL128_MAX_SCALE.min(scale),
    )
}

fn coercion_decimal_mathematics_type(
    mathematics_op: &Operator,
    left_decimal_type: &DataType,
    right_decimal_type: &DataType,
) -> Option<DataType> {
    use arrow::datatypes::DataType::*;
    match (left_decimal_type, right_decimal_type) {
        // The coercion rule from spark
        // https://github.com/apache/spark/blob/c20af535803a7250fef047c2bf0fe30be242369d/sql/catalyst/src/main/scala/org/apache/spark/sql/catalyst/analysis/DecimalPrecision.scala#L35
        (Decimal128(p1, s1), Decimal128(p2, s2)) => {
            match mathematics_op {
                Operator::Plus | Operator::Minus => {
                    // max(s1, s2)
                    let result_scale = *s1.max(s2);
                    // max(s1, s2) + max(p1-s1, p2-s2) + 1
                    let result_precision = result_scale + (*p1 - *s1).max(*p2 - *s2) + 1;
                    Some(create_decimal_type(result_precision, result_scale))
                }
                Operator::Multiply => {
                    // s1 + s2
                    let result_scale = *s1 + *s2;
                    // p1 + p2 + 1
                    let result_precision = *p1 + *p2 + 1;
                    Some(create_decimal_type(result_precision, result_scale))
                }
                Operator::Divide => {
                    // max(6, s1 + p2 + 1)
                    let result_scale = 6.max(*s1 + *p2 + 1);
                    // p1 - s1 + s2 + max(6, s1 + p2 + 1)
                    let result_precision = result_scale + *p1 - *s1 + *s2;
                    Some(create_decimal_type(result_precision, result_scale))
                }
                Operator::Modulo => {
                    // max(s1, s2)
                    let result_scale = *s1.max(s2);
                    // min(p1-s1, p2-s2) + max(s1, s2)
                    let result_precision = result_scale + (*p1 - *s1).min(*p2 - *s2);
                    Some(create_decimal_type(result_precision, result_scale))
                }
                _ => None,
            }
        }
        _ => None,
    }
}

/// Determine if at least of one of lhs and rhs is numeric, and the other must be NULL or numeric
fn both_numeric_or_null_and_numeric(lhs_type: &DataType, rhs_type: &DataType) -> bool {
    match (lhs_type, rhs_type) {
        (_, DataType::Null) => is_numeric(lhs_type),
        (DataType::Null, _) => is_numeric(rhs_type),
        _ => is_numeric(lhs_type) && is_numeric(rhs_type),
    }
}

/// Coercion rules for Dictionaries: the type that both lhs and rhs
/// can be casted to for the purpose of a computation.
///
/// Not all operators support dictionaries, if `preserve_dictionaries` is true
/// dictionaries will be preserved if possible
fn dictionary_coercion(
    lhs_type: &DataType,
    rhs_type: &DataType,
    preserve_dictionaries: bool,
) -> Option<DataType> {
    match (lhs_type, rhs_type) {
        (
            DataType::Dictionary(_lhs_index_type, lhs_value_type),
            DataType::Dictionary(_rhs_index_type, rhs_value_type),
        ) => comparison_coercion(lhs_value_type, rhs_value_type),
        (d @ DataType::Dictionary(_, value_type), other_type)
        | (other_type, d @ DataType::Dictionary(_, value_type))
            if preserve_dictionaries && value_type.as_ref() == other_type =>
        {
            Some(d.clone())
        }
        (DataType::Dictionary(_index_type, value_type), _) => {
            comparison_coercion(value_type, rhs_type)
        }
        (_, DataType::Dictionary(_index_type, value_type)) => {
            comparison_coercion(lhs_type, value_type)
        }
        _ => None,
    }
}

/// Coercion rules for string concat.
/// This is a union of string coercion rules and specified rules:
/// 1. At lease one side of lhs and rhs should be string type (Utf8 / LargeUtf8)
/// 2. Data type of the other side should be able to cast to string type
fn string_concat_coercion(lhs_type: &DataType, rhs_type: &DataType) -> Option<DataType> {
    use arrow::datatypes::DataType::*;
    string_coercion(lhs_type, rhs_type).or(match (lhs_type, rhs_type) {
        (Utf8, from_type) | (from_type, Utf8) => {
            string_concat_internal_coercion(from_type, &Utf8)
        }
        (LargeUtf8, from_type) | (from_type, LargeUtf8) => {
            string_concat_internal_coercion(from_type, &LargeUtf8)
        }
        _ => None,
    })
}

fn string_concat_internal_coercion(
    from_type: &DataType,
    to_type: &DataType,
) -> Option<DataType> {
    if can_cast_types(from_type, to_type) {
        Some(to_type.to_owned())
    } else {
        None
    }
}

/// Coercion rules for Strings: the type that both lhs and rhs can be
/// casted to for the purpose of a string computation
fn string_coercion(lhs_type: &DataType, rhs_type: &DataType) -> Option<DataType> {
    use arrow::datatypes::DataType::*;
    match (lhs_type, rhs_type) {
        (Utf8, Utf8) => Some(Utf8),
        (LargeUtf8, Utf8) => Some(LargeUtf8),
        (Utf8, LargeUtf8) => Some(LargeUtf8),
        (LargeUtf8, LargeUtf8) => Some(LargeUtf8),
        _ => None,
    }
}

/// coercion rules for like operations.
/// This is a union of string coercion rules and dictionary coercion rules
fn like_coercion(lhs_type: &DataType, rhs_type: &DataType) -> Option<DataType> {
    string_coercion(lhs_type, rhs_type)
        .or_else(|| dictionary_coercion(lhs_type, rhs_type, false))
        .or_else(|| null_coercion(lhs_type, rhs_type))
}

/// Checks if the TimeUnit associated with a Time32 or Time64 type is consistent,
/// as Time32 can only be used to Second and Millisecond accuracy, while Time64
/// is exclusively used to Microsecond and Nanosecond accuracy
fn is_time_with_valid_unit(datatype: DataType) -> bool {
    match datatype {
        DataType::Time32(TimeUnit::Second)
        | DataType::Time32(TimeUnit::Millisecond)
        | DataType::Time64(TimeUnit::Microsecond)
        | DataType::Time64(TimeUnit::Nanosecond) => true,
        _ => false,
    }
}

/// Coercion rules for Temporal columns: the type that both lhs and rhs can be
/// casted to for the purpose of a date computation
fn temporal_coercion(lhs_type: &DataType, rhs_type: &DataType) -> Option<DataType> {
    use arrow::datatypes::DataType::*;
    use arrow::datatypes::TimeUnit;
    match (lhs_type, rhs_type) {
        (Date64, Date32) => Some(Date64),
        (Date32, Date64) => Some(Date64),
        (Utf8, Date32) => Some(Date32),
        (Date32, Utf8) => Some(Date32),
        (Utf8, Date64) => Some(Date64),
        (Date64, Utf8) => Some(Date64),
<<<<<<< HEAD
=======
        (Utf8, Time32(unit)) => match is_time_with_valid_unit(Time32(unit.clone())) {
            false => None,
            true => Some(Time32(unit.clone())),
        },
        (Time32(unit), Utf8) => match is_time_with_valid_unit(Time32(unit.clone())) {
            false => None,
            true => Some(Time32(unit.clone())),
        },
        (Utf8, Time64(unit)) => match is_time_with_valid_unit(Time64(unit.clone())) {
            false => None,
            true => Some(Time64(unit.clone())),
        },
        (Time64(unit), Utf8) => match is_time_with_valid_unit(Time64(unit.clone())) {
            false => None,
            true => Some(Time64(unit.clone())),
        },
>>>>>>> 8b8e0757
        (Timestamp(lhs_unit, lhs_tz), Timestamp(rhs_unit, rhs_tz)) => {
            let tz = match (lhs_tz, rhs_tz) {
                // can't cast across timezones
                (Some(lhs_tz), Some(rhs_tz)) => {
                    if lhs_tz != rhs_tz {
                        return None;
                    } else {
                        Some(lhs_tz.clone())
                    }
                }
                (Some(lhs_tz), None) => Some(lhs_tz.clone()),
                (None, Some(rhs_tz)) => Some(rhs_tz.clone()),
                (None, None) => None,
            };

            let unit = match (lhs_unit, rhs_unit) {
                (TimeUnit::Second, TimeUnit::Millisecond) => TimeUnit::Second,
                (TimeUnit::Second, TimeUnit::Microsecond) => TimeUnit::Second,
                (TimeUnit::Second, TimeUnit::Nanosecond) => TimeUnit::Second,
                (TimeUnit::Millisecond, TimeUnit::Second) => TimeUnit::Second,
                (TimeUnit::Millisecond, TimeUnit::Microsecond) => TimeUnit::Millisecond,
                (TimeUnit::Millisecond, TimeUnit::Nanosecond) => TimeUnit::Millisecond,
                (TimeUnit::Microsecond, TimeUnit::Second) => TimeUnit::Second,
                (TimeUnit::Microsecond, TimeUnit::Millisecond) => TimeUnit::Millisecond,
                (TimeUnit::Microsecond, TimeUnit::Nanosecond) => TimeUnit::Microsecond,
                (TimeUnit::Nanosecond, TimeUnit::Second) => TimeUnit::Second,
                (TimeUnit::Nanosecond, TimeUnit::Millisecond) => TimeUnit::Millisecond,
                (TimeUnit::Nanosecond, TimeUnit::Microsecond) => TimeUnit::Microsecond,
                (l, r) => {
                    assert_eq!(l, r);
                    l.clone()
                }
            };

            Some(Timestamp(unit, tz))
        }
        _ => None,
    }
}

/// Coercion rule for numerical types: The type that both lhs and rhs
/// can be casted to for numerical calculation, while maintaining
/// maximum precision
fn numerical_coercion(lhs_type: &DataType, rhs_type: &DataType) -> Option<DataType> {
    use arrow::datatypes::DataType::*;

    // error on any non-numeric type
    if !is_numeric(lhs_type) || !is_numeric(rhs_type) {
        return None;
    };

    if lhs_type == rhs_type {
        // same type => all good
        return Some(lhs_type.clone());
    }

    // these are ordered from most informative to least informative so
    // that the coercion removes the least amount of information
    match (lhs_type, rhs_type) {
        (Float64, _) | (_, Float64) => Some(Float64),
        (_, Float32) | (Float32, _) => Some(Float32),
        (Int64, _) | (_, Int64) => Some(Int64),
        (Int32, _) | (_, Int32) => Some(Int32),
        (Int16, _) | (_, Int16) => Some(Int16),
        (Int8, _) | (_, Int8) => Some(Int8),
        (UInt64, _) | (_, UInt64) => Some(UInt64),
        (UInt32, _) | (_, UInt32) => Some(UInt32),
        (UInt16, _) | (_, UInt16) => Some(UInt16),
        (UInt8, _) | (_, UInt8) => Some(UInt8),
        _ => None,
    }
}

/// coercion rules for equality operations. This is a superset of all numerical coercion rules.
fn eq_coercion(lhs_type: &DataType, rhs_type: &DataType) -> Option<DataType> {
    if lhs_type == rhs_type {
        // same type => equality is possible
        return Some(lhs_type.clone());
    }
    numerical_coercion(lhs_type, rhs_type)
        .or_else(|| dictionary_coercion(lhs_type, rhs_type, true))
        .or_else(|| temporal_coercion(lhs_type, rhs_type))
        .or_else(|| null_coercion(lhs_type, rhs_type))
}

/// coercion rules from NULL type. Since NULL can be casted to most of types in arrow,
/// either lhs or rhs is NULL, if NULL can be casted to type of the other side, the coercion is valid.
fn null_coercion(lhs_type: &DataType, rhs_type: &DataType) -> Option<DataType> {
    match (lhs_type, rhs_type) {
        (DataType::Null, other_type) | (other_type, DataType::Null) => {
            if can_cast_types(&DataType::Null, other_type) {
                Some(other_type.clone())
            } else {
                None
            }
        }
        _ => None,
    }
}

#[cfg(test)]
mod tests {
    use super::*;
    use crate::Operator;
    use arrow::datatypes::DataType;
    use datafusion_common::DataFusionError;
    use datafusion_common::Result;

    #[test]
    fn test_coercion_error() -> Result<()> {
        let result_type =
            coerce_types(&DataType::Float32, &Operator::Plus, &DataType::Utf8);

        if let Err(DataFusionError::Plan(e)) = result_type {
            assert_eq!(e, "'Float32 + Utf8' can't be evaluated because there isn't a common type to coerce the types to");
            Ok(())
        } else {
            Err(DataFusionError::Internal(
                "Coercion should have returned an DataFusionError::Internal".to_string(),
            ))
        }
    }

    #[test]
    fn test_decimal_binary_comparison_coercion() -> Result<()> {
        let input_decimal = DataType::Decimal128(20, 3);
        let input_types = [
            DataType::Int8,
            DataType::Int16,
            DataType::Int32,
            DataType::Int64,
            DataType::Float32,
            DataType::Float64,
            DataType::Decimal128(38, 10),
            DataType::Decimal128(20, 8),
            DataType::Null,
        ];
        let result_types = [
            DataType::Decimal128(20, 3),
            DataType::Decimal128(20, 3),
            DataType::Decimal128(20, 3),
            DataType::Decimal128(23, 3),
            DataType::Decimal128(24, 7),
            DataType::Decimal128(32, 15),
            DataType::Decimal128(38, 10),
            DataType::Decimal128(25, 8),
            DataType::Decimal128(20, 3),
        ];
        let comparison_op_types = [
            Operator::NotEq,
            Operator::Eq,
            Operator::Gt,
            Operator::GtEq,
            Operator::Lt,
            Operator::LtEq,
        ];
        for (i, input_type) in input_types.iter().enumerate() {
            let expect_type = &result_types[i];
            for op in comparison_op_types {
                let result_type = coerce_types(&input_decimal, &op, input_type)?;
                assert_eq!(expect_type, &result_type);
            }
        }
        // negative test
        let result_type = coerce_types(&input_decimal, &Operator::Eq, &DataType::Boolean);
        assert!(result_type.is_err());
        Ok(())
    }

    #[test]
    fn test_decimal_mathematics_op_type() {
        assert_eq!(
            coerce_numeric_type_to_decimal(&DataType::Int8).unwrap(),
            DataType::Decimal128(3, 0)
        );
        assert_eq!(
            coerce_numeric_type_to_decimal(&DataType::Int16).unwrap(),
            DataType::Decimal128(5, 0)
        );
        assert_eq!(
            coerce_numeric_type_to_decimal(&DataType::Int32).unwrap(),
            DataType::Decimal128(10, 0)
        );
        assert_eq!(
            coerce_numeric_type_to_decimal(&DataType::Int64).unwrap(),
            DataType::Decimal128(20, 0)
        );
        assert_eq!(
            coerce_numeric_type_to_decimal(&DataType::Float32).unwrap(),
            DataType::Decimal128(14, 7)
        );
        assert_eq!(
            coerce_numeric_type_to_decimal(&DataType::Float64).unwrap(),
            DataType::Decimal128(30, 15)
        );

        let op = Operator::Plus;
        let left_decimal_type = DataType::Decimal128(10, 3);
        let right_decimal_type = DataType::Decimal128(20, 4);
        let result = coercion_decimal_mathematics_type(
            &op,
            &left_decimal_type,
            &right_decimal_type,
        );
        assert_eq!(DataType::Decimal128(21, 4), result.unwrap());
        let op = Operator::Minus;
        let result = coercion_decimal_mathematics_type(
            &op,
            &left_decimal_type,
            &right_decimal_type,
        );
        assert_eq!(DataType::Decimal128(21, 4), result.unwrap());
        let op = Operator::Multiply;
        let result = coercion_decimal_mathematics_type(
            &op,
            &left_decimal_type,
            &right_decimal_type,
        );
        assert_eq!(DataType::Decimal128(31, 7), result.unwrap());
        let op = Operator::Divide;
        let result = coercion_decimal_mathematics_type(
            &op,
            &left_decimal_type,
            &right_decimal_type,
        );
        assert_eq!(DataType::Decimal128(35, 24), result.unwrap());
        let op = Operator::Modulo;
        let result = coercion_decimal_mathematics_type(
            &op,
            &left_decimal_type,
            &right_decimal_type,
        );
        assert_eq!(DataType::Decimal128(11, 4), result.unwrap());
    }

    #[test]
    fn test_dictionary_type_coercion() {
        use DataType::*;

        let lhs_type = Dictionary(Box::new(Int8), Box::new(Int32));
        let rhs_type = Dictionary(Box::new(Int8), Box::new(Int16));
        assert_eq!(dictionary_coercion(&lhs_type, &rhs_type, true), Some(Int32));
        assert_eq!(
            dictionary_coercion(&lhs_type, &rhs_type, false),
            Some(Int32)
        );

        // Since we can coerce values of Int16 to Utf8 can support this
        let lhs_type = Dictionary(Box::new(Int8), Box::new(Utf8));
        let rhs_type = Dictionary(Box::new(Int8), Box::new(Int16));
        assert_eq!(dictionary_coercion(&lhs_type, &rhs_type, true), Some(Utf8));

        // Can not coerce values of Binary to int,  cannot support this
        let lhs_type = Dictionary(Box::new(Int8), Box::new(Utf8));
        let rhs_type = Dictionary(Box::new(Int8), Box::new(Binary));
        assert_eq!(dictionary_coercion(&lhs_type, &rhs_type, true), None);

        let lhs_type = Dictionary(Box::new(Int8), Box::new(Utf8));
        let rhs_type = Utf8;
        assert_eq!(dictionary_coercion(&lhs_type, &rhs_type, false), Some(Utf8));
        assert_eq!(
            dictionary_coercion(&lhs_type, &rhs_type, true),
            Some(lhs_type.clone())
        );

        let lhs_type = Utf8;
        let rhs_type = Dictionary(Box::new(Int8), Box::new(Utf8));
        assert_eq!(dictionary_coercion(&lhs_type, &rhs_type, false), Some(Utf8));
        assert_eq!(
            dictionary_coercion(&lhs_type, &rhs_type, true),
            Some(rhs_type.clone())
        );
    }

    macro_rules! test_coercion_binary_rule {
        ($A_TYPE:expr, $B_TYPE:expr, $OP:expr, $C_TYPE:expr) => {{
            let result = coerce_types(&$A_TYPE, &$OP, &$B_TYPE)?;
            assert_eq!(result, $C_TYPE);
        }};
    }

    #[test]
    fn test_type_coercion() -> Result<()> {
        test_coercion_binary_rule!(
            DataType::Utf8,
            DataType::Utf8,
            Operator::Like,
            DataType::Utf8
        );
        test_coercion_binary_rule!(
            DataType::Utf8,
            DataType::Date32,
            Operator::Eq,
            DataType::Date32
        );
        test_coercion_binary_rule!(
            DataType::Utf8,
            DataType::Date64,
            Operator::Lt,
            DataType::Date64
        );
        test_coercion_binary_rule!(
            DataType::Utf8,
            DataType::Utf8,
            Operator::RegexMatch,
            DataType::Utf8
        );
        test_coercion_binary_rule!(
            DataType::Utf8,
            DataType::Utf8,
            Operator::RegexNotMatch,
            DataType::Utf8
        );
        test_coercion_binary_rule!(
            DataType::Utf8,
            DataType::Utf8,
            Operator::RegexNotIMatch,
            DataType::Utf8
        );
        test_coercion_binary_rule!(
            DataType::Int16,
            DataType::Int64,
            Operator::BitwiseAnd,
            DataType::Int64
        );
        Ok(())
    }

    #[test]
    fn test_type_coercion_arithmetic() -> Result<()> {
        // integer
        test_coercion_binary_rule!(
            DataType::Int32,
            DataType::UInt32,
            Operator::Plus,
            DataType::Int32
        );
        test_coercion_binary_rule!(
            DataType::Int32,
            DataType::UInt16,
            Operator::Minus,
            DataType::Int32
        );
        test_coercion_binary_rule!(
            DataType::Int8,
            DataType::Int64,
            Operator::Multiply,
            DataType::Int64
        );
        // float
        test_coercion_binary_rule!(
            DataType::Float32,
            DataType::Int32,
            Operator::Plus,
            DataType::Float32
        );
        test_coercion_binary_rule!(
            DataType::Float32,
            DataType::Float64,
            Operator::Multiply,
            DataType::Float64
        );
        // decimal
        // bug: https://github.com/apache/arrow-datafusion/issues/3387 will be fixed in the next pr
        // test_coercion_binary_rule!(
        //     DataType::Decimal128(10, 2),
        //     DataType::Decimal128(10, 2),
        //     Operator::Plus,
        //     DataType::Decimal128(11, 2)
        // );
        test_coercion_binary_rule!(
            DataType::Int32,
            DataType::Decimal128(10, 2),
            Operator::Plus,
            DataType::Decimal128(13, 2)
        );
        test_coercion_binary_rule!(
            DataType::Int32,
            DataType::Decimal128(10, 2),
            Operator::Minus,
            DataType::Decimal128(13, 2)
        );
        test_coercion_binary_rule!(
            DataType::Int32,
            DataType::Decimal128(10, 2),
            Operator::Multiply,
            DataType::Decimal128(21, 2)
        );
        test_coercion_binary_rule!(
            DataType::Int32,
            DataType::Decimal128(10, 2),
            Operator::Divide,
            DataType::Decimal128(23, 11)
        );
        test_coercion_binary_rule!(
            DataType::Int32,
            DataType::Decimal128(10, 2),
            Operator::Modulo,
            DataType::Decimal128(10, 2)
        );
        // TODO add other data type
        Ok(())
    }

    #[test]
    fn test_type_coercion_compare() -> Result<()> {
        // boolean
        test_coercion_binary_rule!(
            DataType::Boolean,
            DataType::Boolean,
            Operator::Eq,
            DataType::Boolean
        );
        // float
        test_coercion_binary_rule!(
            DataType::Float32,
            DataType::Int64,
            Operator::Eq,
            DataType::Float32
        );
        test_coercion_binary_rule!(
            DataType::Float32,
            DataType::Float64,
            Operator::GtEq,
            DataType::Float64
        );
        // signed integer
        test_coercion_binary_rule!(
            DataType::Int8,
            DataType::Int32,
            Operator::LtEq,
            DataType::Int32
        );
        test_coercion_binary_rule!(
            DataType::Int64,
            DataType::Int32,
            Operator::LtEq,
            DataType::Int64
        );
        // unsigned integer
        test_coercion_binary_rule!(
            DataType::UInt32,
            DataType::UInt8,
            Operator::Gt,
            DataType::UInt32
        );
        // numeric/decimal
        test_coercion_binary_rule!(
            DataType::Int64,
            DataType::Decimal128(10, 0),
            Operator::Eq,
            DataType::Decimal128(20, 0)
        );
        test_coercion_binary_rule!(
            DataType::Int64,
            DataType::Decimal128(10, 2),
            Operator::Lt,
            DataType::Decimal128(22, 2)
        );
        test_coercion_binary_rule!(
            DataType::Float64,
            DataType::Decimal128(10, 3),
            Operator::Gt,
            DataType::Decimal128(30, 15)
        );
        test_coercion_binary_rule!(
            DataType::Int64,
            DataType::Decimal128(10, 0),
            Operator::Eq,
            DataType::Decimal128(20, 0)
        );
        test_coercion_binary_rule!(
            DataType::Decimal128(14, 2),
            DataType::Decimal128(10, 3),
            Operator::GtEq,
            DataType::Decimal128(15, 3)
        );

        // TODO add other data type
        Ok(())
    }

    #[test]
    fn test_type_coercion_logical_op() -> Result<()> {
        test_coercion_binary_rule!(
            DataType::Boolean,
            DataType::Boolean,
            Operator::And,
            DataType::Boolean
        );

        test_coercion_binary_rule!(
            DataType::Boolean,
            DataType::Boolean,
            Operator::Or,
            DataType::Boolean
        );
        Ok(())
    }
}<|MERGE_RESOLUTION|>--- conflicted
+++ resolved
@@ -20,7 +20,7 @@
 use crate::type_coercion::is_numeric;
 use crate::Operator;
 use arrow::compute::can_cast_types;
-use arrow::datatypes::{DataType, DECIMAL128_MAX_PRECISION, DECIMAL128_MAX_SCALE};
+use arrow::datatypes::{DataType, DECIMAL128_MAX_PRECISION, DECIMAL128_MAX_SCALE, TimeUnit};
 use datafusion_common::DataFusionError;
 use datafusion_common::Result;
 
@@ -528,7 +528,6 @@
 /// casted to for the purpose of a date computation
 fn temporal_coercion(lhs_type: &DataType, rhs_type: &DataType) -> Option<DataType> {
     use arrow::datatypes::DataType::*;
-    use arrow::datatypes::TimeUnit;
     match (lhs_type, rhs_type) {
         (Date64, Date32) => Some(Date64),
         (Date32, Date64) => Some(Date64),
@@ -536,8 +535,6 @@
         (Date32, Utf8) => Some(Date32),
         (Utf8, Date64) => Some(Date64),
         (Date64, Utf8) => Some(Date64),
-<<<<<<< HEAD
-=======
         (Utf8, Time32(unit)) => match is_time_with_valid_unit(Time32(unit.clone())) {
             false => None,
             true => Some(Time32(unit.clone())),
@@ -554,7 +551,6 @@
             false => None,
             true => Some(Time64(unit.clone())),
         },
->>>>>>> 8b8e0757
         (Timestamp(lhs_unit, lhs_tz), Timestamp(rhs_unit, rhs_tz)) => {
             let tz = match (lhs_tz, rhs_tz) {
                 // can't cast across timezones
