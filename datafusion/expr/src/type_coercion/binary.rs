// Licensed to the Apache Software Foundation (ASF) under one
// or more contributor license agreements.  See the NOTICE file
// distributed with this work for additional information
// regarding copyright ownership.  The ASF licenses this file
// to you under the Apache License, Version 2.0 (the
// "License"); you may not use this file except in compliance
// with the License.  You may obtain a copy of the License at
//
//   http://www.apache.org/licenses/LICENSE-2.0
//
// Unless required by applicable law or agreed to in writing,
// software distributed under the License is distributed on an
// "AS IS" BASIS, WITHOUT WARRANTIES OR CONDITIONS OF ANY
// KIND, either express or implied.  See the License for the
// specific language governing permissions and limitations
// under the License.

//! Coercion rules for matching argument types for binary operators

use std::collections::HashSet;
use std::sync::Arc;

use crate::Operator;

use arrow::array::{new_empty_array, Array};
use arrow::compute::can_cast_types;
use arrow::datatypes::{
    DataType, Field, TimeUnit, DECIMAL128_MAX_PRECISION, DECIMAL128_MAX_SCALE,
    DECIMAL256_MAX_PRECISION, DECIMAL256_MAX_SCALE,
};

use datafusion_common::{exec_datafusion_err, plan_datafusion_err, plan_err, Result};

/// The type signature of an instantiation of binary operator expression such as
/// `lhs + rhs`
///
/// Note this is different than [`crate::signature::Signature`] which
/// describes the type signature of a function.
struct Signature {
    /// The type to coerce the left argument to
    lhs: DataType,
    /// The type to coerce the right argument to
    rhs: DataType,
    /// The return type of the expression
    ret: DataType,
}

impl Signature {
    /// A signature where the inputs are the same type as the output
    fn uniform(t: DataType) -> Self {
        Self {
            lhs: t.clone(),
            rhs: t.clone(),
            ret: t,
        }
    }

    /// A signature where the inputs are the same type with a boolean output
    fn comparison(t: DataType) -> Self {
        Self {
            lhs: t.clone(),
            rhs: t,
            ret: DataType::Boolean,
        }
    }
}

/// Returns a [`Signature`] for applying `op` to arguments of type `lhs` and `rhs`
fn signature(lhs: &DataType, op: &Operator, rhs: &DataType) -> Result<Signature> {
    use arrow::datatypes::DataType::*;
    use Operator::*;
    match op {
        Eq |
        NotEq |
        Lt |
        LtEq |
        Gt |
        GtEq |
        IsDistinctFrom |
        IsNotDistinctFrom => {
            comparison_coercion(lhs, rhs).map(Signature::comparison).ok_or_else(|| {
                plan_datafusion_err!(
                    "Cannot infer common argument type for comparison operation {lhs} {op} {rhs}"
                )
            })
        }
        And | Or => if matches!((lhs, rhs), (Boolean | Null, Boolean | Null)) {
            // Logical binary boolean operators can only be evaluated for
            // boolean or null arguments.                   
            Ok(Signature::uniform(DataType::Boolean))
        } else {
            plan_err!(
                "Cannot infer common argument type for logical boolean operation {lhs} {op} {rhs}"
            )
        }
        RegexMatch | RegexIMatch | RegexNotMatch | RegexNotIMatch => {
            regex_coercion(lhs, rhs).map(Signature::comparison).ok_or_else(|| {
                plan_datafusion_err!(
                    "Cannot infer common argument type for regex operation {lhs} {op} {rhs}"
                )
            })
        }
        LikeMatch | ILikeMatch | NotLikeMatch | NotILikeMatch => {
            regex_coercion(lhs, rhs).map(Signature::comparison).ok_or_else(|| {
                plan_datafusion_err!(
                    "Cannot infer common argument type for regex operation {lhs} {op} {rhs}"
                )
            })
        }
        BitwiseAnd | BitwiseOr | BitwiseXor | BitwiseShiftRight | BitwiseShiftLeft => {
            bitwise_coercion(lhs, rhs).map(Signature::uniform).ok_or_else(|| {
                plan_datafusion_err!(
                    "Cannot infer common type for bitwise operation {lhs} {op} {rhs}"
                )
            })
        }
        StringConcat => {
            string_concat_coercion(lhs, rhs).map(Signature::uniform).ok_or_else(|| {
                plan_datafusion_err!(
                    "Cannot infer common string type for string concat operation {lhs} {op} {rhs}"
                )
            })
        }
        AtArrow | ArrowAt => {
            // ArrowAt and AtArrow check for whether one array is contained in another.
            // The result type is boolean. Signature::comparison defines this signature.
            // Operation has nothing to do with comparison
            array_coercion(lhs, rhs).map(Signature::comparison).ok_or_else(|| {
                plan_datafusion_err!(
                    "Cannot infer common array type for arrow operation {lhs} {op} {rhs}"
                )
            })
        }
        Plus | Minus | Multiply | Divide | Modulo =>  {
            let get_result = |lhs, rhs| {
                use arrow::compute::kernels::numeric::*;
                let l = new_empty_array(lhs);
                let r = new_empty_array(rhs);

                let result = match op {
                    Plus => add_wrapping(&l, &r),
                    Minus => sub_wrapping(&l, &r),
                    Multiply => mul_wrapping(&l, &r),
                    Divide => div(&l, &r),
                    Modulo => rem(&l, &r),
                    _ => unreachable!(),
                };
                result.map(|x| x.data_type().clone())
            };

            if let Ok(ret) = get_result(lhs, rhs) {
                // Temporal arithmetic, e.g. Date32 + Interval
                Ok(Signature{
                    lhs: lhs.clone(),
                    rhs: rhs.clone(),
                    ret,
                })
            } else if let Some(coerced) = temporal_coercion(lhs, rhs) {
                // Temporal arithmetic by first coercing to a common time representation
                // e.g. Date32 - Timestamp
                let ret = get_result(&coerced, &coerced).map_err(|e| {
                    plan_datafusion_err!(
                        "Cannot get result type for temporal operation {coerced} {op} {coerced}: {e}"
                    )
                })?;
                Ok(Signature{
                    lhs: coerced.clone(),
                    rhs: coerced,
                    ret,
                })
            } else if let Some((lhs, rhs)) = math_decimal_coercion(lhs, rhs) {
                // Decimal arithmetic, e.g. Decimal(10, 2) + Decimal(10, 0)
                let ret = get_result(&lhs, &rhs).map_err(|e| {
                    plan_datafusion_err!(
                        "Cannot get result type for decimal operation {lhs} {op} {rhs}: {e}"
                    )
                })?;
                Ok(Signature{
                    lhs,
                    rhs,
                    ret,
                })
            } else if let Some(numeric) = mathematics_numerical_coercion(lhs, rhs) {
                // Numeric arithmetic, e.g. Int32 + Int32
                Ok(Signature::uniform(numeric))
            } else {
                plan_err!(
                    "Cannot coerce arithmetic expression {lhs} {op} {rhs} to valid types"
                )
            }
        }
    }
}

/// returns the resulting type of a binary expression evaluating the `op` with the left and right hand types
pub fn get_result_type(
    lhs: &DataType,
    op: &Operator,
    rhs: &DataType,
) -> Result<DataType> {
    signature(lhs, op, rhs).map(|sig| sig.ret)
}

/// Returns the coerced input types for a binary expression evaluating the `op` with the left and right hand types
pub fn get_input_types(
    lhs: &DataType,
    op: &Operator,
    rhs: &DataType,
) -> Result<(DataType, DataType)> {
    signature(lhs, op, rhs).map(|sig| (sig.lhs, sig.rhs))
}

/// Coercion rules for mathematics operators between decimal and non-decimal types.
fn math_decimal_coercion(
    lhs_type: &DataType,
    rhs_type: &DataType,
) -> Option<(DataType, DataType)> {
    use arrow::datatypes::DataType::*;

    match (lhs_type, rhs_type) {
        (Dictionary(_, value_type), _) => {
            let (value_type, rhs_type) = math_decimal_coercion(value_type, rhs_type)?;
            Some((value_type, rhs_type))
        }
        (_, Dictionary(_, value_type)) => {
            let (lhs_type, value_type) = math_decimal_coercion(lhs_type, value_type)?;
            Some((lhs_type, value_type))
        }
        (Null, dec_type @ Decimal128(_, _)) | (dec_type @ Decimal128(_, _), Null) => {
            Some((dec_type.clone(), dec_type.clone()))
        }
        (Decimal128(_, _), Decimal128(_, _)) | (Decimal256(_, _), Decimal256(_, _)) => {
            Some((lhs_type.clone(), rhs_type.clone()))
        }
        // Unlike with comparison we don't coerce to a decimal in the case of floating point
        // numbers, instead falling back to floating point arithmetic instead
        (Decimal128(_, _), Int8 | Int16 | Int32 | Int64) => {
            Some((lhs_type.clone(), coerce_numeric_type_to_decimal(rhs_type)?))
        }
        (Int8 | Int16 | Int32 | Int64, Decimal128(_, _)) => {
            Some((coerce_numeric_type_to_decimal(lhs_type)?, rhs_type.clone()))
        }
        (Decimal256(_, _), Int8 | Int16 | Int32 | Int64) => Some((
            lhs_type.clone(),
            coerce_numeric_type_to_decimal256(rhs_type)?,
        )),
        (Int8 | Int16 | Int32 | Int64, Decimal256(_, _)) => Some((
            coerce_numeric_type_to_decimal256(lhs_type)?,
            rhs_type.clone(),
        )),
        _ => None,
    }
}

/// Returns the output type of applying bitwise operations such as
/// `&`, `|`, or `xor`to arguments of `lhs_type` and `rhs_type`.
fn bitwise_coercion(left_type: &DataType, right_type: &DataType) -> Option<DataType> {
    use arrow::datatypes::DataType::*;

    if !both_numeric_or_null_and_numeric(left_type, right_type) {
        return None;
    }

    if left_type == right_type {
        return Some(left_type.clone());
    }

    match (left_type, right_type) {
        (UInt64, _) | (_, UInt64) => Some(UInt64),
        (Int64, _)
        | (_, Int64)
        | (UInt32, Int8)
        | (Int8, UInt32)
        | (UInt32, Int16)
        | (Int16, UInt32)
        | (UInt32, Int32)
        | (Int32, UInt32) => Some(Int64),
        (Int32, _)
        | (_, Int32)
        | (UInt16, Int16)
        | (Int16, UInt16)
        | (UInt16, Int8)
        | (Int8, UInt16) => Some(Int32),
        (UInt32, _) | (_, UInt32) => Some(UInt32),
        (Int16, _) | (_, Int16) | (Int8, UInt8) | (UInt8, Int8) => Some(Int16),
        (UInt16, _) | (_, UInt16) => Some(UInt16),
        (Int8, _) | (_, Int8) => Some(Int8),
        (UInt8, _) | (_, UInt8) => Some(UInt8),
        _ => None,
    }
}

#[derive(Debug, PartialEq, Eq, Hash, Clone)]
enum TypeCategory {
    Array,
    Boolean,
    Numeric,
    // String, well-defined type, but are considered as unknown type.
    DateTime,
    Composite,
    Unknown,
    NotSupported,
}

impl From<&DataType> for TypeCategory {
    fn from(data_type: &DataType) -> Self {
        match data_type {
            // Dict is a special type in arrow, we check the value type
            DataType::Dictionary(_, v) => {
                let v = v.as_ref();
                TypeCategory::from(v)
            }
            _ => {
                if data_type.is_numeric() {
                    return TypeCategory::Numeric;
                }

                if matches!(data_type, DataType::Boolean) {
                    return TypeCategory::Boolean;
                }

                if matches!(
                    data_type,
                    DataType::List(_)
                        | DataType::FixedSizeList(_, _)
                        | DataType::LargeList(_)
                ) {
                    return TypeCategory::Array;
                }

                // String literal is possible to cast to many other types like numeric or datetime,
                // therefore, it is categorized as a unknown type
                if matches!(
                    data_type,
                    DataType::Utf8 | DataType::LargeUtf8 | DataType::Null
                ) {
                    return TypeCategory::Unknown;
                }

                if matches!(
                    data_type,
                    DataType::Date32
                        | DataType::Date64
                        | DataType::Time32(_)
                        | DataType::Time64(_)
                        | DataType::Timestamp(_, _)
                        | DataType::Interval(_)
                        | DataType::Duration(_)
                ) {
                    return TypeCategory::DateTime;
                }

                if matches!(
                    data_type,
                    DataType::Map(_, _) | DataType::Struct(_) | DataType::Union(_, _)
                ) {
                    return TypeCategory::Composite;
                }

                TypeCategory::NotSupported
            }
        }
    }
}

/// Coerce dissimilar data types to a single data type.
/// UNION, INTERSECT, EXCEPT, CASE, ARRAY, VALUES, and the GREATEST and LEAST functions are
/// examples that has the similar resolution rules.
/// See <https://www.postgresql.org/docs/current/typeconv-union-case.html> for more information.
/// The rules in the document provide a clue, but adhering strictly to them doesn't precisely
/// align with the behavior of Postgres. Therefore, we've made slight adjustments to the rules
/// to better match the behavior of both Postgres and DuckDB. For example, we expect adjusted
/// decimal percision and scale when coercing decimal types.
pub fn type_union_resolution(data_types: &[DataType]) -> Option<DataType> {
    if data_types.is_empty() {
        return None;
    }

    // if all the data_types is the same return first one
    if data_types.iter().all(|t| t == &data_types[0]) {
        return Some(data_types[0].clone());
    }

    // if all the data_types are null, return string
    if data_types.iter().all(|t| t == &DataType::Null) {
        return Some(DataType::Utf8);
    }

    // Ignore Nulls, if any data_type category is not the same, return None
    let data_types_category: Vec<TypeCategory> = data_types
        .iter()
        .filter(|&t| t != &DataType::Null)
        .map(|t| t.into())
        .collect();

    if data_types_category
        .iter()
        .any(|t| t == &TypeCategory::NotSupported)
    {
        return None;
    }

    // check if there is only one category excluding Unknown
    let categories: HashSet<TypeCategory> = HashSet::from_iter(
        data_types_category
            .iter()
            .filter(|&c| c != &TypeCategory::Unknown)
            .cloned(),
    );
    if categories.len() > 1 {
        return None;
    }

    // Ignore Nulls
    let mut candidate_type: Option<DataType> = None;
    for data_type in data_types.iter() {
        if data_type == &DataType::Null {
            continue;
        }
        if let Some(ref candidate_t) = candidate_type {
            // Find candidate type that all the data types can be coerced to
            // Follows the behavior of Postgres and DuckDB
            // Coerced type may be different from the candidate and current data type
            // For example,
            //  i64 and decimal(7, 2) are expect to get coerced type decimal(22, 2)
            //  numeric string ('1') and numeric (2) are expect to get coerced type numeric (1, 2)
            if let Some(t) = type_union_resolution_coercion(data_type, candidate_t) {
                candidate_type = Some(t);
            } else {
                return None;
            }
        } else {
            candidate_type = Some(data_type.clone());
        }
    }

    candidate_type
}

/// Coerce `lhs_type` and `rhs_type` to a common type for [type_union_resolution]
/// See [type_union_resolution] for more information.
fn type_union_resolution_coercion(
    lhs_type: &DataType,
    rhs_type: &DataType,
) -> Option<DataType> {
    if lhs_type == rhs_type {
        return Some(lhs_type.clone());
    }

    match (lhs_type, rhs_type) {
        (
            DataType::Dictionary(lhs_index_type, lhs_value_type),
            DataType::Dictionary(rhs_index_type, rhs_value_type),
        ) => {
            let new_index_type =
                type_union_resolution_coercion(lhs_index_type, rhs_index_type);
            let new_value_type =
                type_union_resolution_coercion(lhs_value_type, rhs_value_type);
            if let (Some(new_index_type), Some(new_value_type)) =
                (new_index_type, new_value_type)
            {
                Some(DataType::Dictionary(
                    Box::new(new_index_type),
                    Box::new(new_value_type),
                ))
            } else {
                None
            }
        }
        (DataType::Dictionary(index_type, value_type), other_type)
        | (other_type, DataType::Dictionary(index_type, value_type)) => {
            let new_value_type = type_union_resolution_coercion(value_type, other_type);
            new_value_type.map(|t| DataType::Dictionary(index_type.clone(), Box::new(t)))
        }
        _ => {
            // numeric coercion is the same as comparison coercion, both find the narrowest type
            // that can accommodate both types
            binary_numeric_coercion(lhs_type, rhs_type)
                .or_else(|| pure_string_coercion(lhs_type, rhs_type))
                .or_else(|| numeric_string_coercion(lhs_type, rhs_type))
        }
    }
}

/// Coerce `lhs_type` and `rhs_type` to a common type for the purposes of a comparison operation
/// Unlike `coerced_from`, usually the coerced type is for comparison only.
/// For example, compare with Dictionary and Dictionary, only value type is what we care about
pub fn comparison_coercion(lhs_type: &DataType, rhs_type: &DataType) -> Option<DataType> {
    if lhs_type == rhs_type {
        // same type => equality is possible
        return Some(lhs_type.clone());
    }
    binary_numeric_coercion(lhs_type, rhs_type)
        .or_else(|| dictionary_coercion(lhs_type, rhs_type, true))
        .or_else(|| temporal_coercion(lhs_type, rhs_type))
        .or_else(|| pure_string_coercion(lhs_type, rhs_type))
        .or_else(|| string_coercion(lhs_type, rhs_type))
        .or_else(|| list_coercion(lhs_type, rhs_type))
        .or_else(|| null_coercion(lhs_type, rhs_type))
        .or_else(|| string_numeric_coercion(lhs_type, rhs_type))
        .or_else(|| string_temporal_coercion(lhs_type, rhs_type))
        .or_else(|| binary_coercion(lhs_type, rhs_type))
}

/// Coerce `lhs_type` and `rhs_type` to a common type for value exprs
pub fn values_coercion(lhs_type: &DataType, rhs_type: &DataType) -> Option<DataType> {
    if lhs_type == rhs_type {
        // same type => equality is possible
        return Some(lhs_type.clone());
    }
    comparison_binary_numeric_coercion(lhs_type, rhs_type)
        .or_else(|| temporal_coercion(lhs_type, rhs_type))
        .or_else(|| string_coercion(lhs_type, rhs_type))
        .or_else(|| binary_coercion(lhs_type, rhs_type))
}

/// Coerce `lhs_type` and `rhs_type` to a common type for the purposes of a comparison operation
/// where one is numeric and one is `Utf8`/`LargeUtf8`.
fn string_numeric_coercion(lhs_type: &DataType, rhs_type: &DataType) -> Option<DataType> {
    use arrow::datatypes::DataType::*;
    match (lhs_type, rhs_type) {
        (Utf8, _) if rhs_type.is_numeric() => Some(Utf8),
        (LargeUtf8, _) if rhs_type.is_numeric() => Some(LargeUtf8),
        (_, Utf8) if lhs_type.is_numeric() => Some(Utf8),
        (_, LargeUtf8) if lhs_type.is_numeric() => Some(LargeUtf8),
        _ => None,
    }
}

/// Coerce `lhs_type` and `rhs_type` to a common type for the purposes of a comparison operation
/// where one is temporal and one is `Utf8`/`LargeUtf8`.
///
/// Note this cannot be performed in case of arithmetic as there is insufficient information
/// to correctly determine the type of argument. Consider
///
/// ```sql
/// timestamp > now() - '1 month'
/// interval > now() - '1970-01-2021'
/// ```
///
/// In the absence of a full type inference system, we can't determine the correct type
/// to parse the string argument
fn string_temporal_coercion(
    lhs_type: &DataType,
    rhs_type: &DataType,
) -> Option<DataType> {
    use arrow::datatypes::DataType::*;

    fn match_rule(l: &DataType, r: &DataType) -> Option<DataType> {
        match (l, r) {
            // Coerce Utf8/LargeUtf8 to Date32/Date64/Time32/Time64/Timestamp
            (Utf8, temporal) | (LargeUtf8, temporal) => match temporal {
                Date32 | Date64 => Some(temporal.clone()),
                Time32(_) | Time64(_) => {
                    if is_time_with_valid_unit(temporal.to_owned()) {
                        Some(temporal.to_owned())
                    } else {
                        None
                    }
                }
                Timestamp(_, tz) => Some(Timestamp(TimeUnit::Nanosecond, tz.clone())),
                _ => None,
            },
            _ => None,
        }
    }

    match_rule(lhs_type, rhs_type).or_else(|| match_rule(rhs_type, lhs_type))
}

/// Coerce `lhs_type` and `rhs_type` to a common type where both are numeric
pub(crate) fn binary_numeric_coercion(
    lhs_type: &DataType,
    rhs_type: &DataType,
) -> Option<DataType> {
    use arrow::datatypes::DataType::*;
    if !lhs_type.is_numeric() || !rhs_type.is_numeric() {
        return None;
    };

    // same type => all good
    if lhs_type == rhs_type {
        return Some(lhs_type.clone());
    }

    if let Some(t) = decimal_coercion(lhs_type, rhs_type) {
        return Some(t);
    }

    // these are ordered from most informative to least informative so
    // that the coercion does not lose information via truncation
    match (lhs_type, rhs_type) {
        (Float64, _) | (_, Float64) => Some(Float64),
        (_, Float32) | (Float32, _) => Some(Float32),
        // The following match arms encode the following logic: Given the two
        // integral types, we choose the narrowest possible integral type that
        // accommodates all values of both types. Note that some information
        // loss is inevitable when we have a signed type and a `UInt64`, in
        // which case we use `Int64`;i.e. the widest signed integral type.

        // TODO: For i64 and u64, we can use decimal or float64
        // Postgres has no unsigned type :(
        // DuckDB v.0.10.0 has double (double precision floating-point number (8 bytes))
        // for largest signed (signed sixteen-byte integer) and unsigned integer (unsigned sixteen-byte integer)
        (Int64, _)
        | (_, Int64)
        | (UInt64, Int8)
        | (Int8, UInt64)
        | (UInt64, Int16)
        | (Int16, UInt64)
        | (UInt64, Int32)
        | (Int32, UInt64)
        | (UInt32, Int8)
        | (Int8, UInt32)
        | (UInt32, Int16)
        | (Int16, UInt32)
        | (UInt32, Int32)
        | (Int32, UInt32) => Some(Int64),
        (UInt64, _) | (_, UInt64) => Some(UInt64),
        (Int32, _)
        | (_, Int32)
        | (UInt16, Int16)
        | (Int16, UInt16)
        | (UInt16, Int8)
        | (Int8, UInt16) => Some(Int32),
        (UInt32, _) | (_, UInt32) => Some(UInt32),
        (Int16, _) | (_, Int16) | (Int8, UInt8) | (UInt8, Int8) => Some(Int16),
        (UInt16, _) | (_, UInt16) => Some(UInt16),
        (Int8, _) | (_, Int8) => Some(Int8),
        (UInt8, _) | (_, UInt8) => Some(UInt8),
        _ => None,
    }
}

/// Decimal coercion rules.
pub fn decimal_coercion(lhs_type: &DataType, rhs_type: &DataType) -> Option<DataType> {
    use arrow::datatypes::DataType::*;

    match (lhs_type, rhs_type) {
        // Prefer decimal data type over floating point for comparison operation
        (Decimal128(_, _), Decimal128(_, _)) => {
            get_wider_decimal_type(lhs_type, rhs_type)
        }
        (Decimal128(_, _), _) => get_common_decimal_type(lhs_type, rhs_type),
        (_, Decimal128(_, _)) => get_common_decimal_type(rhs_type, lhs_type),
        (Decimal256(_, _), Decimal256(_, _)) => {
            get_wider_decimal_type(lhs_type, rhs_type)
        }
        (Decimal256(_, _), _) => get_common_decimal_type(lhs_type, rhs_type),
        (_, Decimal256(_, _)) => get_common_decimal_type(rhs_type, lhs_type),
        (_, _) => None,
    }
}

/// Coerce `lhs_type` and `rhs_type` to a common type.
fn get_common_decimal_type(
    decimal_type: &DataType,
    other_type: &DataType,
) -> Option<DataType> {
    use arrow::datatypes::DataType::*;
    match decimal_type {
        Decimal128(_, _) => {
            let other_decimal_type = coerce_numeric_type_to_decimal(other_type)?;
            get_wider_decimal_type(decimal_type, &other_decimal_type)
        }
        Decimal256(_, _) => {
            let other_decimal_type = coerce_numeric_type_to_decimal256(other_type)?;
            get_wider_decimal_type(decimal_type, &other_decimal_type)
        }
        _ => None,
    }
}

/// Returns a `DataType::Decimal128` that can store any value from either
/// `lhs_decimal_type` and `rhs_decimal_type`
///
/// The result decimal type is `(max(s1, s2) + max(p1-s1, p2-s2), max(s1, s2))`.
fn get_wider_decimal_type(
    lhs_decimal_type: &DataType,
    rhs_type: &DataType,
) -> Option<DataType> {
    match (lhs_decimal_type, rhs_type) {
        (DataType::Decimal128(p1, s1), DataType::Decimal128(p2, s2)) => {
            // max(s1, s2) + max(p1-s1, p2-s2), max(s1, s2)
            let s = *s1.max(s2);
            let range = (*p1 as i8 - s1).max(*p2 as i8 - s2);
            Some(create_decimal_type((range + s) as u8, s))
        }
        (DataType::Decimal256(p1, s1), DataType::Decimal256(p2, s2)) => {
            // max(s1, s2) + max(p1-s1, p2-s2), max(s1, s2)
            let s = *s1.max(s2);
            let range = (*p1 as i8 - s1).max(*p2 as i8 - s2);
            Some(create_decimal256_type((range + s) as u8, s))
        }
        (_, _) => None,
    }
}

/// Returns the wider type among arguments `lhs` and `rhs`.
/// The wider type is the type that can safely represent values from both types
/// without information loss. Returns an Error if types are incompatible.
pub fn get_wider_type(lhs: &DataType, rhs: &DataType) -> Result<DataType> {
    use arrow::datatypes::DataType::*;
    Ok(match (lhs, rhs) {
        (lhs, rhs) if lhs == rhs => lhs.clone(),
        // Right UInt is larger than left UInt.
        (UInt8, UInt16 | UInt32 | UInt64) | (UInt16, UInt32 | UInt64) | (UInt32, UInt64) |
        // Right Int is larger than left Int.
        (Int8, Int16 | Int32 | Int64) | (Int16, Int32 | Int64) | (Int32, Int64) |
        // Right Float is larger than left Float.
        (Float16, Float32 | Float64) | (Float32, Float64) |
        // Right String is larger than left String.
        (Utf8, LargeUtf8) |
        // Any right type is wider than a left hand side Null.
        (Null, _) => rhs.clone(),
        // Left UInt is larger than right UInt.
        (UInt16 | UInt32 | UInt64, UInt8) | (UInt32 | UInt64, UInt16) | (UInt64, UInt32) |
        // Left Int is larger than right Int.
        (Int16 | Int32 | Int64, Int8) | (Int32 | Int64, Int16) | (Int64, Int32) |
        // Left Float is larger than right Float.
        (Float32 | Float64, Float16) | (Float64, Float32) |
        // Left String is larget than right String.
        (LargeUtf8, Utf8) |
        // Any left type is wider than a right hand side Null.
        (_, Null) => lhs.clone(),
        (List(lhs_field), List(rhs_field)) => {
            let field_type =
                get_wider_type(lhs_field.data_type(), rhs_field.data_type())?;
            if lhs_field.name() != rhs_field.name() {
                return Err(exec_datafusion_err!(
                    "There is no wider type that can represent both {lhs} and {rhs}."
                ));
            }
            assert_eq!(lhs_field.name(), rhs_field.name());
            let field_name = lhs_field.name();
            let nullable = lhs_field.is_nullable() | rhs_field.is_nullable();
            List(Arc::new(Field::new(field_name, field_type, nullable)))
        }
        (_, _) => {
            return Err(exec_datafusion_err!(
                "There is no wider type that can represent both {lhs} and {rhs}."
            ));
        }
    })
}

/// Convert the numeric data type to the decimal data type.
/// Now, we just support the signed integer type and floating-point type.
fn coerce_numeric_type_to_decimal(numeric_type: &DataType) -> Option<DataType> {
    use arrow::datatypes::DataType::*;
    // This conversion rule is from spark
    // https://github.com/apache/spark/blob/1c81ad20296d34f137238dadd67cc6ae405944eb/sql/catalyst/src/main/scala/org/apache/spark/sql/types/DecimalType.scala#L127
    match numeric_type {
        Int8 => Some(Decimal128(3, 0)),
        Int16 => Some(Decimal128(5, 0)),
        Int32 => Some(Decimal128(10, 0)),
        Int64 => Some(Decimal128(20, 0)),
        // TODO if we convert the floating-point data to the decimal type, it maybe overflow.
        Float32 => Some(Decimal128(14, 7)),
        Float64 => Some(Decimal128(30, 15)),
        _ => None,
    }
}

/// Convert the numeric data type to the decimal data type.
/// Now, we just support the signed integer type and floating-point type.
fn coerce_numeric_type_to_decimal256(numeric_type: &DataType) -> Option<DataType> {
    use arrow::datatypes::DataType::*;
    // This conversion rule is from spark
    // https://github.com/apache/spark/blob/1c81ad20296d34f137238dadd67cc6ae405944eb/sql/catalyst/src/main/scala/org/apache/spark/sql/types/DecimalType.scala#L127
    match numeric_type {
        Int8 => Some(Decimal256(3, 0)),
        Int16 => Some(Decimal256(5, 0)),
        Int32 => Some(Decimal256(10, 0)),
        Int64 => Some(Decimal256(20, 0)),
        // TODO if we convert the floating-point data to the decimal type, it maybe overflow.
        Float32 => Some(Decimal256(14, 7)),
        Float64 => Some(Decimal256(30, 15)),
        _ => None,
    }
}

/// Returns the output type of applying mathematics operations such as
/// `+` to arguments of `lhs_type` and `rhs_type`.
fn mathematics_numerical_coercion(
    lhs_type: &DataType,
    rhs_type: &DataType,
) -> Option<DataType> {
    use arrow::datatypes::DataType::*;

    // error on any non-numeric type
    if !both_numeric_or_null_and_numeric(lhs_type, rhs_type) {
        return None;
    };

    // these are ordered from most informative to least informative so
    // that the coercion removes the least amount of information
    match (lhs_type, rhs_type) {
        (Dictionary(_, lhs_value_type), Dictionary(_, rhs_value_type)) => {
            mathematics_numerical_coercion(lhs_value_type, rhs_value_type)
        }
        (Dictionary(_, value_type), _) => {
            mathematics_numerical_coercion(value_type, rhs_type)
        }
        (_, Dictionary(_, value_type)) => {
            mathematics_numerical_coercion(lhs_type, value_type)
        }
        (Float64, _) | (_, Float64) => Some(Float64),
        (_, Float32) | (Float32, _) => Some(Float32),
        (Int64, _) | (_, Int64) => Some(Int64),
        (Int32, _) | (_, Int32) => Some(Int32),
        (Int16, _) | (_, Int16) => Some(Int16),
        (Int8, _) | (_, Int8) => Some(Int8),
        (UInt64, _) | (_, UInt64) => Some(UInt64),
        (UInt32, _) | (_, UInt32) => Some(UInt32),
        (UInt16, _) | (_, UInt16) => Some(UInt16),
        (UInt8, _) | (_, UInt8) => Some(UInt8),
        _ => None,
    }
}

fn create_decimal_type(precision: u8, scale: i8) -> DataType {
    DataType::Decimal128(
        DECIMAL128_MAX_PRECISION.min(precision),
        DECIMAL128_MAX_SCALE.min(scale),
    )
}

fn create_decimal256_type(precision: u8, scale: i8) -> DataType {
    DataType::Decimal256(
        DECIMAL256_MAX_PRECISION.min(precision),
        DECIMAL256_MAX_SCALE.min(scale),
    )
}

/// Determine if at least of one of lhs and rhs is numeric, and the other must be NULL or numeric
fn both_numeric_or_null_and_numeric(lhs_type: &DataType, rhs_type: &DataType) -> bool {
    use arrow::datatypes::DataType::*;
    match (lhs_type, rhs_type) {
        (_, Null) => lhs_type.is_numeric(),
        (Null, _) => rhs_type.is_numeric(),
        (Dictionary(_, lhs_value_type), Dictionary(_, rhs_value_type)) => {
            lhs_value_type.is_numeric() && rhs_value_type.is_numeric()
        }
        (Dictionary(_, value_type), _) => {
            value_type.is_numeric() && rhs_type.is_numeric()
        }
        (_, Dictionary(_, value_type)) => {
            lhs_type.is_numeric() && value_type.is_numeric()
        }
        _ => lhs_type.is_numeric() && rhs_type.is_numeric(),
    }
}

/// Coercion rules for Dictionaries: the type that both lhs and rhs
/// can be casted to for the purpose of a computation.
///
/// Not all operators support dictionaries, if `preserve_dictionaries` is true
/// dictionaries will be preserved if possible
fn dictionary_coercion(
    lhs_type: &DataType,
    rhs_type: &DataType,
    preserve_dictionaries: bool,
) -> Option<DataType> {
    use arrow::datatypes::DataType::*;
    match (lhs_type, rhs_type) {
        (
            Dictionary(_lhs_index_type, lhs_value_type),
            Dictionary(_rhs_index_type, rhs_value_type),
        ) => comparison_coercion(lhs_value_type, rhs_value_type),
        (d @ Dictionary(_, value_type), other_type)
        | (other_type, d @ Dictionary(_, value_type))
            if preserve_dictionaries && value_type.as_ref() == other_type =>
        {
            Some(d.clone())
        }
        (Dictionary(_index_type, value_type), _) => {
            comparison_coercion(value_type, rhs_type)
        }
        (_, Dictionary(_index_type, value_type)) => {
            comparison_coercion(lhs_type, value_type)
        }
        _ => None,
    }
}

/// Coercion rules for string concat.
/// This is a union of string coercion rules and specified rules:
/// 1. At lease one side of lhs and rhs should be string type (Utf8 / LargeUtf8)
/// 2. Data type of the other side should be able to cast to string type
fn string_concat_coercion(lhs_type: &DataType, rhs_type: &DataType) -> Option<DataType> {
    use arrow::datatypes::DataType::*;
    string_coercion(lhs_type, rhs_type)
        .or_else(|| list_coercion(lhs_type, rhs_type))
        .or(match (lhs_type, rhs_type) {
            (Utf8, from_type) | (from_type, Utf8) => {
                string_concat_internal_coercion(from_type, &Utf8)
            }
            (LargeUtf8, from_type) | (from_type, LargeUtf8) => {
                string_concat_internal_coercion(from_type, &LargeUtf8)
            }
            _ => None,
        })
}

fn array_coercion(lhs_type: &DataType, rhs_type: &DataType) -> Option<DataType> {
    // TODO: cast between array elements (#6558)
    if lhs_type.equals_datatype(rhs_type) {
        Some(lhs_type.to_owned())
    } else {
        None
    }
}

fn string_concat_internal_coercion(
    from_type: &DataType,
    to_type: &DataType,
) -> Option<DataType> {
    if can_cast_types(from_type, to_type) {
        Some(to_type.to_owned())
    } else {
        None
    }
}

/// Coercion rules for string types (Utf8/LargeUtf8): If at least one argument is
/// a string type and both arguments can be coerced into a string type, coerce
/// to string type.
fn string_coercion(lhs_type: &DataType, rhs_type: &DataType) -> Option<DataType> {
    use arrow::datatypes::DataType::*;

    if let Some(t) = pure_string_coercion(lhs_type, rhs_type) {
        return Some(t);
    }

    // TODO: Move out to a separate function or remove it. Review the need for this.
    match (lhs_type, rhs_type) {
<<<<<<< HEAD
=======
        (Utf8, Utf8) => Some(Utf8),
        (LargeUtf8, Utf8) => Some(LargeUtf8),
        (Utf8, LargeUtf8) => Some(LargeUtf8),
        (LargeUtf8, LargeUtf8) => Some(LargeUtf8),
        _ => None,
    }
}

/// Coercion rules for list types.
fn list_coercion(lhs_type: &DataType, rhs_type: &DataType) -> Option<DataType> {
    use arrow::datatypes::DataType::*;
    match (lhs_type, rhs_type) {
>>>>>>> 0c5d72b8
        // TODO: cast between array elements (#6558)
        (List(_), List(_)) => Some(lhs_type.clone()),
        (List(_), _) => Some(lhs_type.clone()),
        (_, List(_)) => Some(rhs_type.clone()),
        _ => None,
    }
}

fn pure_string_coercion(lhs_type: &DataType, rhs_type: &DataType) -> Option<DataType> {
    use arrow::datatypes::DataType::*;
    match (lhs_type, rhs_type) {
        (Utf8, Utf8) => Some(Utf8),
        (LargeUtf8, Utf8) => Some(LargeUtf8),
        (Utf8, LargeUtf8) => Some(LargeUtf8),
        (LargeUtf8, LargeUtf8) => Some(LargeUtf8),
        _ => None,
    }
}

fn numeric_string_coercion(lhs_type: &DataType, rhs_type: &DataType) -> Option<DataType> {
    use arrow::datatypes::DataType::*;
    match (lhs_type, rhs_type) {
        (Utf8 | LargeUtf8, other_type) | (other_type, Utf8 | LargeUtf8)
            if other_type.is_numeric() =>
        {
            Some(other_type.clone())
        }
        _ => None,
    }
}

/// Coercion rules for binary (Binary/LargeBinary) to string (Utf8/LargeUtf8):
/// If one argument is binary and the other is a string then coerce to string
/// (e.g. for `like`)
fn binary_to_string_coercion(
    lhs_type: &DataType,
    rhs_type: &DataType,
) -> Option<DataType> {
    use arrow::datatypes::DataType::*;
    match (lhs_type, rhs_type) {
        (Binary, Utf8) => Some(Utf8),
        (Binary, LargeUtf8) => Some(LargeUtf8),
        (LargeBinary, Utf8) => Some(LargeUtf8),
        (LargeBinary, LargeUtf8) => Some(LargeUtf8),
        (Utf8, Binary) => Some(Utf8),
        (Utf8, LargeBinary) => Some(LargeUtf8),
        (LargeUtf8, Binary) => Some(LargeUtf8),
        (LargeUtf8, LargeBinary) => Some(LargeUtf8),
        _ => None,
    }
}

/// Coercion rules for binary types (Binary/LargeBinary): If at least one argument is
/// a binary type and both arguments can be coerced into a binary type, coerce
/// to binary type.
fn binary_coercion(lhs_type: &DataType, rhs_type: &DataType) -> Option<DataType> {
    use arrow::datatypes::DataType::*;
    match (lhs_type, rhs_type) {
        (Binary | Utf8, Binary) | (Binary, Utf8) => Some(Binary),
        (LargeBinary | Binary | Utf8 | LargeUtf8, LargeBinary)
        | (LargeBinary, Binary | Utf8 | LargeUtf8) => Some(LargeBinary),
        _ => None,
    }
}

/// coercion rules for like operations.
/// This is a union of string coercion rules and dictionary coercion rules
pub fn like_coercion(lhs_type: &DataType, rhs_type: &DataType) -> Option<DataType> {
    string_coercion(lhs_type, rhs_type)
        .or_else(|| list_coercion(lhs_type, rhs_type))
        .or_else(|| binary_to_string_coercion(lhs_type, rhs_type))
        .or_else(|| dictionary_coercion(lhs_type, rhs_type, false))
        .or_else(|| null_coercion(lhs_type, rhs_type))
}

/// coercion rules for regular expression comparison operations.
/// This is a union of string coercion rules and dictionary coercion rules
pub fn regex_coercion(lhs_type: &DataType, rhs_type: &DataType) -> Option<DataType> {
    string_coercion(lhs_type, rhs_type)
        .or_else(|| list_coercion(lhs_type, rhs_type))
        .or_else(|| dictionary_coercion(lhs_type, rhs_type, false))
}

/// Checks if the TimeUnit associated with a Time32 or Time64 type is consistent,
/// as Time32 can only be used to Second and Millisecond accuracy, while Time64
/// is exclusively used to Microsecond and Nanosecond accuracy
fn is_time_with_valid_unit(datatype: DataType) -> bool {
    matches!(
        datatype,
        DataType::Time32(TimeUnit::Second)
            | DataType::Time32(TimeUnit::Millisecond)
            | DataType::Time64(TimeUnit::Microsecond)
            | DataType::Time64(TimeUnit::Nanosecond)
    )
}

/// Coercion rules for Temporal columns: the type that both lhs and rhs can be
/// casted to for the purpose of a date computation
/// For interval arithmetic, it doesn't handle datetime type +/- interval
fn temporal_coercion(lhs_type: &DataType, rhs_type: &DataType) -> Option<DataType> {
    use arrow::datatypes::DataType::*;
    use arrow::datatypes::IntervalUnit::*;
    use arrow::datatypes::TimeUnit::*;

    match (lhs_type, rhs_type) {
        (Interval(_), Interval(_)) => Some(Interval(MonthDayNano)),
        (Date64, Date32) | (Date32, Date64) => Some(Date64),
        (Timestamp(_, None), Date64) | (Date64, Timestamp(_, None)) => {
            Some(Timestamp(Nanosecond, None))
        }
        (Timestamp(_, _tz), Date64) | (Date64, Timestamp(_, _tz)) => {
            Some(Timestamp(Nanosecond, None))
        }
        (Timestamp(_, None), Date32) | (Date32, Timestamp(_, None)) => {
            Some(Timestamp(Nanosecond, None))
        }
        (Timestamp(_, _tz), Date32) | (Date32, Timestamp(_, _tz)) => {
            Some(Timestamp(Nanosecond, None))
        }
        (Timestamp(lhs_unit, lhs_tz), Timestamp(rhs_unit, rhs_tz)) => {
            let tz = match (lhs_tz, rhs_tz) {
                // can't cast across timezones
                (Some(lhs_tz), Some(rhs_tz)) => {
                    if lhs_tz != rhs_tz {
                        return None;
                    } else {
                        Some(lhs_tz.clone())
                    }
                }
                (Some(lhs_tz), None) => Some(lhs_tz.clone()),
                (None, Some(rhs_tz)) => Some(rhs_tz.clone()),
                (None, None) => None,
            };

            let unit = match (lhs_unit, rhs_unit) {
                (Second, Millisecond) => Second,
                (Second, Microsecond) => Second,
                (Second, Nanosecond) => Second,
                (Millisecond, Second) => Second,
                (Millisecond, Microsecond) => Millisecond,
                (Millisecond, Nanosecond) => Millisecond,
                (Microsecond, Second) => Second,
                (Microsecond, Millisecond) => Millisecond,
                (Microsecond, Nanosecond) => Microsecond,
                (Nanosecond, Second) => Second,
                (Nanosecond, Millisecond) => Millisecond,
                (Nanosecond, Microsecond) => Microsecond,
                (l, r) => {
                    assert_eq!(l, r);
                    l.clone()
                }
            };

            Some(Timestamp(unit, tz))
        }
        _ => None,
    }
}

/// coercion rules from NULL type. Since NULL can be casted to any other type in arrow,
/// either lhs or rhs is NULL, if NULL can be casted to type of the other side, the coercion is valid.
fn null_coercion(lhs_type: &DataType, rhs_type: &DataType) -> Option<DataType> {
    match (lhs_type, rhs_type) {
        (DataType::Null, other_type) | (other_type, DataType::Null) => {
            if can_cast_types(&DataType::Null, other_type) {
                Some(other_type.clone())
            } else {
                None
            }
        }
        _ => None,
    }
}

#[cfg(test)]
mod tests {
    use super::*;

    use datafusion_common::assert_contains;

    #[test]
    fn test_coercion_error() -> Result<()> {
        let result_type =
            get_input_types(&DataType::Float32, &Operator::Plus, &DataType::Utf8);

        let e = result_type.unwrap_err();
        assert_eq!(e.strip_backtrace(), "Error during planning: Cannot coerce arithmetic expression Float32 + Utf8 to valid types");
        Ok(())
    }

    #[test]
    fn test_decimal_binary_comparison_coercion() -> Result<()> {
        let input_decimal = DataType::Decimal128(20, 3);
        let input_types = [
            DataType::Int8,
            DataType::Int16,
            DataType::Int32,
            DataType::Int64,
            DataType::Float32,
            DataType::Float64,
            DataType::Decimal128(38, 10),
            DataType::Decimal128(20, 8),
            DataType::Null,
        ];
        let result_types = [
            DataType::Decimal128(20, 3),
            DataType::Decimal128(20, 3),
            DataType::Decimal128(20, 3),
            DataType::Decimal128(23, 3),
            DataType::Decimal128(24, 7),
            DataType::Decimal128(32, 15),
            DataType::Decimal128(38, 10),
            DataType::Decimal128(25, 8),
            DataType::Decimal128(20, 3),
        ];
        let comparison_op_types = [
            Operator::NotEq,
            Operator::Eq,
            Operator::Gt,
            Operator::GtEq,
            Operator::Lt,
            Operator::LtEq,
        ];
        for (i, input_type) in input_types.iter().enumerate() {
            let expect_type = &result_types[i];
            for op in comparison_op_types {
                let (lhs, rhs) = get_input_types(&input_decimal, &op, input_type)?;
                assert_eq!(expect_type, &lhs);
                assert_eq!(expect_type, &rhs);
            }
        }
        // negative test
        let result_type =
            get_input_types(&input_decimal, &Operator::Eq, &DataType::Boolean);
        assert!(result_type.is_err());
        Ok(())
    }

    #[test]
    fn test_decimal_mathematics_op_type() {
        assert_eq!(
            coerce_numeric_type_to_decimal(&DataType::Int8).unwrap(),
            DataType::Decimal128(3, 0)
        );
        assert_eq!(
            coerce_numeric_type_to_decimal(&DataType::Int16).unwrap(),
            DataType::Decimal128(5, 0)
        );
        assert_eq!(
            coerce_numeric_type_to_decimal(&DataType::Int32).unwrap(),
            DataType::Decimal128(10, 0)
        );
        assert_eq!(
            coerce_numeric_type_to_decimal(&DataType::Int64).unwrap(),
            DataType::Decimal128(20, 0)
        );
        assert_eq!(
            coerce_numeric_type_to_decimal(&DataType::Float32).unwrap(),
            DataType::Decimal128(14, 7)
        );
        assert_eq!(
            coerce_numeric_type_to_decimal(&DataType::Float64).unwrap(),
            DataType::Decimal128(30, 15)
        );
    }

    #[test]
    fn test_dictionary_type_coercion() {
        use DataType::*;

        let lhs_type = Dictionary(Box::new(Int8), Box::new(Int32));
        let rhs_type = Dictionary(Box::new(Int8), Box::new(Int16));
        assert_eq!(dictionary_coercion(&lhs_type, &rhs_type, true), Some(Int32));
        assert_eq!(
            dictionary_coercion(&lhs_type, &rhs_type, false),
            Some(Int32)
        );

        // Since we can coerce values of Int16 to Utf8 can support this
        let lhs_type = Dictionary(Box::new(Int8), Box::new(Utf8));
        let rhs_type = Dictionary(Box::new(Int8), Box::new(Int16));
        assert_eq!(dictionary_coercion(&lhs_type, &rhs_type, true), Some(Utf8));

        // Since we can coerce values of Utf8 to Binary can support this
        let lhs_type = Dictionary(Box::new(Int8), Box::new(Utf8));
        let rhs_type = Dictionary(Box::new(Int8), Box::new(Binary));
        assert_eq!(
            dictionary_coercion(&lhs_type, &rhs_type, true),
            Some(Binary)
        );

        let lhs_type = Dictionary(Box::new(Int8), Box::new(Utf8));
        let rhs_type = Utf8;
        assert_eq!(dictionary_coercion(&lhs_type, &rhs_type, false), Some(Utf8));
        assert_eq!(
            dictionary_coercion(&lhs_type, &rhs_type, true),
            Some(lhs_type.clone())
        );

        let lhs_type = Utf8;
        let rhs_type = Dictionary(Box::new(Int8), Box::new(Utf8));
        assert_eq!(dictionary_coercion(&lhs_type, &rhs_type, false), Some(Utf8));
        assert_eq!(
            dictionary_coercion(&lhs_type, &rhs_type, true),
            Some(rhs_type.clone())
        );
    }

    /// Test coercion rules for binary operators
    ///
    /// Applies coercion rules for `$LHS_TYPE $OP $RHS_TYPE` and asserts that the
    /// the result type is `$RESULT_TYPE`
    macro_rules! test_coercion_binary_rule {
        ($LHS_TYPE:expr, $RHS_TYPE:expr, $OP:expr, $RESULT_TYPE:expr) => {{
            let (lhs, rhs) = get_input_types(&$LHS_TYPE, &$OP, &$RHS_TYPE)?;
            assert_eq!(lhs, $RESULT_TYPE);
            assert_eq!(rhs, $RESULT_TYPE);
        }};
    }

    /// Test coercion rules for like
    ///
    /// Applies coercion rules for both
    /// * `$LHS_TYPE LIKE $RHS_TYPE`
    /// * `$RHS_TYPE LIKE $LHS_TYPE`
    ///
    /// And asserts the result type is `$RESULT_TYPE`
    macro_rules! test_like_rule {
        ($LHS_TYPE:expr, $RHS_TYPE:expr, $RESULT_TYPE:expr) => {{
            println!("Coercing {} LIKE {}", $LHS_TYPE, $RHS_TYPE);
            let result = like_coercion(&$LHS_TYPE, &$RHS_TYPE);
            assert_eq!(result, $RESULT_TYPE);
            // reverse the order
            let result = like_coercion(&$RHS_TYPE, &$LHS_TYPE);
            assert_eq!(result, $RESULT_TYPE);
        }};
    }

    #[test]
    fn test_date_timestamp_arithmetic_error() -> Result<()> {
        let (lhs, rhs) = get_input_types(
            &DataType::Timestamp(TimeUnit::Nanosecond, None),
            &Operator::Minus,
            &DataType::Timestamp(TimeUnit::Millisecond, None),
        )?;
        assert_eq!(lhs.to_string(), "Timestamp(Millisecond, None)");
        assert_eq!(rhs.to_string(), "Timestamp(Millisecond, None)");

        let err = get_input_types(&DataType::Date32, &Operator::Plus, &DataType::Date64)
            .unwrap_err()
            .to_string();

        assert_contains!(
            &err,
            "Cannot get result type for temporal operation Date64 + Date64"
        );

        Ok(())
    }

    #[test]
    fn test_like_coercion() {
        // string coerce to strings
        test_like_rule!(DataType::Utf8, DataType::Utf8, Some(DataType::Utf8));
        test_like_rule!(
            DataType::LargeUtf8,
            DataType::Utf8,
            Some(DataType::LargeUtf8)
        );
        test_like_rule!(
            DataType::Utf8,
            DataType::LargeUtf8,
            Some(DataType::LargeUtf8)
        );
        test_like_rule!(
            DataType::LargeUtf8,
            DataType::LargeUtf8,
            Some(DataType::LargeUtf8)
        );

        // Also coerce binary to strings
        test_like_rule!(DataType::Binary, DataType::Utf8, Some(DataType::Utf8));
        test_like_rule!(
            DataType::LargeBinary,
            DataType::Utf8,
            Some(DataType::LargeUtf8)
        );
        test_like_rule!(
            DataType::Binary,
            DataType::LargeUtf8,
            Some(DataType::LargeUtf8)
        );
        test_like_rule!(
            DataType::LargeBinary,
            DataType::LargeUtf8,
            Some(DataType::LargeUtf8)
        );
    }

    #[test]
    fn test_type_coercion() -> Result<()> {
        test_coercion_binary_rule!(
            DataType::Utf8,
            DataType::Date32,
            Operator::Eq,
            DataType::Date32
        );
        test_coercion_binary_rule!(
            DataType::Utf8,
            DataType::Date64,
            Operator::Lt,
            DataType::Date64
        );
        test_coercion_binary_rule!(
            DataType::Utf8,
            DataType::Time32(TimeUnit::Second),
            Operator::Eq,
            DataType::Time32(TimeUnit::Second)
        );
        test_coercion_binary_rule!(
            DataType::Utf8,
            DataType::Time32(TimeUnit::Millisecond),
            Operator::Eq,
            DataType::Time32(TimeUnit::Millisecond)
        );
        test_coercion_binary_rule!(
            DataType::Utf8,
            DataType::Time64(TimeUnit::Microsecond),
            Operator::Eq,
            DataType::Time64(TimeUnit::Microsecond)
        );
        test_coercion_binary_rule!(
            DataType::Utf8,
            DataType::Time64(TimeUnit::Nanosecond),
            Operator::Eq,
            DataType::Time64(TimeUnit::Nanosecond)
        );
        test_coercion_binary_rule!(
            DataType::Utf8,
            DataType::Timestamp(TimeUnit::Second, None),
            Operator::Lt,
            DataType::Timestamp(TimeUnit::Nanosecond, None)
        );
        test_coercion_binary_rule!(
            DataType::Utf8,
            DataType::Timestamp(TimeUnit::Millisecond, None),
            Operator::Lt,
            DataType::Timestamp(TimeUnit::Nanosecond, None)
        );
        test_coercion_binary_rule!(
            DataType::Utf8,
            DataType::Timestamp(TimeUnit::Microsecond, None),
            Operator::Lt,
            DataType::Timestamp(TimeUnit::Nanosecond, None)
        );
        test_coercion_binary_rule!(
            DataType::Utf8,
            DataType::Timestamp(TimeUnit::Nanosecond, None),
            Operator::Lt,
            DataType::Timestamp(TimeUnit::Nanosecond, None)
        );
        test_coercion_binary_rule!(
            DataType::Utf8,
            DataType::Utf8,
            Operator::RegexMatch,
            DataType::Utf8
        );
        test_coercion_binary_rule!(
            DataType::Utf8,
            DataType::Utf8,
            Operator::RegexNotMatch,
            DataType::Utf8
        );
        test_coercion_binary_rule!(
            DataType::Utf8,
            DataType::Utf8,
            Operator::RegexNotIMatch,
            DataType::Utf8
        );
        test_coercion_binary_rule!(
            DataType::Dictionary(DataType::Int32.into(), DataType::Utf8.into()),
            DataType::Utf8,
            Operator::RegexMatch,
            DataType::Utf8
        );
        test_coercion_binary_rule!(
            DataType::Dictionary(DataType::Int32.into(), DataType::Utf8.into()),
            DataType::Utf8,
            Operator::RegexIMatch,
            DataType::Utf8
        );
        test_coercion_binary_rule!(
            DataType::Dictionary(DataType::Int32.into(), DataType::Utf8.into()),
            DataType::Utf8,
            Operator::RegexNotMatch,
            DataType::Utf8
        );
        test_coercion_binary_rule!(
            DataType::Dictionary(DataType::Int32.into(), DataType::Utf8.into()),
            DataType::Utf8,
            Operator::RegexNotIMatch,
            DataType::Utf8
        );
        test_coercion_binary_rule!(
            DataType::Int16,
            DataType::Int64,
            Operator::BitwiseAnd,
            DataType::Int64
        );
        test_coercion_binary_rule!(
            DataType::UInt64,
            DataType::UInt64,
            Operator::BitwiseAnd,
            DataType::UInt64
        );
        test_coercion_binary_rule!(
            DataType::Int8,
            DataType::UInt32,
            Operator::BitwiseAnd,
            DataType::Int64
        );
        test_coercion_binary_rule!(
            DataType::UInt32,
            DataType::Int32,
            Operator::BitwiseAnd,
            DataType::Int64
        );
        test_coercion_binary_rule!(
            DataType::UInt16,
            DataType::Int16,
            Operator::BitwiseAnd,
            DataType::Int32
        );
        test_coercion_binary_rule!(
            DataType::UInt32,
            DataType::UInt32,
            Operator::BitwiseAnd,
            DataType::UInt32
        );
        test_coercion_binary_rule!(
            DataType::UInt16,
            DataType::UInt32,
            Operator::BitwiseAnd,
            DataType::UInt32
        );
        Ok(())
    }

    #[test]
    fn test_type_coercion_arithmetic() -> Result<()> {
        // integer
        test_coercion_binary_rule!(
            DataType::Int32,
            DataType::UInt32,
            Operator::Plus,
            DataType::Int32
        );
        test_coercion_binary_rule!(
            DataType::Int32,
            DataType::UInt16,
            Operator::Minus,
            DataType::Int32
        );
        test_coercion_binary_rule!(
            DataType::Int8,
            DataType::Int64,
            Operator::Multiply,
            DataType::Int64
        );
        // float
        test_coercion_binary_rule!(
            DataType::Float32,
            DataType::Int32,
            Operator::Plus,
            DataType::Float32
        );
        test_coercion_binary_rule!(
            DataType::Float32,
            DataType::Float64,
            Operator::Multiply,
            DataType::Float64
        );
        // TODO add other data type
        Ok(())
    }

    fn test_math_decimal_coercion_rule(
        lhs_type: DataType,
        rhs_type: DataType,
        expected_lhs_type: DataType,
        expected_rhs_type: DataType,
    ) {
        // The coerced types for lhs and rhs, if any of them is not decimal
        let (lhs_type, rhs_type) = math_decimal_coercion(&lhs_type, &rhs_type).unwrap();
        assert_eq!(lhs_type, expected_lhs_type);
        assert_eq!(rhs_type, expected_rhs_type);
    }

    #[test]
    fn test_coercion_arithmetic_decimal() -> Result<()> {
        test_math_decimal_coercion_rule(
            DataType::Decimal128(10, 2),
            DataType::Decimal128(10, 2),
            DataType::Decimal128(10, 2),
            DataType::Decimal128(10, 2),
        );

        test_math_decimal_coercion_rule(
            DataType::Int32,
            DataType::Decimal128(10, 2),
            DataType::Decimal128(10, 0),
            DataType::Decimal128(10, 2),
        );

        test_math_decimal_coercion_rule(
            DataType::Int32,
            DataType::Decimal128(10, 2),
            DataType::Decimal128(10, 0),
            DataType::Decimal128(10, 2),
        );

        test_math_decimal_coercion_rule(
            DataType::Int32,
            DataType::Decimal128(10, 2),
            DataType::Decimal128(10, 0),
            DataType::Decimal128(10, 2),
        );

        test_math_decimal_coercion_rule(
            DataType::Int32,
            DataType::Decimal128(10, 2),
            DataType::Decimal128(10, 0),
            DataType::Decimal128(10, 2),
        );

        test_math_decimal_coercion_rule(
            DataType::Int32,
            DataType::Decimal128(10, 2),
            DataType::Decimal128(10, 0),
            DataType::Decimal128(10, 2),
        );

        Ok(())
    }

    #[test]
    fn test_type_coercion_compare() -> Result<()> {
        // boolean
        test_coercion_binary_rule!(
            DataType::Boolean,
            DataType::Boolean,
            Operator::Eq,
            DataType::Boolean
        );
        // float
        test_coercion_binary_rule!(
            DataType::Float32,
            DataType::Int64,
            Operator::Eq,
            DataType::Float32
        );
        test_coercion_binary_rule!(
            DataType::Float32,
            DataType::Float64,
            Operator::GtEq,
            DataType::Float64
        );
        // signed integer
        test_coercion_binary_rule!(
            DataType::Int8,
            DataType::Int32,
            Operator::LtEq,
            DataType::Int32
        );
        test_coercion_binary_rule!(
            DataType::Int64,
            DataType::Int32,
            Operator::LtEq,
            DataType::Int64
        );
        // unsigned integer
        test_coercion_binary_rule!(
            DataType::UInt32,
            DataType::UInt8,
            Operator::Gt,
            DataType::UInt32
        );
        // numeric/decimal
        test_coercion_binary_rule!(
            DataType::Int64,
            DataType::Decimal128(10, 0),
            Operator::Eq,
            DataType::Decimal128(20, 0)
        );
        test_coercion_binary_rule!(
            DataType::Int64,
            DataType::Decimal128(10, 2),
            Operator::Lt,
            DataType::Decimal128(22, 2)
        );
        test_coercion_binary_rule!(
            DataType::Float64,
            DataType::Decimal128(10, 3),
            Operator::Gt,
            DataType::Decimal128(30, 15)
        );
        test_coercion_binary_rule!(
            DataType::Int64,
            DataType::Decimal128(10, 0),
            Operator::Eq,
            DataType::Decimal128(20, 0)
        );
        test_coercion_binary_rule!(
            DataType::Decimal128(14, 2),
            DataType::Decimal128(10, 3),
            Operator::GtEq,
            DataType::Decimal128(15, 3)
        );

        // Binary
        test_coercion_binary_rule!(
            DataType::Binary,
            DataType::Binary,
            Operator::Eq,
            DataType::Binary
        );
        test_coercion_binary_rule!(
            DataType::Utf8,
            DataType::Binary,
            Operator::Eq,
            DataType::Binary
        );
        test_coercion_binary_rule!(
            DataType::Binary,
            DataType::Utf8,
            Operator::Eq,
            DataType::Binary
        );

        // LargeBinary
        test_coercion_binary_rule!(
            DataType::LargeBinary,
            DataType::LargeBinary,
            Operator::Eq,
            DataType::LargeBinary
        );
        test_coercion_binary_rule!(
            DataType::Binary,
            DataType::LargeBinary,
            Operator::Eq,
            DataType::LargeBinary
        );
        test_coercion_binary_rule!(
            DataType::LargeBinary,
            DataType::Binary,
            Operator::Eq,
            DataType::LargeBinary
        );
        test_coercion_binary_rule!(
            DataType::Utf8,
            DataType::LargeBinary,
            Operator::Eq,
            DataType::LargeBinary
        );
        test_coercion_binary_rule!(
            DataType::LargeBinary,
            DataType::Utf8,
            Operator::Eq,
            DataType::LargeBinary
        );
        test_coercion_binary_rule!(
            DataType::LargeUtf8,
            DataType::LargeBinary,
            Operator::Eq,
            DataType::LargeBinary
        );
        test_coercion_binary_rule!(
            DataType::LargeBinary,
            DataType::LargeUtf8,
            Operator::Eq,
            DataType::LargeBinary
        );

        // TODO add other data type
        Ok(())
    }

    #[test]
    fn test_type_coercion_logical_op() -> Result<()> {
        test_coercion_binary_rule!(
            DataType::Boolean,
            DataType::Boolean,
            Operator::And,
            DataType::Boolean
        );

        test_coercion_binary_rule!(
            DataType::Boolean,
            DataType::Boolean,
            Operator::Or,
            DataType::Boolean
        );
        test_coercion_binary_rule!(
            DataType::Boolean,
            DataType::Null,
            Operator::And,
            DataType::Boolean
        );
        test_coercion_binary_rule!(
            DataType::Boolean,
            DataType::Null,
            Operator::Or,
            DataType::Boolean
        );
        test_coercion_binary_rule!(
            DataType::Null,
            DataType::Null,
            Operator::Or,
            DataType::Boolean
        );
        test_coercion_binary_rule!(
            DataType::Null,
            DataType::Null,
            Operator::And,
            DataType::Boolean
        );
        test_coercion_binary_rule!(
            DataType::Null,
            DataType::Boolean,
            Operator::And,
            DataType::Boolean
        );
        test_coercion_binary_rule!(
            DataType::Null,
            DataType::Boolean,
            Operator::Or,
            DataType::Boolean
        );
        Ok(())
    }
}<|MERGE_RESOLUTION|>--- conflicted
+++ resolved
@@ -508,7 +508,7 @@
         // same type => equality is possible
         return Some(lhs_type.clone());
     }
-    comparison_binary_numeric_coercion(lhs_type, rhs_type)
+    binary_numeric_coercion(lhs_type, rhs_type)
         .or_else(|| temporal_coercion(lhs_type, rhs_type))
         .or_else(|| string_coercion(lhs_type, rhs_type))
         .or_else(|| binary_coercion(lhs_type, rhs_type))
@@ -935,21 +935,6 @@
 
     // TODO: Move out to a separate function or remove it. Review the need for this.
     match (lhs_type, rhs_type) {
-<<<<<<< HEAD
-=======
-        (Utf8, Utf8) => Some(Utf8),
-        (LargeUtf8, Utf8) => Some(LargeUtf8),
-        (Utf8, LargeUtf8) => Some(LargeUtf8),
-        (LargeUtf8, LargeUtf8) => Some(LargeUtf8),
-        _ => None,
-    }
-}
-
-/// Coercion rules for list types.
-fn list_coercion(lhs_type: &DataType, rhs_type: &DataType) -> Option<DataType> {
-    use arrow::datatypes::DataType::*;
-    match (lhs_type, rhs_type) {
->>>>>>> 0c5d72b8
         // TODO: cast between array elements (#6558)
         (List(_), List(_)) => Some(lhs_type.clone()),
         (List(_), _) => Some(lhs_type.clone()),
@@ -977,6 +962,18 @@
         {
             Some(other_type.clone())
         }
+        _ => None
+    }
+}
+
+/// Coercion rules for list types.
+fn list_coercion(lhs_type: &DataType, rhs_type: &DataType) -> Option<DataType> {
+    use arrow::datatypes::DataType::*;
+    match (lhs_type, rhs_type) {
+        // TODO: cast between array elements (#6558)
+        (List(_), List(_)) => Some(lhs_type.clone()),
+        (List(_), _) => Some(lhs_type.clone()),
+        (_, List(_)) => Some(rhs_type.clone()),
         _ => None,
     }
 }
