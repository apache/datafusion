--- conflicted
+++ resolved
@@ -212,18 +212,17 @@
     pub fn coerce_types(&self, _args: &[DataType]) -> Result<Vec<DataType>> {
         not_impl_err!("coerce_types not implemented for {:?} yet", self.name())
     }
-<<<<<<< HEAD
 
     /// See [`AggregateUDFImpl::reverse_expr`] for more details.
     pub fn reverse_expr(&self) -> ReversedUDAF {
         self.inner.reverse_expr()
-=======
+    }
+
     /// Do the function rewrite
     ///
     /// See [`AggregateUDFImpl::simplify`] for more details.
     pub fn simplify(&self) -> Option<AggregateFunctionSimplification> {
         self.inner.simplify()
->>>>>>> 5fac581e
     }
 }
 
@@ -386,8 +385,32 @@
     fn aliases(&self) -> &[String] {
         &[]
     }
-
-<<<<<<< HEAD
+    
+    /// Optionally apply per-UDaF simplification / rewrite rules.
+    ///
+    /// This can be used to apply function specific simplification rules during
+    /// optimization (e.g. `arrow_cast` --> `Expr::Cast`). The default
+    /// implementation does nothing.
+    ///
+    /// Note that DataFusion handles simplifying arguments and  "constant
+    /// folding" (replacing a function call with constant arguments such as
+    /// `my_add(1,2) --> 3` ). Thus, there is no need to implement such
+    /// optimizations manually for specific UDFs.
+    ///
+    /// # Returns
+    ///
+    /// [None] if simplify is not defined or,
+    ///
+    /// Or, a closure with two arguments:
+    /// * 'aggregate_function': [crate::expr::AggregateFunction] for which simplified has been invoked
+    /// * 'info': [crate::simplify::SimplifyInfo]
+    ///
+    /// closure returns simplified [Expr] or an error.
+    ///
+    fn simplify(&self) -> Option<AggregateFunctionSimplification> {
+        None
+    }
+
     fn reverse_expr(&self) -> ReversedUDAF {
         ReversedUDAF::NotSupported
     }
@@ -400,32 +423,6 @@
     NotSupported,
     /// The expression is different from the original expression
     Reversed(Arc<dyn AggregateUDFImpl>),
-=======
-    /// Optionally apply per-UDaF simplification / rewrite rules.
-    ///
-    /// This can be used to apply function specific simplification rules during
-    /// optimization (e.g. `arrow_cast` --> `Expr::Cast`). The default
-    /// implementation does nothing.
-    ///
-    /// Note that DataFusion handles simplifying arguments and  "constant
-    /// folding" (replacing a function call with constant arguments such as
-    /// `my_add(1,2) --> 3` ). Thus, there is no need to implement such
-    /// optimizations manually for specific UDFs.
-    ///
-    /// # Returns
-    ///
-    /// [None] if simplify is not defined or,
-    ///
-    /// Or, a closure with two arguments:
-    /// * 'aggregate_function': [crate::expr::AggregateFunction] for which simplified has been invoked
-    /// * 'info': [crate::simplify::SimplifyInfo]
-    ///
-    /// closure returns simplified [Expr] or an error.
-    ///
-    fn simplify(&self) -> Option<AggregateFunctionSimplification> {
-        None
-    }
->>>>>>> 5fac581e
 }
 
 /// AggregateUDF that adds an alias to the underlying function. It is better to
