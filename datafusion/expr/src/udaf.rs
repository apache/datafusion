// Licensed to the Apache Software Foundation (ASF) under one
// or more contributor license agreements.  See the NOTICE file
// distributed with this work for additional information
// regarding copyright ownership.  The ASF licenses this file
// to you under the Apache License, Version 2.0 (the
// "License"); you may not use this file except in compliance
// with the License.  You may obtain a copy of the License at
//
//   http://www.apache.org/licenses/LICENSE-2.0
//
// Unless required by applicable law or agreed to in writing,
// software distributed under the License is distributed on an
// "AS IS" BASIS, WITHOUT WARRANTIES OR CONDITIONS OF ANY
// KIND, either express or implied.  See the License for the
// specific language governing permissions and limitations
// under the License.

//! [`AggregateUDF`]: User Defined Aggregate Functions

use std::any::Any;
use std::cmp::Ordering;
use std::fmt::{self, Debug, Formatter, Write};
use std::hash::{Hash, Hasher};
use std::sync::Arc;
use std::vec;

use arrow::datatypes::{DataType, Field, FieldRef};

use datafusion_common::{exec_err, not_impl_err, Result, ScalarValue, Statistics};
use datafusion_expr_common::dyn_eq::{DynEq, DynHash};
use datafusion_physical_expr_common::physical_expr::PhysicalExpr;

use crate::expr::{
    schema_name_from_exprs, schema_name_from_exprs_comma_separated_without_space,
    schema_name_from_sorts, AggregateFunction, AggregateFunctionParams, ExprListDisplay,
    WindowFunctionParams,
};
use crate::function::{
    AccumulatorArgs, AggregateFunctionSimplification, StateFieldsArgs,
};
use crate::groups_accumulator::GroupsAccumulator;
use crate::udf_eq::UdfEq;
use crate::utils::format_state_name;
use crate::utils::AggregateOrderSensitivity;
use crate::{expr_vec_fmt, Accumulator, Expr};
use crate::{Documentation, Signature};

/// Logical representation of a user-defined [aggregate function] (UDAF).
///
/// An aggregate function combines the values from multiple input rows
/// into a single output "aggregate" (summary) row. It is different
/// from a scalar function because it is stateful across batches. User
/// defined aggregate functions can be used as normal SQL aggregate
/// functions (`GROUP BY` clause) as well as window functions (`OVER`
/// clause).
///
/// `AggregateUDF` provides DataFusion the information needed to plan and call
/// aggregate functions, including name, type information, and a factory
/// function to create an [`Accumulator`] instance, to perform the actual
/// aggregation.
///
/// For more information, please see [the examples]:
///
/// 1. For simple use cases, use [`create_udaf`] (examples in [`simple_udaf.rs`]).
///
/// 2. For advanced use cases, use [`AggregateUDFImpl`] which provides full API
///    access (examples in [`advanced_udaf.rs`]).
///
/// # API Note
/// This is a separate struct from `AggregateUDFImpl` to maintain backwards
/// compatibility with the older API.
///
/// [the examples]: https://github.com/apache/datafusion/tree/main/datafusion-examples#single-process
/// [aggregate function]: https://en.wikipedia.org/wiki/Aggregate_function
/// [`Accumulator`]: Accumulator
/// [`create_udaf`]: crate::expr_fn::create_udaf
/// [`simple_udaf.rs`]: https://github.com/apache/datafusion/blob/main/datafusion-examples/examples/simple_udaf.rs
/// [`advanced_udaf.rs`]: https://github.com/apache/datafusion/blob/main/datafusion-examples/examples/advanced_udaf.rs
#[derive(Debug, Clone, PartialOrd)]
pub struct AggregateUDF {
    inner: Arc<dyn AggregateUDFImpl>,
}

impl PartialEq for AggregateUDF {
    fn eq(&self, other: &Self) -> bool {
        self.inner.dyn_eq(other.inner.as_any())
    }
}

impl Eq for AggregateUDF {}

impl Hash for AggregateUDF {
    fn hash<H: Hasher>(&self, state: &mut H) {
        self.inner.dyn_hash(state)
    }
}

impl fmt::Display for AggregateUDF {
    fn fmt(&self, f: &mut Formatter) -> fmt::Result {
        write!(f, "{}", self.name())
    }
}

/// Arguments passed to [`AggregateUDFImpl::value_from_stats`]
#[derive(Debug)]
pub struct StatisticsArgs<'a> {
    /// The statistics of the aggregate input
    pub statistics: &'a Statistics,
    /// The resolved return type of the aggregate function
    pub return_type: &'a DataType,
    /// Whether the aggregate function is distinct.
    ///
    /// ```sql
    /// SELECT COUNT(DISTINCT column1) FROM t;
    /// ```
    pub is_distinct: bool,
    /// The physical expression of arguments the aggregate function takes.
    pub exprs: &'a [Arc<dyn PhysicalExpr>],
}

impl AggregateUDF {
    /// Create a new `AggregateUDF` from a `[AggregateUDFImpl]` trait object
    ///
    /// Note this is the same as using the `From` impl (`AggregateUDF::from`)
    pub fn new_from_impl<F>(fun: F) -> AggregateUDF
    where
        F: AggregateUDFImpl + 'static,
    {
        Self::new_from_shared_impl(Arc::new(fun))
    }

    /// Create a new `AggregateUDF` from a `[AggregateUDFImpl]` trait object
    pub fn new_from_shared_impl(fun: Arc<dyn AggregateUDFImpl>) -> AggregateUDF {
        Self { inner: fun }
    }

    /// Return the underlying [`AggregateUDFImpl`] trait object for this function
    pub fn inner(&self) -> &Arc<dyn AggregateUDFImpl> {
        &self.inner
    }

    /// Adds additional names that can be used to invoke this function, in
    /// addition to `name`
    ///
    /// If you implement [`AggregateUDFImpl`] directly you should return aliases directly.
    pub fn with_aliases(self, aliases: impl IntoIterator<Item = &'static str>) -> Self {
        Self::new_from_impl(AliasedAggregateUDFImpl::new(
            Arc::clone(&self.inner),
            aliases,
        ))
    }

    /// Creates an [`Expr`] that calls the aggregate function.
    ///
    /// This utility allows using the UDAF without requiring access to
    /// the registry, such as with the DataFrame API.
    pub fn call(&self, args: Vec<Expr>) -> Expr {
        Expr::AggregateFunction(AggregateFunction::new_udf(
            Arc::new(self.clone()),
            args,
            false,
            None,
            vec![],
            None,
        ))
    }

    /// Returns this function's name
    ///
    /// See [`AggregateUDFImpl::name`] for more details.
    pub fn name(&self) -> &str {
        self.inner.name()
    }

    /// Returns the aliases for this function.
    pub fn aliases(&self) -> &[String] {
        self.inner.aliases()
    }

    /// See [`AggregateUDFImpl::schema_name`] for more details.
    pub fn schema_name(&self, params: &AggregateFunctionParams) -> Result<String> {
        self.inner.schema_name(params)
    }

    /// Returns a human readable expression.
    ///
    /// See [`Expr::human_display`] for details.
    pub fn human_display(&self, params: &AggregateFunctionParams) -> Result<String> {
        self.inner.human_display(params)
    }

    pub fn window_function_schema_name(
        &self,
        params: &WindowFunctionParams,
    ) -> Result<String> {
        self.inner.window_function_schema_name(params)
    }

    /// See [`AggregateUDFImpl::display_name`] for more details.
    pub fn display_name(&self, params: &AggregateFunctionParams) -> Result<String> {
        self.inner.display_name(params)
    }

    pub fn window_function_display_name(
        &self,
        params: &WindowFunctionParams,
    ) -> Result<String> {
        self.inner.window_function_display_name(params)
    }

    pub fn is_nullable(&self) -> bool {
        self.inner.is_nullable()
    }

    /// Returns this function's signature (what input types are accepted)
    ///
    /// See [`AggregateUDFImpl::signature`] for more details.
    pub fn signature(&self) -> &Signature {
        self.inner.signature()
    }

    /// Return the type of the function given its input types
    ///
    /// See [`AggregateUDFImpl::return_type`] for more details.
    pub fn return_type(&self, args: &[DataType]) -> Result<DataType> {
        self.inner.return_type(args)
    }

    /// Return the field of the function given its input fields
    ///
    /// See [`AggregateUDFImpl::return_field`] for more details.
    pub fn return_field(&self, args: &[FieldRef]) -> Result<FieldRef> {
        self.inner.return_field(args)
    }

    /// Return an accumulator the given aggregate, given its return datatype
    pub fn accumulator(&self, acc_args: AccumulatorArgs) -> Result<Box<dyn Accumulator>> {
        self.inner.accumulator(acc_args)
    }

    /// Return the fields used to store the intermediate state for this aggregator, given
    /// the name of the aggregate, value type and ordering fields. See [`AggregateUDFImpl::state_fields`]
    /// for more details.
    ///
    /// This is used to support multi-phase aggregations
    pub fn state_fields(&self, args: StateFieldsArgs) -> Result<Vec<FieldRef>> {
        self.inner.state_fields(args)
    }

    /// See [`AggregateUDFImpl::groups_accumulator_supported`] for more details.
    pub fn groups_accumulator_supported(&self, args: AccumulatorArgs) -> bool {
        self.inner.groups_accumulator_supported(args)
    }

    /// See [`AggregateUDFImpl::create_groups_accumulator`] for more details.
    pub fn create_groups_accumulator(
        &self,
        args: AccumulatorArgs,
    ) -> Result<Box<dyn GroupsAccumulator>> {
        self.inner.create_groups_accumulator(args)
    }

    pub fn create_sliding_accumulator(
        &self,
        args: AccumulatorArgs,
    ) -> Result<Box<dyn Accumulator>> {
        self.inner.create_sliding_accumulator(args)
    }

    pub fn coerce_types(&self, arg_types: &[DataType]) -> Result<Vec<DataType>> {
        self.inner.coerce_types(arg_types)
    }

    /// See [`AggregateUDFImpl::with_beneficial_ordering`] for more details.
    pub fn with_beneficial_ordering(
        self,
        beneficial_ordering: bool,
    ) -> Result<Option<AggregateUDF>> {
        self.inner
            .with_beneficial_ordering(beneficial_ordering)
            .map(|updated_udf| updated_udf.map(|udf| Self { inner: udf }))
    }

    /// Gets the order sensitivity of the UDF. See [`AggregateOrderSensitivity`]
    /// for possible options.
    pub fn order_sensitivity(&self) -> AggregateOrderSensitivity {
        self.inner.order_sensitivity()
    }

    /// Reserves the `AggregateUDF` (e.g. returns the `AggregateUDF` that will
    /// generate same result with this `AggregateUDF` when iterated in reverse
    /// order, and `None` if there is no such `AggregateUDF`).
    pub fn reverse_udf(&self) -> ReversedUDAF {
        self.inner.reverse_expr()
    }

    /// Do the function rewrite
    ///
    /// See [`AggregateUDFImpl::simplify`] for more details.
    pub fn simplify(&self) -> Option<AggregateFunctionSimplification> {
        self.inner.simplify()
    }

    /// Returns true if the function is max, false if the function is min
    /// None in all other cases, used in certain optimizations for
    /// or aggregate
    pub fn is_descending(&self) -> Option<bool> {
        self.inner.is_descending()
    }

    /// Return the value of this aggregate function if it can be determined
    /// entirely from statistics and arguments.
    ///
    /// See [`AggregateUDFImpl::value_from_stats`] for more details.
    pub fn value_from_stats(
        &self,
        statistics_args: &StatisticsArgs,
    ) -> Option<ScalarValue> {
        self.inner.value_from_stats(statistics_args)
    }

    /// See [`AggregateUDFImpl::default_value`] for more details.
    pub fn default_value(&self, data_type: &DataType) -> Result<ScalarValue> {
        self.inner.default_value(data_type)
    }

    /// See [`AggregateUDFImpl::supports_null_handling_clause`] for more details.
    pub fn supports_null_handling_clause(&self) -> bool {
        self.inner.supports_null_handling_clause()
    }

    /// See [`AggregateUDFImpl::is_ordered_set_aggregate`] for more details.
    pub fn is_ordered_set_aggregate(&self) -> bool {
        self.inner.is_ordered_set_aggregate()
    }

    /// Returns the documentation for this Aggregate UDF.
    ///
    /// Documentation can be accessed programmatically as well as
    /// generating publicly facing documentation.
    pub fn documentation(&self) -> Option<&Documentation> {
        self.inner.documentation()
    }
}

impl<F> From<F> for AggregateUDF
where
    F: AggregateUDFImpl + Send + Sync + 'static,
{
    fn from(fun: F) -> Self {
        Self::new_from_impl(fun)
    }
}

/// Trait for implementing [`AggregateUDF`].
///
/// This trait exposes the full API for implementing user defined aggregate functions and
/// can be used to implement any function.
///
/// See [`advanced_udaf.rs`] for a full example with complete implementation and
/// [`AggregateUDF`] for other available options.
///
/// [`advanced_udaf.rs`]: https://github.com/apache/datafusion/blob/main/datafusion-examples/examples/advanced_udaf.rs
///
/// # Basic Example
/// ```
/// # use std::any::Any;
/// # use std::sync::{Arc, LazyLock};
/// # use arrow::datatypes::{DataType, FieldRef};
/// # use datafusion_common::{DataFusionError, plan_err, Result};
/// # use datafusion_expr::{col, ColumnarValue, Signature, Volatility, Expr, Documentation};
/// # use datafusion_expr::{AggregateUDFImpl, AggregateUDF, Accumulator, function::{AccumulatorArgs, StateFieldsArgs}};
/// # use datafusion_expr::window_doc_sections::DOC_SECTION_AGGREGATE;
/// # use arrow::datatypes::Schema;
/// # use arrow::datatypes::Field;
///
/// #[derive(Debug, Clone, PartialEq, Eq, Hash)]
/// struct GeoMeanUdf {
///   signature: Signature,
/// }
///
/// impl GeoMeanUdf {
///   fn new() -> Self {
///     Self {
///       signature: Signature::uniform(1, vec![DataType::Float64], Volatility::Immutable),
///      }
///   }
/// }
///
/// static DOCUMENTATION: LazyLock<Documentation> = LazyLock::new(|| {
///         Documentation::builder(DOC_SECTION_AGGREGATE, "calculates a geometric mean", "geo_mean(2.0)")
///             .with_argument("arg1", "The Float64 number for the geometric mean")
///             .build()
///     });
///
/// fn get_doc() -> &'static Documentation {
///     &DOCUMENTATION
/// }
///
/// /// Implement the AggregateUDFImpl trait for GeoMeanUdf
/// impl AggregateUDFImpl for GeoMeanUdf {
///    fn as_any(&self) -> &dyn Any { self }
///    fn name(&self) -> &str { "geo_mean" }
///    fn signature(&self) -> &Signature { &self.signature }
///    fn return_type(&self, args: &[DataType]) -> Result<DataType> {
///      if !matches!(args.get(0), Some(&DataType::Float64)) {
///        return plan_err!("geo_mean only accepts Float64 arguments");
///      }
///      Ok(DataType::Float64)
///    }
///    // This is the accumulator factory; DataFusion uses it to create new accumulators.
///    fn accumulator(&self, _acc_args: AccumulatorArgs) -> Result<Box<dyn Accumulator>> { unimplemented!() }
///    fn state_fields(&self, args: StateFieldsArgs) -> Result<Vec<FieldRef>> {
///        Ok(vec![
///             Arc::new(args.return_field.as_ref().clone().with_name("value")),
///             Arc::new(Field::new("ordering", DataType::UInt32, true))
///        ])
///    }
///    fn documentation(&self) -> Option<&Documentation> {
///        Some(get_doc())
///    }
/// }
///
/// // Create a new AggregateUDF from the implementation
/// let geometric_mean = AggregateUDF::from(GeoMeanUdf::new());
///
/// // Call the function `geo_mean(col)`
/// let expr = geometric_mean.call(vec![col("a")]);
/// ```
pub trait AggregateUDFImpl: Debug + DynEq + DynHash + Send + Sync {
    /// Returns this object as an [`Any`] trait object
    fn as_any(&self) -> &dyn Any;

    /// Returns this function's name
    fn name(&self) -> &str;

    /// Returns any aliases (alternate names) for this function.
    ///
    /// Note: `aliases` should only include names other than [`Self::name`].
    /// Defaults to `[]` (no aliases)
    fn aliases(&self) -> &[String] {
        &[]
    }

    /// Returns the name of the column this expression would create
    ///
    /// See [`Expr::schema_name`] for details
    ///
    /// Example of schema_name: count(DISTINCT column1) FILTER (WHERE column2 > 10) ORDER BY [..]
    fn schema_name(&self, params: &AggregateFunctionParams) -> Result<String> {
        udaf_default_schema_name(self, params)
    }

    /// Returns a human readable expression.
    ///
    /// See [`Expr::human_display`] for details.
    fn human_display(&self, params: &AggregateFunctionParams) -> Result<String> {
        udaf_default_human_display(self, params)
    }

    /// Returns the name of the column this expression would create
    ///
    /// See [`Expr::schema_name`] for details
    ///
    /// Different from `schema_name` in that it is used for window aggregate function
    ///
    /// Example of schema_name: count(DISTINCT column1) FILTER (WHERE column2 > 10) [PARTITION BY [..]] [ORDER BY [..]]
    fn window_function_schema_name(
        &self,
        params: &WindowFunctionParams,
    ) -> Result<String> {
<<<<<<< HEAD
        udaf_default_window_function_schema_name(self, params)
=======
        let WindowFunctionParams {
            args,
            partition_by,
            order_by,
            window_frame,
            filter,
            null_treatment,
            distinct,
        } = params;

        let mut schema_name = String::new();

        // Inject DISTINCT into the schema name when requested
        if *distinct {
            schema_name.write_fmt(format_args!(
                "{}(DISTINCT {})",
                self.name(),
                schema_name_from_exprs(args)?
            ))?;
        } else {
            schema_name.write_fmt(format_args!(
                "{}({})",
                self.name(),
                schema_name_from_exprs(args)?
            ))?;
        }

        if let Some(null_treatment) = null_treatment {
            schema_name.write_fmt(format_args!(" {null_treatment}"))?;
        }

        if let Some(filter) = filter {
            schema_name.write_fmt(format_args!(" FILTER (WHERE {filter})"))?;
        }

        if !partition_by.is_empty() {
            schema_name.write_fmt(format_args!(
                " PARTITION BY [{}]",
                schema_name_from_exprs(partition_by)?
            ))?;
        }

        if !order_by.is_empty() {
            schema_name.write_fmt(format_args!(
                " ORDER BY [{}]",
                schema_name_from_sorts(order_by)?
            ))?;
        }

        schema_name.write_fmt(format_args!(" {window_frame}"))?;

        Ok(schema_name)
>>>>>>> 3f422a17
    }

    /// Returns the user-defined display name of function, given the arguments
    ///
    /// This can be used to customize the output column name generated by this
    /// function.
    ///
    /// Defaults to `function_name([DISTINCT] column1, column2, ..) [null_treatment] [filter] [order_by [..]]`
    fn display_name(&self, params: &AggregateFunctionParams) -> Result<String> {
        udaf_default_display_name(self, params)
    }

    /// Returns the user-defined display name of function, given the arguments
    ///
    /// This can be used to customize the output column name generated by this
    /// function.
    ///
    /// Different from `display_name` in that it is used for window aggregate function
    ///
    /// Defaults to `function_name([DISTINCT] column1, column2, ..) [null_treatment] [partition by [..]] [order_by [..]]`
    fn window_function_display_name(
        &self,
        params: &WindowFunctionParams,
    ) -> Result<String> {
<<<<<<< HEAD
        udaf_default_window_function_display_name(self, params)
=======
        let WindowFunctionParams {
            args,
            partition_by,
            order_by,
            window_frame,
            filter,
            null_treatment,
            distinct,
        } = params;

        let mut display_name = String::new();

        if *distinct {
            display_name.write_fmt(format_args!(
                "{}(DISTINCT {})",
                self.name(),
                expr_vec_fmt!(args)
            ))?;
        } else {
            display_name.write_fmt(format_args!(
                "{}({})",
                self.name(),
                expr_vec_fmt!(args)
            ))?;
        }

        if let Some(null_treatment) = null_treatment {
            display_name.write_fmt(format_args!(" {null_treatment}"))?;
        }

        if let Some(fe) = filter {
            display_name.write_fmt(format_args!(" FILTER (WHERE {fe})"))?;
        }

        if !partition_by.is_empty() {
            display_name.write_fmt(format_args!(
                " PARTITION BY [{}]",
                expr_vec_fmt!(partition_by)
            ))?;
        }

        if !order_by.is_empty() {
            display_name
                .write_fmt(format_args!(" ORDER BY [{}]", expr_vec_fmt!(order_by)))?;
        };

        display_name.write_fmt(format_args!(
            " {} BETWEEN {} AND {}",
            window_frame.units, window_frame.start_bound, window_frame.end_bound
        ))?;

        Ok(display_name)
>>>>>>> 3f422a17
    }

    /// Returns the function's [`Signature`] for information about what input
    /// types are accepted and the function's Volatility.
    fn signature(&self) -> &Signature;

    /// What [`DataType`] will be returned by this function, given the types of
    /// the arguments
    fn return_type(&self, arg_types: &[DataType]) -> Result<DataType>;

    /// What type will be returned by this function, given the arguments?
    ///
    /// By default, this function calls [`Self::return_type`] with the
    /// types of each argument.
    ///
    /// # Notes
    ///
    /// Most UDFs should implement [`Self::return_type`] and not this
    /// function as the output type for most functions only depends on the types
    /// of their inputs (e.g. `sum(f64)` is always `f64`).
    ///
    /// This function can be used for more advanced cases such as:
    ///
    /// 1. specifying nullability
    /// 2. return types based on the **values** of the arguments (rather than
    ///    their **types**.
    /// 3. return types based on metadata within the fields of the inputs
    fn return_field(&self, arg_fields: &[FieldRef]) -> Result<FieldRef> {
        udaf_default_return_field(self, arg_fields)
    }

    /// Whether the aggregate function is nullable.
    ///
    /// Nullable means that the function could return `null` for any inputs.
    /// For example, aggregate functions like `COUNT` always return a non null value
    /// but others like `MIN` will return `NULL` if there is nullable input.
    /// Note that if the function is declared as *not* nullable, make sure the [`AggregateUDFImpl::default_value`] is `non-null`
    fn is_nullable(&self) -> bool {
        true
    }

    /// Return a new [`Accumulator`] that aggregates values for a specific
    /// group during query execution.
    ///
    /// acc_args: [`AccumulatorArgs`] contains information about how the
    /// aggregate function was called.
    fn accumulator(&self, acc_args: AccumulatorArgs) -> Result<Box<dyn Accumulator>>;

    /// Return the fields used to store the intermediate state of this accumulator.
    ///
    /// See [`Accumulator::state`] for background information.
    ///
    /// args:  [`StateFieldsArgs`] contains arguments passed to the
    /// aggregate function's accumulator.
    ///
    /// # Notes:
    ///
    /// The default implementation returns a single state field named `name`
    /// with the same type as `value_type`. This is suitable for aggregates such
    /// as `SUM` or `MIN` where partial state can be combined by applying the
    /// same aggregate.
    ///
    /// For aggregates such as `AVG` where the partial state is more complex
    /// (e.g. a COUNT and a SUM), this method is used to define the additional
    /// fields.
    ///
    /// The name of the fields must be unique within the query and thus should
    /// be derived from `name`. See [`format_state_name`] for a utility function
    /// to generate a unique name.
    fn state_fields(&self, args: StateFieldsArgs) -> Result<Vec<FieldRef>> {
        let fields = vec![args
            .return_field
            .as_ref()
            .clone()
            .with_name(format_state_name(args.name, "value"))];

        Ok(fields
            .into_iter()
            .map(Arc::new)
            .chain(args.ordering_fields.to_vec())
            .collect())
    }

    /// If the aggregate expression has a specialized
    /// [`GroupsAccumulator`] implementation. If this returns true,
    /// `[Self::create_groups_accumulator]` will be called.
    ///
    /// # Notes
    ///
    /// Even if this function returns true, DataFusion will still use
    /// [`Self::accumulator`] for certain queries, such as when this aggregate is
    /// used as a window function or when there no GROUP BY columns in the
    /// query.
    fn groups_accumulator_supported(&self, _args: AccumulatorArgs) -> bool {
        false
    }

    /// Return a specialized [`GroupsAccumulator`] that manages state
    /// for all groups.
    ///
    /// For maximum performance, a [`GroupsAccumulator`] should be
    /// implemented in addition to [`Accumulator`].
    fn create_groups_accumulator(
        &self,
        _args: AccumulatorArgs,
    ) -> Result<Box<dyn GroupsAccumulator>> {
        not_impl_err!("GroupsAccumulator hasn't been implemented for {self:?} yet")
    }

    /// Sliding accumulator is an alternative accumulator that can be used for
    /// window functions. It has retract method to revert the previous update.
    ///
    /// See [retract_batch] for more details.
    ///
    /// [retract_batch]: Accumulator::retract_batch
    fn create_sliding_accumulator(
        &self,
        args: AccumulatorArgs,
    ) -> Result<Box<dyn Accumulator>> {
        self.accumulator(args)
    }

    /// Sets the indicator whether ordering requirements of the AggregateUDFImpl is
    /// satisfied by its input. If this is not the case, UDFs with order
    /// sensitivity `AggregateOrderSensitivity::Beneficial` can still produce
    /// the correct result with possibly more work internally.
    ///
    /// # Returns
    ///
    /// Returns `Ok(Some(updated_udf))` if the process completes successfully.
    /// If the expression can benefit from existing input ordering, but does
    /// not implement the method, returns an error. Order insensitive and hard
    /// requirement aggregators return `Ok(None)`.
    fn with_beneficial_ordering(
        self: Arc<Self>,
        _beneficial_ordering: bool,
    ) -> Result<Option<Arc<dyn AggregateUDFImpl>>> {
        if self.order_sensitivity().is_beneficial() {
            return exec_err!(
                "Should implement with satisfied for aggregator :{:?}",
                self.name()
            );
        }
        Ok(None)
    }

    /// Gets the order sensitivity of the UDF. See [`AggregateOrderSensitivity`]
    /// for possible options.
    fn order_sensitivity(&self) -> AggregateOrderSensitivity {
        // We have hard ordering requirements by default, meaning that order
        // sensitive UDFs need their input orderings to satisfy their ordering
        // requirements to generate correct results.
        AggregateOrderSensitivity::HardRequirement
    }

    /// Optionally apply per-UDaF simplification / rewrite rules.
    ///
    /// This can be used to apply function specific simplification rules during
    /// optimization (e.g. `arrow_cast` --> `Expr::Cast`). The default
    /// implementation does nothing.
    ///
    /// Note that DataFusion handles simplifying arguments and  "constant
    /// folding" (replacing a function call with constant arguments such as
    /// `my_add(1,2) --> 3` ). Thus, there is no need to implement such
    /// optimizations manually for specific UDFs.
    ///
    /// # Returns
    ///
    /// [None] if simplify is not defined or,
    ///
    /// Or, a closure with two arguments:
    /// * 'aggregate_function': [AggregateFunction] for which simplified has been invoked
    /// * 'info': [crate::simplify::SimplifyInfo]
    ///
    /// closure returns simplified [Expr] or an error.
    ///
    fn simplify(&self) -> Option<AggregateFunctionSimplification> {
        None
    }

    /// Returns the reverse expression of the aggregate function.
    fn reverse_expr(&self) -> ReversedUDAF {
        ReversedUDAF::NotSupported
    }

    /// Coerce arguments of a function call to types that the function can evaluate.
    ///
    /// This function is only called if [`AggregateUDFImpl::signature`] returns [`crate::TypeSignature::UserDefined`]. Most
    /// UDAFs should return one of the other variants of `TypeSignature` which handle common
    /// cases
    ///
    /// See the [type coercion module](crate::type_coercion)
    /// documentation for more details on type coercion
    ///
    /// For example, if your function requires a floating point arguments, but the user calls
    /// it like `my_func(1::int)` (aka with `1` as an integer), coerce_types could return `[DataType::Float64]`
    /// to ensure the argument was cast to `1::double`
    ///
    /// # Parameters
    /// * `arg_types`: The argument types of the arguments  this function with
    ///
    /// # Return value
    /// A Vec the same length as `arg_types`. DataFusion will `CAST` the function call
    /// arguments to these specific types.
    fn coerce_types(&self, _arg_types: &[DataType]) -> Result<Vec<DataType>> {
        not_impl_err!("Function {} does not implement coerce_types", self.name())
    }

    /// If this function is max, return true
    /// If the function is min, return false
    /// Otherwise return None (the default)
    ///
    ///
    /// Note: this is used to use special aggregate implementations in certain conditions
    fn is_descending(&self) -> Option<bool> {
        None
    }

    /// Return the value of this aggregate function if it can be determined
    /// entirely from statistics and arguments.
    ///
    /// Using a [`ScalarValue`] rather than a runtime computation can significantly
    /// improving query performance.
    ///
    /// For example, if the minimum value of column `x` is known to be `42` from
    /// statistics, then the aggregate `MIN(x)` should return `Some(ScalarValue(42))`
    fn value_from_stats(&self, _statistics_args: &StatisticsArgs) -> Option<ScalarValue> {
        None
    }

    /// Returns default value of the function given the input is all `null`.
    ///
    /// Most of the aggregate function return Null if input is Null,
    /// while `count` returns 0 if input is Null
    fn default_value(&self, data_type: &DataType) -> Result<ScalarValue> {
        ScalarValue::try_from(data_type)
    }

    /// If this function supports `[IGNORE NULLS | RESPECT NULLS]` clause, return true
    /// If the function does not, return false
    fn supports_null_handling_clause(&self) -> bool {
        true
    }

    /// If this function is ordered-set aggregate function, return true
    /// If the function is not, return false
    fn is_ordered_set_aggregate(&self) -> bool {
        false
    }

    /// Returns the documentation for this Aggregate UDF.
    ///
    /// Documentation can be accessed programmatically as well as
    /// generating publicly facing documentation.
    fn documentation(&self) -> Option<&Documentation> {
        None
    }

    /// Indicates whether the aggregation function is monotonic as a set
    /// function. See [`SetMonotonicity`] for details.
    fn set_monotonicity(&self, _data_type: &DataType) -> SetMonotonicity {
        SetMonotonicity::NotMonotonic
    }
}

impl PartialEq for dyn AggregateUDFImpl {
    fn eq(&self, other: &Self) -> bool {
        self.dyn_eq(other.as_any())
    }
}

// TODO (https://github.com/apache/datafusion/issues/17064) PartialOrd is not consistent with PartialEq for `dyn AggregateUDFImpl` and it should be
// Manual implementation of `PartialOrd`
// There might be some wackiness with it, but this is based on the impl of eq for AggregateUDFImpl
// https://users.rust-lang.org/t/how-to-compare-two-trait-objects-for-equality/88063/5
impl PartialOrd for dyn AggregateUDFImpl {
    fn partial_cmp(&self, other: &Self) -> Option<Ordering> {
        match self.name().partial_cmp(other.name()) {
            Some(Ordering::Equal) => self.signature().partial_cmp(other.signature()),
            cmp => cmp,
        }
    }
}

/// Encapsulates default implementation of [`AggregateUDFImpl::schema_name`].
pub fn udaf_default_schema_name<F: AggregateUDFImpl + ?Sized>(
    func: &F,
    params: &AggregateFunctionParams,
) -> Result<String> {
    let AggregateFunctionParams {
        args,
        distinct,
        filter,
        order_by,
        null_treatment,
    } = params;

    // exclude the first function argument(= column) in ordered set aggregate function,
    // because it is duplicated with the WITHIN GROUP clause in schema name.
    let args = if func.is_ordered_set_aggregate() {
        &args[1..]
    } else {
        &args[..]
    };

    let mut schema_name = String::new();

    schema_name.write_fmt(format_args!(
        "{}({}{})",
        func.name(),
        if *distinct { "DISTINCT " } else { "" },
        schema_name_from_exprs_comma_separated_without_space(args)?
    ))?;

    if let Some(null_treatment) = null_treatment {
        schema_name.write_fmt(format_args!(" {null_treatment}"))?;
    }

    if let Some(filter) = filter {
        schema_name.write_fmt(format_args!(" FILTER (WHERE {filter})"))?;
    };

    if !order_by.is_empty() {
        let clause = match func.is_ordered_set_aggregate() {
            true => "WITHIN GROUP",
            false => "ORDER BY",
        };

        schema_name.write_fmt(format_args!(
            " {} [{}]",
            clause,
            schema_name_from_sorts(order_by)?
        ))?;
    };

    Ok(schema_name)
}

/// Encapsulates default implementation of [`AggregateUDFImpl::human_display`].
pub fn udaf_default_human_display<F: AggregateUDFImpl + ?Sized>(
    func: &F,
    params: &AggregateFunctionParams,
) -> Result<String> {
    let AggregateFunctionParams {
        args,
        distinct,
        filter,
        order_by,
        null_treatment,
    } = params;

    let mut schema_name = String::new();

    schema_name.write_fmt(format_args!(
        "{}({}{})",
        func.name(),
        if *distinct { "DISTINCT " } else { "" },
        ExprListDisplay::comma_separated(args.as_slice())
    ))?;

    if let Some(null_treatment) = null_treatment {
        schema_name.write_fmt(format_args!(" {null_treatment}"))?;
    }

    if let Some(filter) = filter {
        schema_name.write_fmt(format_args!(" FILTER (WHERE {filter})"))?;
    };

    if !order_by.is_empty() {
        schema_name.write_fmt(format_args!(
            " ORDER BY [{}]",
            schema_name_from_sorts(order_by)?
        ))?;
    };

    Ok(schema_name)
}

/// Encapsulates default implementation of [`AggregateUDFImpl::window_function_schema_name`].
pub fn udaf_default_window_function_schema_name<F: AggregateUDFImpl + ?Sized>(
    func: &F,
    params: &WindowFunctionParams,
) -> Result<String> {
    let WindowFunctionParams {
        args,
        partition_by,
        order_by,
        window_frame,
        null_treatment,
        distinct,
    } = params;

    let mut schema_name = String::new();

    // Inject DISTINCT into the schema name when requested
    if *distinct {
        schema_name.write_fmt(format_args!(
            "{}(DISTINCT {})",
            func.name(),
            schema_name_from_exprs(args)?
        ))?;
    } else {
        schema_name.write_fmt(format_args!(
            "{}({})",
            func.name(),
            schema_name_from_exprs(args)?
        ))?;
    }

    if let Some(null_treatment) = null_treatment {
        schema_name.write_fmt(format_args!(" {null_treatment}"))?;
    }

    if !partition_by.is_empty() {
        schema_name.write_fmt(format_args!(
            " PARTITION BY [{}]",
            schema_name_from_exprs(partition_by)?
        ))?;
    }

    if !order_by.is_empty() {
        schema_name.write_fmt(format_args!(
            " ORDER BY [{}]",
            schema_name_from_sorts(order_by)?
        ))?;
    }

    schema_name.write_fmt(format_args!(" {window_frame}"))?;

    Ok(schema_name)
}

/// Encapsulates default implementation of [`AggregateUDFImpl::display_name`].
pub fn udaf_default_display_name<F: AggregateUDFImpl + ?Sized>(
    func: &F,
    params: &AggregateFunctionParams,
) -> Result<String> {
    let AggregateFunctionParams {
        args,
        distinct,
        filter,
        order_by,
        null_treatment,
    } = params;

    let mut display_name = String::new();

    display_name.write_fmt(format_args!(
        "{}({}{})",
        func.name(),
        if *distinct { "DISTINCT " } else { "" },
        expr_vec_fmt!(args)
    ))?;

    if let Some(nt) = null_treatment {
        display_name.write_fmt(format_args!(" {nt}"))?;
    }
    if let Some(fe) = filter {
        display_name.write_fmt(format_args!(" FILTER (WHERE {fe})"))?;
    }
    if !order_by.is_empty() {
        display_name.write_fmt(format_args!(
            " ORDER BY [{}]",
            order_by
                .iter()
                .map(|o| format!("{o}"))
                .collect::<Vec<String>>()
                .join(", ")
        ))?;
    }

    Ok(display_name)
}

/// Encapsulates default implementation of [`AggregateUDFImpl::window_function_display_name`].
pub fn udaf_default_window_function_display_name<F: AggregateUDFImpl + ?Sized>(
    func: &F,
    params: &WindowFunctionParams,
) -> Result<String> {
    let WindowFunctionParams {
        args,
        partition_by,
        order_by,
        window_frame,
        null_treatment,
        distinct,
    } = params;

    let mut display_name = String::new();

    if *distinct {
        display_name.write_fmt(format_args!(
            "{}(DISTINCT {})",
            func.name(),
            expr_vec_fmt!(args)
        ))?;
    } else {
        display_name.write_fmt(format_args!(
            "{}({})",
            func.name(),
            expr_vec_fmt!(args)
        ))?;
    }

    if let Some(null_treatment) = null_treatment {
        display_name.write_fmt(format_args!(" {null_treatment}"))?;
    }

    if !partition_by.is_empty() {
        display_name.write_fmt(format_args!(
            " PARTITION BY [{}]",
            expr_vec_fmt!(partition_by)
        ))?;
    }

    if !order_by.is_empty() {
        display_name
            .write_fmt(format_args!(" ORDER BY [{}]", expr_vec_fmt!(order_by)))?;
    };

    display_name.write_fmt(format_args!(
        " {} BETWEEN {} AND {}",
        window_frame.units, window_frame.start_bound, window_frame.end_bound
    ))?;

    Ok(display_name)
}

/// Encapsulates default implementation of [`AggregateUDFImpl::return_field`].
pub fn udaf_default_return_field<F: AggregateUDFImpl + ?Sized>(
    func: &F,
    arg_fields: &[FieldRef],
) -> Result<FieldRef> {
    let arg_types: Vec<_> = arg_fields.iter().map(|f| f.data_type()).cloned().collect();
    let data_type = func.return_type(&arg_types)?;

    Ok(Arc::new(Field::new(
        func.name(),
        data_type,
        func.is_nullable(),
    )))
}

pub enum ReversedUDAF {
    /// The expression is the same as the original expression, like SUM, COUNT
    Identical,
    /// The expression does not support reverse calculation
    NotSupported,
    /// The expression is different from the original expression
    Reversed(Arc<AggregateUDF>),
}

/// AggregateUDF that adds an alias to the underlying function. It is better to
/// implement [`AggregateUDFImpl`], which supports aliases, directly if possible.
#[derive(Debug, PartialEq, Eq, Hash)]
struct AliasedAggregateUDFImpl {
    inner: UdfEq<Arc<dyn AggregateUDFImpl>>,
    aliases: Vec<String>,
}

impl AliasedAggregateUDFImpl {
    pub fn new(
        inner: Arc<dyn AggregateUDFImpl>,
        new_aliases: impl IntoIterator<Item = &'static str>,
    ) -> Self {
        let mut aliases = inner.aliases().to_vec();
        aliases.extend(new_aliases.into_iter().map(|s| s.to_string()));

        Self {
            inner: inner.into(),
            aliases,
        }
    }
}

#[warn(clippy::missing_trait_methods)] // Delegates, so it should implement every single trait method
impl AggregateUDFImpl for AliasedAggregateUDFImpl {
    fn as_any(&self) -> &dyn Any {
        self
    }

    fn name(&self) -> &str {
        self.inner.name()
    }

    fn signature(&self) -> &Signature {
        self.inner.signature()
    }

    fn return_type(&self, arg_types: &[DataType]) -> Result<DataType> {
        self.inner.return_type(arg_types)
    }

    fn accumulator(&self, acc_args: AccumulatorArgs) -> Result<Box<dyn Accumulator>> {
        self.inner.accumulator(acc_args)
    }

    fn aliases(&self) -> &[String] {
        &self.aliases
    }

    fn schema_name(&self, params: &AggregateFunctionParams) -> Result<String> {
        self.inner.schema_name(params)
    }

    fn human_display(&self, params: &AggregateFunctionParams) -> Result<String> {
        self.inner.human_display(params)
    }

    fn window_function_schema_name(
        &self,
        params: &WindowFunctionParams,
    ) -> Result<String> {
        self.inner.window_function_schema_name(params)
    }

    fn display_name(&self, params: &AggregateFunctionParams) -> Result<String> {
        self.inner.display_name(params)
    }

    fn window_function_display_name(
        &self,
        params: &WindowFunctionParams,
    ) -> Result<String> {
        self.inner.window_function_display_name(params)
    }

    fn state_fields(&self, args: StateFieldsArgs) -> Result<Vec<FieldRef>> {
        self.inner.state_fields(args)
    }

    fn groups_accumulator_supported(&self, args: AccumulatorArgs) -> bool {
        self.inner.groups_accumulator_supported(args)
    }

    fn create_groups_accumulator(
        &self,
        args: AccumulatorArgs,
    ) -> Result<Box<dyn GroupsAccumulator>> {
        self.inner.create_groups_accumulator(args)
    }

    fn create_sliding_accumulator(
        &self,
        args: AccumulatorArgs,
    ) -> Result<Box<dyn Accumulator>> {
        self.inner.accumulator(args)
    }

    fn with_beneficial_ordering(
        self: Arc<Self>,
        beneficial_ordering: bool,
    ) -> Result<Option<Arc<dyn AggregateUDFImpl>>> {
        Arc::clone(&self.inner)
            .with_beneficial_ordering(beneficial_ordering)
            .map(|udf| {
                udf.map(|udf| {
                    Arc::new(AliasedAggregateUDFImpl {
                        inner: udf.into(),
                        aliases: self.aliases.clone(),
                    }) as Arc<dyn AggregateUDFImpl>
                })
            })
    }

    fn order_sensitivity(&self) -> AggregateOrderSensitivity {
        self.inner.order_sensitivity()
    }

    fn simplify(&self) -> Option<AggregateFunctionSimplification> {
        self.inner.simplify()
    }

    fn reverse_expr(&self) -> ReversedUDAF {
        self.inner.reverse_expr()
    }

    fn coerce_types(&self, arg_types: &[DataType]) -> Result<Vec<DataType>> {
        self.inner.coerce_types(arg_types)
    }

    fn return_field(&self, arg_fields: &[FieldRef]) -> Result<FieldRef> {
        self.inner.return_field(arg_fields)
    }

    fn is_nullable(&self) -> bool {
        self.inner.is_nullable()
    }

    fn is_descending(&self) -> Option<bool> {
        self.inner.is_descending()
    }

    fn value_from_stats(&self, statistics_args: &StatisticsArgs) -> Option<ScalarValue> {
        self.inner.value_from_stats(statistics_args)
    }

    fn default_value(&self, data_type: &DataType) -> Result<ScalarValue> {
        self.inner.default_value(data_type)
    }

    fn supports_null_handling_clause(&self) -> bool {
        self.inner.supports_null_handling_clause()
    }

    fn is_ordered_set_aggregate(&self) -> bool {
        self.inner.is_ordered_set_aggregate()
    }

    fn set_monotonicity(&self, data_type: &DataType) -> SetMonotonicity {
        self.inner.set_monotonicity(data_type)
    }

    fn documentation(&self) -> Option<&Documentation> {
        self.inner.documentation()
    }
}

// Aggregate UDF doc sections for use in public documentation
pub mod aggregate_doc_sections {
    use crate::DocSection;

    pub fn doc_sections() -> Vec<DocSection> {
        vec![
            DOC_SECTION_GENERAL,
            DOC_SECTION_STATISTICAL,
            DOC_SECTION_APPROXIMATE,
        ]
    }

    pub const DOC_SECTION_GENERAL: DocSection = DocSection {
        include: true,
        label: "General Functions",
        description: None,
    };

    pub const DOC_SECTION_STATISTICAL: DocSection = DocSection {
        include: true,
        label: "Statistical Functions",
        description: None,
    };

    pub const DOC_SECTION_APPROXIMATE: DocSection = DocSection {
        include: true,
        label: "Approximate Functions",
        description: None,
    };
}

/// Indicates whether an aggregation function is monotonic as a set
/// function. A set function is monotonically increasing if its value
/// increases as its argument grows (as a set). Formally, `f` is a
/// monotonically increasing set function if `f(S) >= f(T)` whenever `S`
/// is a superset of `T`.
///
/// For example `COUNT` and `MAX` are monotonically increasing as their
/// values always increase (or stay the same) as new values are seen. On
/// the other hand, `MIN` is monotonically decreasing as its value always
/// decreases or stays the same as new values are seen.
#[derive(Debug, Clone, PartialEq)]
pub enum SetMonotonicity {
    /// Aggregate value increases or stays the same as the input set grows.
    Increasing,
    /// Aggregate value decreases or stays the same as the input set grows.
    Decreasing,
    /// Aggregate value may increase, decrease, or stay the same as the input
    /// set grows.
    NotMonotonic,
}

#[cfg(test)]
mod test {
    use crate::{AggregateUDF, AggregateUDFImpl};
    use arrow::datatypes::{DataType, FieldRef};
    use datafusion_common::Result;
    use datafusion_expr_common::accumulator::Accumulator;
    use datafusion_expr_common::signature::{Signature, Volatility};
    use datafusion_functions_aggregate_common::accumulator::{
        AccumulatorArgs, StateFieldsArgs,
    };
    use std::any::Any;
    use std::cmp::Ordering;
    use std::hash::{DefaultHasher, Hash, Hasher};

    #[derive(Debug, Clone, PartialEq, Eq, Hash)]
    struct AMeanUdf {
        signature: Signature,
    }

    impl AMeanUdf {
        fn new() -> Self {
            Self {
                signature: Signature::uniform(
                    1,
                    vec![DataType::Float64],
                    Volatility::Immutable,
                ),
            }
        }
    }

    impl AggregateUDFImpl for AMeanUdf {
        fn as_any(&self) -> &dyn Any {
            self
        }
        fn name(&self) -> &str {
            "a"
        }
        fn signature(&self) -> &Signature {
            &self.signature
        }
        fn return_type(&self, _args: &[DataType]) -> Result<DataType> {
            unimplemented!()
        }
        fn accumulator(
            &self,
            _acc_args: AccumulatorArgs,
        ) -> Result<Box<dyn Accumulator>> {
            unimplemented!()
        }
        fn state_fields(&self, _args: StateFieldsArgs) -> Result<Vec<FieldRef>> {
            unimplemented!()
        }
    }

    #[derive(Debug, Clone, PartialEq, Eq, Hash)]
    struct BMeanUdf {
        signature: Signature,
    }
    impl BMeanUdf {
        fn new() -> Self {
            Self {
                signature: Signature::uniform(
                    1,
                    vec![DataType::Float64],
                    Volatility::Immutable,
                ),
            }
        }
    }

    impl AggregateUDFImpl for BMeanUdf {
        fn as_any(&self) -> &dyn Any {
            self
        }
        fn name(&self) -> &str {
            "b"
        }
        fn signature(&self) -> &Signature {
            &self.signature
        }
        fn return_type(&self, _args: &[DataType]) -> Result<DataType> {
            unimplemented!()
        }
        fn accumulator(
            &self,
            _acc_args: AccumulatorArgs,
        ) -> Result<Box<dyn Accumulator>> {
            unimplemented!()
        }
        fn state_fields(&self, _args: StateFieldsArgs) -> Result<Vec<FieldRef>> {
            unimplemented!()
        }
    }

    #[test]
    fn test_partial_eq() {
        let a1 = AggregateUDF::from(AMeanUdf::new());
        let a2 = AggregateUDF::from(AMeanUdf::new());
        let eq = a1 == a2;
        assert!(eq);
        assert_eq!(a1, a2);
        assert_eq!(hash(a1), hash(a2));
    }

    #[test]
    fn test_partial_ord() {
        // Test validates that partial ord is defined for AggregateUDF using the name and signature,
        // not intended to exhaustively test all possibilities
        let a1 = AggregateUDF::from(AMeanUdf::new());
        let a2 = AggregateUDF::from(AMeanUdf::new());
        assert_eq!(a1.partial_cmp(&a2), Some(Ordering::Equal));

        let b1 = AggregateUDF::from(BMeanUdf::new());
        assert!(a1 < b1);
        assert!(!(a1 == b1));
    }

    fn hash<T: Hash>(value: T) -> u64 {
        let hasher = &mut DefaultHasher::new();
        value.hash(hasher);
        hasher.finish()
    }
}<|MERGE_RESOLUTION|>--- conflicted
+++ resolved
@@ -469,62 +469,7 @@
         &self,
         params: &WindowFunctionParams,
     ) -> Result<String> {
-<<<<<<< HEAD
         udaf_default_window_function_schema_name(self, params)
-=======
-        let WindowFunctionParams {
-            args,
-            partition_by,
-            order_by,
-            window_frame,
-            filter,
-            null_treatment,
-            distinct,
-        } = params;
-
-        let mut schema_name = String::new();
-
-        // Inject DISTINCT into the schema name when requested
-        if *distinct {
-            schema_name.write_fmt(format_args!(
-                "{}(DISTINCT {})",
-                self.name(),
-                schema_name_from_exprs(args)?
-            ))?;
-        } else {
-            schema_name.write_fmt(format_args!(
-                "{}({})",
-                self.name(),
-                schema_name_from_exprs(args)?
-            ))?;
-        }
-
-        if let Some(null_treatment) = null_treatment {
-            schema_name.write_fmt(format_args!(" {null_treatment}"))?;
-        }
-
-        if let Some(filter) = filter {
-            schema_name.write_fmt(format_args!(" FILTER (WHERE {filter})"))?;
-        }
-
-        if !partition_by.is_empty() {
-            schema_name.write_fmt(format_args!(
-                " PARTITION BY [{}]",
-                schema_name_from_exprs(partition_by)?
-            ))?;
-        }
-
-        if !order_by.is_empty() {
-            schema_name.write_fmt(format_args!(
-                " ORDER BY [{}]",
-                schema_name_from_sorts(order_by)?
-            ))?;
-        }
-
-        schema_name.write_fmt(format_args!(" {window_frame}"))?;
-
-        Ok(schema_name)
->>>>>>> 3f422a17
     }
 
     /// Returns the user-defined display name of function, given the arguments
@@ -549,62 +494,7 @@
         &self,
         params: &WindowFunctionParams,
     ) -> Result<String> {
-<<<<<<< HEAD
         udaf_default_window_function_display_name(self, params)
-=======
-        let WindowFunctionParams {
-            args,
-            partition_by,
-            order_by,
-            window_frame,
-            filter,
-            null_treatment,
-            distinct,
-        } = params;
-
-        let mut display_name = String::new();
-
-        if *distinct {
-            display_name.write_fmt(format_args!(
-                "{}(DISTINCT {})",
-                self.name(),
-                expr_vec_fmt!(args)
-            ))?;
-        } else {
-            display_name.write_fmt(format_args!(
-                "{}({})",
-                self.name(),
-                expr_vec_fmt!(args)
-            ))?;
-        }
-
-        if let Some(null_treatment) = null_treatment {
-            display_name.write_fmt(format_args!(" {null_treatment}"))?;
-        }
-
-        if let Some(fe) = filter {
-            display_name.write_fmt(format_args!(" FILTER (WHERE {fe})"))?;
-        }
-
-        if !partition_by.is_empty() {
-            display_name.write_fmt(format_args!(
-                " PARTITION BY [{}]",
-                expr_vec_fmt!(partition_by)
-            ))?;
-        }
-
-        if !order_by.is_empty() {
-            display_name
-                .write_fmt(format_args!(" ORDER BY [{}]", expr_vec_fmt!(order_by)))?;
-        };
-
-        display_name.write_fmt(format_args!(
-            " {} BETWEEN {} AND {}",
-            window_frame.units, window_frame.start_bound, window_frame.end_bound
-        ))?;
-
-        Ok(display_name)
->>>>>>> 3f422a17
     }
 
     /// Returns the function's [`Signature`] for information about what input
@@ -993,6 +883,7 @@
         partition_by,
         order_by,
         window_frame,
+        filter,
         null_treatment,
         distinct,
     } = params;
@@ -1018,6 +909,10 @@
         schema_name.write_fmt(format_args!(" {null_treatment}"))?;
     }
 
+    if let Some(filter) = filter {
+        schema_name.write_fmt(format_args!(" FILTER (WHERE {filter})"))?;
+    }
+
     if !partition_by.is_empty() {
         schema_name.write_fmt(format_args!(
             " PARTITION BY [{}]",
@@ -1089,6 +984,7 @@
         partition_by,
         order_by,
         window_frame,
+        filter,
         null_treatment,
         distinct,
     } = params;
@@ -1111,6 +1007,10 @@
 
     if let Some(null_treatment) = null_treatment {
         display_name.write_fmt(format_args!(" {null_treatment}"))?;
+    }
+
+    if let Some(fe) = filter {
+        display_name.write_fmt(format_args!(" FILTER (WHERE {fe})"))?;
     }
 
     if !partition_by.is_empty() {
