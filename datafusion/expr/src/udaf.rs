// Licensed to the Apache Software Foundation (ASF) under one
// or more contributor license agreements.  See the NOTICE file
// distributed with this work for additional information
// regarding copyright ownership.  The ASF licenses this file
// to you under the Apache License, Version 2.0 (the
// "License"); you may not use this file except in compliance
// with the License.  You may obtain a copy of the License at
//
//   http://www.apache.org/licenses/LICENSE-2.0
//
// Unless required by applicable law or agreed to in writing,
// software distributed under the License is distributed on an
// "AS IS" BASIS, WITHOUT WARRANTIES OR CONDITIONS OF ANY
// KIND, either express or implied.  See the License for the
// specific language governing permissions and limitations
// under the License.

//! [`AggregateUDF`]: User Defined Aggregate Functions

use crate::function::{
<<<<<<< HEAD
    AccumulatorArgs, AggregateFunctionSimplification, GroupsAccumulatorSupportedArgs,
    StateFieldsArgs,
=======
    AccumulatorArgs, AggregateFunctionSimplification, StateFieldsArgs,
>>>>>>> 5a8348f7
};
use crate::groups_accumulator::GroupsAccumulator;
use crate::utils::format_state_name;
use crate::{Accumulator, Expr};
use crate::{AccumulatorFactoryFunction, ReturnTypeFunction, Signature};
use arrow::datatypes::{DataType, Field};
use datafusion_common::{not_impl_err, Result};
use std::any::Any;
use std::fmt::{self, Debug, Formatter};
use std::sync::Arc;
use std::vec;

/// Logical representation of a user-defined [aggregate function] (UDAF).
///
/// An aggregate function combines the values from multiple input rows
/// into a single output "aggregate" (summary) row. It is different
/// from a scalar function because it is stateful across batches. User
/// defined aggregate functions can be used as normal SQL aggregate
/// functions (`GROUP BY` clause) as well as window functions (`OVER`
/// clause).
///
/// `AggregateUDF` provides DataFusion the information needed to plan and call
/// aggregate functions, including name, type information, and a factory
/// function to create an [`Accumulator`] instance, to perform the actual
/// aggregation.
///
/// For more information, please see [the examples]:
///
/// 1. For simple use cases, use [`create_udaf`] (examples in [`simple_udaf.rs`]).
///
/// 2. For advanced use cases, use [`AggregateUDFImpl`] which provides full API
/// access (examples in [`advanced_udaf.rs`]).
///
/// # API Note
/// This is a separate struct from `AggregateUDFImpl` to maintain backwards
/// compatibility with the older API.
///
/// [the examples]: https://github.com/apache/datafusion/tree/main/datafusion-examples#single-process
/// [aggregate function]: https://en.wikipedia.org/wiki/Aggregate_function
/// [`Accumulator`]: crate::Accumulator
/// [`create_udaf`]: crate::expr_fn::create_udaf
/// [`simple_udaf.rs`]: https://github.com/apache/datafusion/blob/main/datafusion-examples/examples/simple_udaf.rs
/// [`advanced_udaf.rs`]: https://github.com/apache/datafusion/blob/main/datafusion-examples/examples/advanced_udaf.rs
#[derive(Debug, Clone)]
pub struct AggregateUDF {
    inner: Arc<dyn AggregateUDFImpl>,
}

impl PartialEq for AggregateUDF {
    fn eq(&self, other: &Self) -> bool {
        self.name() == other.name() && self.signature() == other.signature()
    }
}

impl Eq for AggregateUDF {}

impl std::hash::Hash for AggregateUDF {
    fn hash<H: std::hash::Hasher>(&self, state: &mut H) {
        self.name().hash(state);
        self.signature().hash(state);
    }
}

impl AggregateUDF {
    /// Create a new AggregateUDF
    ///
    /// See  [`AggregateUDFImpl`] for a more convenient way to create a
    /// `AggregateUDF` using trait objects
    #[deprecated(since = "34.0.0", note = "please implement AggregateUDFImpl instead")]
    pub fn new(
        name: &str,
        signature: &Signature,
        return_type: &ReturnTypeFunction,
        accumulator: &AccumulatorFactoryFunction,
    ) -> Self {
        Self::new_from_impl(AggregateUDFLegacyWrapper {
            name: name.to_owned(),
            signature: signature.clone(),
            return_type: return_type.clone(),
            accumulator: accumulator.clone(),
        })
    }

    /// Create a new `AggregateUDF` from a `[AggregateUDFImpl]` trait object
    ///
    /// Note this is the same as using the `From` impl (`AggregateUDF::from`)
    pub fn new_from_impl<F>(fun: F) -> AggregateUDF
    where
        F: AggregateUDFImpl + 'static,
    {
        Self {
            inner: Arc::new(fun),
        }
    }

    /// Return the underlying [`AggregateUDFImpl`] trait object for this function
    pub fn inner(&self) -> Arc<dyn AggregateUDFImpl> {
        self.inner.clone()
    }

    /// Adds additional names that can be used to invoke this function, in
    /// addition to `name`
    ///
    /// If you implement [`AggregateUDFImpl`] directly you should return aliases directly.
    pub fn with_aliases(self, aliases: impl IntoIterator<Item = &'static str>) -> Self {
        Self::new_from_impl(AliasedAggregateUDFImpl::new(self.inner.clone(), aliases))
    }

    /// creates an [`Expr`] that calls the aggregate function.
    ///
    /// This utility allows using the UDAF without requiring access to
    /// the registry, such as with the DataFrame API.
    pub fn call(&self, args: Vec<Expr>) -> Expr {
        // TODO: Support dictinct, filter, order by and null_treatment
        Expr::AggregateFunction(crate::expr::AggregateFunction::new_udf(
            Arc::new(self.clone()),
            args,
            false,
            None,
            None,
            None,
        ))
    }

    /// Returns this function's name
    ///
    /// See [`AggregateUDFImpl::name`] for more details.
    pub fn name(&self) -> &str {
        self.inner.name()
    }

    /// Returns the aliases for this function.
    pub fn aliases(&self) -> &[String] {
        self.inner.aliases()
    }

    /// Returns this function's signature (what input types are accepted)
    ///
    /// See [`AggregateUDFImpl::signature`] for more details.
    pub fn signature(&self) -> &Signature {
        self.inner.signature()
    }

    /// Return the type of the function given its input types
    ///
    /// See [`AggregateUDFImpl::return_type`] for more details.
    pub fn return_type(&self, args: &[DataType]) -> Result<DataType> {
        self.inner.return_type(args)
    }

    /// Return an accumulator the given aggregate, given its return datatype
    pub fn accumulator(&self, acc_args: AccumulatorArgs) -> Result<Box<dyn Accumulator>> {
        self.inner.accumulator(acc_args)
    }

    /// Return the fields used to store the intermediate state for this aggregator, given
    /// the name of the aggregate, value type and ordering fields. See [`AggregateUDFImpl::state_fields`]
    /// for more details.
    ///
    /// This is used to support multi-phase aggregations
    pub fn state_fields(&self, args: StateFieldsArgs) -> Result<Vec<Field>> {
        self.inner.state_fields(args)
    }

    /// See [`AggregateUDFImpl::groups_accumulator_supported`] for more details.
<<<<<<< HEAD
    pub fn groups_accumulator_supported(
        &self,
        args: GroupsAccumulatorSupportedArgs,
    ) -> bool {
=======
    pub fn groups_accumulator_supported(&self, args: AccumulatorArgs) -> bool {
>>>>>>> 5a8348f7
        self.inner.groups_accumulator_supported(args)
    }

    /// See [`AggregateUDFImpl::create_groups_accumulator`] for more details.
    pub fn create_groups_accumulator(&self) -> Result<Box<dyn GroupsAccumulator>> {
        self.inner.create_groups_accumulator()
    }

    pub fn coerce_types(&self, _args: &[DataType]) -> Result<Vec<DataType>> {
        not_impl_err!("coerce_types not implemented for {:?} yet", self.name())
    }

    /// See [`AggregateUDFImpl::reverse_expr`] for more details.
    pub fn reverse_expr(&self) -> ReversedUDAF {
        self.inner.reverse_expr()
    }

    /// Do the function rewrite
    ///
    /// See [`AggregateUDFImpl::simplify`] for more details.
    pub fn simplify(&self) -> Option<AggregateFunctionSimplification> {
        self.inner.simplify()
    }
}

impl<F> From<F> for AggregateUDF
where
    F: AggregateUDFImpl + Send + Sync + 'static,
{
    fn from(fun: F) -> Self {
        Self::new_from_impl(fun)
    }
}

/// Trait for implementing [`AggregateUDF`].
///
/// This trait exposes the full API for implementing user defined aggregate functions and
/// can be used to implement any function.
///
/// See [`advanced_udaf.rs`] for a full example with complete implementation and
/// [`AggregateUDF`] for other available options.
///
/// [`advanced_udaf.rs`]: https://github.com/apache/datafusion/blob/main/datafusion-examples/examples/advanced_udaf.rs
///
/// # Basic Example
/// ```
/// # use std::any::Any;
/// # use arrow::datatypes::DataType;
/// # use datafusion_common::{DataFusionError, plan_err, Result};
/// # use datafusion_expr::{col, ColumnarValue, Signature, Volatility, Expr};
<<<<<<< HEAD
/// # use datafusion_expr::{AggregateUDFImpl, AggregateUDF, Accumulator, function::AccumulatorArgs, function::StateFieldsArgs};
=======
/// # use datafusion_expr::{AggregateUDFImpl, AggregateUDF, Accumulator, function::{AccumulatorArgs, StateFieldsArgs}};
>>>>>>> 5a8348f7
/// # use arrow::datatypes::Schema;
/// # use arrow::datatypes::Field;
/// #[derive(Debug, Clone)]
/// struct GeoMeanUdf {
///   signature: Signature
/// };
///
/// impl GeoMeanUdf {
///   fn new() -> Self {
///     Self {
///       signature: Signature::uniform(1, vec![DataType::Float64], Volatility::Immutable)
///      }
///   }
/// }
///
/// /// Implement the AggregateUDFImpl trait for GeoMeanUdf
/// impl AggregateUDFImpl for GeoMeanUdf {
///    fn as_any(&self) -> &dyn Any { self }
///    fn name(&self) -> &str { "geo_mean" }
///    fn signature(&self) -> &Signature { &self.signature }
///    fn return_type(&self, args: &[DataType]) -> Result<DataType> {
///      if !matches!(args.get(0), Some(&DataType::Float64)) {
///        return plan_err!("add_one only accepts Float64 arguments");
///      }
///      Ok(DataType::Float64)
///    }
///    // This is the accumulator factory; DataFusion uses it to create new accumulators.
///    fn accumulator(&self, _acc_args: AccumulatorArgs) -> Result<Box<dyn Accumulator>> { unimplemented!() }
///    fn state_fields(&self, args: StateFieldsArgs) -> Result<Vec<Field>> {
///        Ok(vec![
///             Field::new("value", args.return_type.clone(), true),
///             Field::new("ordering", DataType::UInt32, true)
///        ])
///    }
/// }
///
/// // Create a new AggregateUDF from the implementation
/// let geometric_mean = AggregateUDF::from(GeoMeanUdf::new());
///
/// // Call the function `geo_mean(col)`
/// let expr = geometric_mean.call(vec![col("a")]);
/// ```
pub trait AggregateUDFImpl: Debug + Send + Sync {
    /// Returns this object as an [`Any`] trait object
    fn as_any(&self) -> &dyn Any;

    /// Returns this function's name
    fn name(&self) -> &str;

    /// Returns the function's [`Signature`] for information about what input
    /// types are accepted and the function's Volatility.
    fn signature(&self) -> &Signature;

    /// What [`DataType`] will be returned by this function, given the types of
    /// the arguments
    fn return_type(&self, arg_types: &[DataType]) -> Result<DataType>;

    /// Return a new [`Accumulator`] that aggregates values for a specific
    /// group during query execution.
    ///
    /// acc_args: [`AccumulatorArgs`] contains information about how the
    /// aggregate function was called.
    fn accumulator(&self, acc_args: AccumulatorArgs) -> Result<Box<dyn Accumulator>>;

    /// Return the fields used to store the intermediate state of this accumulator.
    ///
    /// # Arguments:
    /// 1. `name`: the name of the expression (e.g. AVG, SUM, etc)
    /// 2. `value_type`: Aggregate's aggregate's output (returned by [`Self::return_type`])
    /// 3. `ordering_fields`: the fields used to order the input arguments, if any.
    ///     Empty if no ordering expression is provided.
    ///
    /// # Notes:
    ///
    /// The default implementation returns a single state field named `name`
    /// with the same type as `value_type`. This is suitable for aggregates such
    /// as `SUM` or `MIN` where partial state can be combined by applying the
    /// same aggregate.
    ///
    /// For aggregates such as `AVG` where the partial state is more complex
    /// (e.g. a COUNT and a SUM), this method is used to define the additional
    /// fields.
    ///
    /// The name of the fields must be unique within the query and thus should
    /// be derived from `name`. See [`format_state_name`] for a utility function
    /// to generate a unique name.
    fn state_fields(&self, args: StateFieldsArgs) -> Result<Vec<Field>> {
        let fields = vec![Field::new(
            format_state_name(args.name, "value"),
            args.return_type.clone(),
            true,
        )];

        Ok(fields
            .into_iter()
            .chain(args.ordering_fields.to_vec())
            .collect())
    }

    /// If the aggregate expression has a specialized
    /// [`GroupsAccumulator`] implementation. If this returns true,
    /// `[Self::create_groups_accumulator]` will be called.
    ///
    /// # Notes
    ///
    /// Even if this function returns true, DataFusion will still use
    /// `Self::accumulator` for certain queries, such as when this aggregate is
    /// used as a window function or when there no GROUP BY columns in the
    /// query.
<<<<<<< HEAD
    fn groups_accumulator_supported(
        &self,
        _args: GroupsAccumulatorSupportedArgs,
    ) -> bool {
=======
    fn groups_accumulator_supported(&self, _args: AccumulatorArgs) -> bool {
>>>>>>> 5a8348f7
        false
    }

    /// Return a specialized [`GroupsAccumulator`] that manages state
    /// for all groups.
    ///
    /// For maximum performance, a [`GroupsAccumulator`] should be
    /// implemented in addition to [`Accumulator`].
    fn create_groups_accumulator(&self) -> Result<Box<dyn GroupsAccumulator>> {
        not_impl_err!("GroupsAccumulator hasn't been implemented for {self:?} yet")
    }

    /// Returns any aliases (alternate names) for this function.
    ///
    /// Note: `aliases` should only include names other than [`Self::name`].
    /// Defaults to `[]` (no aliases)
    fn aliases(&self) -> &[String] {
        &[]
    }

    /// Optionally apply per-UDaF simplification / rewrite rules.
    ///
    /// This can be used to apply function specific simplification rules during
    /// optimization (e.g. `arrow_cast` --> `Expr::Cast`). The default
    /// implementation does nothing.
    ///
    /// Note that DataFusion handles simplifying arguments and  "constant
    /// folding" (replacing a function call with constant arguments such as
    /// `my_add(1,2) --> 3` ). Thus, there is no need to implement such
    /// optimizations manually for specific UDFs.
    ///
    /// # Returns
    ///
    /// [None] if simplify is not defined or,
    ///
    /// Or, a closure with two arguments:
    /// * 'aggregate_function': [crate::expr::AggregateFunction] for which simplified has been invoked
    /// * 'info': [crate::simplify::SimplifyInfo]
    ///
    /// closure returns simplified [Expr] or an error.
    ///
    fn simplify(&self) -> Option<AggregateFunctionSimplification> {
        None
    }

<<<<<<< HEAD
=======
    /// Returns the reverse expression of the aggregate function.
>>>>>>> 5a8348f7
    fn reverse_expr(&self) -> ReversedUDAF {
        ReversedUDAF::NotSupported
    }
}

pub enum ReversedUDAF {
    /// The expression is the same as the original expression, like SUM, COUNT
    Identical,
    /// The expression does not support reverse calculation, like ArrayAgg
    NotSupported,
    /// The expression is different from the original expression
    Reversed(Arc<dyn AggregateUDFImpl>),
}

/// AggregateUDF that adds an alias to the underlying function. It is better to
/// implement [`AggregateUDFImpl`], which supports aliases, directly if possible.
#[derive(Debug)]
struct AliasedAggregateUDFImpl {
    inner: Arc<dyn AggregateUDFImpl>,
    aliases: Vec<String>,
}

impl AliasedAggregateUDFImpl {
    pub fn new(
        inner: Arc<dyn AggregateUDFImpl>,
        new_aliases: impl IntoIterator<Item = &'static str>,
    ) -> Self {
        let mut aliases = inner.aliases().to_vec();
        aliases.extend(new_aliases.into_iter().map(|s| s.to_string()));

        Self { inner, aliases }
    }
}

impl AggregateUDFImpl for AliasedAggregateUDFImpl {
    fn as_any(&self) -> &dyn Any {
        self
    }

    fn name(&self) -> &str {
        self.inner.name()
    }

    fn signature(&self) -> &Signature {
        self.inner.signature()
    }

    fn return_type(&self, arg_types: &[DataType]) -> Result<DataType> {
        self.inner.return_type(arg_types)
    }

    fn accumulator(&self, acc_args: AccumulatorArgs) -> Result<Box<dyn Accumulator>> {
        self.inner.accumulator(acc_args)
    }

    fn aliases(&self) -> &[String] {
        &self.aliases
    }
}

/// Implementation of [`AggregateUDFImpl`] that wraps the function style pointers
/// of the older API
pub struct AggregateUDFLegacyWrapper {
    /// name
    name: String,
    /// Signature (input arguments)
    signature: Signature,
    /// Return type
    return_type: ReturnTypeFunction,
    /// actual implementation
    accumulator: AccumulatorFactoryFunction,
}

impl Debug for AggregateUDFLegacyWrapper {
    fn fmt(&self, f: &mut Formatter) -> fmt::Result {
        f.debug_struct("AggregateUDF")
            .field("name", &self.name)
            .field("signature", &self.signature)
            .field("fun", &"<FUNC>")
            .finish()
    }
}

impl AggregateUDFImpl for AggregateUDFLegacyWrapper {
    fn as_any(&self) -> &dyn Any {
        self
    }

    fn name(&self) -> &str {
        &self.name
    }

    fn signature(&self) -> &Signature {
        &self.signature
    }

    fn return_type(&self, arg_types: &[DataType]) -> Result<DataType> {
        // Old API returns an Arc of the datatype for some reason
        let res = (self.return_type)(arg_types)?;
        Ok(res.as_ref().clone())
    }

    fn accumulator(&self, acc_args: AccumulatorArgs) -> Result<Box<dyn Accumulator>> {
        (self.accumulator)(acc_args)
    }
}<|MERGE_RESOLUTION|>--- conflicted
+++ resolved
@@ -18,12 +18,7 @@
 //! [`AggregateUDF`]: User Defined Aggregate Functions
 
 use crate::function::{
-<<<<<<< HEAD
-    AccumulatorArgs, AggregateFunctionSimplification, GroupsAccumulatorSupportedArgs,
-    StateFieldsArgs,
-=======
     AccumulatorArgs, AggregateFunctionSimplification, StateFieldsArgs,
->>>>>>> 5a8348f7
 };
 use crate::groups_accumulator::GroupsAccumulator;
 use crate::utils::format_state_name;
@@ -189,14 +184,7 @@
     }
 
     /// See [`AggregateUDFImpl::groups_accumulator_supported`] for more details.
-<<<<<<< HEAD
-    pub fn groups_accumulator_supported(
-        &self,
-        args: GroupsAccumulatorSupportedArgs,
-    ) -> bool {
-=======
     pub fn groups_accumulator_supported(&self, args: AccumulatorArgs) -> bool {
->>>>>>> 5a8348f7
         self.inner.groups_accumulator_supported(args)
     }
 
@@ -247,11 +235,7 @@
 /// # use arrow::datatypes::DataType;
 /// # use datafusion_common::{DataFusionError, plan_err, Result};
 /// # use datafusion_expr::{col, ColumnarValue, Signature, Volatility, Expr};
-<<<<<<< HEAD
-/// # use datafusion_expr::{AggregateUDFImpl, AggregateUDF, Accumulator, function::AccumulatorArgs, function::StateFieldsArgs};
-=======
 /// # use datafusion_expr::{AggregateUDFImpl, AggregateUDF, Accumulator, function::{AccumulatorArgs, StateFieldsArgs}};
->>>>>>> 5a8348f7
 /// # use arrow::datatypes::Schema;
 /// # use arrow::datatypes::Field;
 /// #[derive(Debug, Clone)]
@@ -361,14 +345,7 @@
     /// `Self::accumulator` for certain queries, such as when this aggregate is
     /// used as a window function or when there no GROUP BY columns in the
     /// query.
-<<<<<<< HEAD
-    fn groups_accumulator_supported(
-        &self,
-        _args: GroupsAccumulatorSupportedArgs,
-    ) -> bool {
-=======
     fn groups_accumulator_supported(&self, _args: AccumulatorArgs) -> bool {
->>>>>>> 5a8348f7
         false
     }
 
@@ -414,10 +391,7 @@
         None
     }
 
-<<<<<<< HEAD
-=======
     /// Returns the reverse expression of the aggregate function.
->>>>>>> 5a8348f7
     fn reverse_expr(&self) -> ReversedUDAF {
         ReversedUDAF::NotSupported
     }
