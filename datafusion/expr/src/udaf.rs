--- conflicted
+++ resolved
@@ -194,7 +194,6 @@
         self.inner.create_groups_accumulator()
     }
 
-<<<<<<< HEAD
     pub fn with_requirement_satisfied(
         self,
         requirement_satisfied: bool,
@@ -213,7 +212,8 @@
         self.inner
             .reverse_udf()
             .map(|reverse| Self { inner: reverse })
-=======
+    }
+
     pub fn coerce_types(&self, _args: &[DataType]) -> Result<Vec<DataType>> {
         not_impl_err!("coerce_types not implemented for {:?} yet", self.name())
     }
@@ -222,7 +222,6 @@
     /// See [`AggregateUDFImpl::simplify`] for more details.
     pub fn simplify(&self) -> Option<AggregateFunctionSimplification> {
         self.inner.simplify()
->>>>>>> 7bd4b53f
     }
 }
 
@@ -382,7 +381,6 @@
         &[]
     }
 
-<<<<<<< HEAD
     fn with_requirement_satisfied(
         self: Arc<Self>,
         _requirement_satisfied: bool,
@@ -399,7 +397,6 @@
     fn reverse_udf(&self) -> Option<Arc<dyn AggregateUDFImpl>> {
         None
     }
-=======
     /// Optionally apply per-UDaF simplification / rewrite rules.
     ///
     /// This can be used to apply function specific simplification rules during
@@ -438,7 +435,6 @@
     NotSupported,
     /// The expression is different from the original expression
     Reversed(Arc<dyn AggregateUDFImpl>),
->>>>>>> 7bd4b53f
 }
 
 /// AggregateUDF that adds an alias to the underlying function. It is better to
