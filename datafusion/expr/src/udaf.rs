// Licensed to the Apache Software Foundation (ASF) under one
// or more contributor license agreements.  See the NOTICE file
// distributed with this work for additional information
// regarding copyright ownership.  The ASF licenses this file
// to you under the Apache License, Version 2.0 (the
// "License"); you may not use this file except in compliance
// with the License.  You may obtain a copy of the License at
//
//   http://www.apache.org/licenses/LICENSE-2.0
//
// Unless required by applicable law or agreed to in writing,
// software distributed under the License is distributed on an
// "AS IS" BASIS, WITHOUT WARRANTIES OR CONDITIONS OF ANY
// KIND, either express or implied.  See the License for the
// specific language governing permissions and limitations
// under the License.

//! [`AggregateUDF`]: User Defined Aggregate Functions

use crate::expr::AggregateFunction;
use crate::function::{
    AccumulatorArgs, AggregateFunctionSimplification, StateFieldsArgs,
};
use crate::groups_accumulator::GroupsAccumulator;
use crate::utils::format_state_name;
use crate::utils::AggregateOrderSensitivity;
use crate::{Accumulator, Expr};
use crate::{AccumulatorFactoryFunction, ReturnTypeFunction, Signature};
use arrow::datatypes::{DataType, Field};
<<<<<<< HEAD
use datafusion_common::{not_impl_err, Result};
use sqlparser::ast::NullTreatment;
=======
use datafusion_common::{exec_err, not_impl_err, Result};
>>>>>>> 71a99b84
use std::any::Any;
use std::fmt::{self, Debug, Formatter};
use std::sync::Arc;
use std::vec;

/// Logical representation of a user-defined [aggregate function] (UDAF).
///
/// An aggregate function combines the values from multiple input rows
/// into a single output "aggregate" (summary) row. It is different
/// from a scalar function because it is stateful across batches. User
/// defined aggregate functions can be used as normal SQL aggregate
/// functions (`GROUP BY` clause) as well as window functions (`OVER`
/// clause).
///
/// `AggregateUDF` provides DataFusion the information needed to plan and call
/// aggregate functions, including name, type information, and a factory
/// function to create an [`Accumulator`] instance, to perform the actual
/// aggregation.
///
/// For more information, please see [the examples]:
///
/// 1. For simple use cases, use [`create_udaf`] (examples in [`simple_udaf.rs`]).
///
/// 2. For advanced use cases, use [`AggregateUDFImpl`] which provides full API
/// access (examples in [`advanced_udaf.rs`]).
///
/// # API Note
/// This is a separate struct from `AggregateUDFImpl` to maintain backwards
/// compatibility with the older API.
///
/// [the examples]: https://github.com/apache/datafusion/tree/main/datafusion-examples#single-process
/// [aggregate function]: https://en.wikipedia.org/wiki/Aggregate_function
/// [`Accumulator`]: crate::Accumulator
/// [`create_udaf`]: crate::expr_fn::create_udaf
/// [`simple_udaf.rs`]: https://github.com/apache/datafusion/blob/main/datafusion-examples/examples/simple_udaf.rs
/// [`advanced_udaf.rs`]: https://github.com/apache/datafusion/blob/main/datafusion-examples/examples/advanced_udaf.rs
#[derive(Debug, Clone)]
pub struct AggregateUDF {
    inner: Arc<dyn AggregateUDFImpl>,
}

impl std::fmt::Display for AggregateUDF {
    fn fmt(&self, f: &mut Formatter) -> fmt::Result {
        write!(f, "{}", self.name())
    }
}

impl PartialEq for AggregateUDF {
    fn eq(&self, other: &Self) -> bool {
        self.name() == other.name() && self.signature() == other.signature()
    }
}

impl Eq for AggregateUDF {}

impl std::hash::Hash for AggregateUDF {
    fn hash<H: std::hash::Hasher>(&self, state: &mut H) {
        self.name().hash(state);
        self.signature().hash(state);
    }
}

impl AggregateUDF {
    /// Create a new AggregateUDF
    ///
    /// See  [`AggregateUDFImpl`] for a more convenient way to create a
    /// `AggregateUDF` using trait objects
    #[deprecated(since = "34.0.0", note = "please implement AggregateUDFImpl instead")]
    pub fn new(
        name: &str,
        signature: &Signature,
        return_type: &ReturnTypeFunction,
        accumulator: &AccumulatorFactoryFunction,
    ) -> Self {
        Self::new_from_impl(AggregateUDFLegacyWrapper {
            name: name.to_owned(),
            signature: signature.clone(),
            return_type: return_type.clone(),
            accumulator: accumulator.clone(),
        })
    }

    /// Create a new `AggregateUDF` from a `[AggregateUDFImpl]` trait object
    ///
    /// Note this is the same as using the `From` impl (`AggregateUDF::from`)
    pub fn new_from_impl<F>(fun: F) -> AggregateUDF
    where
        F: AggregateUDFImpl + 'static,
    {
        Self {
            inner: Arc::new(fun),
        }
    }

    /// Return the underlying [`AggregateUDFImpl`] trait object for this function
    pub fn inner(&self) -> Arc<dyn AggregateUDFImpl> {
        self.inner.clone()
    }

    /// Adds additional names that can be used to invoke this function, in
    /// addition to `name`
    ///
    /// If you implement [`AggregateUDFImpl`] directly you should return aliases directly.
    pub fn with_aliases(self, aliases: impl IntoIterator<Item = &'static str>) -> Self {
        Self::new_from_impl(AliasedAggregateUDFImpl::new(self.inner.clone(), aliases))
    }

    /// creates an [`Expr`] that calls the aggregate function.
    ///
    /// This utility allows using the UDAF without requiring access to
    /// the registry, such as with the DataFrame API.
    pub fn call(&self, args: Vec<Expr>) -> ExprBuilder {
        ExprBuilder::new(self, args)
    }

    /// Returns this function's name
    ///
    /// See [`AggregateUDFImpl::name`] for more details.
    pub fn name(&self) -> &str {
        self.inner.name()
    }

    /// Returns the aliases for this function.
    pub fn aliases(&self) -> &[String] {
        self.inner.aliases()
    }

    /// Returns this function's signature (what input types are accepted)
    ///
    /// See [`AggregateUDFImpl::signature`] for more details.
    pub fn signature(&self) -> &Signature {
        self.inner.signature()
    }

    /// Return the type of the function given its input types
    ///
    /// See [`AggregateUDFImpl::return_type`] for more details.
    pub fn return_type(&self, args: &[DataType]) -> Result<DataType> {
        self.inner.return_type(args)
    }

    /// Return an accumulator the given aggregate, given its return datatype
    pub fn accumulator(&self, acc_args: AccumulatorArgs) -> Result<Box<dyn Accumulator>> {
        self.inner.accumulator(acc_args)
    }

    /// Return the fields used to store the intermediate state for this aggregator, given
    /// the name of the aggregate, value type and ordering fields. See [`AggregateUDFImpl::state_fields`]
    /// for more details.
    ///
    /// This is used to support multi-phase aggregations
    pub fn state_fields(&self, args: StateFieldsArgs) -> Result<Vec<Field>> {
        self.inner.state_fields(args)
    }

    /// See [`AggregateUDFImpl::groups_accumulator_supported`] for more details.
    pub fn groups_accumulator_supported(&self, args: AccumulatorArgs) -> bool {
        self.inner.groups_accumulator_supported(args)
    }

    /// See [`AggregateUDFImpl::create_groups_accumulator`] for more details.
    pub fn create_groups_accumulator(&self) -> Result<Box<dyn GroupsAccumulator>> {
        self.inner.create_groups_accumulator()
    }

    /// See [`AggregateUDFImpl::with_beneficial_ordering`] for more details.
    pub fn with_beneficial_ordering(
        self,
        beneficial_ordering: bool,
    ) -> Result<Option<AggregateUDF>> {
        self.inner
            .with_beneficial_ordering(beneficial_ordering)
            .map(|updated_udf| updated_udf.map(|udf| Self { inner: udf }))
    }

    /// Gets the order sensitivity of the UDF. See [`AggregateOrderSensitivity`]
    /// for possible options.
    pub fn order_sensitivity(&self) -> AggregateOrderSensitivity {
        self.inner.order_sensitivity()
    }

    /// Reserves the `AggregateUDF` (e.g. returns the `AggregateUDF` that will
    /// generate same result with this `AggregateUDF` when iterated in reverse
    /// order, and `None` if there is no such `AggregateUDF`).
    pub fn reverse_udf(&self) -> Option<AggregateUDF> {
        match self.inner.reverse_expr() {
            ReversedUDAF::NotSupported => None,
            ReversedUDAF::Identical => Some(self.clone()),
            ReversedUDAF::Reversed(reverse) => Some(Self { inner: reverse }),
        }
    }

    pub fn coerce_types(&self, _arg_types: &[DataType]) -> Result<Vec<DataType>> {
        not_impl_err!("coerce_types not implemented for {:?} yet", self.name())
    }

<<<<<<< HEAD
    /// See [`AggregateUDFImpl::reverse_expr`] for more details.
    pub fn reverse_expr(&self) -> ReversedUDAF {
        self.inner.reverse_expr()
    }

=======
>>>>>>> 71a99b84
    /// Do the function rewrite
    ///
    /// See [`AggregateUDFImpl::simplify`] for more details.
    pub fn simplify(&self) -> Option<AggregateFunctionSimplification> {
        self.inner.simplify()
    }
}

impl<F> From<F> for AggregateUDF
where
    F: AggregateUDFImpl + Send + Sync + 'static,
{
    fn from(fun: F) -> Self {
        Self::new_from_impl(fun)
    }
}

/// Trait for implementing [`AggregateUDF`].
///
/// This trait exposes the full API for implementing user defined aggregate functions and
/// can be used to implement any function.
///
/// See [`advanced_udaf.rs`] for a full example with complete implementation and
/// [`AggregateUDF`] for other available options.
///
/// [`advanced_udaf.rs`]: https://github.com/apache/datafusion/blob/main/datafusion-examples/examples/advanced_udaf.rs
///
/// # Basic Example
/// ```
/// # use std::any::Any;
/// # use arrow::datatypes::DataType;
/// # use datafusion_common::{DataFusionError, plan_err, Result};
/// # use datafusion_expr::{col, ColumnarValue, Signature, Volatility, Expr};
/// # use datafusion_expr::{AggregateUDFImpl, AggregateUDF, Accumulator, function::{AccumulatorArgs, StateFieldsArgs}};
/// # use arrow::datatypes::Schema;
/// # use arrow::datatypes::Field;
/// #[derive(Debug, Clone)]
/// struct GeoMeanUdf {
///   signature: Signature
/// };
///
/// impl GeoMeanUdf {
///   fn new() -> Self {
///     Self {
///       signature: Signature::uniform(1, vec![DataType::Float64], Volatility::Immutable)
///      }
///   }
/// }
///
/// /// Implement the AggregateUDFImpl trait for GeoMeanUdf
/// impl AggregateUDFImpl for GeoMeanUdf {
///    fn as_any(&self) -> &dyn Any { self }
///    fn name(&self) -> &str { "geo_mean" }
///    fn signature(&self) -> &Signature { &self.signature }
///    fn return_type(&self, args: &[DataType]) -> Result<DataType> {
///      if !matches!(args.get(0), Some(&DataType::Float64)) {
///        return plan_err!("add_one only accepts Float64 arguments");
///      }
///      Ok(DataType::Float64)
///    }
///    // This is the accumulator factory; DataFusion uses it to create new accumulators.
///    fn accumulator(&self, _acc_args: AccumulatorArgs) -> Result<Box<dyn Accumulator>> { unimplemented!() }
///    fn state_fields(&self, args: StateFieldsArgs) -> Result<Vec<Field>> {
///        Ok(vec![
///             Field::new("value", args.return_type.clone(), true),
///             Field::new("ordering", DataType::UInt32, true)
///        ])
///    }
/// }
///
/// // Create a new AggregateUDF from the implementation
/// let geometric_mean = AggregateUDF::from(GeoMeanUdf::new());
///
/// // Call the function `geo_mean(col)`
/// let expr = geometric_mean.call(vec![col("a")]);
/// ```
pub trait AggregateUDFImpl: Debug + Send + Sync {
    /// Returns this object as an [`Any`] trait object
    fn as_any(&self) -> &dyn Any;

    /// Returns this function's name
    fn name(&self) -> &str;

    /// Returns the function's [`Signature`] for information about what input
    /// types are accepted and the function's Volatility.
    fn signature(&self) -> &Signature;

    /// What [`DataType`] will be returned by this function, given the types of
    /// the arguments
    fn return_type(&self, arg_types: &[DataType]) -> Result<DataType>;

    /// Return a new [`Accumulator`] that aggregates values for a specific
    /// group during query execution.
    ///
    /// acc_args: [`AccumulatorArgs`] contains information about how the
    /// aggregate function was called.
    fn accumulator(&self, acc_args: AccumulatorArgs) -> Result<Box<dyn Accumulator>>;

    /// Return the fields used to store the intermediate state of this accumulator.
    ///
    /// # Arguments:
    /// 1. `name`: the name of the expression (e.g. AVG, SUM, etc)
    /// 2. `value_type`: Aggregate's aggregate's output (returned by [`Self::return_type`])
    /// 3. `ordering_fields`: the fields used to order the input arguments, if any.
    ///     Empty if no ordering expression is provided.
    ///
    /// # Notes:
    ///
    /// The default implementation returns a single state field named `name`
    /// with the same type as `value_type`. This is suitable for aggregates such
    /// as `SUM` or `MIN` where partial state can be combined by applying the
    /// same aggregate.
    ///
    /// For aggregates such as `AVG` where the partial state is more complex
    /// (e.g. a COUNT and a SUM), this method is used to define the additional
    /// fields.
    ///
    /// The name of the fields must be unique within the query and thus should
    /// be derived from `name`. See [`format_state_name`] for a utility function
    /// to generate a unique name.
    fn state_fields(&self, args: StateFieldsArgs) -> Result<Vec<Field>> {
        let fields = vec![Field::new(
            format_state_name(args.name, "value"),
            args.return_type.clone(),
            true,
        )];

        Ok(fields
            .into_iter()
            .chain(args.ordering_fields.to_vec())
            .collect())
    }

    /// If the aggregate expression has a specialized
    /// [`GroupsAccumulator`] implementation. If this returns true,
    /// `[Self::create_groups_accumulator]` will be called.
    ///
    /// # Notes
    ///
    /// Even if this function returns true, DataFusion will still use
    /// `Self::accumulator` for certain queries, such as when this aggregate is
    /// used as a window function or when there no GROUP BY columns in the
    /// query.
    fn groups_accumulator_supported(&self, _args: AccumulatorArgs) -> bool {
        false
    }

    /// Return a specialized [`GroupsAccumulator`] that manages state
    /// for all groups.
    ///
    /// For maximum performance, a [`GroupsAccumulator`] should be
    /// implemented in addition to [`Accumulator`].
    fn create_groups_accumulator(&self) -> Result<Box<dyn GroupsAccumulator>> {
        not_impl_err!("GroupsAccumulator hasn't been implemented for {self:?} yet")
    }

    /// Returns any aliases (alternate names) for this function.
    ///
    /// Note: `aliases` should only include names other than [`Self::name`].
    /// Defaults to `[]` (no aliases)
    fn aliases(&self) -> &[String] {
        &[]
    }

    /// Sets the indicator whether ordering requirements of the AggregateUDFImpl is
    /// satisfied by its input. If this is not the case, UDFs with order
    /// sensitivity `AggregateOrderSensitivity::Beneficial` can still produce
    /// the correct result with possibly more work internally.
    ///
    /// # Returns
    ///
    /// Returns `Ok(Some(updated_udf))` if the process completes successfully.
    /// If the expression can benefit from existing input ordering, but does
    /// not implement the method, returns an error. Order insensitive and hard
    /// requirement aggregators return `Ok(None)`.
    fn with_beneficial_ordering(
        self: Arc<Self>,
        _beneficial_ordering: bool,
    ) -> Result<Option<Arc<dyn AggregateUDFImpl>>> {
        if self.order_sensitivity().is_beneficial() {
            return exec_err!(
                "Should implement with satisfied for aggregator :{:?}",
                self.name()
            );
        }
        Ok(None)
    }

    /// Gets the order sensitivity of the UDF. See [`AggregateOrderSensitivity`]
    /// for possible options.
    fn order_sensitivity(&self) -> AggregateOrderSensitivity {
        // We have hard ordering requirements by default, meaning that order
        // sensitive UDFs need their input orderings to satisfy their ordering
        // requirements to generate correct results.
        AggregateOrderSensitivity::HardRequirement
    }

    /// Optionally apply per-UDaF simplification / rewrite rules.
    ///
    /// This can be used to apply function specific simplification rules during
    /// optimization (e.g. `arrow_cast` --> `Expr::Cast`). The default
    /// implementation does nothing.
    ///
    /// Note that DataFusion handles simplifying arguments and  "constant
    /// folding" (replacing a function call with constant arguments such as
    /// `my_add(1,2) --> 3` ). Thus, there is no need to implement such
    /// optimizations manually for specific UDFs.
    ///
    /// # Returns
    ///
    /// [None] if simplify is not defined or,
    ///
    /// Or, a closure with two arguments:
    /// * 'aggregate_function': [crate::expr::AggregateFunction] for which simplified has been invoked
    /// * 'info': [crate::simplify::SimplifyInfo]
    ///
    /// closure returns simplified [Expr] or an error.
    ///
    fn simplify(&self) -> Option<AggregateFunctionSimplification> {
        None
    }

    /// Returns the reverse expression of the aggregate function.
    fn reverse_expr(&self) -> ReversedUDAF {
        ReversedUDAF::NotSupported
    }
}

pub enum ReversedUDAF {
    /// The expression is the same as the original expression, like SUM, COUNT
    Identical,
    /// The expression does not support reverse calculation, like ArrayAgg
    NotSupported,
    /// The expression is different from the original expression
    Reversed(Arc<dyn AggregateUDFImpl>),
}

/// AggregateUDF that adds an alias to the underlying function. It is better to
/// implement [`AggregateUDFImpl`], which supports aliases, directly if possible.
#[derive(Debug)]
struct AliasedAggregateUDFImpl {
    inner: Arc<dyn AggregateUDFImpl>,
    aliases: Vec<String>,
}

impl AliasedAggregateUDFImpl {
    pub fn new(
        inner: Arc<dyn AggregateUDFImpl>,
        new_aliases: impl IntoIterator<Item = &'static str>,
    ) -> Self {
        let mut aliases = inner.aliases().to_vec();
        aliases.extend(new_aliases.into_iter().map(|s| s.to_string()));

        Self { inner, aliases }
    }
}

impl AggregateUDFImpl for AliasedAggregateUDFImpl {
    fn as_any(&self) -> &dyn Any {
        self
    }

    fn name(&self) -> &str {
        self.inner.name()
    }

    fn signature(&self) -> &Signature {
        self.inner.signature()
    }

    fn return_type(&self, arg_types: &[DataType]) -> Result<DataType> {
        self.inner.return_type(arg_types)
    }

    fn accumulator(&self, acc_args: AccumulatorArgs) -> Result<Box<dyn Accumulator>> {
        self.inner.accumulator(acc_args)
    }

    fn aliases(&self) -> &[String] {
        &self.aliases
    }
}

/// Implementation of [`AggregateUDFImpl`] that wraps the function style pointers
/// of the older API
pub struct AggregateUDFLegacyWrapper {
    /// name
    name: String,
    /// Signature (input arguments)
    signature: Signature,
    /// Return type
    return_type: ReturnTypeFunction,
    /// actual implementation
    accumulator: AccumulatorFactoryFunction,
}

impl Debug for AggregateUDFLegacyWrapper {
    fn fmt(&self, f: &mut Formatter) -> fmt::Result {
        f.debug_struct("AggregateUDF")
            .field("name", &self.name)
            .field("signature", &self.signature)
            .field("fun", &"<FUNC>")
            .finish()
    }
}

impl AggregateUDFImpl for AggregateUDFLegacyWrapper {
    fn as_any(&self) -> &dyn Any {
        self
    }

    fn name(&self) -> &str {
        &self.name
    }

    fn signature(&self) -> &Signature {
        &self.signature
    }

    fn return_type(&self, arg_types: &[DataType]) -> Result<DataType> {
        // Old API returns an Arc of the datatype for some reason
        let res = (self.return_type)(arg_types)?;
        Ok(res.as_ref().clone())
    }

    fn accumulator(&self, acc_args: AccumulatorArgs) -> Result<Box<dyn Accumulator>> {
        (self.accumulator)(acc_args)
    }
}

pub struct ExprBuilder<'a> {
    udf: &'a AggregateUDF,
    /// List of expressions to feed to the functions as arguments
    args: Vec<Expr>,
    /// Whether this is a DISTINCT aggregation or not
    distinct: bool,
    /// Optional filter
    filter: Option<Box<Expr>>,
    /// Optional ordering
    order_by: Option<Vec<Expr>>,
    null_treatment: Option<NullTreatment>,
}

impl<'a> ExprBuilder<'a> {
    pub fn new(udf: &'a AggregateUDF, args: Vec<Expr>) -> Self {
        Self {
            udf,
            args,
            distinct: false,
            filter: None,
            order_by: None,
            null_treatment: None,
        }
    }
}

impl<'a> ExprBuilder<'a> {
    pub fn build(self) -> Expr {
        Expr::AggregateFunction(AggregateFunction::new_udf(
            Arc::new(self.udf.clone()),
            self.args,
            self.distinct,
            self.filter,
            self.order_by,
            self.null_treatment,
        ))
    }

    pub fn order_by(mut self, order_by: Option<Vec<Expr>>) -> Self {
        self.order_by = order_by;
        self
    }

    pub fn filter(mut self, filter: Option<Box<Expr>>) -> Self {
        self.filter = filter;
        self
    }

    pub fn null_treatment(mut self, null_treatment: Option<NullTreatment>) -> Self {
        self.null_treatment = null_treatment;
        self
    }
}<|MERGE_RESOLUTION|>--- conflicted
+++ resolved
@@ -27,12 +27,7 @@
 use crate::{Accumulator, Expr};
 use crate::{AccumulatorFactoryFunction, ReturnTypeFunction, Signature};
 use arrow::datatypes::{DataType, Field};
-<<<<<<< HEAD
-use datafusion_common::{not_impl_err, Result};
-use sqlparser::ast::NullTreatment;
-=======
 use datafusion_common::{exec_err, not_impl_err, Result};
->>>>>>> 71a99b84
 use std::any::Any;
 use std::fmt::{self, Debug, Formatter};
 use std::sync::Arc;
@@ -229,14 +224,6 @@
         not_impl_err!("coerce_types not implemented for {:?} yet", self.name())
     }
 
-<<<<<<< HEAD
-    /// See [`AggregateUDFImpl::reverse_expr`] for more details.
-    pub fn reverse_expr(&self) -> ReversedUDAF {
-        self.inner.reverse_expr()
-    }
-
-=======
->>>>>>> 71a99b84
     /// Do the function rewrite
     ///
     /// See [`AggregateUDFImpl::simplify`] for more details.
