// Licensed to the Apache Software Foundation (ASF) under one
// or more contributor license agreements.  See the NOTICE file
// distributed with this work for additional information
// regarding copyright ownership.  The ASF licenses this file
// to you under the Apache License, Version 2.0 (the
// "License"); you may not use this file except in compliance
// with the License.  You may obtain a copy of the License at
//
//   http://www.apache.org/licenses/LICENSE-2.0
//
// Unless required by applicable law or agreed to in writing,
// software distributed under the License is distributed on an
// "AS IS" BASIS, WITHOUT WARRANTIES OR CONDITIONS OF ANY
// KIND, either express or implied.  See the License for the
// specific language governing permissions and limitations
// under the License.

//! [`ContextProvider`] and [`UserDefinedSQLPlanner`] APIs to customize SQL query planning

use std::sync::Arc;

use arrow::datatypes::{DataType, SchemaRef};
use datafusion_common::{
    config::ConfigOptions, file_options::file_type::FileType, not_impl_err, DFSchema,
    Result, TableReference,
};

use crate::{AggregateUDF, Expr, GetFieldAccess, ScalarUDF, TableSource, WindowUDF};

/// Provides the `SQL` query planner  meta-data about tables and
/// functions referenced in SQL statements, without a direct dependency on other
/// DataFusion structures
pub trait ContextProvider {
    /// Getter for a datasource
    fn get_table_source(&self, name: TableReference) -> Result<Arc<dyn TableSource>>;

    fn get_file_type(&self, _ext: &str) -> Result<Arc<dyn FileType>> {
        not_impl_err!("Registered file types are not supported")
    }

    /// Getter for a table function
    fn get_table_function_source(
        &self,
        _name: &str,
        _args: Vec<Expr>,
    ) -> Result<Arc<dyn TableSource>> {
        not_impl_err!("Table Functions are not supported")
    }

    /// This provides a worktable (an intermediate table that is used to store the results of a CTE during execution)
    /// We don't directly implement this in the logical plan's ['SqlToRel`]
    /// because the sql code needs access to a table that contains execution-related types that can't be a direct dependency
    /// of the sql crate (namely, the `CteWorktable`).
    /// The [`ContextProvider`] provides a way to "hide" this dependency.
    fn create_cte_work_table(
        &self,
        _name: &str,
        _schema: SchemaRef,
    ) -> Result<Arc<dyn TableSource>> {
        not_impl_err!("Recursive CTE is not implemented")
    }

    /// Getter for a UDF description
    fn get_function_meta(&self, name: &str) -> Option<Arc<ScalarUDF>>;
    /// Getter for a UDAF description
    fn get_aggregate_meta(&self, name: &str) -> Option<Arc<AggregateUDF>>;
    /// Getter for a UDWF
    fn get_window_meta(&self, name: &str) -> Option<Arc<WindowUDF>>;
    /// Getter for system/user-defined variable type
    fn get_variable_type(&self, variable_names: &[String]) -> Option<DataType>;

    /// Get configuration options
    fn options(&self) -> &ConfigOptions;

    /// Get all user defined scalar function names
    fn udf_names(&self) -> Vec<String>;

    /// Get all user defined aggregate function names
    fn udaf_names(&self) -> Vec<String>;

    /// Get all user defined window function names
    fn udwf_names(&self) -> Vec<String>;
}

/// This trait allows users to customize the behavior of the SQL planner
pub trait UserDefinedSQLPlanner: Send + Sync {
    /// Plan the binary operation between two expressions, returns OriginalBinaryExpr if not possible
    fn plan_binary_op(
        &self,
        expr: RawBinaryExpr,
        _schema: &DFSchema,
    ) -> Result<PlannerResult<RawBinaryExpr>> {
        Ok(PlannerResult::Original(expr))
    }

    /// Plan the field access expression, returns OriginalFieldAccessExpr if not possible
    fn plan_field_access(
        &self,
        expr: RawFieldAccessExpr,
        _schema: &DFSchema,
    ) -> Result<PlannerResult<RawFieldAccessExpr>> {
        Ok(PlannerResult::Original(expr))
    }

    // Plan the array literal, returns OriginalArray if not possible
    fn plan_array_literal(
        &self,
        exprs: Vec<Expr>,
        _schema: &DFSchema,
    ) -> Result<PlannerResult<Vec<Expr>>> {
        Ok(PlannerResult::Original(exprs))
    }

<<<<<<< HEAD
    // Plan the dictionaray literal { key: value, ...}
    fn plan_dictionary_literal(
        &self,
        expr: RawDictionaryExpr,
        _schema: &DFSchema,
    ) -> Result<PlannerResult<RawDictionaryExpr>> {
        Ok(PlannerResult::Original(expr))
=======
    // Plan the Extract expression, e.g., EXTRACT(month FROM foo)
    // returns origin expression arguments if not possible
    fn plan_extract(&self, args: Vec<Expr>) -> Result<PlannerResult<Vec<Expr>>> {
        Ok(PlannerResult::Original(args))
>>>>>>> 69935617
    }
}

/// An operator with two arguments to plan
///
/// Note `left` and `right` are DataFusion [`Expr`]s but the `op` is the SQL AST
/// operator.
///
/// This structure is used by [`UserDefinedSQLPlanner`] to plan operators with
/// custom expressions.
#[derive(Debug, Clone)]
pub struct RawBinaryExpr {
    pub op: sqlparser::ast::BinaryOperator,
    pub left: Expr,
    pub right: Expr,
}

/// An expression with GetFieldAccess to plan
///
/// This structure is used by [`UserDefinedSQLPlanner`] to plan operators with
/// custom expressions.
#[derive(Debug, Clone)]
pub struct RawFieldAccessExpr {
    pub field_access: GetFieldAccess,
    pub expr: Expr,
}

/// A dictionary expression { key: value, ...}
pub struct RawDictionaryExpr {
    pub keys: Vec<Expr>,
    pub values: Vec<Expr>,
}

/// Result of planning a raw expr with [`UserDefinedSQLPlanner`]
#[derive(Debug, Clone)]
pub enum PlannerResult<T> {
    /// The raw expression was successfully planned as a new [`Expr`]
    Planned(Expr),
    /// The raw expression could not be planned, and is returned unmodified
    Original(T),
}<|MERGE_RESOLUTION|>--- conflicted
+++ resolved
@@ -111,7 +111,6 @@
         Ok(PlannerResult::Original(exprs))
     }
 
-<<<<<<< HEAD
     // Plan the dictionaray literal { key: value, ...}
     fn plan_dictionary_literal(
         &self,
@@ -119,12 +118,12 @@
         _schema: &DFSchema,
     ) -> Result<PlannerResult<RawDictionaryExpr>> {
         Ok(PlannerResult::Original(expr))
-=======
+    }
+
     // Plan the Extract expression, e.g., EXTRACT(month FROM foo)
     // returns origin expression arguments if not possible
     fn plan_extract(&self, args: Vec<Expr>) -> Result<PlannerResult<Vec<Expr>>> {
         Ok(PlannerResult::Original(args))
->>>>>>> 69935617
     }
 }
 
