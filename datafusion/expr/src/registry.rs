// Licensed to the Apache Software Foundation (ASF) under one
// or more contributor license agreements.  See the NOTICE file
// distributed with this work for additional information
// regarding copyright ownership.  The ASF licenses this file
// to you under the Apache License, Version 2.0 (the
// "License"); you may not use this file except in compliance
// with the License.  You may obtain a copy of the License at
//
//   http://www.apache.org/licenses/LICENSE-2.0
//
// Unless required by applicable law or agreed to in writing,
// software distributed under the License is distributed on an
// "AS IS" BASIS, WITHOUT WARRANTIES OR CONDITIONS OF ANY
// KIND, either express or implied.  See the License for the
// specific language governing permissions and limitations
// under the License.

//! FunctionRegistry trait

use crate::expr_rewriter::FunctionRewrite;
use crate::planner::ExprPlanner;
use crate::{AggregateUDF, ScalarUDF, UserDefinedLogicalNode, WindowUDF};
use datafusion_common::{not_impl_err, plan_datafusion_err, HashMap, Result};
use std::collections::HashSet;
use std::fmt::Debug;
use std::sync::Arc;

/// A registry knows how to build logical expressions out of user-defined function' names
pub trait FunctionRegistry {
    /// Returns names of all available scalar user defined functions.
    fn udfs(&self) -> HashSet<String>;

    /// Returns names of all available aggregate user defined functions.
<<<<<<< HEAD
    fn udafs(&self) -> HashSet<String> {
        // This default implementation is provided temporarily
        // to maintain backward compatibility for the 50.1 release.
        // It will be reverted to a required method in future versions.
        HashSet::default()
    }

    /// Returns names of all available window user defined functions.
    fn udwfs(&self) -> HashSet<String> {
        // This default implementation is provided temporarily
        // to maintain backward compatibility for the 50.1 release.
        // It will be reverted to a required method in future versions.
        HashSet::default()
    }
=======
    fn udafs(&self) -> HashSet<String>;

    /// Returns names of all available window user defined functions.
    fn udwfs(&self) -> HashSet<String>;
>>>>>>> d1279731

    /// Returns a reference to the user defined scalar function (udf) named
    /// `name`.
    fn udf(&self, name: &str) -> Result<Arc<ScalarUDF>>;

    /// Returns a reference to the user defined aggregate function (udaf) named
    /// `name`.
    fn udaf(&self, name: &str) -> Result<Arc<AggregateUDF>>;

    /// Returns a reference to the user defined window function (udwf) named
    /// `name`.
    fn udwf(&self, name: &str) -> Result<Arc<WindowUDF>>;

    /// Registers a new [`ScalarUDF`], returning any previously registered
    /// implementation.
    ///
    /// Returns an error (the default) if the function can not be registered,
    /// for example if the registry is read only.
    fn register_udf(&mut self, _udf: Arc<ScalarUDF>) -> Result<Option<Arc<ScalarUDF>>> {
        not_impl_err!("Registering ScalarUDF")
    }
    /// Registers a new [`AggregateUDF`], returning any previously registered
    /// implementation.
    ///
    /// Returns an error (the default) if the function can not be registered,
    /// for example if the registry is read only.
    fn register_udaf(
        &mut self,
        _udaf: Arc<AggregateUDF>,
    ) -> Result<Option<Arc<AggregateUDF>>> {
        not_impl_err!("Registering AggregateUDF")
    }
    /// Registers a new [`WindowUDF`], returning any previously registered
    /// implementation.
    ///
    /// Returns an error (the default) if the function can not be registered,
    /// for example if the registry is read only.
    fn register_udwf(&mut self, _udaf: Arc<WindowUDF>) -> Result<Option<Arc<WindowUDF>>> {
        not_impl_err!("Registering WindowUDF")
    }

    /// Deregisters a [`ScalarUDF`], returning the implementation that was
    /// deregistered.
    ///
    /// Returns an error (the default) if the function can not be deregistered,
    /// for example if the registry is read only.
    fn deregister_udf(&mut self, _name: &str) -> Result<Option<Arc<ScalarUDF>>> {
        not_impl_err!("Deregistering ScalarUDF")
    }

    /// Deregisters a [`AggregateUDF`], returning the implementation that was
    /// deregistered.
    ///
    /// Returns an error (the default) if the function can not be deregistered,
    /// for example if the registry is read only.
    fn deregister_udaf(&mut self, _name: &str) -> Result<Option<Arc<AggregateUDF>>> {
        not_impl_err!("Deregistering AggregateUDF")
    }

    /// Deregisters a [`WindowUDF`], returning the implementation that was
    /// deregistered.
    ///
    /// Returns an error (the default) if the function can not be deregistered,
    /// for example if the registry is read only.
    fn deregister_udwf(&mut self, _name: &str) -> Result<Option<Arc<WindowUDF>>> {
        not_impl_err!("Deregistering WindowUDF")
    }

    /// Registers a new [`FunctionRewrite`] with the registry.
    ///
    /// `FunctionRewrite` rules are used to rewrite certain / operators in the
    /// logical plan to function calls.  For example `a || b` might be written to
    /// `array_concat(a, b)`.
    ///
    /// This allows the behavior of operators to be customized by the user.
    fn register_function_rewrite(
        &mut self,
        _rewrite: Arc<dyn FunctionRewrite + Send + Sync>,
    ) -> Result<()> {
        not_impl_err!("Registering FunctionRewrite")
    }

    /// Set of all registered [`ExprPlanner`]s
    fn expr_planners(&self) -> Vec<Arc<dyn ExprPlanner>>;

    /// Registers a new [`ExprPlanner`] with the registry.
    fn register_expr_planner(
        &mut self,
        _expr_planner: Arc<dyn ExprPlanner>,
    ) -> Result<()> {
        not_impl_err!("Registering ExprPlanner")
    }
}

/// Serializer and deserializer registry for extensions like [UserDefinedLogicalNode].
pub trait SerializerRegistry: Debug + Send + Sync {
    /// Serialize this node to a byte array. This serialization should not include
    /// input plans.
    fn serialize_logical_plan(
        &self,
        node: &dyn UserDefinedLogicalNode,
    ) -> Result<Vec<u8>>;

    /// Deserialize user defined logical plan node ([UserDefinedLogicalNode]) from
    /// bytes.
    fn deserialize_logical_plan(
        &self,
        name: &str,
        bytes: &[u8],
    ) -> Result<Arc<dyn UserDefinedLogicalNode>>;
}

/// A  [`FunctionRegistry`] that uses in memory [`HashMap`]s
#[derive(Default, Debug)]
pub struct MemoryFunctionRegistry {
    /// Scalar Functions
    udfs: HashMap<String, Arc<ScalarUDF>>,
    /// Aggregate Functions
    udafs: HashMap<String, Arc<AggregateUDF>>,
    /// Window Functions
    udwfs: HashMap<String, Arc<WindowUDF>>,
}

impl MemoryFunctionRegistry {
    pub fn new() -> Self {
        Self::default()
    }
}

impl FunctionRegistry for MemoryFunctionRegistry {
    fn udfs(&self) -> HashSet<String> {
        self.udfs.keys().cloned().collect()
    }

    fn udf(&self, name: &str) -> Result<Arc<ScalarUDF>> {
        self.udfs
            .get(name)
            .cloned()
            .ok_or_else(|| plan_datafusion_err!("Function {name} not found"))
    }

    fn udaf(&self, name: &str) -> Result<Arc<AggregateUDF>> {
        self.udafs
            .get(name)
            .cloned()
            .ok_or_else(|| plan_datafusion_err!("Aggregate Function {name} not found"))
    }

    fn udwf(&self, name: &str) -> Result<Arc<WindowUDF>> {
        self.udwfs
            .get(name)
            .cloned()
            .ok_or_else(|| plan_datafusion_err!("Window Function {name} not found"))
    }

    fn register_udf(&mut self, udf: Arc<ScalarUDF>) -> Result<Option<Arc<ScalarUDF>>> {
        Ok(self.udfs.insert(udf.name().to_string(), udf))
    }
    fn register_udaf(
        &mut self,
        udaf: Arc<AggregateUDF>,
    ) -> Result<Option<Arc<AggregateUDF>>> {
        Ok(self.udafs.insert(udaf.name().into(), udaf))
    }
    fn register_udwf(&mut self, udaf: Arc<WindowUDF>) -> Result<Option<Arc<WindowUDF>>> {
        Ok(self.udwfs.insert(udaf.name().into(), udaf))
    }

    fn expr_planners(&self) -> Vec<Arc<dyn ExprPlanner>> {
        vec![]
    }

    fn udafs(&self) -> HashSet<String> {
        self.udafs.keys().cloned().collect()
    }

    fn udwfs(&self) -> HashSet<String> {
        self.udwfs.keys().cloned().collect()
    }
}<|MERGE_RESOLUTION|>--- conflicted
+++ resolved
@@ -31,27 +31,10 @@
     fn udfs(&self) -> HashSet<String>;
 
     /// Returns names of all available aggregate user defined functions.
-<<<<<<< HEAD
-    fn udafs(&self) -> HashSet<String> {
-        // This default implementation is provided temporarily
-        // to maintain backward compatibility for the 50.1 release.
-        // It will be reverted to a required method in future versions.
-        HashSet::default()
-    }
-
-    /// Returns names of all available window user defined functions.
-    fn udwfs(&self) -> HashSet<String> {
-        // This default implementation is provided temporarily
-        // to maintain backward compatibility for the 50.1 release.
-        // It will be reverted to a required method in future versions.
-        HashSet::default()
-    }
-=======
     fn udafs(&self) -> HashSet<String>;
 
     /// Returns names of all available window user defined functions.
     fn udwfs(&self) -> HashSet<String>;
->>>>>>> d1279731
 
     /// Returns a reference to the user defined scalar function (udf) named
     /// `name`.
