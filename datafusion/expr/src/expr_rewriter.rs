// Licensed to the Apache Software Foundation (ASF) under one
// or more contributor license agreements.  See the NOTICE file
// distributed with this work for additional information
// regarding copyright ownership.  The ASF licenses this file
// to you under the Apache License, Version 2.0 (the
// "License"); you may not use this file except in compliance
// with the License.  You may obtain a copy of the License at
//
//   http://www.apache.org/licenses/LICENSE-2.0
//
// Unless required by applicable law or agreed to in writing,
// software distributed under the License is distributed on an
// "AS IS" BASIS, WITHOUT WARRANTIES OR CONDITIONS OF ANY
// KIND, either express or implied.  See the License for the
// specific language governing permissions and limitations
// under the License.

//! Expression rewriter

use crate::expr::{
    AggregateFunction, Between, BinaryExpr, Case, Cast, GetIndexedField, GroupingSet,
    Like, Sort, TryCast, WindowFunction,
};
use crate::logical_plan::Projection;
use crate::{Expr, ExprSchemable, LogicalPlan, LogicalPlanBuilder};
use datafusion_common::Result;
use datafusion_common::{Column, DFSchema};
use std::collections::HashMap;
use std::collections::HashSet;
use std::sync::Arc;

mod order_by;
pub use order_by::rewrite_sort_cols_by_aggs;

/// Controls how the [ExprRewriter] recursion should proceed.
pub enum RewriteRecursion {
    /// Continue rewrite / visit this expression.
    Continue,
    /// Call [ExprRewriter::mutate()] immediately and return.
    Mutate,
    /// Do not rewrite / visit the children of this expression.
    Stop,
    /// Keep recursive but skip mutate on this expression
    Skip,
}

/// Trait for potentially recursively rewriting an [`Expr`] expression
/// tree. When passed to `Expr::rewrite`, `ExpressionVisitor::mutate` is
/// invoked recursively on all nodes of an expression tree.
///
/// Performs a depth first walk of an expression and its children
/// to rewrite an expression, consuming `self` producing a new
/// [`Expr`].
///
/// Implements a modified version of the [visitor
/// pattern](https://en.wikipedia.org/wiki/Visitor_pattern) to
/// separate algorithms from the structure of the `Expr` tree and
/// make it easier to write new, efficient expression
/// transformation algorithms.
///
/// For an expression tree such as
/// ```text
/// BinaryExpr (GT)
///    left: Column("foo")
///    right: Column("bar")
/// ```
///
/// The nodes are visited using the following order
/// ```text
/// pre_visit(BinaryExpr(GT))
/// pre_visit(Column("foo"))
/// mutate(Column("foo"))
/// pre_visit(Column("bar"))
/// mutate(Column("bar"))
/// mutate(BinaryExpr(GT))
/// ```
///
/// If an `Err` result is returned, recursion is stopped immediately
///
/// If [`false`] is returned on a call to pre_visit, no
/// children of that expression are visited, nor is mutate
/// called on that expression
///
/// # See Also:
/// * [`Expr::accept`] to drive a rewriter through an [`Expr`]
/// * [`rewrite_expr`]: For rewriting an [`Expr`] using functions
///
/// [`Expr::accept`]: crate::expr_visitor::ExprVisitable::accept
pub trait ExprRewriter<E: ExprRewritable = Expr>: Sized {
    /// Invoked before any children of `expr` are rewritten /
    /// visited. Default implementation returns `Ok(RewriteRecursion::Continue)`
    fn pre_visit(&mut self, _expr: &E) -> Result<RewriteRecursion> {
        Ok(RewriteRecursion::Continue)
    }

    /// Invoked after all children of `expr` have been mutated and
    /// returns a potentially modified expr.
    fn mutate(&mut self, expr: E) -> Result<E>;
}

/// A trait for marking types that are rewritable by [ExprRewriter]
pub trait ExprRewritable: Sized {
    /// Rewrite the expression tree using the given [ExprRewriter]
    fn rewrite<R: ExprRewriter<Self>>(self, rewriter: &mut R) -> Result<Self>;
}

impl ExprRewritable for Expr {
    /// See comments on [`ExprRewritable`] for details
    fn rewrite<R>(self, rewriter: &mut R) -> Result<Self>
    where
        R: ExprRewriter<Self>,
    {
        let need_mutate = match rewriter.pre_visit(&self)? {
            RewriteRecursion::Mutate => return rewriter.mutate(self),
            RewriteRecursion::Stop => return Ok(self),
            RewriteRecursion::Continue => true,
            RewriteRecursion::Skip => false,
        };

        // recurse into all sub expressions(and cover all expression types)
        let expr = match self {
            Expr::Alias(expr, name) => Expr::Alias(rewrite_boxed(expr, rewriter)?, name),
            Expr::Column(_) => self.clone(),
            Expr::Exists { .. } => self.clone(),
            Expr::InSubquery {
                expr,
                subquery,
                negated,
            } => Expr::InSubquery {
                expr: rewrite_boxed(expr, rewriter)?,
                subquery,
                negated,
            },
            Expr::ScalarSubquery(_) => self.clone(),
            Expr::ScalarVariable(ty, names) => Expr::ScalarVariable(ty, names),
            Expr::Literal(value) => Expr::Literal(value),
            Expr::BinaryExpr(BinaryExpr { left, op, right }) => {
                Expr::BinaryExpr(BinaryExpr::new(
                    rewrite_boxed(left, rewriter)?,
                    op,
                    rewrite_boxed(right, rewriter)?,
                ))
            }
            Expr::Like(Like {
                negated,
                expr,
                pattern,
                escape_char,
            }) => Expr::Like(Like::new(
                negated,
                rewrite_boxed(expr, rewriter)?,
                rewrite_boxed(pattern, rewriter)?,
                escape_char,
            )),
            Expr::ILike(Like {
                negated,
                expr,
                pattern,
                escape_char,
            }) => Expr::ILike(Like::new(
                negated,
                rewrite_boxed(expr, rewriter)?,
                rewrite_boxed(pattern, rewriter)?,
                escape_char,
            )),
            Expr::SimilarTo(Like {
                negated,
                expr,
                pattern,
                escape_char,
            }) => Expr::SimilarTo(Like::new(
                negated,
                rewrite_boxed(expr, rewriter)?,
                rewrite_boxed(pattern, rewriter)?,
                escape_char,
            )),
            Expr::Not(expr) => Expr::Not(rewrite_boxed(expr, rewriter)?),
            Expr::IsNotNull(expr) => Expr::IsNotNull(rewrite_boxed(expr, rewriter)?),
            Expr::IsNull(expr) => Expr::IsNull(rewrite_boxed(expr, rewriter)?),
            Expr::IsTrue(expr) => Expr::IsTrue(rewrite_boxed(expr, rewriter)?),
            Expr::IsFalse(expr) => Expr::IsFalse(rewrite_boxed(expr, rewriter)?),
            Expr::IsUnknown(expr) => Expr::IsUnknown(rewrite_boxed(expr, rewriter)?),
            Expr::IsNotTrue(expr) => Expr::IsNotTrue(rewrite_boxed(expr, rewriter)?),
            Expr::IsNotFalse(expr) => Expr::IsNotFalse(rewrite_boxed(expr, rewriter)?),
            Expr::IsNotUnknown(expr) => {
                Expr::IsNotUnknown(rewrite_boxed(expr, rewriter)?)
            }
            Expr::Negative(expr) => Expr::Negative(rewrite_boxed(expr, rewriter)?),
            Expr::Between(Between {
                expr,
                negated,
                low,
                high,
            }) => Expr::Between(Between::new(
                rewrite_boxed(expr, rewriter)?,
                negated,
                rewrite_boxed(low, rewriter)?,
                rewrite_boxed(high, rewriter)?,
            )),
            Expr::Case(case) => {
                let expr = rewrite_option_box(case.expr, rewriter)?;
                let when_then_expr = case
                    .when_then_expr
                    .into_iter()
                    .map(|(when, then)| {
                        Ok((
                            rewrite_boxed(when, rewriter)?,
                            rewrite_boxed(then, rewriter)?,
                        ))
                    })
                    .collect::<Result<Vec<_>>>()?;

                let else_expr = rewrite_option_box(case.else_expr, rewriter)?;

                Expr::Case(Case::new(expr, when_then_expr, else_expr))
            }
            Expr::Cast(Cast { expr, data_type }) => {
                Expr::Cast(Cast::new(rewrite_boxed(expr, rewriter)?, data_type))
            }
            Expr::TryCast(TryCast { expr, data_type }) => {
                Expr::TryCast(TryCast::new(rewrite_boxed(expr, rewriter)?, data_type))
            }
            Expr::Sort(Sort {
                expr,
                asc,
                nulls_first,
            }) => Expr::Sort(Sort::new(rewrite_boxed(expr, rewriter)?, asc, nulls_first)),
            Expr::ScalarFunction { args, fun } => Expr::ScalarFunction {
                args: rewrite_vec(args, rewriter)?,
                fun,
            },
            Expr::ScalarUDF { args, fun } => Expr::ScalarUDF {
                args: rewrite_vec(args, rewriter)?,
                fun,
            },
            Expr::WindowFunction(WindowFunction {
                args,
                fun,
                partition_by,
                order_by,
                window_frame,
            }) => Expr::WindowFunction(WindowFunction::new(
                fun,
                rewrite_vec(args, rewriter)?,
                rewrite_vec(partition_by, rewriter)?,
                rewrite_vec(order_by, rewriter)?,
                window_frame,
            )),
            Expr::AggregateFunction(AggregateFunction {
                args,
                fun,
                distinct,
                filter,
            }) => Expr::AggregateFunction(AggregateFunction::new(
                fun,
                rewrite_vec(args, rewriter)?,
                distinct,
                filter,
            )),
            Expr::GroupingSet(grouping_set) => match grouping_set {
                GroupingSet::Rollup(exprs) => {
                    Expr::GroupingSet(GroupingSet::Rollup(rewrite_vec(exprs, rewriter)?))
                }
                GroupingSet::Cube(exprs) => {
                    Expr::GroupingSet(GroupingSet::Cube(rewrite_vec(exprs, rewriter)?))
                }
                GroupingSet::GroupingSets(lists_of_exprs) => {
                    Expr::GroupingSet(GroupingSet::GroupingSets(
                        lists_of_exprs
                            .iter()
                            .map(|exprs| rewrite_vec(exprs.clone(), rewriter))
                            .collect::<Result<Vec<_>>>()?,
                    ))
                }
            },
            Expr::AggregateUDF { args, fun, filter } => Expr::AggregateUDF {
                args: rewrite_vec(args, rewriter)?,
                fun,
                filter,
            },
            Expr::InList {
                expr,
                list,
                negated,
            } => Expr::InList {
                expr: rewrite_boxed(expr, rewriter)?,
                list: rewrite_vec(list, rewriter)?,
                negated,
            },
            Expr::Wildcard => Expr::Wildcard,
            Expr::QualifiedWildcard { qualifier } => {
                Expr::QualifiedWildcard { qualifier }
            }
            Expr::GetIndexedField(GetIndexedField { key, expr }) => {
                Expr::GetIndexedField(GetIndexedField::new(
                    rewrite_boxed(expr, rewriter)?,
                    key,
                ))
            }
            Expr::Placeholder { id, data_type } => Expr::Placeholder { id, data_type },
        };

        // now rewrite this expression itself
        if need_mutate {
            rewriter.mutate(expr)
        } else {
            Ok(expr)
        }
    }
}

#[allow(clippy::boxed_local)]
fn rewrite_boxed<R>(boxed_expr: Box<Expr>, rewriter: &mut R) -> Result<Box<Expr>>
where
    R: ExprRewriter,
{
    // TODO: It might be possible to avoid an allocation (the
    // Box::new) below by reusing the box.
    let expr: Expr = *boxed_expr;
    let rewritten_expr = expr.rewrite(rewriter)?;
    Ok(Box::new(rewritten_expr))
}

fn rewrite_option_box<R>(
    option_box: Option<Box<Expr>>,
    rewriter: &mut R,
) -> Result<Option<Box<Expr>>>
where
    R: ExprRewriter,
{
    option_box
        .map(|expr| rewrite_boxed(expr, rewriter))
        .transpose()
}

/// Rewrite a `Vec` of `Expr`s with the rewriter
fn rewrite_vec<R>(v: Vec<Expr>, rewriter: &mut R) -> Result<Vec<Expr>>
where
    R: ExprRewriter,
{
    v.into_iter().map(|expr| expr.rewrite(rewriter)).collect()
}

/// Recursively call [`Column::normalize_with_schemas`] on all [`Column`] expressions
/// in the `expr` expression tree.
pub fn normalize_col(expr: Expr, plan: &LogicalPlan) -> Result<Expr> {
    rewrite_expr(expr, |expr| {
        if let Expr::Column(c) = expr {
            let col = LogicalPlanBuilder::normalize(plan, c)?;
            Ok(Expr::Column(col))
        } else {
            Ok(expr)
        }
    })
}

/// Recursively call [`Column::normalize_with_schemas`] on all [`Column`] expressions
/// in the `expr` expression tree.
#[deprecated(
    since = "20.0.0",
    note = "use normalize_col_with_schemas_and_ambiguity_check instead"
)]
#[allow(deprecated)]
pub fn normalize_col_with_schemas(
    expr: Expr,
    schemas: &[&Arc<DFSchema>],
    using_columns: &[HashSet<Column>],
) -> Result<Expr> {
    rewrite_expr(expr, |expr| {
        if let Expr::Column(c) = expr {
            Ok(Expr::Column(
                c.normalize_with_schemas(schemas, using_columns)?,
            ))
        } else {
            Ok(expr)
        }
    })
}

/// See [`Column::normalize_with_schemas_and_ambiguity_check`] for usage
pub fn normalize_col_with_schemas_and_ambiguity_check(
    expr: Expr,
    schemas: &[&[&DFSchema]],
    using_columns: &[HashSet<Column>],
) -> Result<Expr> {
    rewrite_expr(expr, |expr| {
        if let Expr::Column(c) = expr {
            Ok(Expr::Column(c.normalize_with_schemas_and_ambiguity_check(
                schemas,
                using_columns,
            )?))
        } else {
            Ok(expr)
        }
    })
}

/// Recursively normalize all [`Column`] expressions in a list of expression trees
pub fn normalize_cols(
    exprs: impl IntoIterator<Item = impl Into<Expr>>,
    plan: &LogicalPlan,
) -> Result<Vec<Expr>> {
    exprs
        .into_iter()
        .map(|e| normalize_col(e.into(), plan))
        .collect()
}

/// Recursively replace all [`Column`] expressions in a given expression tree with
/// `Column` expressions provided by the hash map argument.
pub fn replace_col(e: Expr, replace_map: &HashMap<&Column, &Column>) -> Result<Expr> {
    rewrite_expr(e, |expr| {
        if let Expr::Column(c) = &expr {
            match replace_map.get(c) {
                Some(new_c) => Ok(Expr::Column((*new_c).to_owned())),
                None => Ok(expr),
            }
        } else {
            Ok(expr)
        }
    })
}

/// Recursively 'unnormalize' (remove all qualifiers) from an
/// expression tree.
///
/// For example, if there were expressions like `foo.bar` this would
/// rewrite it to just `bar`.
pub fn unnormalize_col(expr: Expr) -> Expr {
    rewrite_expr(expr, |expr| {
        if let Expr::Column(col) = expr {
            Ok(Expr::Column(Column {
                relation: None,
                name: col.name,
            }))
        } else {
            Ok(expr)
        }
    })
    .expect("Unnormalize is infallable")
}

/// Recursively un-normalize all [`Column`] expressions in a list of expression trees
#[inline]
pub fn unnormalize_cols(exprs: impl IntoIterator<Item = Expr>) -> Vec<Expr> {
    exprs.into_iter().map(unnormalize_col).collect()
}

/// Implementation of [`ExprRewriter`] that calls a function, for use
/// with [`rewrite_expr`]
struct RewriterAdapter<F> {
    f: F,
}

impl<F> ExprRewriter for RewriterAdapter<F>
where
    F: FnMut(Expr) -> Result<Expr>,
{
    fn mutate(&mut self, expr: Expr) -> Result<Expr> {
        (self.f)(expr)
    }
}

/// Recursively rewrite an [`Expr`] via a function.
///
/// Rewrites the expression bottom up by recursively calling `f(expr)`
/// on `expr`'s children and then on `expr`. See [`ExprRewriter`]
/// for more details and more options to control the walk.
///
/// # Example:
/// ```
/// # use datafusion_expr::*;
/// # use datafusion_expr::expr_rewriter::rewrite_expr;
/// let expr = col("a") + lit(1);
///
/// // rewrite all literals to 42
/// let rewritten = rewrite_expr(expr, |e| {
///   if let Expr::Literal(_) = e {
///     Ok(lit(42))
///   } else {
///     Ok(e)
///   }
/// }).unwrap();
///
/// assert_eq!(rewritten, col("a") + lit(42));
/// ```
pub fn rewrite_expr<F>(expr: Expr, f: F) -> Result<Expr>
where
    F: FnMut(Expr) -> Result<Expr>,
{
    expr.rewrite(&mut RewriterAdapter { f })
}

/// Returns plan with expressions coerced to types compatible with
/// schema types
pub fn coerce_plan_expr_for_schema(
    plan: &LogicalPlan,
    schema: &DFSchema,
) -> Result<LogicalPlan> {
    match plan {
        // special case Projection to avoid adding multiple projections
        LogicalPlan::Projection(Projection { expr, input, .. }) => {
            let new_exprs =
                coerce_exprs_for_schema(expr.clone(), input.schema(), schema)?;
            let projection = Projection::try_new(new_exprs, input.clone())?;
            Ok(LogicalPlan::Projection(projection))
        }
        _ => {
            let exprs: Vec<Expr> = plan
                .schema()
                .fields()
                .iter()
                .map(|field| Expr::Column(field.qualified_column()))
                .collect();

            let new_exprs = coerce_exprs_for_schema(exprs, plan.schema(), schema)?;
            let add_project = new_exprs.iter().any(|expr| expr.try_into_col().is_err());
            if add_project {
                let projection = Projection::try_new(new_exprs, Arc::new(plan.clone()))?;
                Ok(LogicalPlan::Projection(projection))
            } else {
                Ok(plan.clone())
            }
        }
    }
}

fn coerce_exprs_for_schema(
    exprs: Vec<Expr>,
    src_schema: &DFSchema,
    dst_schema: &DFSchema,
) -> Result<Vec<Expr>> {
    exprs
        .into_iter()
        .enumerate()
        .map(|(idx, expr)| {
            let new_type = dst_schema.field(idx).data_type();
            if new_type != &expr.get_type(src_schema)? {
                match expr {
                    Expr::Alias(e, alias) => {
                        Ok(e.cast_to(new_type, src_schema)?.alias(alias))
                    }
                    _ => expr.cast_to(new_type, src_schema),
                }
            } else {
                Ok(expr.clone())
            }
        })
        .collect::<Result<_>>()
}

#[cfg(test)]
mod test {
    use super::*;
    use crate::{col, lit};
    use arrow::datatypes::DataType;
    use datafusion_common::{DFField, DFSchema, ScalarValue};

    #[ctor::ctor]
    fn init() {
        let _ = env_logger::try_init();
    }

    #[derive(Default)]
    struct RecordingRewriter {
        v: Vec<String>,
    }

    impl ExprRewriter for RecordingRewriter {
        fn mutate(&mut self, expr: Expr) -> Result<Expr> {
            self.v.push(format!("Mutated {expr:?}"));
            Ok(expr)
        }

        fn pre_visit(&mut self, expr: &Expr) -> Result<RewriteRecursion> {
            self.v.push(format!("Previsited {expr:?}"));
            Ok(RewriteRecursion::Continue)
        }
    }

    #[test]
    fn rewriter_rewrite() {
        let mut rewriter = FooBarRewriter {};

        // rewrites "foo" --> "bar"
        let rewritten = col("state").eq(lit("foo")).rewrite(&mut rewriter).unwrap();
        assert_eq!(rewritten, col("state").eq(lit("bar")));

        // doesn't rewrite
        let rewritten = col("state").eq(lit("baz")).rewrite(&mut rewriter).unwrap();
        assert_eq!(rewritten, col("state").eq(lit("baz")));
    }

    /// rewrites all "foo" string literals to "bar"
    struct FooBarRewriter {}

    impl ExprRewriter for FooBarRewriter {
        fn mutate(&mut self, expr: Expr) -> Result<Expr> {
            match expr {
                Expr::Literal(ScalarValue::Utf8(Some(utf8_val))) => {
                    let utf8_val = if utf8_val == "foo" {
                        "bar".to_string()
                    } else {
                        utf8_val
                    };
                    Ok(lit(utf8_val))
                }
                // otherwise, return the expression unchanged
                expr => Ok(expr),
            }
        }
    }

    #[test]
    fn normalize_cols() {
        let expr = col("a") + col("b") + col("c");

        // Schemas with some matching and some non matching cols
        let schema_a = make_schema_with_empty_metadata(vec![
            make_field("tableA", "a"),
            make_field("tableA", "aa"),
        ]);
        let schema_c = make_schema_with_empty_metadata(vec![
            make_field("tableC", "cc"),
            make_field("tableC", "c"),
        ]);
        let schema_b = make_schema_with_empty_metadata(vec![make_field("tableB", "b")]);
        // non matching
        let schema_f = make_schema_with_empty_metadata(vec![
            make_field("tableC", "f"),
            make_field("tableC", "ff"),
        ]);
        let schemas = vec![schema_c, schema_f, schema_b, schema_a];
        let schemas = schemas.iter().collect::<Vec<_>>();

        let normalized_expr =
            normalize_col_with_schemas_and_ambiguity_check(expr, &[&schemas], &[])
                .unwrap();
        assert_eq!(
            normalized_expr,
            col("tableA.a") + col("tableB.b") + col("tableC.c")
        );
    }

    #[test]
    #[allow(deprecated)]
    fn normalize_cols_priority() {
        let expr = col("a") + col("b");
        // Schemas with multiple matches for column a, first takes priority
        let schema_a = make_schema_with_empty_metadata(vec![make_field("tableA", "a")]);
        let schema_b = make_schema_with_empty_metadata(vec![make_field("tableB", "b")]);
        let schema_a2 = make_schema_with_empty_metadata(vec![make_field("tableA2", "a")]);
        let schemas = vec![schema_a2, schema_b, schema_a]
            .into_iter()
            .map(Arc::new)
            .collect::<Vec<_>>();
        let schemas = schemas.iter().collect::<Vec<_>>();

        let normalized_expr = normalize_col_with_schemas(expr, &schemas, &[]).unwrap();
        assert_eq!(normalized_expr, col("tableA2.a") + col("tableB.b"));
    }

    #[test]
    fn normalize_cols_non_exist() {
        // test normalizing columns when the name doesn't exist
        let expr = col("a") + col("b");
<<<<<<< HEAD
        let schema_a =
            make_schema_with_empty_metadata(vec![make_field("\"tableA\"", "a")]);
        let schemas = vec![schema_a].into_iter().map(Arc::new).collect::<Vec<_>>();
=======
        let schema_a = make_schema_with_empty_metadata(vec![make_field("tableA", "a")]);
        let schemas = vec![schema_a];
>>>>>>> aeb593f7
        let schemas = schemas.iter().collect::<Vec<_>>();

        let error =
            normalize_col_with_schemas_and_ambiguity_check(expr, &[&schemas], &[])
                .unwrap_err()
                .to_string();
        assert_eq!(
            error,
            r#"Schema error: No field named "b". Valid fields are "tableA"."a"."#
        );
    }

    #[test]
    fn unnormalize_cols() {
        let expr = col("tableA.a") + col("tableB.b");
        let unnormalized_expr = unnormalize_col(expr);
        assert_eq!(unnormalized_expr, col("a") + col("b"));
    }

    fn make_schema_with_empty_metadata(fields: Vec<DFField>) -> DFSchema {
        DFSchema::new_with_metadata(fields, HashMap::new()).unwrap()
    }

    fn make_field(relation: &str, column: &str) -> DFField {
        DFField::new(Some(relation.to_string()), column, DataType::Int8, false)
    }

    #[test]
    fn rewriter_visit() {
        let mut rewriter = RecordingRewriter::default();
        col("state").eq(lit("CO")).rewrite(&mut rewriter).unwrap();

        assert_eq!(
            rewriter.v,
            vec![
                "Previsited state = Utf8(\"CO\")",
                "Previsited state",
                "Mutated state",
                "Previsited Utf8(\"CO\")",
                "Mutated Utf8(\"CO\")",
                "Mutated state = Utf8(\"CO\")"
            ]
        )
    }
}<|MERGE_RESOLUTION|>--- conflicted
+++ resolved
@@ -664,14 +664,9 @@
     fn normalize_cols_non_exist() {
         // test normalizing columns when the name doesn't exist
         let expr = col("a") + col("b");
-<<<<<<< HEAD
         let schema_a =
             make_schema_with_empty_metadata(vec![make_field("\"tableA\"", "a")]);
-        let schemas = vec![schema_a].into_iter().map(Arc::new).collect::<Vec<_>>();
-=======
-        let schema_a = make_schema_with_empty_metadata(vec![make_field("tableA", "a")]);
         let schemas = vec![schema_a];
->>>>>>> aeb593f7
         let schemas = schemas.iter().collect::<Vec<_>>();
 
         let error =
