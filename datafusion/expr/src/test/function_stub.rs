// Licensed to the Apache Software Foundation (ASF) under one
// or more contributor license agreements.  See the NOTICE file
// distributed with this work for additional information
// regarding copyright ownership.  The ASF licenses this file
// to you under the Apache License, Version 2.0 (the
// "License"); you may not use this file except in compliance
// with the License.  You may obtain a copy of the License at
//
//   http://www.apache.org/licenses/LICENSE-2.0
//
// Unless required by applicable law or agreed to in writing,
// software distributed under the License is distributed on an
// "AS IS" BASIS, WITHOUT WARRANTIES OR CONDITIONS OF ANY
// KIND, either express or implied.  See the License for the
// specific language governing permissions and limitations
// under the License.

//! Aggregate function stubs for test in expr / optimizer.
//!
//! These are used to avoid a dependence on `datafusion-functions-aggregate` which live in a different crate

use std::any::Any;

use arrow::datatypes::{
<<<<<<< HEAD
    DataType, FieldRef, DECIMAL128_MAX_PRECISION, DECIMAL256_MAX_PRECISION,
    DECIMAL32_MAX_PRECISION, DECIMAL64_MAX_PRECISION,
=======
    DataType, FieldRef, DECIMAL128_MAX_PRECISION, DECIMAL128_MAX_SCALE,
    DECIMAL256_MAX_PRECISION, DECIMAL256_MAX_SCALE, DECIMAL32_MAX_PRECISION,
    DECIMAL32_MAX_SCALE, DECIMAL64_MAX_PRECISION, DECIMAL64_MAX_SCALE,
>>>>>>> d1279731
};

use datafusion_common::plan_err;
use datafusion_common::{exec_err, not_impl_err, utils::take_function_args, Result};

use crate::type_coercion::aggregates::NUMERICS;
use crate::Volatility::Immutable;
use crate::{
    expr::AggregateFunction,
    function::{AccumulatorArgs, StateFieldsArgs},
    utils::AggregateOrderSensitivity,
    Accumulator, AggregateUDFImpl, Expr, GroupsAccumulator, ReversedUDAF, Signature,
};

macro_rules! create_func {
    ($UDAF:ty, $AGGREGATE_UDF_FN:ident) => {
        paste::paste! {
            #[doc = concat!("AggregateFunction that returns a [AggregateUDF](crate::AggregateUDF) for [`", stringify!($UDAF), "`]")]
            pub fn $AGGREGATE_UDF_FN() -> std::sync::Arc<crate::AggregateUDF> {
                // Singleton instance of [$UDAF], ensures the UDAF is only created once
                static INSTANCE: std::sync::LazyLock<std::sync::Arc<crate::AggregateUDF>> =
                    std::sync::LazyLock::new(|| {
                        std::sync::Arc::new(crate::AggregateUDF::from(<$UDAF>::default()))
                    });
                std::sync::Arc::clone(&INSTANCE)
            }
        }
    }
}

create_func!(Sum, sum_udaf);

pub fn sum(expr: Expr) -> Expr {
    Expr::AggregateFunction(AggregateFunction::new_udf(
        sum_udaf(),
        vec![expr],
        false,
        None,
        vec![],
        None,
    ))
}

create_func!(Count, count_udaf);

pub fn count(expr: Expr) -> Expr {
    Expr::AggregateFunction(AggregateFunction::new_udf(
        count_udaf(),
        vec![expr],
        false,
        None,
        vec![],
        None,
    ))
}

create_func!(Avg, avg_udaf);

pub fn avg(expr: Expr) -> Expr {
    Expr::AggregateFunction(AggregateFunction::new_udf(
        avg_udaf(),
        vec![expr],
        false,
        None,
        vec![],
        None,
    ))
}

/// Stub `sum` used for optimizer testing
#[derive(Debug, PartialEq, Eq, Hash)]
pub struct Sum {
    signature: Signature,
}

impl Sum {
    pub fn new() -> Self {
        Self {
            signature: Signature::user_defined(Immutable),
        }
    }
}

impl Default for Sum {
    fn default() -> Self {
        Self::new()
    }
}

impl AggregateUDFImpl for Sum {
    fn as_any(&self) -> &dyn Any {
        self
    }

    fn name(&self) -> &str {
        "sum"
    }

    fn signature(&self) -> &Signature {
        &self.signature
    }

    fn coerce_types(&self, arg_types: &[DataType]) -> Result<Vec<DataType>> {
        let [array] = take_function_args(self.name(), arg_types)?;

        // Refer to https://www.postgresql.org/docs/8.2/functions-aggregate.html doc
        // smallint, int, bigint, real, double precision, decimal, or interval.

        fn coerced_type(data_type: &DataType) -> Result<DataType> {
            match data_type {
                DataType::Dictionary(_, v) => coerced_type(v),
                // in the spark, the result type is DECIMAL(min(38,precision+10), s)
                // ref: https://github.com/apache/spark/blob/fcf636d9eb8d645c24be3db2d599aba2d7e2955a/sql/catalyst/src/main/scala/org/apache/spark/sql/catalyst/expressions/aggregate/Sum.scala#L66
                DataType::Decimal32(_, _)
                | DataType::Decimal64(_, _)
                | DataType::Decimal128(_, _)
                | DataType::Decimal256(_, _) => Ok(data_type.clone()),
                dt if dt.is_signed_integer() => Ok(DataType::Int64),
                dt if dt.is_unsigned_integer() => Ok(DataType::UInt64),
                dt if dt.is_floating() => Ok(DataType::Float64),
                _ => exec_err!("Sum not supported for {data_type}"),
            }
        }

        Ok(vec![coerced_type(array)?])
    }

    fn return_type(&self, arg_types: &[DataType]) -> Result<DataType> {
        match &arg_types[0] {
            DataType::Int64 => Ok(DataType::Int64),
            DataType::UInt64 => Ok(DataType::UInt64),
            DataType::Float64 => Ok(DataType::Float64),
            DataType::Decimal32(precision, scale) => {
                // in the spark, the result type is DECIMAL(min(38,precision+10), s)
                // ref: https://github.com/apache/spark/blob/fcf636d9eb8d645c24be3db2d599aba2d7e2955a/sql/catalyst/src/main/scala/org/apache/spark/sql/catalyst/expressions/aggregate/Sum.scala#L66
                let new_precision = DECIMAL32_MAX_PRECISION.min(*precision + 10);
                Ok(DataType::Decimal32(new_precision, *scale))
            }
            DataType::Decimal64(precision, scale) => {
                // in the spark, the result type is DECIMAL(min(38,precision+10), s)
                // ref: https://github.com/apache/spark/blob/fcf636d9eb8d645c24be3db2d599aba2d7e2955a/sql/catalyst/src/main/scala/org/apache/spark/sql/catalyst/expressions/aggregate/Sum.scala#L66
                let new_precision = DECIMAL64_MAX_PRECISION.min(*precision + 10);
                Ok(DataType::Decimal64(new_precision, *scale))
            }
            DataType::Decimal128(precision, scale) => {
                // in the spark, the result type is DECIMAL(min(38,precision+10), s)
                // ref: https://github.com/apache/spark/blob/fcf636d9eb8d645c24be3db2d599aba2d7e2955a/sql/catalyst/src/main/scala/org/apache/spark/sql/catalyst/expressions/aggregate/Sum.scala#L66
                let new_precision = DECIMAL128_MAX_PRECISION.min(*precision + 10);
                Ok(DataType::Decimal128(new_precision, *scale))
            }
            DataType::Decimal256(precision, scale) => {
                // in the spark, the result type is DECIMAL(min(38,precision+10), s)
                // ref: https://github.com/apache/spark/blob/fcf636d9eb8d645c24be3db2d599aba2d7e2955a/sql/catalyst/src/main/scala/org/apache/spark/sql/catalyst/expressions/aggregate/Sum.scala#L66
                let new_precision = DECIMAL256_MAX_PRECISION.min(*precision + 10);
                Ok(DataType::Decimal256(new_precision, *scale))
            }
            other => {
                exec_err!("[return_type] SUM not supported for {}", other)
            }
        }
    }

    fn accumulator(&self, _args: AccumulatorArgs) -> Result<Box<dyn Accumulator>> {
        unreachable!("stub should not have accumulate()")
    }

    fn state_fields(&self, _args: StateFieldsArgs) -> Result<Vec<FieldRef>> {
        unreachable!("stub should not have state_fields()")
    }

    fn groups_accumulator_supported(&self, _args: AccumulatorArgs) -> bool {
        false
    }

    fn create_groups_accumulator(
        &self,
        _args: AccumulatorArgs,
    ) -> Result<Box<dyn GroupsAccumulator>> {
        unreachable!("stub should not have accumulate()")
    }

    fn reverse_expr(&self) -> ReversedUDAF {
        ReversedUDAF::Identical
    }

    fn order_sensitivity(&self) -> AggregateOrderSensitivity {
        AggregateOrderSensitivity::Insensitive
    }
}

/// Testing stub implementation of COUNT aggregate
#[derive(PartialEq, Eq, Hash)]
pub struct Count {
    signature: Signature,
    aliases: Vec<String>,
}

impl std::fmt::Debug for Count {
    fn fmt(&self, f: &mut std::fmt::Formatter) -> std::fmt::Result {
        f.debug_struct("Count")
            .field("name", &self.name())
            .field("signature", &self.signature)
            .finish()
    }
}

impl Default for Count {
    fn default() -> Self {
        Self::new()
    }
}

impl Count {
    pub fn new() -> Self {
        Self {
            aliases: vec!["count".to_string()],
            signature: Signature::variadic_any(Immutable),
        }
    }
}

impl AggregateUDFImpl for Count {
    fn as_any(&self) -> &dyn Any {
        self
    }

    fn name(&self) -> &str {
        "COUNT"
    }

    fn signature(&self) -> &Signature {
        &self.signature
    }

    fn return_type(&self, _arg_types: &[DataType]) -> Result<DataType> {
        Ok(DataType::Int64)
    }

    fn is_nullable(&self) -> bool {
        false
    }

    fn state_fields(&self, _args: StateFieldsArgs) -> Result<Vec<FieldRef>> {
        not_impl_err!("no impl for stub")
    }

    fn accumulator(&self, _acc_args: AccumulatorArgs) -> Result<Box<dyn Accumulator>> {
        not_impl_err!("no impl for stub")
    }

    fn aliases(&self) -> &[String] {
        &self.aliases
    }

    fn create_groups_accumulator(
        &self,
        _args: AccumulatorArgs,
    ) -> Result<Box<dyn GroupsAccumulator>> {
        not_impl_err!("no impl for stub")
    }

    fn reverse_expr(&self) -> ReversedUDAF {
        ReversedUDAF::Identical
    }
}

create_func!(Min, min_udaf);

pub fn min(expr: Expr) -> Expr {
    Expr::AggregateFunction(AggregateFunction::new_udf(
        min_udaf(),
        vec![expr],
        false,
        None,
        vec![],
        None,
    ))
}

/// Testing stub implementation of Min aggregate
#[derive(PartialEq, Eq, Hash)]
pub struct Min {
    signature: Signature,
}

impl std::fmt::Debug for Min {
    fn fmt(&self, f: &mut std::fmt::Formatter) -> std::fmt::Result {
        f.debug_struct("Min")
            .field("name", &self.name())
            .field("signature", &self.signature)
            .finish()
    }
}

impl Default for Min {
    fn default() -> Self {
        Self::new()
    }
}

impl Min {
    pub fn new() -> Self {
        Self {
            signature: Signature::variadic_any(Immutable),
        }
    }
}

impl AggregateUDFImpl for Min {
    fn as_any(&self) -> &dyn Any {
        self
    }

    fn name(&self) -> &str {
        "min"
    }

    fn signature(&self) -> &Signature {
        &self.signature
    }

    fn return_type(&self, _arg_types: &[DataType]) -> Result<DataType> {
        Ok(DataType::Int64)
    }

    fn state_fields(&self, _args: StateFieldsArgs) -> Result<Vec<FieldRef>> {
        not_impl_err!("no impl for stub")
    }

    fn accumulator(&self, _acc_args: AccumulatorArgs) -> Result<Box<dyn Accumulator>> {
        not_impl_err!("no impl for stub")
    }

    fn create_groups_accumulator(
        &self,
        _args: AccumulatorArgs,
    ) -> Result<Box<dyn GroupsAccumulator>> {
        not_impl_err!("no impl for stub")
    }

    fn reverse_expr(&self) -> ReversedUDAF {
        ReversedUDAF::Identical
    }
    fn is_descending(&self) -> Option<bool> {
        Some(false)
    }
}

create_func!(Max, max_udaf);

pub fn max(expr: Expr) -> Expr {
    Expr::AggregateFunction(AggregateFunction::new_udf(
        max_udaf(),
        vec![expr],
        false,
        None,
        vec![],
        None,
    ))
}

/// Testing stub implementation of MAX aggregate
#[derive(PartialEq, Eq, Hash)]
pub struct Max {
    signature: Signature,
}

impl std::fmt::Debug for Max {
    fn fmt(&self, f: &mut std::fmt::Formatter) -> std::fmt::Result {
        f.debug_struct("Max")
            .field("name", &self.name())
            .field("signature", &self.signature)
            .finish()
    }
}

impl Default for Max {
    fn default() -> Self {
        Self::new()
    }
}

impl Max {
    pub fn new() -> Self {
        Self {
            signature: Signature::variadic_any(Immutable),
        }
    }
}

impl AggregateUDFImpl for Max {
    fn as_any(&self) -> &dyn Any {
        self
    }

    fn name(&self) -> &str {
        "max"
    }

    fn signature(&self) -> &Signature {
        &self.signature
    }

    fn return_type(&self, _arg_types: &[DataType]) -> Result<DataType> {
        Ok(DataType::Int64)
    }

    fn state_fields(&self, _args: StateFieldsArgs) -> Result<Vec<FieldRef>> {
        not_impl_err!("no impl for stub")
    }

    fn accumulator(&self, _acc_args: AccumulatorArgs) -> Result<Box<dyn Accumulator>> {
        not_impl_err!("no impl for stub")
    }

    fn create_groups_accumulator(
        &self,
        _args: AccumulatorArgs,
    ) -> Result<Box<dyn GroupsAccumulator>> {
        not_impl_err!("no impl for stub")
    }

    fn reverse_expr(&self) -> ReversedUDAF {
        ReversedUDAF::Identical
    }
    fn is_descending(&self) -> Option<bool> {
        Some(true)
    }
}

/// Testing stub implementation of avg aggregate
#[derive(Debug, PartialEq, Eq, Hash)]
pub struct Avg {
    signature: Signature,
    aliases: Vec<String>,
}

impl Avg {
    pub fn new() -> Self {
        Self {
            aliases: vec![String::from("mean")],
            signature: Signature::uniform(1, NUMERICS.to_vec(), Immutable),
        }
    }
}

impl Default for Avg {
    fn default() -> Self {
        Self::new()
    }
}

impl AggregateUDFImpl for Avg {
    fn as_any(&self) -> &dyn Any {
        self
    }

    fn name(&self) -> &str {
        "avg"
    }

    fn signature(&self) -> &Signature {
        &self.signature
    }

    fn coerce_types(&self, arg_types: &[DataType]) -> Result<Vec<DataType>> {
        let [args] = take_function_args(self.name(), arg_types)?;

        // Supported types smallint, int, bigint, real, double precision, decimal, or interval
        // Refer to https://www.postgresql.org/docs/8.2/functions-aggregate.html doc
        fn coerced_type(data_type: &DataType) -> Result<DataType> {
            match &data_type {
                DataType::Decimal32(p, s) => Ok(DataType::Decimal32(*p, *s)),
                DataType::Decimal64(p, s) => Ok(DataType::Decimal64(*p, *s)),
                DataType::Decimal128(p, s) => Ok(DataType::Decimal128(*p, *s)),
                DataType::Decimal256(p, s) => Ok(DataType::Decimal256(*p, *s)),
                d if d.is_numeric() => Ok(DataType::Float64),
                DataType::Duration(time_unit) => Ok(DataType::Duration(*time_unit)),
                DataType::Dictionary(_, v) => coerced_type(v.as_ref()),
                _ => {
                    plan_err!("Avg does not support inputs of type {data_type}.")
                }
            }
        }
        Ok(vec![coerced_type(args)?])
    }

    fn return_type(&self, arg_types: &[DataType]) -> Result<DataType> {
        match &arg_types[0] {
            DataType::Decimal32(precision, scale) => {
                // In the spark, the result type is DECIMAL(min(38,precision+4), min(38,scale+4)).
                // Ref: https://github.com/apache/spark/blob/fcf636d9eb8d645c24be3db2d599aba2d7e2955a/sql/catalyst/src/main/scala/org/apache/spark/sql/catalyst/expressions/aggregate/Average.scala#L66
                let new_precision = DECIMAL32_MAX_PRECISION.min(*precision + 4);
                let new_scale = DECIMAL32_MAX_SCALE.min(*scale + 4);
                Ok(DataType::Decimal32(new_precision, new_scale))
            }
            DataType::Decimal64(precision, scale) => {
                // In the spark, the result type is DECIMAL(min(38,precision+4), min(38,scale+4)).
                // Ref: https://github.com/apache/spark/blob/fcf636d9eb8d645c24be3db2d599aba2d7e2955a/sql/catalyst/src/main/scala/org/apache/spark/sql/catalyst/expressions/aggregate/Average.scala#L66
                let new_precision = DECIMAL64_MAX_PRECISION.min(*precision + 4);
                let new_scale = DECIMAL64_MAX_SCALE.min(*scale + 4);
                Ok(DataType::Decimal64(new_precision, new_scale))
            }
            DataType::Decimal128(precision, scale) => {
                // In the spark, the result type is DECIMAL(min(38,precision+4), min(38,scale+4)).
                // Ref: https://github.com/apache/spark/blob/fcf636d9eb8d645c24be3db2d599aba2d7e2955a/sql/catalyst/src/main/scala/org/apache/spark/sql/catalyst/expressions/aggregate/Average.scala#L66
                let new_precision = DECIMAL128_MAX_PRECISION.min(*precision + 4);
                let new_scale = DECIMAL128_MAX_SCALE.min(*scale + 4);
                Ok(DataType::Decimal128(new_precision, new_scale))
            }
            DataType::Decimal256(precision, scale) => {
                // In the spark, the result type is DECIMAL(min(38,precision+4), min(38,scale+4)).
                // Ref: https://github.com/apache/spark/blob/fcf636d9eb8d645c24be3db2d599aba2d7e2955a/sql/catalyst/src/main/scala/org/apache/spark/sql/catalyst/expressions/aggregate/Average.scala#L66
                let new_precision = DECIMAL256_MAX_PRECISION.min(*precision + 4);
                let new_scale = DECIMAL256_MAX_SCALE.min(*scale + 4);
                Ok(DataType::Decimal256(new_precision, new_scale))
            }
            DataType::Duration(time_unit) => Ok(DataType::Duration(*time_unit)),
            _ => Ok(DataType::Float64),
        }
    }

    fn accumulator(&self, _acc_args: AccumulatorArgs) -> Result<Box<dyn Accumulator>> {
        not_impl_err!("no impl for stub")
    }

    fn state_fields(&self, _args: StateFieldsArgs) -> Result<Vec<FieldRef>> {
        not_impl_err!("no impl for stub")
    }

    fn aliases(&self) -> &[String] {
        &self.aliases
    }
}<|MERGE_RESOLUTION|>--- conflicted
+++ resolved
@@ -22,14 +22,9 @@
 use std::any::Any;
 
 use arrow::datatypes::{
-<<<<<<< HEAD
-    DataType, FieldRef, DECIMAL128_MAX_PRECISION, DECIMAL256_MAX_PRECISION,
-    DECIMAL32_MAX_PRECISION, DECIMAL64_MAX_PRECISION,
-=======
     DataType, FieldRef, DECIMAL128_MAX_PRECISION, DECIMAL128_MAX_SCALE,
     DECIMAL256_MAX_PRECISION, DECIMAL256_MAX_SCALE, DECIMAL32_MAX_PRECISION,
     DECIMAL32_MAX_SCALE, DECIMAL64_MAX_PRECISION, DECIMAL64_MAX_SCALE,
->>>>>>> d1279731
 };
 
 use datafusion_common::plan_err;
