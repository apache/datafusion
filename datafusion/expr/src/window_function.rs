--- conflicted
+++ resolved
@@ -17,17 +17,6 @@
 
 use crate::{expr::WindowFunction, BuiltInWindowFunction, Expr, Literal};
 
-<<<<<<< HEAD
-/// Create an expression to represent the `cume_dist` window function
-pub fn cume_dist() -> Expr {
-    Expr::WindowFunction(WindowFunction::new(BuiltInWindowFunction::CumeDist, vec![]))
-=======
-/// Create an expression to represent the `ntile` window function
-pub fn ntile(arg: Expr) -> Expr {
-    Expr::WindowFunction(WindowFunction::new(BuiltInWindowFunction::Ntile, vec![arg]))
->>>>>>> 7a40344a
-}
-
 /// Create an expression to represent the `nth_value` window function
 pub fn nth_value(arg: Expr, n: i64) -> Expr {
     Expr::WindowFunction(WindowFunction::new(
