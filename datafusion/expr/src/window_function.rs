--- conflicted
+++ resolved
@@ -23,7 +23,6 @@
 
 use crate::aggregate_function::AggregateFunction;
 use crate::type_coercion::functions::data_types;
-use crate::utils::convert_camel_to_upper_snake;
 use crate::{aggregate_function, AggregateUDF, Signature, TypeSignature, Volatility};
 use arrow::datatypes::DataType;
 use datafusion_common::{DataFusionError, Result};
@@ -59,11 +58,7 @@
 
 impl fmt::Display for BuiltInWindowFunction {
     fn fmt(&self, f: &mut fmt::Formatter) -> fmt::Result {
-<<<<<<< HEAD
-        write!(f, "{}", convert_camel_to_upper_snake(format!("{self:?}")))
-=======
         write!(f, "{}", self.name())
->>>>>>> 1cc01a41
     }
 }
 
