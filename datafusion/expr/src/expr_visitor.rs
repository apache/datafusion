--- conflicted
+++ resolved
@@ -17,11 +17,7 @@
 
 //! Expression visitor
 
-<<<<<<< HEAD
-use crate::{expr::GroupingSet, Expr, GetIndexedField};
-=======
-use crate::{expr::GroupingSet, Expr, Like};
->>>>>>> 17d02177
+use crate::{expr::GroupingSet, Expr, GetIndexedField, Like};
 use datafusion_common::Result;
 
 /// Controls how the visitor recursion should proceed.
