// Licensed to the Apache Software Foundation (ASF) under one
// or more contributor license agreements.  See the NOTICE file
// distributed with this work for additional information
// regarding copyright ownership.  The ASF licenses this file
// to you under the Apache License, Version 2.0 (the
// "License"); you may not use this file except in compliance
// with the License.  You may obtain a copy of the License at
//
//   http://www.apache.org/licenses/LICENSE-2.0
//
// Unless required by applicable law or agreed to in writing,
// software distributed under the License is distributed on an
// "AS IS" BASIS, WITHOUT WARRANTIES OR CONDITIONS OF ANY
// KIND, either express or implied.  See the License for the
// specific language governing permissions and limitations
// under the License.

//! Utilities for implementing GroupsAccumulator
//! Adapter that makes [`GroupsAccumulator`] out of [`Accumulator`]

pub mod accumulate;
pub mod bool_op;
pub mod nulls;
pub mod prim_op;

use arrow::{
    array::{ArrayRef, AsArray, BooleanArray, PrimitiveArray},
    compute,
    datatypes::UInt32Type,
};
use datafusion_common::{
    arrow_datafusion_err, utils::get_arrayref_at_indices, DataFusionError, Result,
    ScalarValue,
};
use datafusion_expr_common::accumulator::Accumulator;
use datafusion_expr_common::groups_accumulator::{EmitTo, GroupsAccumulator};

/// An adapter that implements [`GroupsAccumulator`] for any [`Accumulator`]
///
/// While [`Accumulator`] are simpler to implement and can support
/// more general calculations (like retractable window functions),
/// they are not as fast as a specialized `GroupsAccumulator`. This
/// interface bridges the gap so the group by operator only operates
/// in terms of [`Accumulator`].
///
/// Internally, this adapter creates a new [`Accumulator`] for each group which
/// stores the state for that group. This both requires an allocation for each
/// Accumulator, internal indices, as well as whatever internal allocations the
/// Accumulator itself requires.
///
/// For example, a `MinAccumulator` that computes the minimum string value with
/// a [`ScalarValue::Utf8`]. That will require at least two allocations per group
/// (one for the `MinAccumulator` and one for the `ScalarValue::Utf8`).
///
/// ```text
///                       ┌─────────────────────────────────┐
///                       │MinAccumulator {                 │
///                ┌─────▶│ min: ScalarValue::Utf8("A")     │───────┐
///                │      │}                                │       │
///                │      └─────────────────────────────────┘       └───────▶   "A"
///    ┌─────┐     │      ┌─────────────────────────────────┐
///    │  0  │─────┘      │MinAccumulator {                 │
///    ├─────┤     ┌─────▶│ min: ScalarValue::Utf8("Z")     │───────────────▶   "Z"
///    │  1  │─────┘      │}                                │
///    └─────┘            └─────────────────────────────────┘                   ...
///      ...                 ...
///    ┌─────┐            ┌────────────────────────────────┐
///    │ N-2 │            │MinAccumulator {                │
///    ├─────┤            │  min: ScalarValue::Utf8("A")   │────────────────▶   "A"
///    │ N-1 │─────┐      │}                               │
///    └─────┘     │      └────────────────────────────────┘
///                │      ┌────────────────────────────────┐        ┌───────▶   "Q"
///                │      │MinAccumulator {                │        │
///                └─────▶│  min: ScalarValue::Utf8("Q")   │────────┘
///                       │}                               │
///                       └────────────────────────────────┘
///
///
///  Logical group         Current Min/Max value for that group stored
///     number             as a ScalarValue which points to an
///                        indivdually allocated String
///
///```
///
/// # Optimizations
///
/// The adapter minimizes the number of calls to [`Accumulator::update_batch`]
/// by first collecting the input rows for each group into a contiguous array
/// using [`compute::take`]
///
pub struct GroupsAccumulatorAdapter {
    factory: Box<dyn Fn() -> Result<Box<dyn Accumulator>> + Send>,

    /// state for each group, stored in group_index order
    states: Vec<AccumulatorState>,

    /// Current memory usage, in bytes.
    ///
    /// Note this is incrementally updated with deltas to avoid the
    /// call to size() being a bottleneck. We saw size() being a
    /// bottleneck in earlier implementations when there were many
    /// distinct groups.
    allocation_bytes: usize,
}

struct AccumulatorState {
    /// [`Accumulator`] that stores the per-group state
    accumulator: Box<dyn Accumulator>,

    /// scratch space: indexes in the input array that will be fed to
    /// this accumulator. Stores indexes as `u32` to match the arrow
    /// `take` kernel input.
    indices: Vec<u32>,
}

impl AccumulatorState {
    fn new(accumulator: Box<dyn Accumulator>) -> Self {
        Self {
            accumulator,
            indices: vec![],
        }
    }

    /// Returns the amount of memory taken by this structure and its accumulator
    fn size(&self) -> usize {
        self.accumulator.size()
            + std::mem::size_of_val(self)
            + self.indices.allocated_size()
    }
}

impl GroupsAccumulatorAdapter {
    /// Create a new adapter that will create a new [`Accumulator`]
    /// for each group, using the specified factory function
    pub fn new<F>(factory: F) -> Self
    where
        F: Fn() -> Result<Box<dyn Accumulator>> + Send + 'static,
    {
        Self {
            factory: Box::new(factory),
            states: vec![],
            allocation_bytes: 0,
        }
    }

    /// Ensure that self.accumulators has total_num_groups
    fn make_accumulators_if_needed(&mut self, total_num_groups: usize) -> Result<()> {
        // can't shrink
        assert!(total_num_groups >= self.states.len());
        let vec_size_pre = self.states.allocated_size();

        // instantiate new accumulators
        let new_accumulators = total_num_groups - self.states.len();
        for _ in 0..new_accumulators {
            let accumulator = (self.factory)()?;
            let state = AccumulatorState::new(accumulator);
            self.add_allocation(state.size());
            self.states.push(state);
        }

        self.adjust_allocation(vec_size_pre, self.states.allocated_size());
        Ok(())
    }

    /// invokes f(accumulator, values) for each group that has values
    /// in group_indices.
    ///
    /// This function first reorders the input and filter so that
    /// values for each group_index are contiguous and then invokes f
    /// on the contiguous ranges, to minimize per-row overhead
    ///
    /// ```text
    /// ┌─────────┐   ┌─────────┐   ┌ ─ ─ ─ ─ ┐                       ┌─────────┐   ┌ ─ ─ ─ ─ ┐
    /// │ ┌─────┐ │   │ ┌─────┐ │     ┌─────┐              ┏━━━━━┓    │ ┌─────┐ │     ┌─────┐
    /// │ │  2  │ │   │ │ 200 │ │   │ │  t  │ │            ┃  0  ┃    │ │ 200 │ │   │ │  t  │ │
    /// │ ├─────┤ │   │ ├─────┤ │     ├─────┤              ┣━━━━━┫    │ ├─────┤ │     ├─────┤
    /// │ │  2  │ │   │ │ 100 │ │   │ │  f  │ │            ┃  0  ┃    │ │ 300 │ │   │ │  t  │ │
    /// │ ├─────┤ │   │ ├─────┤ │     ├─────┤              ┣━━━━━┫    │ ├─────┤ │     ├─────┤
    /// │ │  0  │ │   │ │ 200 │ │   │ │  t  │ │            ┃  1  ┃    │ │ 200 │ │   │ │NULL │ │
    /// │ ├─────┤ │   │ ├─────┤ │     ├─────┤   ────────▶  ┣━━━━━┫    │ ├─────┤ │     ├─────┤
    /// │ │  1  │ │   │ │ 200 │ │   │ │NULL │ │            ┃  2  ┃    │ │ 200 │ │   │ │  t  │ │
    /// │ ├─────┤ │   │ ├─────┤ │     ├─────┤              ┣━━━━━┫    │ ├─────┤ │     ├─────┤
    /// │ │  0  │ │   │ │ 300 │ │   │ │  t  │ │            ┃  2  ┃    │ │ 100 │ │   │ │  f  │ │
    /// │ └─────┘ │   │ └─────┘ │     └─────┘              ┗━━━━━┛    │ └─────┘ │     └─────┘
    /// └─────────┘   └─────────┘   └ ─ ─ ─ ─ ┘                       └─────────┘   └ ─ ─ ─ ─ ┘
    ///
    /// logical group   values      opt_filter           logical group  values       opt_filter
    ///
    /// ```
    fn invoke_per_accumulator<F>(
        &mut self,
        values: &[ArrayRef],
        group_indices: &[usize],
        opt_filter: Option<&BooleanArray>,
        total_num_groups: usize,
        f: F,
    ) -> Result<()>
    where
        F: Fn(&mut dyn Accumulator, &[ArrayRef]) -> Result<()>,
    {
        self.make_accumulators_if_needed(total_num_groups)?;

        assert_eq!(values[0].len(), group_indices.len());

        // figure out which input rows correspond to which groups.
        // Note that self.state.indices starts empty for all groups
        // (it is cleared out below)
        for (idx, group_index) in group_indices.iter().enumerate() {
            self.states[*group_index].indices.push(idx as u32);
        }

        // groups_with_rows holds a list of group indexes that have
        // any rows that need to be accumulated, stored in order of
        // group_index

        let mut groups_with_rows = vec![];

        // batch_indices holds indices into values, each group is contiguous
        let mut batch_indices = vec![];

        // offsets[i] is index into batch_indices where the rows for
        // group_index i starts
        let mut offsets = vec![0];

        let mut offset_so_far = 0;
        for (group_index, state) in self.states.iter_mut().enumerate() {
            let indices = &state.indices;
            if indices.is_empty() {
                continue;
            }

            groups_with_rows.push(group_index);
            batch_indices.extend_from_slice(indices);
            offset_so_far += indices.len();
            offsets.push(offset_so_far);
        }
        let batch_indices = batch_indices.into();

        // reorder the values and opt_filter by batch_indices so that
        // all values for each group are contiguous, then invoke the
        // accumulator once per group with values
        let values = get_arrayref_at_indices(values, &batch_indices)?;
        let opt_filter = get_filter_at_indices(opt_filter, &batch_indices)?;

        // invoke each accumulator with the appropriate rows, first
        // pulling the input arguments for this group into their own
        // RecordBatch(es)
        let iter = groups_with_rows.iter().zip(offsets.windows(2));

        let mut sizes_pre = 0;
        let mut sizes_post = 0;
        for (&group_idx, offsets) in iter {
            let state = &mut self.states[group_idx];
            sizes_pre += state.size();

<<<<<<< HEAD
            let values_to_accumulate =
                slice_and_maybe_filter(&values, opt_filter.as_ref(), offsets)?;
            f(state.accumulator.as_mut(), &values_to_accumulate)?;
=======
            let values_to_accumulate = slice_and_maybe_filter(
                &values,
                opt_filter.as_ref().map(|f| f.as_boolean()),
                offsets,
            )?;
            (f)(state.accumulator.as_mut(), &values_to_accumulate)?;
>>>>>>> dbfde67c

            // clear out the state so they are empty for next
            // iteration
            state.indices.clear();
            sizes_post += state.size();
        }

        self.adjust_allocation(sizes_pre, sizes_post);
        Ok(())
    }

    /// Increment the allocation by `n`
    ///
    /// See [`Self::allocation_bytes`] for rationale.
    fn add_allocation(&mut self, size: usize) {
        self.allocation_bytes += size;
    }

    /// Decrease the allocation by `n`
    ///
    /// See [`Self::allocation_bytes`] for rationale.
    fn free_allocation(&mut self, size: usize) {
        // use saturating sub to avoid errors if the accumulators
        // report erronious sizes
        self.allocation_bytes = self.allocation_bytes.saturating_sub(size)
    }

    /// Adjusts the allocation for something that started with
    /// start_size and now has new_size avoiding overflow
    ///
    /// See [`Self::allocation_bytes`] for rationale.
    fn adjust_allocation(&mut self, old_size: usize, new_size: usize) {
        if new_size > old_size {
            self.add_allocation(new_size - old_size)
        } else {
            self.free_allocation(old_size - new_size)
        }
    }
}

impl GroupsAccumulator for GroupsAccumulatorAdapter {
    fn update_batch(
        &mut self,
        values: &[ArrayRef],
        group_indices: &[usize],
        opt_filter: Option<&BooleanArray>,
        total_num_groups: usize,
    ) -> Result<()> {
        self.invoke_per_accumulator(
            values,
            group_indices,
            opt_filter,
            total_num_groups,
            |accumulator, values_to_accumulate| {
                accumulator.update_batch(values_to_accumulate)
            },
        )?;
        Ok(())
    }

    fn evaluate(&mut self, emit_to: EmitTo) -> Result<ArrayRef> {
        let vec_size_pre = self.states.allocated_size();

        let states = emit_to.take_needed(&mut self.states);

        let results: Vec<ScalarValue> = states
            .into_iter()
            .map(|mut state| {
                self.free_allocation(state.size());
                state.accumulator.evaluate()
            })
            .collect::<Result<_>>()?;

        let result = ScalarValue::iter_to_array(results);

        self.adjust_allocation(vec_size_pre, self.states.allocated_size());

        result
    }

    // filtered_null_mask(opt_filter, &values);
    fn state(&mut self, emit_to: EmitTo) -> Result<Vec<ArrayRef>> {
        let vec_size_pre = self.states.allocated_size();
        let states = emit_to.take_needed(&mut self.states);

        // each accumulator produces a potential vector of values
        // which we need to form into columns
        let mut results: Vec<Vec<ScalarValue>> = vec![];

        for mut state in states {
            self.free_allocation(state.size());
            let accumulator_state = state.accumulator.state()?;
            results.resize_with(accumulator_state.len(), Vec::new);
            for (idx, state_val) in accumulator_state.into_iter().enumerate() {
                results[idx].push(state_val);
            }
        }

        // create an array for each intermediate column
        let arrays = results
            .into_iter()
            .map(ScalarValue::iter_to_array)
            .collect::<Result<Vec<_>>>()?;

        // double check each array has the same length (aka the
        // accumulator was implemented correctly
        if let Some(first_col) = arrays.first() {
            for arr in &arrays {
                assert_eq!(arr.len(), first_col.len())
            }
        }
        self.adjust_allocation(vec_size_pre, self.states.allocated_size());

        Ok(arrays)
    }

    fn merge_batch(
        &mut self,
        values: &[ArrayRef],
        group_indices: &[usize],
        opt_filter: Option<&BooleanArray>,
        total_num_groups: usize,
    ) -> Result<()> {
        self.invoke_per_accumulator(
            values,
            group_indices,
            opt_filter,
            total_num_groups,
            |accumulator, values_to_accumulate| {
                accumulator.merge_batch(values_to_accumulate)?;
                Ok(())
            },
        )?;
        Ok(())
    }

    fn size(&self) -> usize {
        self.allocation_bytes
    }

    fn convert_to_state(
        &self,
        values: &[ArrayRef],
        opt_filter: Option<&BooleanArray>,
    ) -> Result<Vec<ArrayRef>> {
        let num_rows = values[0].len();

        // Each row has its respective group
        let mut results = vec![];
        for row_idx in 0..num_rows {
            // Create the empty accumulator for converting
            let mut converted_accumulator = (self.factory)()?;

            // Convert row to states
            let values_to_accumulate =
                slice_and_maybe_filter(values, opt_filter, &[row_idx, row_idx + 1])?;
            converted_accumulator.update_batch(&values_to_accumulate)?;
            let states = converted_accumulator.state()?;

            // Resize results to have enough columns according to the converted states
            results.resize_with(states.len(), || Vec::with_capacity(num_rows));

            // Add the states to results
            for (idx, state_val) in states.into_iter().enumerate() {
                results[idx].push(state_val);
            }
        }

        let arrays = results
            .into_iter()
            .map(ScalarValue::iter_to_array)
            .collect::<Result<Vec<_>>>()?;

        Ok(arrays)
    }

    fn supports_convert_to_state(&self) -> bool {
        true
    }
}

/// Extension trait for [`Vec`] to account for allocations.
pub trait VecAllocExt {
    /// Item type.
    type T;
    /// Return the amount of memory allocated by this Vec (not
    /// recursively counting any heap allocations contained within the
    /// structure). Does not include the size of `self`
    fn allocated_size(&self) -> usize;
}

impl<T> VecAllocExt for Vec<T> {
    type T = T;
    fn allocated_size(&self) -> usize {
        std::mem::size_of::<T>() * self.capacity()
    }
}

fn get_filter_at_indices(
    opt_filter: Option<&BooleanArray>,
    indices: &PrimitiveArray<UInt32Type>,
) -> Result<Option<ArrayRef>> {
    opt_filter
        .map(|filter| {
            compute::take(
                &filter, indices, None, // None: no index check
            )
        })
        .transpose()
        .map_err(|e| arrow_datafusion_err!(e))
}

// Copied from physical-plan
pub(crate) fn slice_and_maybe_filter(
    aggr_array: &[ArrayRef],
    filter_opt: Option<&BooleanArray>,
    offsets: &[usize],
) -> Result<Vec<ArrayRef>> {
    let (offset, length) = (offsets[0], offsets[1] - offsets[0]);
    let sliced_arrays: Vec<ArrayRef> = aggr_array
        .iter()
        .map(|array| array.slice(offset, length))
        .collect();

    if let Some(f) = filter_opt {
        let filter = f.slice(offset, length);

        sliced_arrays
            .iter()
            .map(|array| {
                compute::filter(&array, &filter).map_err(|e| arrow_datafusion_err!(e))
            })
            .collect()
    } else {
        Ok(sliced_arrays)
    }
}<|MERGE_RESOLUTION|>--- conflicted
+++ resolved
@@ -253,18 +253,12 @@
             let state = &mut self.states[group_idx];
             sizes_pre += state.size();
 
-<<<<<<< HEAD
-            let values_to_accumulate =
-                slice_and_maybe_filter(&values, opt_filter.as_ref(), offsets)?;
-            f(state.accumulator.as_mut(), &values_to_accumulate)?;
-=======
             let values_to_accumulate = slice_and_maybe_filter(
                 &values,
                 opt_filter.as_ref().map(|f| f.as_boolean()),
                 offsets,
             )?;
-            (f)(state.accumulator.as_mut(), &values_to_accumulate)?;
->>>>>>> dbfde67c
+            f(state.accumulator.as_mut(), &values_to_accumulate)?;
 
             // clear out the state so they are empty for next
             // iteration
