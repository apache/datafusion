// Licensed to the Apache Software Foundation (ASF) under one
// or more contributor license agreements.  See the NOTICE file
// distributed with this work for additional information
// regarding copyright ownership.  The ASF licenses this file
// to you under the Apache License, Version 2.0 (the
// "License"); you may not use this file except in compliance
// with the License.  You may obtain a copy of the License at
//
//   http://www.apache.org/licenses/LICENSE-2.0
//
// Unless required by applicable law or agreed to in writing,
// software distributed under the License is distributed on an
// "AS IS" BASIS, WITHOUT WARRANTIES OR CONDITIONS OF ANY
// KIND, either express or implied.  See the License for the
// specific language governing permissions and limitations
// under the License.

use std::collections::HashMap;
use std::convert::{TryFrom, TryInto};
use std::sync::Arc;

use crate::common::proto_error;
use crate::protobuf_common as protobuf;
use arrow::array::{ArrayRef, AsArray};
use arrow::buffer::Buffer;
use arrow::csv::WriterBuilder;
use arrow::datatypes::{
    i256, DataType, Field, IntervalDayTimeType, IntervalMonthDayNanoType, IntervalUnit,
    Schema, TimeUnit, UnionFields, UnionMode,
};
use arrow::ipc::{reader::read_record_batch, root_as_message};

use datafusion_common::{
    arrow_datafusion_err,
    config::{
        CsvOptions, JsonOptions, ParquetColumnOptions, ParquetOptions,
        TableParquetOptions,
    },
    file_options::{csv_writer::CsvWriterOptions, json_writer::JsonWriterOptions},
    parsers::CompressionTypeVariant,
    plan_datafusion_err,
    stats::Precision,
    Column, ColumnStatistics, Constraint, Constraints, DFSchema, DFSchemaRef,
    DataFusionError, JoinSide, ScalarValue, Statistics, TableReference,
};

#[derive(Debug)]
pub enum Error {
    General(String),

    DataFusionError(DataFusionError),

    MissingRequiredField(String),

    AtLeastOneValue(String),

    UnknownEnumVariant { name: String, value: i32 },
}

impl std::fmt::Display for Error {
    fn fmt(&self, f: &mut std::fmt::Formatter) -> std::fmt::Result {
        match self {
            Self::General(desc) => write!(f, "General error: {desc}"),

            Self::DataFusionError(desc) => {
                write!(f, "DataFusion error: {desc:?}")
            }

            Self::MissingRequiredField(name) => {
                write!(f, "Missing required field {name}")
            }
            Self::AtLeastOneValue(name) => {
                write!(f, "Must have at least one {name}, found 0")
            }
            Self::UnknownEnumVariant { name, value } => {
                write!(f, "Unknown i32 value for {name} enum: {value}")
            }
        }
    }
}

impl std::error::Error for Error {}

impl From<DataFusionError> for Error {
    fn from(e: DataFusionError) -> Self {
        Error::DataFusionError(e)
    }
}

impl Error {
    pub fn required(field: impl Into<String>) -> Error {
        Error::MissingRequiredField(field.into())
    }

    pub fn unknown(name: impl Into<String>, value: i32) -> Error {
        Error::UnknownEnumVariant {
            name: name.into(),
            value,
        }
    }
}

impl From<Error> for DataFusionError {
    fn from(e: Error) -> Self {
        plan_datafusion_err!("{}", e)
    }
}

/// An extension trait that adds the methods `optional` and `required` to any
/// Option containing a type implementing `TryInto<U, Error = Error>`
pub trait FromOptionalField<T> {
    /// Converts an optional protobuf field to an option of a different type
    ///
    /// Returns None if the option is None, otherwise calls [`TryInto::try_into`]
    /// on the contained data, returning any error encountered
    fn optional(self) -> datafusion_common::Result<Option<T>, Error>;

    /// Converts an optional protobuf field to a different type, returning an error if None
    ///
    /// Returns `Error::MissingRequiredField` if None, otherwise calls [`TryInto::try_into`]
    /// on the contained data, returning any error encountered
    fn required(self, field: impl Into<String>) -> datafusion_common::Result<T, Error>;
}

impl<T, U> FromOptionalField<U> for Option<T>
where
    T: TryInto<U, Error = Error>,
{
    fn optional(self) -> datafusion_common::Result<Option<U>, Error> {
        self.map(|t| t.try_into()).transpose()
    }

    fn required(self, field: impl Into<String>) -> datafusion_common::Result<U, Error> {
        match self {
            None => Err(Error::required(field)),
            Some(t) => t.try_into(),
        }
    }
}

impl From<protobuf::Column> for Column {
    fn from(c: protobuf::Column) -> Self {
        let protobuf::Column { relation, name } = c;

        Self::new(relation.map(|r| r.relation), name)
    }
}

impl From<&protobuf::Column> for Column {
    fn from(c: &protobuf::Column) -> Self {
        c.clone().into()
    }
}

impl TryFrom<&protobuf::DfSchema> for DFSchema {
    type Error = Error;

    fn try_from(
        df_schema: &protobuf::DfSchema,
    ) -> datafusion_common::Result<Self, Self::Error> {
        let df_fields = df_schema.columns.clone();
        let qualifiers_and_fields: Vec<(Option<TableReference>, Arc<Field>)> = df_fields
            .iter()
            .map(|df_field| {
                let field: Field = df_field.field.as_ref().required("field")?;
                Ok((
                    df_field
                        .qualifier
                        .as_ref()
                        .map(|q| q.relation.clone().into()),
                    Arc::new(field),
                ))
            })
            .collect::<datafusion_common::Result<Vec<_>, Error>>()?;

        Ok(DFSchema::new_with_metadata(
            qualifiers_and_fields,
            df_schema.metadata.clone(),
        )?)
    }
}

impl TryFrom<protobuf::DfSchema> for DFSchemaRef {
    type Error = Error;

    fn try_from(
        df_schema: protobuf::DfSchema,
    ) -> datafusion_common::Result<Self, Self::Error> {
        let dfschema: DFSchema = (&df_schema).try_into()?;
        Ok(Arc::new(dfschema))
    }
}

impl TryFrom<&protobuf::ArrowType> for DataType {
    type Error = Error;

    fn try_from(
        arrow_type: &protobuf::ArrowType,
    ) -> datafusion_common::Result<Self, Self::Error> {
        arrow_type
            .arrow_type_enum
            .as_ref()
            .required("arrow_type_enum")
    }
}

impl TryFrom<&protobuf::arrow_type::ArrowTypeEnum> for DataType {
    type Error = Error;
    fn try_from(
        arrow_type_enum: &protobuf::arrow_type::ArrowTypeEnum,
    ) -> datafusion_common::Result<Self, Self::Error> {
        use protobuf::arrow_type;
        Ok(match arrow_type_enum {
            arrow_type::ArrowTypeEnum::None(_) => DataType::Null,
            arrow_type::ArrowTypeEnum::Bool(_) => DataType::Boolean,
            arrow_type::ArrowTypeEnum::Uint8(_) => DataType::UInt8,
            arrow_type::ArrowTypeEnum::Int8(_) => DataType::Int8,
            arrow_type::ArrowTypeEnum::Uint16(_) => DataType::UInt16,
            arrow_type::ArrowTypeEnum::Int16(_) => DataType::Int16,
            arrow_type::ArrowTypeEnum::Uint32(_) => DataType::UInt32,
            arrow_type::ArrowTypeEnum::Int32(_) => DataType::Int32,
            arrow_type::ArrowTypeEnum::Uint64(_) => DataType::UInt64,
            arrow_type::ArrowTypeEnum::Int64(_) => DataType::Int64,
            arrow_type::ArrowTypeEnum::Float16(_) => DataType::Float16,
            arrow_type::ArrowTypeEnum::Float32(_) => DataType::Float32,
            arrow_type::ArrowTypeEnum::Float64(_) => DataType::Float64,
            arrow_type::ArrowTypeEnum::Utf8(_) => DataType::Utf8,
            arrow_type::ArrowTypeEnum::Utf8View(_) => DataType::Utf8View,
            arrow_type::ArrowTypeEnum::LargeUtf8(_) => DataType::LargeUtf8,
            arrow_type::ArrowTypeEnum::Binary(_) => DataType::Binary,
            arrow_type::ArrowTypeEnum::BinaryView(_) => DataType::BinaryView,
            arrow_type::ArrowTypeEnum::FixedSizeBinary(size) => {
                DataType::FixedSizeBinary(*size)
            }
            arrow_type::ArrowTypeEnum::LargeBinary(_) => DataType::LargeBinary,
            arrow_type::ArrowTypeEnum::Date32(_) => DataType::Date32,
            arrow_type::ArrowTypeEnum::Date64(_) => DataType::Date64,
            arrow_type::ArrowTypeEnum::Duration(time_unit) => {
                DataType::Duration(parse_i32_to_time_unit(time_unit)?)
            }
            arrow_type::ArrowTypeEnum::Timestamp(protobuf::Timestamp {
                time_unit,
                timezone,
            }) => DataType::Timestamp(
                parse_i32_to_time_unit(time_unit)?,
                match timezone.len() {
                    0 => None,
                    _ => Some(timezone.as_str().into()),
                },
            ),
            arrow_type::ArrowTypeEnum::Time32(time_unit) => {
                DataType::Time32(parse_i32_to_time_unit(time_unit)?)
            }
            arrow_type::ArrowTypeEnum::Time64(time_unit) => {
                DataType::Time64(parse_i32_to_time_unit(time_unit)?)
            }
            arrow_type::ArrowTypeEnum::Interval(interval_unit) => {
                DataType::Interval(parse_i32_to_interval_unit(interval_unit)?)
            }
            arrow_type::ArrowTypeEnum::Decimal(protobuf::Decimal {
                precision,
                scale,
            }) => DataType::Decimal128(*precision as u8, *scale as i8),
            arrow_type::ArrowTypeEnum::Decimal256(protobuf::Decimal256Type {
                precision,
                scale,
            }) => DataType::Decimal256(*precision as u8, *scale as i8),
            arrow_type::ArrowTypeEnum::List(list) => {
                let list_type =
                    list.as_ref().field_type.as_deref().required("field_type")?;
                DataType::List(Arc::new(list_type))
            }
            arrow_type::ArrowTypeEnum::LargeList(list) => {
                let list_type =
                    list.as_ref().field_type.as_deref().required("field_type")?;
                DataType::LargeList(Arc::new(list_type))
            }
            arrow_type::ArrowTypeEnum::FixedSizeList(list) => {
                let list_type =
                    list.as_ref().field_type.as_deref().required("field_type")?;
                let list_size = list.list_size;
                DataType::FixedSizeList(Arc::new(list_type), list_size)
            }
            arrow_type::ArrowTypeEnum::Struct(strct) => DataType::Struct(
                parse_proto_fields_to_fields(&strct.sub_field_types)?.into(),
            ),
            arrow_type::ArrowTypeEnum::Union(union) => {
                let union_mode = protobuf::UnionMode::try_from(union.union_mode)
                    .map_err(|_| Error::unknown("UnionMode", union.union_mode))?;
                let union_mode = match union_mode {
                    protobuf::UnionMode::Dense => UnionMode::Dense,
                    protobuf::UnionMode::Sparse => UnionMode::Sparse,
                };
                let union_fields = parse_proto_fields_to_fields(&union.union_types)?;

                // Default to index based type ids if not provided
                let type_ids: Vec<_> = match union.type_ids.is_empty() {
                    true => (0..union_fields.len() as i8).collect(),
                    false => union.type_ids.iter().map(|i| *i as i8).collect(),
                };

                DataType::Union(UnionFields::new(type_ids, union_fields), union_mode)
            }
            arrow_type::ArrowTypeEnum::Dictionary(dict) => {
                let key_datatype = dict.as_ref().key.as_deref().required("key")?;
                let value_datatype = dict.as_ref().value.as_deref().required("value")?;
                DataType::Dictionary(Box::new(key_datatype), Box::new(value_datatype))
            }
            arrow_type::ArrowTypeEnum::Map(map) => {
                let field: Field =
                    map.as_ref().field_type.as_deref().required("field_type")?;
                let keys_sorted = map.keys_sorted;
                DataType::Map(Arc::new(field), keys_sorted)
            }
        })
    }
}

impl TryFrom<&protobuf::Field> for Field {
    type Error = Error;
    fn try_from(field: &protobuf::Field) -> Result<Self, Self::Error> {
        let datatype = field.arrow_type.as_deref().required("arrow_type")?;
<<<<<<< HEAD
        Ok(Self::new(field.name.as_str(), datatype, field.nullable)
            .with_metadata(field.metadata.clone()))
=======
        let field = if field.dict_id != 0 {
            // https://github.com/apache/datafusion/issues/14173
            #[allow(deprecated)]
            Self::new_dict(
                field.name.as_str(),
                datatype,
                field.nullable,
                field.dict_id,
                field.dict_ordered,
            )
            .with_metadata(field.metadata.clone())
        } else {
            Self::new(field.name.as_str(), datatype, field.nullable)
                .with_metadata(field.metadata.clone())
        };
        Ok(field)
>>>>>>> 774d3cb9
    }
}

impl TryFrom<&protobuf::Schema> for Schema {
    type Error = Error;

    fn try_from(
        schema: &protobuf::Schema,
    ) -> datafusion_common::Result<Self, Self::Error> {
        let fields = schema
            .columns
            .iter()
            .map(Field::try_from)
            .collect::<datafusion_common::Result<Vec<_>, _>>()?;
        Ok(Self::new_with_metadata(fields, schema.metadata.clone()))
    }
}

impl TryFrom<&protobuf::ScalarValue> for ScalarValue {
    type Error = Error;

    fn try_from(
        scalar: &protobuf::ScalarValue,
    ) -> datafusion_common::Result<Self, Self::Error> {
        use protobuf::scalar_value::Value;

        let value = scalar
            .value
            .as_ref()
            .ok_or_else(|| Error::required("value"))?;

        Ok(match value {
            Value::BoolValue(v) => Self::Boolean(Some(*v)),
            Value::Utf8Value(v) => Self::Utf8(Some(v.to_owned())),
            Value::Utf8ViewValue(v) => Self::Utf8View(Some(v.to_owned())),
            Value::LargeUtf8Value(v) => Self::LargeUtf8(Some(v.to_owned())),
            Value::Int8Value(v) => Self::Int8(Some(*v as i8)),
            Value::Int16Value(v) => Self::Int16(Some(*v as i16)),
            Value::Int32Value(v) => Self::Int32(Some(*v)),
            Value::Int64Value(v) => Self::Int64(Some(*v)),
            Value::Uint8Value(v) => Self::UInt8(Some(*v as u8)),
            Value::Uint16Value(v) => Self::UInt16(Some(*v as u16)),
            Value::Uint32Value(v) => Self::UInt32(Some(*v)),
            Value::Uint64Value(v) => Self::UInt64(Some(*v)),
            Value::Float32Value(v) => Self::Float32(Some(*v)),
            Value::Float64Value(v) => Self::Float64(Some(*v)),
            Value::Date32Value(v) => Self::Date32(Some(*v)),
            // ScalarValue::List is serialized using arrow IPC format
            Value::ListValue(v)
            | Value::FixedSizeListValue(v)
            | Value::LargeListValue(v)
            | Value::StructValue(v)
            | Value::MapValue(v) => {
                let protobuf::ScalarNestedValue {
                    ipc_message,
                    arrow_data,
                    dictionaries,
                    schema,
                } = &v;

                let schema: Schema = if let Some(schema_ref) = schema {
                    schema_ref.try_into()?
                } else {
                    return Err(Error::General(
                        "Invalid schema while deserializing ScalarValue::List"
                            .to_string(),
                    ));
                };

                let message = root_as_message(ipc_message.as_slice()).map_err(|e| {
                    Error::General(format!(
                        "Error IPC message while deserializing ScalarValue::List: {e}"
                    ))
                })?;
                let buffer = Buffer::from(arrow_data.as_slice());

                let ipc_batch = message.header_as_record_batch().ok_or_else(|| {
                    Error::General(
                        "Unexpected message type deserializing ScalarValue::List"
                            .to_string(),
                    )
                })?;

                let dict_by_id: HashMap<i64,ArrayRef> = dictionaries.iter().map(|protobuf::scalar_nested_value::Dictionary { ipc_message, arrow_data }| {
                    let message = root_as_message(ipc_message.as_slice()).map_err(|e| {
                        Error::General(format!(
                            "Error IPC message while deserializing ScalarValue::List dictionary message: {e}"
                        ))
                    })?;
                    let buffer = Buffer::from(arrow_data.as_slice());

                    let dict_batch = message.header_as_dictionary_batch().ok_or_else(|| {
                        Error::General(
                            "Unexpected message type deserializing ScalarValue::List dictionary message"
                                .to_string(),
                        )
                    })?;

                    let id = dict_batch.id();

<<<<<<< HEAD
                    let record_batch = read_record_batch(
                        &buffer,
                        dict_batch.data().unwrap(),
                        Arc::new(schema.clone()),
                        &Default::default(),
                        None,
                        &message.version(),
                    )?;
=======
                    let fields_using_this_dictionary = {
                        // See https://github.com/apache/datafusion/issues/14173
                        #[allow(deprecated)]
                        schema.fields_with_dict_id(id)
                    };
>>>>>>> 774d3cb9

                    let values: ArrayRef = Arc::clone(record_batch.column(0));

                    Ok((id, values))
                }).collect::<datafusion_common::Result<HashMap<_, _>>>()?;

                let record_batch = read_record_batch(
                    &buffer,
                    ipc_batch,
                    Arc::new(schema),
                    &dict_by_id,
                    None,
                    &message.version(),
                )
                .map_err(|e| arrow_datafusion_err!(e))
                .map_err(|e| e.context("Decoding ScalarValue::List Value"))?;
                let arr = record_batch.column(0);
                match value {
                    Value::ListValue(_) => {
                        Self::List(arr.as_list::<i32>().to_owned().into())
                    }
                    Value::LargeListValue(_) => {
                        Self::LargeList(arr.as_list::<i64>().to_owned().into())
                    }
                    Value::FixedSizeListValue(_) => {
                        Self::FixedSizeList(arr.as_fixed_size_list().to_owned().into())
                    }
                    Value::StructValue(_) => {
                        Self::Struct(arr.as_struct().to_owned().into())
                    }
                    Value::MapValue(_) => Self::Map(arr.as_map().to_owned().into()),
                    _ => unreachable!(),
                }
            }
            Value::NullValue(v) => {
                let null_type: DataType = v.try_into()?;
                null_type.try_into().map_err(Error::DataFusionError)?
            }
            Value::Decimal128Value(val) => {
                let array = vec_to_array(val.value.clone());
                Self::Decimal128(
                    Some(i128::from_be_bytes(array)),
                    val.p as u8,
                    val.s as i8,
                )
            }
            Value::Decimal256Value(val) => {
                let array = vec_to_array(val.value.clone());
                Self::Decimal256(
                    Some(i256::from_be_bytes(array)),
                    val.p as u8,
                    val.s as i8,
                )
            }
            Value::Date64Value(v) => Self::Date64(Some(*v)),
            Value::Time32Value(v) => {
                let time_value =
                    v.value.as_ref().ok_or_else(|| Error::required("value"))?;
                match time_value {
                    protobuf::scalar_time32_value::Value::Time32SecondValue(t) => {
                        Self::Time32Second(Some(*t))
                    }
                    protobuf::scalar_time32_value::Value::Time32MillisecondValue(t) => {
                        Self::Time32Millisecond(Some(*t))
                    }
                }
            }
            Value::Time64Value(v) => {
                let time_value =
                    v.value.as_ref().ok_or_else(|| Error::required("value"))?;
                match time_value {
                    protobuf::scalar_time64_value::Value::Time64MicrosecondValue(t) => {
                        Self::Time64Microsecond(Some(*t))
                    }
                    protobuf::scalar_time64_value::Value::Time64NanosecondValue(t) => {
                        Self::Time64Nanosecond(Some(*t))
                    }
                }
            }
            Value::IntervalYearmonthValue(v) => Self::IntervalYearMonth(Some(*v)),
            Value::DurationSecondValue(v) => Self::DurationSecond(Some(*v)),
            Value::DurationMillisecondValue(v) => Self::DurationMillisecond(Some(*v)),
            Value::DurationMicrosecondValue(v) => Self::DurationMicrosecond(Some(*v)),
            Value::DurationNanosecondValue(v) => Self::DurationNanosecond(Some(*v)),
            Value::TimestampValue(v) => {
                let timezone = if v.timezone.is_empty() {
                    None
                } else {
                    Some(v.timezone.as_str().into())
                };

                let ts_value =
                    v.value.as_ref().ok_or_else(|| Error::required("value"))?;

                match ts_value {
                    protobuf::scalar_timestamp_value::Value::TimeMicrosecondValue(t) => {
                        Self::TimestampMicrosecond(Some(*t), timezone)
                    }
                    protobuf::scalar_timestamp_value::Value::TimeNanosecondValue(t) => {
                        Self::TimestampNanosecond(Some(*t), timezone)
                    }
                    protobuf::scalar_timestamp_value::Value::TimeSecondValue(t) => {
                        Self::TimestampSecond(Some(*t), timezone)
                    }
                    protobuf::scalar_timestamp_value::Value::TimeMillisecondValue(t) => {
                        Self::TimestampMillisecond(Some(*t), timezone)
                    }
                }
            }
            Value::DictionaryValue(v) => {
                let index_type: DataType = v
                    .index_type
                    .as_ref()
                    .ok_or_else(|| Error::required("index_type"))?
                    .try_into()?;

                let value: Self = v
                    .value
                    .as_ref()
                    .ok_or_else(|| Error::required("value"))?
                    .as_ref()
                    .try_into()?;

                Self::Dictionary(Box::new(index_type), Box::new(value))
            }
            Value::BinaryValue(v) => Self::Binary(Some(v.clone())),
            Value::BinaryViewValue(v) => Self::BinaryView(Some(v.clone())),
            Value::LargeBinaryValue(v) => Self::LargeBinary(Some(v.clone())),
            Value::IntervalDaytimeValue(v) => Self::IntervalDayTime(Some(
                IntervalDayTimeType::make_value(v.days, v.milliseconds),
            )),
            Value::IntervalMonthDayNano(v) => Self::IntervalMonthDayNano(Some(
                IntervalMonthDayNanoType::make_value(v.months, v.days, v.nanos),
            )),
            Value::UnionValue(val) => {
                let mode = match val.mode {
                    0 => UnionMode::Sparse,
                    1 => UnionMode::Dense,
                    id => Err(Error::unknown("UnionMode", id))?,
                };
                let ids = val
                    .fields
                    .iter()
                    .map(|f| f.field_id as i8)
                    .collect::<Vec<_>>();
                let fields = val
                    .fields
                    .iter()
                    .map(|f| f.field.clone())
                    .collect::<Option<Vec<_>>>();
                let fields = fields.ok_or_else(|| Error::required("UnionField"))?;
                let fields = parse_proto_fields_to_fields(&fields)?;
                let fields = UnionFields::new(ids, fields);
                let v_id = val.value_id as i8;
                let val = match &val.value {
                    None => None,
                    Some(val) => {
                        let val: ScalarValue = val
                            .as_ref()
                            .try_into()
                            .map_err(|_| Error::General("Invalid Scalar".to_string()))?;
                        Some((v_id, Box::new(val)))
                    }
                };
                Self::Union(val, fields, mode)
            }
            Value::FixedSizeBinaryValue(v) => {
                Self::FixedSizeBinary(v.length, Some(v.clone().values))
            }
        })
    }
}

impl From<protobuf::TimeUnit> for TimeUnit {
    fn from(time_unit: protobuf::TimeUnit) -> Self {
        match time_unit {
            protobuf::TimeUnit::Second => TimeUnit::Second,
            protobuf::TimeUnit::Millisecond => TimeUnit::Millisecond,
            protobuf::TimeUnit::Microsecond => TimeUnit::Microsecond,
            protobuf::TimeUnit::Nanosecond => TimeUnit::Nanosecond,
        }
    }
}

impl From<protobuf::IntervalUnit> for IntervalUnit {
    fn from(interval_unit: protobuf::IntervalUnit) -> Self {
        match interval_unit {
            protobuf::IntervalUnit::YearMonth => IntervalUnit::YearMonth,
            protobuf::IntervalUnit::DayTime => IntervalUnit::DayTime,
            protobuf::IntervalUnit::MonthDayNano => IntervalUnit::MonthDayNano,
        }
    }
}

impl From<protobuf::Constraints> for Constraints {
    fn from(constraints: protobuf::Constraints) -> Self {
        Constraints::new_unverified(
            constraints
                .constraints
                .into_iter()
                .map(|item| item.into())
                .collect(),
        )
    }
}

impl From<protobuf::Constraint> for Constraint {
    fn from(value: protobuf::Constraint) -> Self {
        match value.constraint_mode.unwrap() {
            protobuf::constraint::ConstraintMode::PrimaryKey(elem) => {
                Constraint::PrimaryKey(
                    elem.indices.into_iter().map(|item| item as usize).collect(),
                )
            }
            protobuf::constraint::ConstraintMode::Unique(elem) => Constraint::Unique(
                elem.indices.into_iter().map(|item| item as usize).collect(),
            ),
        }
    }
}

impl From<&protobuf::ColumnStats> for ColumnStatistics {
    fn from(cs: &protobuf::ColumnStats) -> ColumnStatistics {
        ColumnStatistics {
            null_count: if let Some(nc) = &cs.null_count {
                nc.clone().into()
            } else {
                Precision::Absent
            },
            max_value: if let Some(max) = &cs.max_value {
                max.clone().into()
            } else {
                Precision::Absent
            },
            min_value: if let Some(min) = &cs.min_value {
                min.clone().into()
            } else {
                Precision::Absent
            },
            distinct_count: if let Some(dc) = &cs.distinct_count {
                dc.clone().into()
            } else {
                Precision::Absent
            },
        }
    }
}

impl From<protobuf::Precision> for Precision<usize> {
    fn from(s: protobuf::Precision) -> Self {
        let Ok(precision_type) = s.precision_info.try_into() else {
            return Precision::Absent;
        };
        match precision_type {
            protobuf::PrecisionInfo::Exact => {
                if let Some(val) = s.val {
                    if let Ok(ScalarValue::UInt64(Some(val))) =
                        ScalarValue::try_from(&val)
                    {
                        Precision::Exact(val as usize)
                    } else {
                        Precision::Absent
                    }
                } else {
                    Precision::Absent
                }
            }
            protobuf::PrecisionInfo::Inexact => {
                if let Some(val) = s.val {
                    if let Ok(ScalarValue::UInt64(Some(val))) =
                        ScalarValue::try_from(&val)
                    {
                        Precision::Inexact(val as usize)
                    } else {
                        Precision::Absent
                    }
                } else {
                    Precision::Absent
                }
            }
            protobuf::PrecisionInfo::Absent => Precision::Absent,
        }
    }
}

impl From<protobuf::Precision> for Precision<ScalarValue> {
    fn from(s: protobuf::Precision) -> Self {
        let Ok(precision_type) = s.precision_info.try_into() else {
            return Precision::Absent;
        };
        match precision_type {
            protobuf::PrecisionInfo::Exact => {
                if let Some(val) = s.val {
                    if let Ok(val) = ScalarValue::try_from(&val) {
                        Precision::Exact(val)
                    } else {
                        Precision::Absent
                    }
                } else {
                    Precision::Absent
                }
            }
            protobuf::PrecisionInfo::Inexact => {
                if let Some(val) = s.val {
                    if let Ok(val) = ScalarValue::try_from(&val) {
                        Precision::Inexact(val)
                    } else {
                        Precision::Absent
                    }
                } else {
                    Precision::Absent
                }
            }
            protobuf::PrecisionInfo::Absent => Precision::Absent,
        }
    }
}

impl From<protobuf::JoinSide> for JoinSide {
    fn from(t: protobuf::JoinSide) -> Self {
        match t {
            protobuf::JoinSide::LeftSide => JoinSide::Left,
            protobuf::JoinSide::RightSide => JoinSide::Right,
            protobuf::JoinSide::None => JoinSide::None,
        }
    }
}

impl From<&protobuf::Constraint> for Constraint {
    fn from(value: &protobuf::Constraint) -> Self {
        match &value.constraint_mode {
            Some(protobuf::constraint::ConstraintMode::PrimaryKey(elem)) => {
                Constraint::PrimaryKey(
                    elem.indices.iter().map(|&item| item as usize).collect(),
                )
            }
            Some(protobuf::constraint::ConstraintMode::Unique(elem)) => {
                Constraint::Unique(
                    elem.indices.iter().map(|&item| item as usize).collect(),
                )
            }
            None => panic!("constraint_mode not set"),
        }
    }
}

impl TryFrom<&protobuf::Constraints> for Constraints {
    type Error = DataFusionError;

    fn try_from(
        constraints: &protobuf::Constraints,
    ) -> datafusion_common::Result<Self, Self::Error> {
        Ok(Constraints::new_unverified(
            constraints
                .constraints
                .iter()
                .map(|item| item.into())
                .collect(),
        ))
    }
}

impl TryFrom<&protobuf::Statistics> for Statistics {
    type Error = DataFusionError;

    fn try_from(
        s: &protobuf::Statistics,
    ) -> datafusion_common::Result<Self, Self::Error> {
        // Keep it sync with Statistics::to_proto
        Ok(Statistics {
            num_rows: if let Some(nr) = &s.num_rows {
                nr.clone().into()
            } else {
                Precision::Absent
            },
            total_byte_size: if let Some(tbs) = &s.total_byte_size {
                tbs.clone().into()
            } else {
                Precision::Absent
            },
            // No column statistic (None) is encoded with empty array
            column_statistics: s.column_stats.iter().map(|s| s.into()).collect(),
        })
    }
}

impl From<protobuf::CompressionTypeVariant> for CompressionTypeVariant {
    fn from(value: protobuf::CompressionTypeVariant) -> Self {
        match value {
            protobuf::CompressionTypeVariant::Gzip => Self::GZIP,
            protobuf::CompressionTypeVariant::Bzip2 => Self::BZIP2,
            protobuf::CompressionTypeVariant::Xz => Self::XZ,
            protobuf::CompressionTypeVariant::Zstd => Self::ZSTD,
            protobuf::CompressionTypeVariant::Uncompressed => Self::UNCOMPRESSED,
        }
    }
}

impl From<CompressionTypeVariant> for protobuf::CompressionTypeVariant {
    fn from(value: CompressionTypeVariant) -> Self {
        match value {
            CompressionTypeVariant::GZIP => Self::Gzip,
            CompressionTypeVariant::BZIP2 => Self::Bzip2,
            CompressionTypeVariant::XZ => Self::Xz,
            CompressionTypeVariant::ZSTD => Self::Zstd,
            CompressionTypeVariant::UNCOMPRESSED => Self::Uncompressed,
        }
    }
}

impl TryFrom<&protobuf::CsvWriterOptions> for CsvWriterOptions {
    type Error = DataFusionError;

    fn try_from(
        opts: &protobuf::CsvWriterOptions,
    ) -> datafusion_common::Result<Self, Self::Error> {
        let write_options = csv_writer_options_from_proto(opts)?;
        let compression: CompressionTypeVariant = opts.compression().into();
        Ok(CsvWriterOptions::new(write_options, compression))
    }
}

impl TryFrom<&protobuf::JsonWriterOptions> for JsonWriterOptions {
    type Error = DataFusionError;

    fn try_from(
        opts: &protobuf::JsonWriterOptions,
    ) -> datafusion_common::Result<Self, Self::Error> {
        let compression: CompressionTypeVariant = opts.compression().into();
        Ok(JsonWriterOptions::new(compression))
    }
}

impl TryFrom<&protobuf::CsvOptions> for CsvOptions {
    type Error = DataFusionError;

    fn try_from(
        proto_opts: &protobuf::CsvOptions,
    ) -> datafusion_common::Result<Self, Self::Error> {
        Ok(CsvOptions {
            has_header: proto_opts.has_header.first().map(|h| *h != 0),
            delimiter: proto_opts.delimiter[0],
            quote: proto_opts.quote[0],
            terminator: proto_opts.terminator.first().copied(),
            escape: proto_opts.escape.first().copied(),
            double_quote: proto_opts.has_header.first().map(|h| *h != 0),
            newlines_in_values: proto_opts.newlines_in_values.first().map(|h| *h != 0),
            compression: proto_opts.compression().into(),
            schema_infer_max_rec: proto_opts.schema_infer_max_rec.map(|h| h as usize),
            date_format: (!proto_opts.date_format.is_empty())
                .then(|| proto_opts.date_format.clone()),
            datetime_format: (!proto_opts.datetime_format.is_empty())
                .then(|| proto_opts.datetime_format.clone()),
            timestamp_format: (!proto_opts.timestamp_format.is_empty())
                .then(|| proto_opts.timestamp_format.clone()),
            timestamp_tz_format: (!proto_opts.timestamp_tz_format.is_empty())
                .then(|| proto_opts.timestamp_tz_format.clone()),
            time_format: (!proto_opts.time_format.is_empty())
                .then(|| proto_opts.time_format.clone()),
            null_value: (!proto_opts.null_value.is_empty())
                .then(|| proto_opts.null_value.clone()),
            null_regex: (!proto_opts.null_regex.is_empty())
                .then(|| proto_opts.null_regex.clone()),
            comment: proto_opts.comment.first().copied(),
        })
    }
}

impl TryFrom<&protobuf::ParquetOptions> for ParquetOptions {
    type Error = DataFusionError;

    fn try_from(
        value: &protobuf::ParquetOptions,
    ) -> datafusion_common::Result<Self, Self::Error> {
        Ok(ParquetOptions {
            enable_page_index: value.enable_page_index,
            pruning: value.pruning,
            skip_metadata: value.skip_metadata,
            metadata_size_hint: value
                .metadata_size_hint_opt
                .map(|opt| match opt {
                    protobuf::parquet_options::MetadataSizeHintOpt::MetadataSizeHint(v) => Some(v as usize),
                })
                .unwrap_or(None),
            pushdown_filters: value.pushdown_filters,
            reorder_filters: value.reorder_filters,
            data_pagesize_limit: value.data_pagesize_limit as usize,
            write_batch_size: value.write_batch_size as usize,
            writer_version: value.writer_version.clone(),
            compression: value.compression_opt.clone().map(|opt| match opt {
                protobuf::parquet_options::CompressionOpt::Compression(v) => Some(v),
            }).unwrap_or(None),
            dictionary_enabled: value.dictionary_enabled_opt.as_ref().map(|protobuf::parquet_options::DictionaryEnabledOpt::DictionaryEnabled(v)| *v),
            // Continuing from where we left off in the TryFrom implementation
            dictionary_page_size_limit: value.dictionary_page_size_limit as usize,
            statistics_enabled: value
                .statistics_enabled_opt.clone()
                .map(|opt| match opt {
                    protobuf::parquet_options::StatisticsEnabledOpt::StatisticsEnabled(v) => Some(v),
                })
                .unwrap_or(None),
            max_statistics_size: value
                .max_statistics_size_opt.as_ref()
                .map(|opt| match opt {
                    protobuf::parquet_options::MaxStatisticsSizeOpt::MaxStatisticsSize(v) => Some(*v as usize),
                })
                .unwrap_or(None),
            max_row_group_size: value.max_row_group_size as usize,
            created_by: value.created_by.clone(),
            column_index_truncate_length: value
                .column_index_truncate_length_opt.as_ref()
                .map(|opt| match opt {
                    protobuf::parquet_options::ColumnIndexTruncateLengthOpt::ColumnIndexTruncateLength(v) => Some(*v as usize),
                })
                .unwrap_or(None),
            data_page_row_count_limit: value.data_page_row_count_limit as usize,
            encoding: value
                .encoding_opt.clone()
                .map(|opt| match opt {
                    protobuf::parquet_options::EncodingOpt::Encoding(v) => Some(v),
                })
                .unwrap_or(None),
            bloom_filter_on_read: value.bloom_filter_on_read,
            bloom_filter_on_write: value.bloom_filter_on_write,
            bloom_filter_fpp: value.clone()
                .bloom_filter_fpp_opt
                .map(|opt| match opt {
                    protobuf::parquet_options::BloomFilterFppOpt::BloomFilterFpp(v) => Some(v),
                })
                .unwrap_or(None),
            bloom_filter_ndv: value.clone()
                .bloom_filter_ndv_opt
                .map(|opt| match opt {
                    protobuf::parquet_options::BloomFilterNdvOpt::BloomFilterNdv(v) => Some(v),
                })
                .unwrap_or(None),
            allow_single_file_parallelism: value.allow_single_file_parallelism,
            maximum_parallel_row_group_writers: value.maximum_parallel_row_group_writers as usize,
            maximum_buffered_record_batches_per_stream: value.maximum_buffered_record_batches_per_stream as usize,
            schema_force_view_types: value.schema_force_view_types,
            binary_as_string: value.binary_as_string,
            skip_arrow_metadata: value.skip_arrow_metadata,
        })
    }
}

impl TryFrom<&protobuf::ParquetColumnOptions> for ParquetColumnOptions {
    type Error = DataFusionError;
    fn try_from(
        value: &protobuf::ParquetColumnOptions,
    ) -> datafusion_common::Result<Self, Self::Error> {
        Ok(ParquetColumnOptions {
            compression: value.compression_opt.clone().map(|opt| match opt {
                protobuf::parquet_column_options::CompressionOpt::Compression(v) => Some(v),
            }).unwrap_or(None),
            dictionary_enabled: value.dictionary_enabled_opt.as_ref().map(|protobuf::parquet_column_options::DictionaryEnabledOpt::DictionaryEnabled(v)| *v),
            statistics_enabled: value
                .statistics_enabled_opt.clone()
                .map(|opt| match opt {
                    protobuf::parquet_column_options::StatisticsEnabledOpt::StatisticsEnabled(v) => Some(v),
                })
                .unwrap_or(None),
            max_statistics_size: value
                .max_statistics_size_opt
                .map(|opt| match opt {
                    protobuf::parquet_column_options::MaxStatisticsSizeOpt::MaxStatisticsSize(v) => Some(v as usize),
                })
                .unwrap_or(None),
            encoding: value
                .encoding_opt.clone()
                .map(|opt| match opt {
                    protobuf::parquet_column_options::EncodingOpt::Encoding(v) => Some(v),
                })
                .unwrap_or(None),
            bloom_filter_enabled: value.bloom_filter_enabled_opt.map(|opt| match opt {
                protobuf::parquet_column_options::BloomFilterEnabledOpt::BloomFilterEnabled(v) => Some(v),
            })
                .unwrap_or(None),
            bloom_filter_fpp: value
                .bloom_filter_fpp_opt
                .map(|opt| match opt {
                    protobuf::parquet_column_options::BloomFilterFppOpt::BloomFilterFpp(v) => Some(v),
                })
                .unwrap_or(None),
            bloom_filter_ndv: value
                .bloom_filter_ndv_opt
                .map(|opt| match opt {
                    protobuf::parquet_column_options::BloomFilterNdvOpt::BloomFilterNdv(v) => Some(v),
                })
                .unwrap_or(None),
        })
    }
}

impl TryFrom<&protobuf::TableParquetOptions> for TableParquetOptions {
    type Error = DataFusionError;
    fn try_from(
        value: &protobuf::TableParquetOptions,
    ) -> datafusion_common::Result<Self, Self::Error> {
        let mut column_specific_options: HashMap<String, ParquetColumnOptions> =
            HashMap::new();
        for protobuf::ParquetColumnSpecificOptions {
            column_name,
            options: maybe_options,
        } in &value.column_specific_options
        {
            if let Some(options) = maybe_options {
                column_specific_options.insert(column_name.clone(), options.try_into()?);
            }
        }
        Ok(TableParquetOptions {
            global: value
                .global
                .as_ref()
                .map(|v| v.try_into())
                .unwrap()
                .unwrap(),
            column_specific_options,
            key_value_metadata: Default::default(),
        })
    }
}

impl TryFrom<&protobuf::JsonOptions> for JsonOptions {
    type Error = DataFusionError;

    fn try_from(
        proto_opts: &protobuf::JsonOptions,
    ) -> datafusion_common::Result<Self, Self::Error> {
        let compression: protobuf::CompressionTypeVariant = proto_opts.compression();
        Ok(JsonOptions {
            compression: compression.into(),
            schema_infer_max_rec: proto_opts.schema_infer_max_rec.map(|h| h as usize),
        })
    }
}

pub fn parse_i32_to_time_unit(value: &i32) -> datafusion_common::Result<TimeUnit, Error> {
    protobuf::TimeUnit::try_from(*value)
        .map(|t| t.into())
        .map_err(|_| Error::unknown("TimeUnit", *value))
}

pub fn parse_i32_to_interval_unit(
    value: &i32,
) -> datafusion_common::Result<IntervalUnit, Error> {
    protobuf::IntervalUnit::try_from(*value)
        .map(|t| t.into())
        .map_err(|_| Error::unknown("IntervalUnit", *value))
}

// panic here because no better way to convert from Vec to Array
fn vec_to_array<T, const N: usize>(v: Vec<T>) -> [T; N] {
    v.try_into().unwrap_or_else(|v: Vec<T>| {
        panic!("Expected a Vec of length {} but it was {}", N, v.len())
    })
}

/// Converts a vector of `protobuf::Field`s to `Arc<arrow::Field>`s.
pub fn parse_proto_fields_to_fields<'a, I>(
    fields: I,
) -> std::result::Result<Vec<Field>, Error>
where
    I: IntoIterator<Item = &'a protobuf::Field>,
{
    fields
        .into_iter()
        .map(Field::try_from)
        .collect::<datafusion_common::Result<_, _>>()
}

pub(crate) fn csv_writer_options_from_proto(
    writer_options: &protobuf::CsvWriterOptions,
) -> datafusion_common::Result<WriterBuilder> {
    let mut builder = WriterBuilder::new();
    if !writer_options.delimiter.is_empty() {
        if let Some(delimiter) = writer_options.delimiter.chars().next() {
            if delimiter.is_ascii() {
                builder = builder.with_delimiter(delimiter as u8);
            } else {
                return Err(proto_error("CSV Delimiter is not ASCII"));
            }
        } else {
            return Err(proto_error("Error parsing CSV Delimiter"));
        }
    }
    if !writer_options.quote.is_empty() {
        if let Some(quote) = writer_options.quote.chars().next() {
            if quote.is_ascii() {
                builder = builder.with_quote(quote as u8);
            } else {
                return Err(proto_error("CSV Quote is not ASCII"));
            }
        } else {
            return Err(proto_error("Error parsing CSV Quote"));
        }
    }
    if !writer_options.escape.is_empty() {
        if let Some(escape) = writer_options.escape.chars().next() {
            if escape.is_ascii() {
                builder = builder.with_escape(escape as u8);
            } else {
                return Err(proto_error("CSV Escape is not ASCII"));
            }
        } else {
            return Err(proto_error("Error parsing CSV Escape"));
        }
    }
    Ok(builder
        .with_header(writer_options.has_header)
        .with_date_format(writer_options.date_format.clone())
        .with_datetime_format(writer_options.datetime_format.clone())
        .with_timestamp_format(writer_options.timestamp_format.clone())
        .with_time_format(writer_options.time_format.clone())
        .with_null(writer_options.null_value.clone())
        .with_double_quote(writer_options.double_quote))
}<|MERGE_RESOLUTION|>--- conflicted
+++ resolved
@@ -320,27 +320,9 @@
     type Error = Error;
     fn try_from(field: &protobuf::Field) -> Result<Self, Self::Error> {
         let datatype = field.arrow_type.as_deref().required("arrow_type")?;
-<<<<<<< HEAD
-        Ok(Self::new(field.name.as_str(), datatype, field.nullable)
-            .with_metadata(field.metadata.clone()))
-=======
-        let field = if field.dict_id != 0 {
-            // https://github.com/apache/datafusion/issues/14173
-            #[allow(deprecated)]
-            Self::new_dict(
-                field.name.as_str(),
-                datatype,
-                field.nullable,
-                field.dict_id,
-                field.dict_ordered,
-            )
-            .with_metadata(field.metadata.clone())
-        } else {
-            Self::new(field.name.as_str(), datatype, field.nullable)
-                .with_metadata(field.metadata.clone())
-        };
+        let field = Self::new(field.name.as_str(), datatype, field.nullable)
+            .with_metadata(field.metadata.clone());
         Ok(field)
->>>>>>> 774d3cb9
     }
 }
 
@@ -441,7 +423,6 @@
 
                     let id = dict_batch.id();
 
-<<<<<<< HEAD
                     let record_batch = read_record_batch(
                         &buffer,
                         dict_batch.data().unwrap(),
@@ -450,13 +431,6 @@
                         None,
                         &message.version(),
                     )?;
-=======
-                    let fields_using_this_dictionary = {
-                        // See https://github.com/apache/datafusion/issues/14173
-                        #[allow(deprecated)]
-                        schema.fields_with_dict_id(id)
-                    };
->>>>>>> 774d3cb9
 
                     let values: ArrayRef = Arc::clone(record_batch.column(0));
 
