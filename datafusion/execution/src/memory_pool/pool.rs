--- conflicted
+++ resolved
@@ -404,7 +404,6 @@
         }
     }
 
-<<<<<<< HEAD
     /// Enable tracking and reset any existing metrics
     pub fn enable_tracking(&self) {
         self.tracking_enabled.store(true, Ordering::Relaxed);
@@ -432,10 +431,7 @@
             .collect()
     }
 
-    /// The top consumers in a report string.
-=======
     /// Returns a formatted string with the top memory consumers.
->>>>>>> 6368daf0
     pub fn report_top(&self, top: usize) -> String {
         let mut consumers = self
             .tracked_consumers
