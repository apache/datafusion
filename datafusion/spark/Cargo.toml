# Licensed to the Apache Software Foundation (ASF) under one
# or more contributor license agreements.  See the NOTICE file
# distributed with this work for additional information
# regarding copyright ownership.  The ASF licenses this file
# to you under the Apache License, Version 2.0 (the
# "License"); you may not use this file except in compliance
# with the License.  You may obtain a copy of the License at
#
#   http://www.apache.org/licenses/LICENSE-2.0
#
# Unless required by applicable law or agreed to in writing,
# software distributed under the License is distributed on an
# "AS IS" BASIS, WITHOUT WARRANTIES OR CONDITIONS OF ANY
# KIND, either express or implied.  See the License for the
# specific language governing permissions and limitations
# under the License.

[package]
name = "datafusion-spark"
description = "DataFusion expressions that emulate Apache Spark's behavior"
version = { workspace = true }
homepage = { workspace = true }
repository = { workspace = true }
authors = { workspace = true }
readme = { workspace = true }
license = { workspace = true }
edition = { workspace = true }

[package.metadata.docs.rs]
all-features = true

[lints]
workspace = true

[lib]
name = "datafusion_spark"

[dependencies]
arrow = { workspace = true }
chrono = { workspace = true }
crc32fast = "1.4"
datafusion-catalog = { workspace = true }
datafusion-common = { workspace = true }
datafusion-execution = { workspace = true }
datafusion-expr = { workspace = true }
datafusion-functions = { workspace = true, features = ["crypto_expressions"] }
datafusion-macros = { workspace = true }
bigdecimal = { workspace = true }
log = { workspace = true }
<<<<<<< HEAD
twox-hash = "2.1.1"
=======
sha1 = "0.10"
url = { workspace = true }
xxhash-rust = { version = "0.8", features = ["xxh3"] }
>>>>>>> 173989cc

[dev-dependencies]
criterion = { workspace = true }
rand = { workspace = true }

[[bench]]
harness = false
name = "char"<|MERGE_RESOLUTION|>--- conflicted
+++ resolved
@@ -37,6 +37,7 @@
 
 [dependencies]
 arrow = { workspace = true }
+bigdecimal = { workspace = true }
 chrono = { workspace = true }
 crc32fast = "1.4"
 datafusion-catalog = { workspace = true }
@@ -45,15 +46,11 @@
 datafusion-expr = { workspace = true }
 datafusion-functions = { workspace = true, features = ["crypto_expressions"] }
 datafusion-macros = { workspace = true }
-bigdecimal = { workspace = true }
 log = { workspace = true }
-<<<<<<< HEAD
+sha1 = "0.10"
 twox-hash = "2.1.1"
-=======
-sha1 = "0.10"
 url = { workspace = true }
 xxhash-rust = { version = "0.8", features = ["xxh3"] }
->>>>>>> 173989cc
 
 [dev-dependencies]
 criterion = { workspace = true }
