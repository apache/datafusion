--- conflicted
+++ resolved
@@ -15,45 +15,33 @@
 // specific language governing permissions and limitations
 // under the License.
 
-<<<<<<< HEAD
+pub mod last_day;
 pub mod next_day;
-=======
-pub mod last_day;
->>>>>>> 2ff02b25
 
 use datafusion_expr::ScalarUDF;
 use datafusion_functions::make_udf_function;
 use std::sync::Arc;
 
-<<<<<<< HEAD
+make_udf_function!(last_day::SparkLastDay, last_day);
 make_udf_function!(next_day::SparkNextDay, next_day);
-=======
-make_udf_function!(last_day::SparkLastDay, last_day);
->>>>>>> 2ff02b25
 
 pub mod expr_fn {
     use datafusion_functions::export_functions;
 
-<<<<<<< HEAD
+    export_functions!((
+        last_day,
+        "Returns the last day of the month which the date belongs to.",
+        arg1
+    ));
     // TODO: add once ANSI support is added:
     // "When both of the input parameters are not NULL and day_of_week is an invalid input, the function throws SparkIllegalArgumentException if spark.sql.ansi.enabled is set to true, otherwise NULL."
     export_functions!((
         next_day,
         "Returns the first date which is later than start_date and named as indicated. The function returns NULL if at least one of the input parameters is NULL.",
         arg1 arg2
-=======
-    export_functions!((
-        last_day,
-        "Returns the last day of the month which the date belongs to.",
-        arg1
->>>>>>> 2ff02b25
     ));
 }
 
 pub fn functions() -> Vec<Arc<ScalarUDF>> {
-<<<<<<< HEAD
-    vec![next_day()]
-=======
-    vec![last_day()]
->>>>>>> 2ff02b25
+    vec![last_day(), next_day()]
 }