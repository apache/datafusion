--- conflicted
+++ resolved
@@ -22,17 +22,11 @@
     Array, ArrayRef, AsArray, DurationMicrosecondBuilder, PrimitiveArray,
 };
 use arrow::datatypes::TimeUnit::Microsecond;
-<<<<<<< HEAD
-use arrow::datatypes::{DataType, Float64Type, Int32Type};
-use datafusion_common::types::{NativeType, logical_float64, logical_int32};
-use datafusion_common::{DataFusionError, Result, ScalarValue, plan_datafusion_err};
-=======
 use arrow::datatypes::{DataType, Field, FieldRef, Float64Type, Int32Type};
 use datafusion_common::types::{logical_float64, logical_int32, NativeType};
 use datafusion_common::{
     internal_err, plan_datafusion_err, DataFusionError, Result, ScalarValue,
 };
->>>>>>> 033116e8
 use datafusion_expr::{
     Coercion, ColumnarValue, ReturnFieldArgs, ScalarFunctionArgs, ScalarUDFImpl,
     Signature, TypeSignature, TypeSignatureClass, Volatility,
@@ -254,16 +248,9 @@
 
     use arrow::array::{DurationMicrosecondArray, Float64Array, Int32Array};
     use arrow::datatypes::DataType::Duration;
-<<<<<<< HEAD
-    use arrow::datatypes::Field;
-    use arrow::datatypes::TimeUnit::Microsecond;
-    use datafusion_common::{DataFusionError, Result, internal_datafusion_err};
-    use datafusion_expr::{ColumnarValue, ScalarFunctionArgs};
-=======
     use arrow::datatypes::{DataType, Field, TimeUnit::Microsecond};
     use datafusion_common::{internal_datafusion_err, DataFusionError, Result};
     use datafusion_expr::{ColumnarValue, ReturnFieldArgs, ScalarFunctionArgs};
->>>>>>> 033116e8
 
     use super::*;
 
