--- conflicted
+++ resolved
@@ -15,12 +15,9 @@
 // specific language governing permissions and limitations
 // under the License.
 
-<<<<<<< HEAD
+pub mod crc32;
 pub mod murmur3;
-=======
-pub mod crc32;
 pub mod sha1;
->>>>>>> 173989cc
 pub mod sha2;
 pub mod utils;
 pub mod xxhash64;
@@ -38,22 +35,14 @@
 pub mod expr_fn {
     use datafusion_functions::export_functions;
     export_functions!(
-<<<<<<< HEAD
+        (crc32, "crc32(expr) - Returns a cyclic redundancy check value of the expr as a bigint.", arg1),
+        (sha1, "sha1(expr) - Returns a SHA-1 hash value of the expr as a hex string.", arg1),
         (sha2, "sha2(expr, bitLength) - Returns a checksum of SHA-2 family as a hex string of expr. SHA-224, SHA-256, SHA-384, and SHA-512 are supported. Bit length of 0 is equivalent to 256.", arg1 arg2),
         (xxhash64, "xxhash64(*expr) - Calculates the hash code of given columns using the 64-bit variant of the xxHash algorithm, and returns the result as a long column. The hash computation uses an initial seed of 42.", args),
         (hash, "hash(*expr) - Calculates the hash code of given columns using the 32-bit variant of the MurmurHash3 algorithm, and returns the result as an integer column. The hash computation uses an initial seed of 42.", args)
-=======
-        (crc32, "crc32(expr) - Returns a cyclic redundancy check value of the expr as a bigint.", arg1),
-        (sha1, "sha1(expr) - Returns a SHA-1 hash value of the expr as a hex string.", arg1),
-        (sha2, "sha2(expr, bitLength) - Returns a checksum of SHA-2 family as a hex string of expr. SHA-224, SHA-256, SHA-384, and SHA-512 are supported. Bit length of 0 is equivalent to 256.", arg1 arg2)
->>>>>>> 173989cc
     );
 }
 
 pub fn functions() -> Vec<Arc<ScalarUDF>> {
-<<<<<<< HEAD
-    vec![sha2(), xxhash64(), hash()]
-=======
-    vec![crc32(), sha1(), sha2()]
->>>>>>> 173989cc
+    vec![crc32(), sha1(), sha2(), xxhash64(), hash()]
 }