--- conflicted
+++ resolved
@@ -17,11 +17,8 @@
 
 pub mod ascii;
 pub mod char;
-<<<<<<< HEAD
 pub mod elt;
-=======
 pub mod format_string;
->>>>>>> fd3ccf8e
 pub mod ilike;
 pub mod length;
 pub mod like;
@@ -89,17 +86,11 @@
     vec![
         ascii(),
         char(),
-<<<<<<< HEAD
         elt(),
-=======
->>>>>>> fd3ccf8e
         ilike(),
         length(),
         like(),
         luhn_check(),
-<<<<<<< HEAD
-=======
         format_string(),
->>>>>>> fd3ccf8e
     ]
 }