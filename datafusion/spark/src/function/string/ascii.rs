// Licensed to the Apache Software Foundation (ASF) under one
// or more contributor license agreements.  See the NOTICE file
// distributed with this work for additional information
// regarding copyright ownership.  The ASF licenses this file
// to you under the Apache License, Version 2.0 (the
// "License"); you may not use this file except in compliance
// with the License.  You may obtain a copy of the License at
//
//   http://www.apache.org/licenses/LICENSE-2.0
//
// Unless required by applicable law or agreed to in writing,
// software distributed under the License is distributed on an
// "AS IS" BASIS, WITHOUT WARRANTIES OR CONDITIONS OF ANY
// KIND, either express or implied.  See the License for the
// specific language governing permissions and limitations
// under the License.

<<<<<<< HEAD
use std::sync::Arc;

use arrow::datatypes::{DataType, Field, FieldRef};
use datafusion_common::{Result, internal_err};
use datafusion_expr::ColumnarValue;
use datafusion_expr::{
    ReturnFieldArgs, ScalarFunctionArgs, ScalarUDFImpl, Signature, Volatility,
=======
use arrow::datatypes::DataType;
use datafusion_common::Result;
use datafusion_common::types::{NativeType, logical_string};
use datafusion_expr::ColumnarValue;
use datafusion_expr::{
    Coercion, ScalarFunctionArgs, ScalarUDFImpl, Signature, TypeSignatureClass,
    Volatility,
>>>>>>> 83ed1923
};
use datafusion_functions::string::ascii::ascii;
use datafusion_functions::utils::make_scalar_function;
use std::any::Any;

/// Spark compatible version of the [ascii] function. Differs from the [default ascii function]
/// in that it is more permissive of input types, for example casting numeric input to string
/// before executing the function (default version doesn't allow numeric input).
///
/// [ascii]: https://spark.apache.org/docs/latest/api/sql/index.html#ascii
/// [default ascii function]: datafusion_functions::string::ascii::AsciiFunc
#[derive(Debug, PartialEq, Eq, Hash)]
pub struct SparkAscii {
    signature: Signature,
}

impl Default for SparkAscii {
    fn default() -> Self {
        Self::new()
    }
}

impl SparkAscii {
    pub fn new() -> Self {
        // Spark's ascii uses ImplicitCastInputTypes with StringType,
        // which allows numeric types to be implicitly cast to String.
        // See: https://github.com/apache/spark/blob/master/sql/catalyst/src/main/scala/org/apache/spark/sql/catalyst/expressions/stringExpressions.scala
        let string_coercion = Coercion::new_implicit(
            TypeSignatureClass::Native(logical_string()),
            vec![TypeSignatureClass::Numeric],
            NativeType::String,
        );

        Self {
            signature: Signature::coercible(vec![string_coercion], Volatility::Immutable),
        }
    }
}

impl ScalarUDFImpl for SparkAscii {
    fn as_any(&self) -> &dyn Any {
        self
    }

    fn name(&self) -> &str {
        "ascii"
    }

    fn signature(&self) -> &Signature {
        &self.signature
    }

    fn return_type(&self, _arg_types: &[DataType]) -> Result<DataType> {
        internal_err!("return_field_from_args should be used instead")
    }

    fn return_field_from_args(&self, args: ReturnFieldArgs) -> Result<FieldRef> {
        // ascii returns an Int32 value
        // The result is nullable only if any of the input arguments is nullable
        let nullable = args.arg_fields.iter().any(|f| f.is_nullable());
        Ok(Arc::new(Field::new("ascii", DataType::Int32, nullable)))
    }

    fn invoke_with_args(&self, args: ScalarFunctionArgs) -> Result<ColumnarValue> {
        make_scalar_function(ascii, vec![])(&args.args)
    }
<<<<<<< HEAD

    fn coerce_types(&self, _arg_types: &[DataType]) -> Result<Vec<DataType>> {
        Ok(vec![DataType::Utf8])
    }
}

#[cfg(test)]
mod tests {
    use super::*;
    use datafusion_expr::ReturnFieldArgs;

    #[test]
    fn test_return_field_nullable_input() {
        let ascii_func = SparkAscii::new();
        let nullable_field = Arc::new(Field::new("input", DataType::Utf8, true));

        let result = ascii_func
            .return_field_from_args(ReturnFieldArgs {
                arg_fields: &[nullable_field],
                scalar_arguments: &[],
            })
            .unwrap();

        assert_eq!(result.data_type(), &DataType::Int32);
        assert!(
            result.is_nullable(),
            "Output should be nullable when input is nullable"
        );
    }

    #[test]
    fn test_return_field_non_nullable_input() {
        let ascii_func = SparkAscii::new();
        let non_nullable_field = Arc::new(Field::new("input", DataType::Utf8, false));

        let result = ascii_func
            .return_field_from_args(ReturnFieldArgs {
                arg_fields: &[non_nullable_field],
                scalar_arguments: &[],
            })
            .unwrap();

        assert_eq!(result.data_type(), &DataType::Int32);
        assert!(
            !result.is_nullable(),
            "Output should not be nullable when input is not nullable"
        );
    }
=======
>>>>>>> 83ed1923
}<|MERGE_RESOLUTION|>--- conflicted
+++ resolved
@@ -15,23 +15,14 @@
 // specific language governing permissions and limitations
 // under the License.
 
-<<<<<<< HEAD
 use std::sync::Arc;
 
 use arrow::datatypes::{DataType, Field, FieldRef};
+use datafusion_common::types::{NativeType, logical_string};
 use datafusion_common::{Result, internal_err};
-use datafusion_expr::ColumnarValue;
 use datafusion_expr::{
-    ReturnFieldArgs, ScalarFunctionArgs, ScalarUDFImpl, Signature, Volatility,
-=======
-use arrow::datatypes::DataType;
-use datafusion_common::Result;
-use datafusion_common::types::{NativeType, logical_string};
-use datafusion_expr::ColumnarValue;
-use datafusion_expr::{
-    Coercion, ScalarFunctionArgs, ScalarUDFImpl, Signature, TypeSignatureClass,
-    Volatility,
->>>>>>> 83ed1923
+    Coercion, ColumnarValue, ReturnFieldArgs, ScalarFunctionArgs, ScalarUDFImpl,
+    Signature, TypeSignatureClass, Volatility,
 };
 use datafusion_functions::string::ascii::ascii;
 use datafusion_functions::utils::make_scalar_function;
@@ -98,11 +89,6 @@
     fn invoke_with_args(&self, args: ScalarFunctionArgs) -> Result<ColumnarValue> {
         make_scalar_function(ascii, vec![])(&args.args)
     }
-<<<<<<< HEAD
-
-    fn coerce_types(&self, _arg_types: &[DataType]) -> Result<Vec<DataType>> {
-        Ok(vec![DataType::Utf8])
-    }
 }
 
 #[cfg(test)]
@@ -147,6 +133,4 @@
             "Output should not be nullable when input is not nullable"
         );
     }
-=======
->>>>>>> 83ed1923
 }