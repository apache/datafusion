// Licensed to the Apache Software Foundation (ASF) under one
// or more contributor license agreements.  See the NOTICE file
// distributed with this work for additional information
// regarding copyright ownership.  The ASF licenses this file
// to you under the Apache License, Version 2.0 (the
// "License"); you may not use this file except in compliance
// with the License.  You may obtain a copy of the License at
//
//   http://www.apache.org/licenses/LICENSE-2.0
//
// Unless required by applicable law or agreed to in writing,
// software distributed under the License is distributed on an
// "AS IS" BASIS, WITHOUT WARRANTIES OR CONDITIONS OF ANY
// KIND, either express or implied.  See the License for the
// specific language governing permissions and limitations
// under the License.

use datafusion_expr::AggregateUDF;
use std::sync::Arc;

pub mod avg;
<<<<<<< HEAD
pub mod try_avg;
=======
pub mod try_sum;

>>>>>>> d59ebac9
pub mod expr_fn {
    use datafusion_functions::export_functions;

    export_functions!((avg, "Returns the average value of a given column", arg1));
    export_functions!((
<<<<<<< HEAD
        try_avg,
        "Returns the avg of values for a column, or NULL if overflow occurs",
=======
        try_sum,
        "Returns the sum of values for a column, or NULL if overflow occurs",
>>>>>>> d59ebac9
        arg1
    ));
}

// TODO: try use something like datafusion_functions_aggregate::create_func!()
pub fn avg() -> Arc<AggregateUDF> {
    Arc::new(AggregateUDF::new_from_impl(avg::SparkAvg::new()))
}
pub fn try_sum() -> Arc<AggregateUDF> {
    Arc::new(AggregateUDF::new_from_impl(try_sum::SparkTrySum::new()))
}

pub fn try_avg() -> Arc<AggregateUDF> {
    Arc::new(AggregateUDF::new_from_impl(try_avg::SparkTryAvg::new()))
}

pub fn functions() -> Vec<Arc<AggregateUDF>> {
<<<<<<< HEAD
    vec![avg(), try_avg()]
=======
    vec![avg(), try_sum()]
>>>>>>> d59ebac9
}<|MERGE_RESOLUTION|>--- conflicted
+++ resolved
@@ -19,24 +19,21 @@
 use std::sync::Arc;
 
 pub mod avg;
-<<<<<<< HEAD
-pub mod try_avg;
-=======
 pub mod try_sum;
 
->>>>>>> d59ebac9
+pub mod try_avg;
 pub mod expr_fn {
     use datafusion_functions::export_functions;
 
     export_functions!((avg, "Returns the average value of a given column", arg1));
     export_functions!((
-<<<<<<< HEAD
         try_avg,
         "Returns the avg of values for a column, or NULL if overflow occurs",
-=======
+        arg1
+    ));
+    export_functions!((
         try_sum,
         "Returns the sum of values for a column, or NULL if overflow occurs",
->>>>>>> d59ebac9
         arg1
     ));
 }
@@ -54,9 +51,5 @@
 }
 
 pub fn functions() -> Vec<Arc<AggregateUDF>> {
-<<<<<<< HEAD
-    vec![avg(), try_avg()]
-=======
-    vec![avg(), try_sum()]
->>>>>>> d59ebac9
+    vec![avg(), try_avg(), try_sum()]
 }