// Licensed to the Apache Software Foundation (ASF) under one
// or more contributor license agreements.  See the NOTICE file
// distributed with this work for additional information
// regarding copyright ownership.  The ASF licenses this file
// to you under the Apache License, Version 2.0 (the
// "License"); you may not use this file except in compliance
// with the License.  You may obtain a copy of the License at
//
//   http://www.apache.org/licenses/LICENSE-2.0
//
// Unless required by applicable law or agreed to in writing,
// software distributed under the License is distributed on an
// "AS IS" BASIS, WITHOUT WARRANTIES OR CONDITIONS OF ANY
// KIND, either express or implied.  See the License for the
// specific language governing permissions and limitations
// under the License.

//! This module contains an end to end demonstration of creating
//! a user defined operator in DataFusion.
//!
//! Specifically, it shows how to define a `TopKNode` that implements
//! `ExtensionPlanNode`, add an OptimizerRule to rewrite a
//! `LogicalPlan` to use that node a `LogicalPlan`, create an
//! `ExecutionPlan` and finally produce results.
//!
//! # TopK Background:
//!
//! A "Top K" node is a common query optimization which is used for
//! queries such as "find the top 3 customers by revenue". The
//! (simplified) SQL for such a query might be:
//!
//! ```sql
//! CREATE EXTERNAL TABLE sales(customer_id VARCHAR, revenue BIGINT)
//!   STORED AS CSV location 'tests/customer.csv';
//!
//! SELECT customer_id, revenue FROM sales ORDER BY revenue DESC limit 3;
//! ```
//!
//! And a naive plan would be:
//!
//! ```
//! > explain SELECT customer_id, revenue FROM sales ORDER BY revenue DESC limit 3;
//! +--------------+----------------------------------------+
//! | plan_type    | plan                                   |
//! +--------------+----------------------------------------+
//! | logical_plan | Limit: 3                               |
//! |              |   Sort: #revenue DESC NULLS FIRST      |
//! |              |     Projection: #customer_id, #revenue |
//! |              |       TableScan: sales projection=None |
//! +--------------+----------------------------------------+
//! ```
//!
//! While this plan produces the correct answer, the careful reader
//! will note it fully sorts the input before discarding everything
//! other than the top 3 elements.
//!
//! The same answer can be produced by simply keeping track of the top
//! N elements, reducing the total amount of required buffer memory.
//!

use futures::{Stream, StreamExt};

use arrow::{
    array::{Int64Array, Utf8Array},
    datatypes::SchemaRef,
    error::ArrowError,
};
use datafusion::record_batch::RecordBatch;
use datafusion::{
    arrow_print::write,
    error::{DataFusionError, Result},
    execution::context::ExecutionContextState,
    execution::context::QueryPlanner,
    logical_plan::{Expr, LogicalPlan, UserDefinedLogicalNode},
    optimizer::{optimizer::OptimizerRule, utils::optimize_children},
    physical_plan::{
        planner::{DefaultPhysicalPlanner, ExtensionPlanner},
        DisplayFormatType, Distribution, ExecutionPlan, Partitioning, PhysicalPlanner,
        RecordBatchStream, SendableRecordBatchStream, Statistics,
    },
    prelude::{ExecutionConfig, ExecutionContext},
};
use fmt::Debug;
use std::task::{Context, Poll};
use std::{any::Any, collections::BTreeMap, fmt, sync::Arc};

use async_trait::async_trait;
use datafusion::execution::context::ExecutionProps;
use datafusion::execution::runtime_env::RuntimeEnv;
use datafusion::logical_plan::plan::{Extension, Sort};
use datafusion::logical_plan::{DFSchemaRef, Limit};

/// Execute the specified sql and return the resulting record batches
/// pretty printed as a String.
async fn exec_sql(ctx: &mut ExecutionContext, sql: &str) -> Result<String> {
    let df = ctx.sql(sql).await?;
    let batches = df.collect().await?;
<<<<<<< HEAD
    Ok(write(&batches))
=======
    pretty_format_batches(&batches)
        .map_err(DataFusionError::ArrowError)
        .map(|d| d.to_string())
>>>>>>> 63d24bf5
}

/// Create a test table.
async fn setup_table(mut ctx: ExecutionContext) -> Result<ExecutionContext> {
    let sql = "CREATE EXTERNAL TABLE sales(customer_id VARCHAR, revenue BIGINT) STORED AS CSV location 'tests/customer.csv'";

    let expected = vec!["++", "++"];

    let s = exec_sql(&mut ctx, sql).await?;
    let actual = s.lines().collect::<Vec<_>>();

    assert_eq!(expected, actual, "Creating table");
    Ok(ctx)
}

async fn setup_table_without_schemas(
    mut ctx: ExecutionContext,
) -> Result<ExecutionContext> {
    let sql = "CREATE EXTERNAL TABLE sales STORED AS CSV location 'tests/customer.csv'";

    let expected = vec!["++", "++"];

    let s = exec_sql(&mut ctx, sql).await?;
    let actual = s.lines().collect::<Vec<_>>();

    assert_eq!(expected, actual, "Creating table");
    Ok(ctx)
}

const QUERY1: &str = "SELECT * FROM sales limit 3";

const QUERY: &str =
    "SELECT customer_id, revenue FROM sales ORDER BY revenue DESC limit 3";

// Run the query using the specified execution context and compare it
// to the known result
async fn run_and_compare_query(
    mut ctx: ExecutionContext,
    description: &str,
) -> Result<()> {
    let expected = vec![
        "+-------------+---------+",
        "| customer_id | revenue |",
        "+-------------+---------+",
        "| paul        | 300     |",
        "| jorge       | 200     |",
        "| andy        | 150     |",
        "+-------------+---------+",
    ];

    let s = exec_sql(&mut ctx, QUERY).await?;
    let actual = s.lines().collect::<Vec<_>>();

    assert_eq!(
        expected,
        actual,
        "output mismatch for {}. Expectedn\n{}Actual:\n{}",
        description,
        expected.join("\n"),
        s
    );
    Ok(())
}

// Run the query using the specified execution context and compare it
// to the known result
async fn run_and_compare_query_with_auto_schemas(
    mut ctx: ExecutionContext,
    description: &str,
) -> Result<()> {
    let expected = vec![
        "+----------+----------+",
        "| column_1 | column_2 |",
        "+----------+----------+",
        "| andrew   | 100      |",
        "| jorge    | 200      |",
        "| andy     | 150      |",
        "+----------+----------+",
    ];

    let s = exec_sql(&mut ctx, QUERY1).await?;
    let actual = s.lines().collect::<Vec<_>>();

    assert_eq!(
        expected,
        actual,
        "output mismatch for {}. Expectedn\n{}Actual:\n{}",
        description,
        expected.join("\n"),
        s
    );
    Ok(())
}

#[tokio::test]
// Run the query using default planners and optimizer
async fn normal_query_without_schemas() -> Result<()> {
    let ctx = setup_table_without_schemas(ExecutionContext::new()).await?;
    run_and_compare_query_with_auto_schemas(ctx, "Default context").await
}

#[tokio::test]
// Run the query using default planners and optimizer
async fn normal_query() -> Result<()> {
    let ctx = setup_table(ExecutionContext::new()).await?;
    run_and_compare_query(ctx, "Default context").await
}

#[tokio::test]
// Run the query using topk optimization
async fn topk_query() -> Result<()> {
    // Note the only difference is that the top
    let ctx = setup_table(make_topk_context()).await?;
    run_and_compare_query(ctx, "Topk context").await
}

#[tokio::test]
// Run EXPLAIN PLAN and show the plan was in fact rewritten
async fn topk_plan() -> Result<()> {
    let mut ctx = setup_table(make_topk_context()).await?;

    let expected = vec![
        "| logical_plan after topk                               | TopK: k=3                                                                     |",
        "|                                                       |   Projection: #sales.customer_id, #sales.revenue                              |",
        "|                                                       |     TableScan: sales projection=Some([0, 1])                                  |",
    ].join("\n");

    let explain_query = format!("EXPLAIN VERBOSE {}", QUERY);
    let actual_output = exec_sql(&mut ctx, &explain_query).await?;

    // normalize newlines (output on windows uses \r\n)
    let actual_output = actual_output.replace("\r\n", "\n");

    assert!(
        actual_output.contains(&expected),
        "Expected output not present in actual output\
        \nExpected:\
        \n---------\
        \n{}\
        \nActual:\
        \n--------\
        \n{}",
        expected,
        actual_output
    );
    Ok(())
}

fn make_topk_context() -> ExecutionContext {
    let config = ExecutionConfig::new()
        .with_query_planner(Arc::new(TopKQueryPlanner {}))
        .with_target_partitions(48)
        .add_optimizer_rule(Arc::new(TopKOptimizerRule {}));

    ExecutionContext::with_config(config)
}

// ------ The implementation of the TopK code follows -----

struct TopKQueryPlanner {}

#[async_trait]
impl QueryPlanner for TopKQueryPlanner {
    /// Given a `LogicalPlan` created from above, create an
    /// `ExecutionPlan` suitable for execution
    async fn create_physical_plan(
        &self,
        logical_plan: &LogicalPlan,
        ctx_state: &ExecutionContextState,
    ) -> Result<Arc<dyn ExecutionPlan>> {
        // Teach the default physical planner how to plan TopK nodes.
        let physical_planner =
            DefaultPhysicalPlanner::with_extension_planners(vec![Arc::new(
                TopKPlanner {},
            )]);
        // Delegate most work of physical planning to the default physical planner
        physical_planner
            .create_physical_plan(logical_plan, ctx_state)
            .await
    }
}

struct TopKOptimizerRule {}
impl OptimizerRule for TopKOptimizerRule {
    // Example rewrite pass to insert a user defined LogicalPlanNode
    fn optimize(
        &self,
        plan: &LogicalPlan,
        execution_props: &ExecutionProps,
    ) -> Result<LogicalPlan> {
        // Note: this code simply looks for the pattern of a Limit followed by a
        // Sort and replaces it by a TopK node. It does not handle many
        // edge cases (e.g multiple sort columns, sort ASC / DESC), etc.
        if let LogicalPlan::Limit(Limit { ref n, ref input }) = plan {
            if let LogicalPlan::Sort(Sort {
                ref expr,
                ref input,
            }) = **input
            {
                if expr.len() == 1 {
                    // we found a sort with a single sort expr, replace with a a TopK
                    return Ok(LogicalPlan::Extension(Extension {
                        node: Arc::new(TopKPlanNode {
                            k: *n,
                            input: self.optimize(input.as_ref(), execution_props)?,
                            expr: expr[0].clone(),
                        }),
                    }));
                }
            }
        }

        // If we didn't find the Limit/Sort combination, recurse as
        // normal and build the result.
        optimize_children(self, plan, execution_props)
    }

    fn name(&self) -> &str {
        "topk"
    }
}

struct TopKPlanNode {
    k: usize,
    input: LogicalPlan,
    /// The sort expression (this example only supports a single sort
    /// expr)
    expr: Expr,
}

impl Debug for TopKPlanNode {
    /// For TopK, use explain format for the Debug format. Other types
    /// of nodes may
    fn fmt(&self, f: &mut fmt::Formatter) -> fmt::Result {
        self.fmt_for_explain(f)
    }
}

impl UserDefinedLogicalNode for TopKPlanNode {
    fn as_any(&self) -> &dyn Any {
        self
    }

    fn inputs(&self) -> Vec<&LogicalPlan> {
        vec![&self.input]
    }

    /// Schema for TopK is the same as the input
    fn schema(&self) -> &DFSchemaRef {
        self.input.schema()
    }

    fn expressions(&self) -> Vec<Expr> {
        vec![self.expr.clone()]
    }

    /// For example: `TopK: k=10`
    fn fmt_for_explain(&self, f: &mut fmt::Formatter) -> fmt::Result {
        write!(f, "TopK: k={}", self.k)
    }

    fn from_template(
        &self,
        exprs: &[Expr],
        inputs: &[LogicalPlan],
    ) -> Arc<dyn UserDefinedLogicalNode + Send + Sync> {
        assert_eq!(inputs.len(), 1, "input size inconsistent");
        assert_eq!(exprs.len(), 1, "expression size inconsistent");
        Arc::new(TopKPlanNode {
            k: self.k,
            input: inputs[0].clone(),
            expr: exprs[0].clone(),
        })
    }
}

/// Physical planner for TopK nodes
struct TopKPlanner {}

impl ExtensionPlanner for TopKPlanner {
    /// Create a physical plan for an extension node
    fn plan_extension(
        &self,
        _planner: &dyn PhysicalPlanner,
        node: &dyn UserDefinedLogicalNode,
        logical_inputs: &[&LogicalPlan],
        physical_inputs: &[Arc<dyn ExecutionPlan>],
        _ctx_state: &ExecutionContextState,
    ) -> Result<Option<Arc<dyn ExecutionPlan>>> {
        Ok(
            if let Some(topk_node) = node.as_any().downcast_ref::<TopKPlanNode>() {
                assert_eq!(logical_inputs.len(), 1, "Inconsistent number of inputs");
                assert_eq!(physical_inputs.len(), 1, "Inconsistent number of inputs");
                // figure out input name
                Some(Arc::new(TopKExec {
                    input: physical_inputs[0].clone(),
                    k: topk_node.k,
                }))
            } else {
                None
            },
        )
    }
}

/// Physical operator that implements TopK for u64 data types. This
/// code is not general and is meant as an illustration only
struct TopKExec {
    input: Arc<dyn ExecutionPlan>,
    /// The maxium number of values
    k: usize,
}

impl Debug for TopKExec {
    fn fmt(&self, f: &mut fmt::Formatter) -> fmt::Result {
        write!(f, "TopKExec")
    }
}

#[async_trait]
impl ExecutionPlan for TopKExec {
    /// Return a reference to Any that can be used for downcasting
    fn as_any(&self) -> &dyn Any {
        self
    }

    fn schema(&self) -> SchemaRef {
        self.input.schema()
    }

    fn output_partitioning(&self) -> Partitioning {
        Partitioning::UnknownPartitioning(1)
    }

    fn required_child_distribution(&self) -> Distribution {
        Distribution::SinglePartition
    }

    fn children(&self) -> Vec<Arc<dyn ExecutionPlan>> {
        vec![self.input.clone()]
    }

    fn with_new_children(
        &self,
        children: Vec<Arc<dyn ExecutionPlan>>,
    ) -> Result<Arc<dyn ExecutionPlan>> {
        match children.len() {
            1 => Ok(Arc::new(TopKExec {
                input: children[0].clone(),
                k: self.k,
            })),
            _ => Err(DataFusionError::Internal(
                "TopKExec wrong number of children".to_string(),
            )),
        }
    }

    /// Execute one partition and return an iterator over RecordBatch
    async fn execute(
        &self,
        partition: usize,
        runtime: Arc<RuntimeEnv>,
    ) -> Result<SendableRecordBatchStream> {
        if 0 != partition {
            return Err(DataFusionError::Internal(format!(
                "TopKExec invalid partition {}",
                partition
            )));
        }

        Ok(Box::pin(TopKReader {
            input: self.input.execute(partition, runtime).await?,
            k: self.k,
            done: false,
            state: BTreeMap::new(),
        }))
    }

    fn fmt_as(
        &self,
        t: DisplayFormatType,
        f: &mut std::fmt::Formatter,
    ) -> std::fmt::Result {
        match t {
            DisplayFormatType::Default => {
                write!(f, "TopKExec: k={}", self.k)
            }
        }
    }

    fn statistics(&self) -> Statistics {
        // to improve the optimizability of this plan
        // better statistics inference could be provided
        Statistics::default()
    }
}

// A very specialized TopK implementation
struct TopKReader {
    /// The input to read data from
    input: SendableRecordBatchStream,
    /// Maximum number of output values
    k: usize,
    /// Have we produced the output yet?
    done: bool,
    /// Output
    state: BTreeMap<i64, String>,
}

/// Keeps track of the revenue from customer_id and stores if it
/// is the top values we have seen so far.
fn add_row(
    top_values: &mut BTreeMap<i64, String>,
    customer_id: &str,
    revenue: i64,
    k: &usize,
) {
    top_values.insert(revenue, customer_id.into());
    // only keep top k
    while top_values.len() > *k {
        remove_lowest_value(top_values)
    }
}

fn remove_lowest_value(top_values: &mut BTreeMap<i64, String>) {
    if !top_values.is_empty() {
        let smallest_revenue = {
            let (revenue, _) = top_values.iter().next().unwrap();
            *revenue
        };
        top_values.remove(&smallest_revenue);
    }
}

#[allow(clippy::unnecessary_wraps)]
fn accumulate_batch(
    input_batch: &RecordBatch,
    mut top_values: BTreeMap<i64, String>,
    k: &usize,
) -> BTreeMap<i64, String> {
    let num_rows = input_batch.num_rows();
    // Assuming the input columns are
    // column[0]: customer_id / UTF8
    // column[1]: revenue: Int64
    let customer_id = input_batch
        .column(0)
        .as_any()
        .downcast_ref::<Utf8Array<i32>>()
        .expect("Column 0 is not customer_id");

    let revenue = input_batch
        .column(1)
        .as_any()
        .downcast_ref::<Int64Array>()
        .expect("Column 1 is not revenue");

    for row in 0..num_rows {
        add_row(
            &mut top_values,
            customer_id.value(row),
            revenue.value(row),
            k,
        );
    }
    top_values
}

impl Stream for TopKReader {
    type Item = std::result::Result<RecordBatch, ArrowError>;

    fn poll_next(
        mut self: std::pin::Pin<&mut Self>,
        cx: &mut Context<'_>,
    ) -> Poll<Option<Self::Item>> {
        if self.done {
            return Poll::Ready(None);
        }
        // this aggregates and thus returns a single RecordBatch.

        // take this as immutable
        let k = self.k;
        let schema = self.schema();
        let poll = self.input.poll_next_unpin(cx);

        match poll {
            Poll::Ready(Some(Ok(batch))) => {
                self.state = accumulate_batch(&batch, self.state.clone(), &k);
                Poll::Ready(Some(Ok(RecordBatch::new_empty(schema))))
            }
            Poll::Ready(None) => {
                self.done = true;
                let (revenue, customer): (Vec<i64>, Vec<&String>) =
                    self.state.iter().rev().unzip();

                let customer: Vec<&str> = customer.iter().map(|&s| &**s).collect();
                Poll::Ready(Some(RecordBatch::try_new(
                    schema,
                    vec![
                        Arc::new(Utf8Array::<i32>::from_slice(customer)),
                        Arc::new(Int64Array::from_slice(&revenue)),
                    ],
                )))
            }
            other => other,
        }
    }
}

impl RecordBatchStream for TopKReader {
    fn schema(&self) -> SchemaRef {
        self.input.schema()
    }
}<|MERGE_RESOLUTION|>--- conflicted
+++ resolved
@@ -95,13 +95,7 @@
 async fn exec_sql(ctx: &mut ExecutionContext, sql: &str) -> Result<String> {
     let df = ctx.sql(sql).await?;
     let batches = df.collect().await?;
-<<<<<<< HEAD
     Ok(write(&batches))
-=======
-    pretty_format_batches(&batches)
-        .map_err(DataFusionError::ArrowError)
-        .map(|d| d.to_string())
->>>>>>> 63d24bf5
 }
 
 /// Create a test table.
