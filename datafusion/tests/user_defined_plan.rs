--- conflicted
+++ resolved
@@ -162,17 +162,11 @@
 async fn topk_plan() -> Result<()> {
     let mut ctx = setup_table(make_topk_context()).await?;
 
-<<<<<<< HEAD
-    let expected = "| logical_plan after topk                 | TopK: k=3                                          |\
-                  \n|                                         |   Projection: #sales.customer_id, #sales.revenue   |\
-                  \n|                                         |     TableScan: sales projection=Some([0, 1])       |";
-=======
     let expected = vec![
         "| logical_plan after topk                 | TopK: k=3                                                                            |",
-        "|                                         |   Projection: #customer_id, #revenue                                                 |",
+        "|                                         |   Projection: #sales.customer_id, #sales.revenue                                     |",
         "|                                         |     TableScan: sales projection=Some([0, 1])                                         |",
     ].join("\n");
->>>>>>> 1702d6c8
 
     let explain_query = format!("EXPLAIN VERBOSE {}", QUERY);
     let actual_output = exec_sql(&mut ctx, &explain_query).await?;
