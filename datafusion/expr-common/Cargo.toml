--- conflicted
+++ resolved
@@ -40,10 +40,5 @@
 arrow = { workspace = true }
 datafusion-common = { workspace = true }
 itertools = { workspace = true }
-<<<<<<< HEAD
 sqlparser = { workspace = true }
-
-[dev-dependencies]
-=======
->>>>>>> 329fb912
 paste = "^1.0"