// Licensed to the Apache Software Foundation (ASF) under one
// or more contributor license agreements.  See the NOTICE file
// distributed with this work for additional information
// regarding copyright ownership.  The ASF licenses this file
// to you under the Apache License, Version 2.0 (the
// "License"); you may not use this file except in compliance
// with the License.  You may obtain a copy of the License at
//
//   http://www.apache.org/licenses/LICENSE-2.0
//
// Unless required by applicable law or agreed to in writing,
// software distributed under the License is distributed on an
// "AS IS" BASIS, WITHOUT WARRANTIES OR CONDITIONS OF ANY
// KIND, either express or implied.  See the License for the
// specific language governing permissions and limitations
// under the License.

//! Function signatures: [`Volatility`], [`Signature`] and [`TypeSignature`]

use std::fmt::Display;
use std::hash::Hash;
use std::sync::Arc;

use crate::type_coercion::aggregates::NUMERICS;
use arrow::datatypes::{
    DECIMAL32_MAX_PRECISION, DECIMAL64_MAX_PRECISION, DECIMAL128_MAX_PRECISION, DataType,
    Decimal128Type, DecimalType, Field, IntervalUnit, TimeUnit,
};
use datafusion_common::types::{LogicalType, LogicalTypeRef, NativeType};
use datafusion_common::utils::ListCoercion;
use datafusion_common::{Result, internal_err, plan_err};
use indexmap::IndexSet;
use itertools::Itertools;

/// Constant that is used as a placeholder for any valid timezone.
/// This is used where a function can accept a timestamp type with any
/// valid timezone, it exists to avoid the need to enumerate all possible
/// timezones. See [`TypeSignature`] for more details.
///
/// Type coercion always ensures that functions will be executed using
/// timestamp arrays that have a valid time zone. Functions must never
/// return results with this timezone.
pub const TIMEZONE_WILDCARD: &str = "+TZ";

/// Constant that is used as a placeholder for any valid fixed size list.
/// This is used where a function can accept a fixed size list type with any
/// valid length. It exists to avoid the need to enumerate all possible fixed size list lengths.
pub const FIXED_SIZE_LIST_WILDCARD: i32 = i32::MIN;

/// How a function's output changes with respect to a fixed input
///
/// The volatility of a function determines eligibility for certain
/// optimizations. You should always define your function to have the strictest
/// possible volatility to maximize performance and avoid unexpected
/// results.
#[derive(Debug, PartialEq, Eq, PartialOrd, Ord, Clone, Copy, Hash)]
pub enum Volatility {
    /// Always returns the same output when given the same input.
    ///
    /// DataFusion will inline immutable functions during planning.
    ///
    /// For example, the `abs` function is immutable, so `abs(-1)` will be
    /// evaluated and replaced  with `1` during planning rather than invoking
    /// the function at runtime.
    Immutable,
    /// May return different values given the same input across different
    /// queries but must return the same value for a given input within a query.
    ///
    /// For example, the `now()` function is stable, because the query `select
    /// col1, now() from t1`, will return different results each time it is run,
    /// but within the same query, the output of the `now()` function has the
    /// same value for each output row.
    ///
    /// DataFusion will inline `Stable` functions when possible. For example,
    /// `Stable` functions are inlined when planning a query for execution, but
    /// not in View definitions or prepared statements.
    Stable,
    /// May change the return value from evaluation to evaluation.
    ///
    /// Multiple invocations of a volatile function may return different results
    /// when used in the same query on different rows. An example of this is the
    /// `random()` function.
    ///
    /// DataFusion can not evaluate such functions during planning or push these
    /// predicates into scans. In the query `select col1, random() from t1`,
    /// `random()` function will be evaluated for each output row, resulting in
    /// a unique random value for each row.
    Volatile,
}

/// Represents the arity (number of arguments) of a function signature
#[derive(Debug, Clone, Copy, PartialEq, Eq)]
pub enum Arity {
    /// Fixed number of arguments
    Fixed(usize),
    /// Variable number of arguments (e.g., Variadic, VariadicAny, UserDefined)
    Variable,
}

/// The types of arguments for which a function has implementations.
///
/// [`TypeSignature`] **DOES NOT** define the types that a user query could call the
/// function with. DataFusion will automatically coerce (cast) argument types to
/// one of the supported function signatures, if possible.
///
/// # Overview
/// Functions typically provide implementations for a small number of different
/// argument [`DataType`]s, rather than all possible combinations. If a user
/// calls a function with arguments that do not match any of the declared types,
/// DataFusion will attempt to automatically coerce (add casts to) function
/// arguments so they match the [`TypeSignature`]. See the [`type_coercion`] module
/// for more details
///
/// # Example: Numeric Functions
/// For example, a function like `cos` may only provide an implementation for
/// [`DataType::Float64`]. When users call `cos` with a different argument type,
/// such as `cos(int_column)`, and type coercion automatically adds a cast such
/// as `cos(CAST int_column AS DOUBLE)` during planning.
///
/// [`type_coercion`]: crate::type_coercion
///
/// ## Example: Strings
///
/// There are several different string types in Arrow, such as
/// [`DataType::Utf8`], [`DataType::LargeUtf8`], and [`DataType::Utf8View`].
///
/// Some functions may have specialized implementations for these types, while others
/// may be able to handle only one of them. For example, a function that
/// only works with [`DataType::Utf8View`] would have the following signature:
///
/// ```
/// # use arrow::datatypes::DataType;
/// # use datafusion_expr_common::signature::{TypeSignature};
/// // Declares the function must be invoked with a single argument of type `Utf8View`.
/// // if a user calls the function with `Utf8` or `LargeUtf8`, DataFusion will
/// // automatically add a cast to `Utf8View` during planning.
/// let type_signature = TypeSignature::Exact(vec![DataType::Utf8View]);
/// ```
///
/// # Example: Timestamps
///
/// Types to match are represented using Arrow's [`DataType`].  [`DataType::Timestamp`] has an optional variable
/// timezone specification. To specify a function can handle a timestamp with *ANY* timezone, use
/// the [`TIMEZONE_WILDCARD`]. For example:
///
/// ```
/// # use arrow::datatypes::{DataType, TimeUnit};
/// # use datafusion_expr_common::signature::{TIMEZONE_WILDCARD, TypeSignature};
/// let type_signature = TypeSignature::Exact(vec![
///     // A nanosecond precision timestamp with ANY timezone
///     // matches  Timestamp(Nanosecond, Some("+0:00"))
///     // matches  Timestamp(Nanosecond, Some("+5:00"))
///     // does not match  Timestamp(Nanosecond, None)
///     DataType::Timestamp(TimeUnit::Nanosecond, Some(TIMEZONE_WILDCARD.into())),
/// ]);
/// ```
#[derive(Debug, Clone, PartialEq, Eq, PartialOrd, Hash)]
pub enum TypeSignature {
    /// One or more arguments of a common type out of a list of valid types.
    ///
    /// For functions that take no arguments (e.g. `random()` see [`TypeSignature::Nullary`]).
    ///
    /// # Examples
    ///
    /// A function such as `concat` is `Variadic(vec![DataType::Utf8,
    /// DataType::LargeUtf8])`
    Variadic(Vec<DataType>),
    /// The acceptable signature and coercions rules are special for this
    /// function.
    ///
    /// If this signature is specified,
    /// DataFusion will call [`ScalarUDFImpl::coerce_types`] to prepare argument types.
    ///
    /// [`ScalarUDFImpl::coerce_types`]: https://docs.rs/datafusion/latest/datafusion/logical_expr/trait.ScalarUDFImpl.html#method.coerce_types
    UserDefined,
    /// One or more arguments with arbitrary types
    VariadicAny,
    /// One or more arguments of an arbitrary but equal type out of a list of valid types.
    ///
    /// # Examples
    ///
    /// 1. A function of one argument of f64 is `Uniform(1, vec![DataType::Float64])`
    /// 2. A function of one argument of f64 or f32 is `Uniform(1, vec![DataType::Float32, DataType::Float64])`
    Uniform(usize, Vec<DataType>),
    /// One or more arguments with exactly the specified types in order.
    ///
    /// For functions that take no arguments (e.g. `random()`) use [`TypeSignature::Nullary`].
    Exact(Vec<DataType>),
    /// One or more arguments belonging to the [`TypeSignatureClass`], in order.
    ///
    /// [`Coercion`] contains not only the desired type but also the allowed
    /// casts. For example, if you expect a function has string type, but you
    /// also allow it to be casted from binary type.
    ///
    /// For functions that take no arguments (e.g. `random()`) see [`TypeSignature::Nullary`].
    Coercible(Vec<Coercion>),
    /// One or more arguments coercible to a single, comparable type.
    ///
    /// Each argument will be coerced to a single type using the
    /// coercion rules described in [`comparison_coercion_numeric`].
    ///
    /// # Examples
    ///
    /// If the `nullif(1, 2)` function is called with `i32` and `i64` arguments
    /// the types will both be coerced to `i64` before the function is invoked.
    ///
    /// If the `nullif('1', 2)` function is called with `Utf8` and `i64` arguments
    /// the types will both be coerced to `Utf8` before the function is invoked.
    ///
    /// Note:
    /// - For functions that take no arguments (e.g. `random()` see [`TypeSignature::Nullary`]).
    /// - If all arguments have type [`DataType::Null`], they are coerced to `Utf8`
    ///
    /// [`comparison_coercion_numeric`]: crate::type_coercion::binary::comparison_coercion_numeric
    Comparable(usize),
    /// One or more arguments of arbitrary types.
    ///
    /// For functions that take no arguments (e.g. `random()`) use [`TypeSignature::Nullary`].
    Any(usize),
    /// Matches exactly one of a list of [`TypeSignature`]s.
    ///
    /// Coercion is attempted to match the signatures in order, and stops after
    /// the first success, if any.
    ///
    /// # Examples
    ///
    /// Since `make_array` takes 0 or more arguments with arbitrary types, its `TypeSignature`
    /// is `OneOf(vec![Any(0), VariadicAny])`.
    OneOf(Vec<TypeSignature>),
    /// A function that has an [`ArrayFunctionSignature`]
    ArraySignature(ArrayFunctionSignature),
    /// One or more arguments of numeric types, coerced to a common numeric type.
    ///
    /// See [`NativeType::is_numeric`] to know which type is considered numeric
    ///
    /// For functions that take no arguments (e.g. `random()`) use [`TypeSignature::Nullary`].
    ///
    /// [`NativeType::is_numeric`]: datafusion_common::types::NativeType::is_numeric
    Numeric(usize),
    /// One or arguments of all the same string types.
    ///
    /// The precedence of type from high to low is Utf8View, LargeUtf8 and Utf8.
    /// Null is considered as `Utf8` by default
    /// Dictionary with string value type is also handled.
    ///
    /// For example, if a function is called with (utf8, large_utf8), all
    /// arguments will be coerced to  `LargeUtf8`
    ///
    /// For functions that take no arguments (e.g. `random()` use [`TypeSignature::Nullary`]).
    String(usize),
    /// No arguments
    Nullary,
}

impl TypeSignature {
    #[inline]
    pub fn is_one_of(&self) -> bool {
        matches!(self, TypeSignature::OneOf(_))
    }

    /// Returns the arity (expected number of arguments) for this type signature.
    ///
    /// Returns `Arity::Fixed(n)` for signatures with a specific argument count,
    /// or `Arity::Variable` for variable-arity signatures like `Variadic`, `VariadicAny`, `UserDefined`.
    ///
    /// # Examples
    ///
    /// ```
    /// # use datafusion_expr_common::signature::{TypeSignature, Arity};
    /// # use arrow::datatypes::DataType;
    /// // Exact signature has fixed arity
    /// let sig = TypeSignature::Exact(vec![DataType::Int32, DataType::Utf8]);
    /// assert_eq!(sig.arity(), Arity::Fixed(2));
    ///
    /// // Variadic signature has variable arity
    /// let sig = TypeSignature::VariadicAny;
    /// assert_eq!(sig.arity(), Arity::Variable);
    /// ```
    pub fn arity(&self) -> Arity {
        match self {
            TypeSignature::Exact(types) => Arity::Fixed(types.len()),
            TypeSignature::Uniform(count, _) => Arity::Fixed(*count),
            TypeSignature::Numeric(count) => Arity::Fixed(*count),
            TypeSignature::String(count) => Arity::Fixed(*count),
            TypeSignature::Comparable(count) => Arity::Fixed(*count),
            TypeSignature::Any(count) => Arity::Fixed(*count),
            TypeSignature::Coercible(types) => Arity::Fixed(types.len()),
            TypeSignature::Nullary => Arity::Fixed(0),
            TypeSignature::ArraySignature(ArrayFunctionSignature::Array {
                arguments,
                ..
            }) => Arity::Fixed(arguments.len()),
            TypeSignature::ArraySignature(ArrayFunctionSignature::RecursiveArray) => {
                Arity::Fixed(1)
            }
            TypeSignature::ArraySignature(ArrayFunctionSignature::MapArray) => {
                Arity::Fixed(1)
            }
            TypeSignature::OneOf(variants) => {
                // If any variant is Variable, the whole OneOf is Variable
                let has_variable = variants.iter().any(|v| v.arity() == Arity::Variable);
                if has_variable {
                    return Arity::Variable;
                }
                // Otherwise, get max arity from all fixed arity variants
                let max_arity = variants
                    .iter()
                    .filter_map(|v| match v.arity() {
                        Arity::Fixed(n) => Some(n),
                        Arity::Variable => None,
                    })
                    .max();
                match max_arity {
                    Some(n) => Arity::Fixed(n),
                    None => Arity::Variable,
                }
            }
            TypeSignature::Variadic(_)
            | TypeSignature::VariadicAny
            | TypeSignature::UserDefined => Arity::Variable,
        }
    }
}

/// Represents the class of types that can be used in a function signature.
///
/// This is used to specify what types are valid for function arguments in a more flexible way than
/// just listing specific DataTypes. For example, TypeSignatureClass::Timestamp matches any timestamp
/// type regardless of timezone or precision.
///
/// Used primarily with [`TypeSignature::Coercible`] to define function signatures that can accept
/// arguments that can be coerced to a particular class of types.
#[derive(Debug, Clone, Eq, PartialEq, PartialOrd, Hash)]
pub enum TypeSignatureClass {
<<<<<<< HEAD
    /// Allows an arbitrary type argument without coercing the argument.
    Any,
=======
    /// Timestamps, allowing arbitrary (or no) timezones
>>>>>>> 8469aa1d
    Timestamp,
    /// All time types
    Time,
    /// All interval types
    Interval,
    /// All duration types
    Duration,
    /// A specific native type
    Native(LogicalTypeRef),
    /// Signed and unsigned integers
    Integer,
    /// All float types
    Float,
    /// All decimal types, allowing arbitrary precision & scale
    Decimal,
    /// Integers, floats and decimals
    Numeric,
    /// Encompasses both the native Binary/LargeBinary types as well as arbitrarily sized FixedSizeBinary types
    Binary,
}

impl Display for TypeSignatureClass {
    fn fmt(&self, f: &mut std::fmt::Formatter<'_>) -> std::fmt::Result {
        write!(f, "TypeSignatureClass::{self:?}")
    }
}

impl TypeSignatureClass {
    /// Get example acceptable types for this `TypeSignatureClass`
    ///
    /// This is used for `information_schema` and can be used to generate
    /// documentation or error messages.
    fn get_example_types(&self) -> Vec<DataType> {
        match self {
            // TODO: might be too much info to return every single type here
            //       maybe https://github.com/apache/datafusion/issues/14761 will help here?
            TypeSignatureClass::Any => vec![],
            TypeSignatureClass::Native(l) => get_data_types(l.native()),
            TypeSignatureClass::Timestamp => {
                vec![
                    DataType::Timestamp(TimeUnit::Nanosecond, None),
                    DataType::Timestamp(
                        TimeUnit::Nanosecond,
                        Some(TIMEZONE_WILDCARD.into()),
                    ),
                ]
            }
            TypeSignatureClass::Time => {
                vec![DataType::Time64(TimeUnit::Nanosecond)]
            }
            TypeSignatureClass::Interval => {
                vec![DataType::Interval(IntervalUnit::DayTime)]
            }
            TypeSignatureClass::Duration => {
                vec![DataType::Duration(TimeUnit::Nanosecond)]
            }
            TypeSignatureClass::Integer => {
                vec![DataType::Int64]
            }
            TypeSignatureClass::Binary => {
                vec![DataType::Binary]
            }
            TypeSignatureClass::Decimal => vec![Decimal128Type::DEFAULT_TYPE],
            TypeSignatureClass::Float => vec![DataType::Float64],
            TypeSignatureClass::Numeric => vec![
                DataType::Float64,
                DataType::Int64,
                Decimal128Type::DEFAULT_TYPE,
            ],
        }
    }

    /// Does the specified `NativeType` match this type signature class?
    pub fn matches_native_type(&self, logical_type: &NativeType) -> bool {
        if logical_type == &NativeType::Null {
            return true;
        }

        match self {
            TypeSignatureClass::Any => true,
            TypeSignatureClass::Native(t) if t.native() == logical_type => true,
            TypeSignatureClass::Timestamp if logical_type.is_timestamp() => true,
            TypeSignatureClass::Time if logical_type.is_time() => true,
            TypeSignatureClass::Interval if logical_type.is_interval() => true,
            TypeSignatureClass::Duration if logical_type.is_duration() => true,
            TypeSignatureClass::Integer if logical_type.is_integer() => true,
            TypeSignatureClass::Binary if logical_type.is_binary() => true,
            TypeSignatureClass::Decimal if logical_type.is_decimal() => true,
            TypeSignatureClass::Float if logical_type.is_float() => true,
            TypeSignatureClass::Numeric if logical_type.is_numeric() => true,
            _ => false,
        }
    }

    /// What type would `origin_type` be casted to when casting to the specified native type?
    pub fn default_casted_type(
        &self,
        native_type: &NativeType,
        origin_type: &DataType,
    ) -> Result<DataType> {
        match self {
            TypeSignatureClass::Any => Ok(origin_type.to_owned()),
            TypeSignatureClass::Native(logical_type) => {
                logical_type.native().default_cast_for(origin_type)
            }
            // If the given type is already a timestamp, we don't change the unit and timezone
            TypeSignatureClass::Timestamp if native_type.is_timestamp() => {
                Ok(origin_type.to_owned())
            }
            TypeSignatureClass::Time if native_type.is_time() => {
                Ok(origin_type.to_owned())
            }
            TypeSignatureClass::Interval if native_type.is_interval() => {
                Ok(origin_type.to_owned())
            }
            TypeSignatureClass::Duration if native_type.is_duration() => {
                Ok(origin_type.to_owned())
            }
            TypeSignatureClass::Integer if native_type.is_integer() => {
                Ok(origin_type.to_owned())
            }
            TypeSignatureClass::Binary if native_type.is_binary() => {
                Ok(origin_type.to_owned())
            }
            TypeSignatureClass::Decimal if native_type.is_decimal() => {
                Ok(origin_type.to_owned())
            }
            TypeSignatureClass::Float if native_type.is_float() => {
                Ok(origin_type.to_owned())
            }
            TypeSignatureClass::Numeric if native_type.is_numeric() => {
                Ok(origin_type.to_owned())
            }
            _ if native_type.is_null() => Ok(origin_type.to_owned()),
            _ => internal_err!("May miss the matching logic in `matches_native_type`"),
        }
    }
}

#[derive(Debug, Clone, PartialEq, Eq, PartialOrd, Hash)]
pub enum ArrayFunctionSignature {
    /// A function takes at least one List/LargeList/FixedSizeList argument.
    Array {
        /// A full list of the arguments accepted by this function.
        arguments: Vec<ArrayFunctionArgument>,
        /// Additional information about how array arguments should be coerced.
        array_coercion: Option<ListCoercion>,
    },
    /// A function takes a single argument that must be a List/LargeList/FixedSizeList
    /// which gets coerced to List, with element type recursively coerced to List too if it is list-like.
    RecursiveArray,
    /// Specialized Signature for MapArray
    /// The function takes a single argument that must be a MapArray
    MapArray,
}

impl Display for ArrayFunctionSignature {
    fn fmt(&self, f: &mut std::fmt::Formatter<'_>) -> std::fmt::Result {
        match self {
            ArrayFunctionSignature::Array { arguments, .. } => {
                for (idx, argument) in arguments.iter().enumerate() {
                    write!(f, "{argument}")?;
                    if idx != arguments.len() - 1 {
                        write!(f, ", ")?;
                    }
                }
                Ok(())
            }
            ArrayFunctionSignature::RecursiveArray => {
                write!(f, "recursive_array")
            }
            ArrayFunctionSignature::MapArray => {
                write!(f, "map_array")
            }
        }
    }
}

#[derive(Debug, Clone, PartialEq, Eq, PartialOrd, Hash)]
pub enum ArrayFunctionArgument {
    /// A non-list or list argument. The list dimensions should be one less than the Array's list
    /// dimensions.
    Element,
    /// An Int64 index argument.
    Index,
    /// An argument of type List/LargeList/FixedSizeList. All Array arguments must be coercible
    /// to the same type.
    Array,
    // A Utf8 argument.
    String,
}

impl Display for ArrayFunctionArgument {
    fn fmt(&self, f: &mut std::fmt::Formatter<'_>) -> std::fmt::Result {
        match self {
            ArrayFunctionArgument::Element => {
                write!(f, "element")
            }
            ArrayFunctionArgument::Index => {
                write!(f, "index")
            }
            ArrayFunctionArgument::Array => {
                write!(f, "array")
            }
            ArrayFunctionArgument::String => {
                write!(f, "string")
            }
        }
    }
}

impl TypeSignature {
    pub fn to_string_repr(&self) -> Vec<String> {
        match self {
            TypeSignature::Nullary => {
                vec!["NullAry()".to_string()]
            }
            TypeSignature::Variadic(types) => {
                vec![format!("{}, ..", Self::join_types(types, "/"))]
            }
            TypeSignature::Uniform(arg_count, valid_types) => {
                vec![
                    std::iter::repeat_n(Self::join_types(valid_types, "/"), *arg_count)
                        .collect::<Vec<String>>()
                        .join(", "),
                ]
            }
            TypeSignature::String(num) => {
                vec![format!("String({num})")]
            }
            TypeSignature::Numeric(num) => {
                vec![format!("Numeric({num})")]
            }
            TypeSignature::Comparable(num) => {
                vec![format!("Comparable({num})")]
            }
            TypeSignature::Coercible(coercions) => {
                vec![Self::join_types(coercions, ", ")]
            }
            TypeSignature::Exact(types) => {
                vec![Self::join_types(types, ", ")]
            }
            TypeSignature::Any(arg_count) => {
                vec![
                    std::iter::repeat_n("Any", *arg_count)
                        .collect::<Vec<&str>>()
                        .join(", "),
                ]
            }
            TypeSignature::UserDefined => {
                vec!["UserDefined".to_string()]
            }
            TypeSignature::VariadicAny => vec!["Any, .., Any".to_string()],
            TypeSignature::OneOf(sigs) => {
                sigs.iter().flat_map(|s| s.to_string_repr()).collect()
            }
            TypeSignature::ArraySignature(array_signature) => {
                vec![array_signature.to_string()]
            }
        }
    }

    /// Return string representation of the function signature with parameter names.
    ///
    /// This method is similar to [`Self::to_string_repr`] but uses parameter names
    /// instead of types when available. This is useful for generating more helpful
    /// error messages.
    ///
    /// # Arguments
    /// * `parameter_names` - Optional slice of parameter names. When provided, these
    ///   names will be used instead of type names in the output.
    ///
    /// # Examples
    /// ```
    /// # use datafusion_expr_common::signature::TypeSignature;
    /// # use arrow::datatypes::DataType;
    /// let sig = TypeSignature::Exact(vec![DataType::Int32, DataType::Utf8]);
    ///
    /// // Without names: shows types only
    /// assert_eq!(sig.to_string_repr_with_names(None), vec!["Int32, Utf8"]);
    ///
    /// // With names: shows parameter names with types
    /// assert_eq!(
    ///     sig.to_string_repr_with_names(Some(&["id".to_string(), "name".to_string()])),
    ///     vec!["id: Int32, name: Utf8"]
    /// );
    /// ```
    pub fn to_string_repr_with_names(
        &self,
        parameter_names: Option<&[String]>,
    ) -> Vec<String> {
        match self {
            TypeSignature::Exact(types) => {
                if let Some(names) = parameter_names {
                    vec![
                        names
                            .iter()
                            .zip(types.iter())
                            .map(|(name, typ)| format!("{name}: {typ}"))
                            .collect::<Vec<_>>()
                            .join(", "),
                    ]
                } else {
                    vec![Self::join_types(types, ", ")]
                }
            }
            TypeSignature::Any(count) => {
                if let Some(names) = parameter_names {
                    vec![
                        names
                            .iter()
                            .take(*count)
                            .map(|name| format!("{name}: Any"))
                            .collect::<Vec<_>>()
                            .join(", "),
                    ]
                } else {
                    vec![
                        std::iter::repeat_n("Any", *count)
                            .collect::<Vec<&str>>()
                            .join(", "),
                    ]
                }
            }
            TypeSignature::Uniform(count, types) => {
                if let Some(names) = parameter_names {
                    let type_str = Self::join_types(types, "/");
                    vec![
                        names
                            .iter()
                            .take(*count)
                            .map(|name| format!("{name}: {type_str}"))
                            .collect::<Vec<_>>()
                            .join(", "),
                    ]
                } else {
                    self.to_string_repr()
                }
            }
            TypeSignature::Coercible(coercions) => {
                if let Some(names) = parameter_names {
                    vec![
                        names
                            .iter()
                            .zip(coercions.iter())
                            .map(|(name, coercion)| format!("{name}: {coercion}"))
                            .collect::<Vec<_>>()
                            .join(", "),
                    ]
                } else {
                    vec![Self::join_types(coercions, ", ")]
                }
            }
            TypeSignature::Comparable(count) => {
                if let Some(names) = parameter_names {
                    vec![
                        names
                            .iter()
                            .take(*count)
                            .map(|name| format!("{name}: Comparable"))
                            .collect::<Vec<_>>()
                            .join(", "),
                    ]
                } else {
                    self.to_string_repr()
                }
            }
            TypeSignature::Numeric(count) => {
                if let Some(names) = parameter_names {
                    vec![
                        names
                            .iter()
                            .take(*count)
                            .map(|name| format!("{name}: Numeric"))
                            .collect::<Vec<_>>()
                            .join(", "),
                    ]
                } else {
                    self.to_string_repr()
                }
            }
            TypeSignature::String(count) => {
                if let Some(names) = parameter_names {
                    vec![
                        names
                            .iter()
                            .take(*count)
                            .map(|name| format!("{name}: String"))
                            .collect::<Vec<_>>()
                            .join(", "),
                    ]
                } else {
                    self.to_string_repr()
                }
            }
            TypeSignature::Nullary => self.to_string_repr(),
            TypeSignature::ArraySignature(array_sig) => {
                if let Some(names) = parameter_names {
                    match array_sig {
                        ArrayFunctionSignature::Array { arguments, .. } => {
                            vec![
                                names
                                    .iter()
                                    .zip(arguments.iter())
                                    .map(|(name, arg_type)| format!("{name}: {arg_type}"))
                                    .collect::<Vec<_>>()
                                    .join(", "),
                            ]
                        }
                        ArrayFunctionSignature::RecursiveArray => {
                            vec![
                                names
                                    .iter()
                                    .take(1)
                                    .map(|name| format!("{name}: recursive_array"))
                                    .collect::<Vec<_>>()
                                    .join(", "),
                            ]
                        }
                        ArrayFunctionSignature::MapArray => {
                            vec![
                                names
                                    .iter()
                                    .take(1)
                                    .map(|name| format!("{name}: map_array"))
                                    .collect::<Vec<_>>()
                                    .join(", "),
                            ]
                        }
                    }
                } else {
                    self.to_string_repr()
                }
            }
            TypeSignature::OneOf(sigs) => sigs
                .iter()
                .flat_map(|s| s.to_string_repr_with_names(parameter_names))
                .collect(),
            TypeSignature::UserDefined => {
                if let Some(names) = parameter_names {
                    vec![names.join(", ")]
                } else {
                    self.to_string_repr()
                }
            }
            // Variable arity signatures cannot use parameter names
            TypeSignature::Variadic(_) | TypeSignature::VariadicAny => {
                self.to_string_repr()
            }
        }
    }

    /// Helper function to join types with specified delimiter.
    pub fn join_types<T: Display>(types: &[T], delimiter: &str) -> String {
        types
            .iter()
            .map(|t| t.to_string())
            .collect::<Vec<String>>()
            .join(delimiter)
    }

    /// Check whether 0 input argument is valid for given `TypeSignature`
    pub fn supports_zero_argument(&self) -> bool {
        match &self {
            TypeSignature::Exact(vec) => vec.is_empty(),
            TypeSignature::Nullary => true,
            TypeSignature::OneOf(types) => types
                .iter()
                .any(|type_sig| type_sig.supports_zero_argument()),
            _ => false,
        }
    }

    /// Returns true if the signature currently supports or used to supported 0
    /// input arguments in a previous version of DataFusion.
    pub fn used_to_support_zero_arguments(&self) -> bool {
        match &self {
            TypeSignature::Any(num) => *num == 0,
            _ => self.supports_zero_argument(),
        }
    }

    #[deprecated(since = "46.0.0", note = "See get_example_types instead")]
    pub fn get_possible_types(&self) -> Vec<Vec<DataType>> {
        self.get_example_types()
    }

    /// Return example acceptable types for this `TypeSignature`'
    ///
    /// Returns a `Vec<DataType>` for each argument to the function
    ///
    /// This is used for `information_schema` and can be used to generate
    /// documentation or error messages.
    pub fn get_example_types(&self) -> Vec<Vec<DataType>> {
        match self {
            TypeSignature::Exact(types) => vec![types.clone()],
            TypeSignature::OneOf(types) => types
                .iter()
                .flat_map(|type_sig| type_sig.get_example_types())
                .collect(),
            TypeSignature::Uniform(arg_count, types) => types
                .iter()
                .cloned()
                .map(|data_type| vec![data_type; *arg_count])
                .collect(),
            TypeSignature::Coercible(coercions) => coercions
                .iter()
                .map(|c| {
                    let mut all_types: IndexSet<DataType> =
                        c.desired_type().get_example_types().into_iter().collect();

                    if let Some(implicit_coercion) = c.implicit_coercion() {
                        let allowed_casts: Vec<DataType> = implicit_coercion
                            .allowed_source_types
                            .iter()
                            .flat_map(|t| t.get_example_types())
                            .collect();
                        all_types.extend(allowed_casts);
                    }

                    all_types.into_iter().collect::<Vec<_>>()
                })
                .multi_cartesian_product()
                .collect(),
            TypeSignature::Variadic(types) => types
                .iter()
                .cloned()
                .map(|data_type| vec![data_type])
                .collect(),
            TypeSignature::Numeric(arg_count) => NUMERICS
                .iter()
                .cloned()
                .map(|numeric_type| vec![numeric_type; *arg_count])
                .collect(),
            TypeSignature::String(arg_count) => get_data_types(&NativeType::String)
                .into_iter()
                .map(|dt| vec![dt; *arg_count])
                .collect::<Vec<_>>(),
            // TODO: Implement for other types
            TypeSignature::Any(_)
            | TypeSignature::Comparable(_)
            | TypeSignature::Nullary
            | TypeSignature::VariadicAny
            | TypeSignature::ArraySignature(_)
            | TypeSignature::UserDefined => vec![],
        }
    }
}

fn get_data_types(native_type: &NativeType) -> Vec<DataType> {
    match native_type {
        NativeType::Null => vec![DataType::Null],
        NativeType::Boolean => vec![DataType::Boolean],
        NativeType::Int8 => vec![DataType::Int8],
        NativeType::Int16 => vec![DataType::Int16],
        NativeType::Int32 => vec![DataType::Int32],
        NativeType::Int64 => vec![DataType::Int64],
        NativeType::UInt8 => vec![DataType::UInt8],
        NativeType::UInt16 => vec![DataType::UInt16],
        NativeType::UInt32 => vec![DataType::UInt32],
        NativeType::UInt64 => vec![DataType::UInt64],
        NativeType::Float16 => vec![DataType::Float16],
        NativeType::Float32 => vec![DataType::Float32],
        NativeType::Float64 => vec![DataType::Float64],
        NativeType::Date => vec![DataType::Date32, DataType::Date64],
        NativeType::Binary => vec![
            DataType::Binary,
            DataType::LargeBinary,
            DataType::BinaryView,
        ],
        NativeType::String => {
            vec![DataType::Utf8, DataType::LargeUtf8, DataType::Utf8View]
        }
        NativeType::Decimal(precision, scale) => {
            // We assume incoming NativeType is valid already, in terms of precision & scale
            let mut types = vec![DataType::Decimal256(*precision, *scale)];
            if *precision <= DECIMAL32_MAX_PRECISION {
                types.push(DataType::Decimal32(*precision, *scale));
            }
            if *precision <= DECIMAL64_MAX_PRECISION {
                types.push(DataType::Decimal64(*precision, *scale));
            }
            if *precision <= DECIMAL128_MAX_PRECISION {
                types.push(DataType::Decimal128(*precision, *scale));
            }
            types
        }
        NativeType::Timestamp(time_unit, timezone) => {
            vec![DataType::Timestamp(*time_unit, timezone.to_owned())]
        }
        NativeType::Time(TimeUnit::Second) => vec![DataType::Time32(TimeUnit::Second)],
        NativeType::Time(TimeUnit::Millisecond) => {
            vec![DataType::Time32(TimeUnit::Millisecond)]
        }
        NativeType::Time(TimeUnit::Microsecond) => {
            vec![DataType::Time64(TimeUnit::Microsecond)]
        }
        NativeType::Time(TimeUnit::Nanosecond) => {
            vec![DataType::Time64(TimeUnit::Nanosecond)]
        }
        NativeType::Duration(time_unit) => vec![DataType::Duration(*time_unit)],
        NativeType::Interval(interval_unit) => vec![DataType::Interval(*interval_unit)],
        NativeType::FixedSizeBinary(size) => vec![DataType::FixedSizeBinary(*size)],
        NativeType::FixedSizeList(logical_field, size) => {
            get_data_types(logical_field.logical_type.native())
                .iter()
                .map(|child_dt| {
                    let field = Field::new(
                        logical_field.name.clone(),
                        child_dt.clone(),
                        logical_field.nullable,
                    );
                    DataType::FixedSizeList(Arc::new(field), *size)
                })
                .collect()
        }
        // TODO: implement for nested types
        NativeType::List(_)
        | NativeType::Struct(_)
        | NativeType::Union(_)
        | NativeType::Map(_) => {
            vec![]
        }
    }
}

/// Represents type coercion rules for function arguments, specifying both the desired type
/// and optional implicit coercion rules for source types.
///
/// # Examples
///
/// ```
/// use datafusion_common::types::{logical_binary, logical_string, NativeType};
/// use datafusion_expr_common::signature::{Coercion, TypeSignatureClass};
///
/// // Exact coercion that only accepts timestamp types
/// let exact = Coercion::new_exact(TypeSignatureClass::Timestamp);
///
/// // Implicit coercion that accepts string types but can coerce from binary types
/// let implicit = Coercion::new_implicit(
///     TypeSignatureClass::Native(logical_string()),
///     vec![TypeSignatureClass::Native(logical_binary())],
///     NativeType::String,
/// );
/// ```
///
/// There are two variants:
///
/// * `Exact` - Only accepts arguments that exactly match the desired type
/// * `Implicit` - Accepts the desired type and can coerce from specified source types
#[derive(Debug, Clone, Eq, PartialOrd)]
pub enum Coercion {
    /// Coercion that only accepts arguments exactly matching the desired type.
    Exact {
        /// The required type for the argument
        desired_type: TypeSignatureClass,
    },

    /// Coercion that accepts the desired type and can implicitly coerce from other types.
    Implicit {
        /// The primary desired type for the argument
        desired_type: TypeSignatureClass,
        /// Rules for implicit coercion from other types
        implicit_coercion: ImplicitCoercion,
    },
}

impl Coercion {
    pub fn new_exact(desired_type: TypeSignatureClass) -> Self {
        Self::Exact { desired_type }
    }

    /// Create a new coercion with implicit coercion rules.
    ///
    /// `allowed_source_types` defines the possible types that can be coerced to `desired_type`.
    /// `default_casted_type` is the default type to be used for coercion if we cast from other types via `allowed_source_types`.
    pub fn new_implicit(
        desired_type: TypeSignatureClass,
        allowed_source_types: Vec<TypeSignatureClass>,
        default_casted_type: NativeType,
    ) -> Self {
        Self::Implicit {
            desired_type,
            implicit_coercion: ImplicitCoercion {
                allowed_source_types,
                default_casted_type,
            },
        }
    }

    pub fn allowed_source_types(&self) -> &[TypeSignatureClass] {
        match self {
            Coercion::Exact { .. } => &[],
            Coercion::Implicit {
                implicit_coercion, ..
            } => implicit_coercion.allowed_source_types.as_slice(),
        }
    }

    pub fn default_casted_type(&self) -> Option<&NativeType> {
        match self {
            Coercion::Exact { .. } => None,
            Coercion::Implicit {
                implicit_coercion, ..
            } => Some(&implicit_coercion.default_casted_type),
        }
    }

    pub fn desired_type(&self) -> &TypeSignatureClass {
        match self {
            Coercion::Exact { desired_type } => desired_type,
            Coercion::Implicit { desired_type, .. } => desired_type,
        }
    }

    pub fn implicit_coercion(&self) -> Option<&ImplicitCoercion> {
        match self {
            Coercion::Exact { .. } => None,
            Coercion::Implicit {
                implicit_coercion, ..
            } => Some(implicit_coercion),
        }
    }
}

impl Display for Coercion {
    fn fmt(&self, f: &mut std::fmt::Formatter<'_>) -> std::fmt::Result {
        write!(f, "Coercion({}", self.desired_type())?;
        if let Some(implicit_coercion) = self.implicit_coercion() {
            write!(f, ", implicit_coercion={implicit_coercion}",)
        } else {
            write!(f, ")")
        }
    }
}

impl PartialEq for Coercion {
    fn eq(&self, other: &Self) -> bool {
        self.desired_type() == other.desired_type()
            && self.implicit_coercion() == other.implicit_coercion()
    }
}

impl Hash for Coercion {
    fn hash<H: std::hash::Hasher>(&self, state: &mut H) {
        self.desired_type().hash(state);
        self.implicit_coercion().hash(state);
    }
}

/// Defines rules for implicit type coercion, specifying which source types can be
/// coerced and the default type to use when coercing.
///
/// This is used by functions to specify which types they can accept via implicit
/// coercion in addition to their primary desired type.
///
/// # Examples
///
/// ```
/// use arrow::datatypes::TimeUnit;
///
/// use datafusion_expr_common::signature::{Coercion, ImplicitCoercion, TypeSignatureClass};
/// use datafusion_common::types::{NativeType, logical_binary};
///
/// // Allow coercing from binary types to timestamp, coerce to specific timestamp unit and timezone
/// let implicit = Coercion::new_implicit(
///     TypeSignatureClass::Timestamp,
///     vec![TypeSignatureClass::Native(logical_binary())],
///     NativeType::Timestamp(TimeUnit::Second, None),
/// );
/// ```
#[derive(Debug, Clone, Eq, PartialOrd)]
pub struct ImplicitCoercion {
    /// The types that can be coerced from via implicit casting
    allowed_source_types: Vec<TypeSignatureClass>,

    /// The default type to use when coercing from allowed source types.
    /// This is particularly important for types like Timestamp that have multiple
    /// possible configurations (different time units and timezones).
    default_casted_type: NativeType,
}

impl Display for ImplicitCoercion {
    fn fmt(&self, f: &mut std::fmt::Formatter<'_>) -> std::fmt::Result {
        write!(
            f,
            "ImplicitCoercion({:?}, default_type={:?})",
            self.allowed_source_types, self.default_casted_type
        )
    }
}

impl PartialEq for ImplicitCoercion {
    fn eq(&self, other: &Self) -> bool {
        self.allowed_source_types == other.allowed_source_types
            && self.default_casted_type == other.default_casted_type
    }
}

impl Hash for ImplicitCoercion {
    fn hash<H: std::hash::Hasher>(&self, state: &mut H) {
        self.allowed_source_types.hash(state);
        self.default_casted_type.hash(state);
    }
}

/// Provides  information necessary for calling a function.
///
/// - [`TypeSignature`] defines the argument types that a function has implementations
///   for.
///
/// - [`Volatility`] defines how the output of the function changes with the input.
#[derive(Debug, Clone, PartialEq, Eq, PartialOrd, Hash)]
pub struct Signature {
    /// The data types that the function accepts. See [TypeSignature] for more information.
    pub type_signature: TypeSignature,
    /// The volatility of the function. See [Volatility] for more information.
    pub volatility: Volatility,
    /// Optional parameter names for the function arguments.
    ///
    /// If provided, enables named argument notation for function calls (e.g., `func(a => 1, b => 2)`).
    /// The length must match the number of arguments defined by `type_signature`.
    ///
    /// Defaults to `None`, meaning only positional arguments are supported.
    pub parameter_names: Option<Vec<String>>,
}

impl Signature {
    /// Creates a new Signature from a given type signature and volatility.
    pub fn new(type_signature: TypeSignature, volatility: Volatility) -> Self {
        Signature {
            type_signature,
            volatility,
            parameter_names: None,
        }
    }
    /// An arbitrary number of arguments with the same type, from those listed in `common_types`.
    pub fn variadic(common_types: Vec<DataType>, volatility: Volatility) -> Self {
        Self {
            type_signature: TypeSignature::Variadic(common_types),
            volatility,
            parameter_names: None,
        }
    }
    /// User-defined coercion rules for the function.
    pub fn user_defined(volatility: Volatility) -> Self {
        Self {
            type_signature: TypeSignature::UserDefined,
            volatility,
            parameter_names: None,
        }
    }

    /// A specified number of numeric arguments
    pub fn numeric(arg_count: usize, volatility: Volatility) -> Self {
        Self {
            type_signature: TypeSignature::Numeric(arg_count),
            volatility,
            parameter_names: None,
        }
    }

    /// A specified number of string arguments
    pub fn string(arg_count: usize, volatility: Volatility) -> Self {
        Self {
            type_signature: TypeSignature::String(arg_count),
            volatility,
            parameter_names: None,
        }
    }

    /// An arbitrary number of arguments of any type.
    pub fn variadic_any(volatility: Volatility) -> Self {
        Self {
            type_signature: TypeSignature::VariadicAny,
            volatility,
            parameter_names: None,
        }
    }
    /// A fixed number of arguments of the same type, from those listed in `valid_types`.
    pub fn uniform(
        arg_count: usize,
        valid_types: Vec<DataType>,
        volatility: Volatility,
    ) -> Self {
        Self {
            type_signature: TypeSignature::Uniform(arg_count, valid_types),
            volatility,
            parameter_names: None,
        }
    }
    /// Exactly matches the types in `exact_types`, in order.
    pub fn exact(exact_types: Vec<DataType>, volatility: Volatility) -> Self {
        Signature {
            type_signature: TypeSignature::Exact(exact_types),
            volatility,
            parameter_names: None,
        }
    }

    /// Target coerce types in order
    pub fn coercible(target_types: Vec<Coercion>, volatility: Volatility) -> Self {
        Self {
            type_signature: TypeSignature::Coercible(target_types),
            volatility,
            parameter_names: None,
        }
    }

    /// Used for function that expects comparable data types, it will try to coerced all the types into single final one.
    pub fn comparable(arg_count: usize, volatility: Volatility) -> Self {
        Self {
            type_signature: TypeSignature::Comparable(arg_count),
            volatility,
            parameter_names: None,
        }
    }

    pub fn nullary(volatility: Volatility) -> Self {
        Signature {
            type_signature: TypeSignature::Nullary,
            volatility,
            parameter_names: None,
        }
    }

    /// A specified number of arguments of any type
    pub fn any(arg_count: usize, volatility: Volatility) -> Self {
        Signature {
            type_signature: TypeSignature::Any(arg_count),
            volatility,
            parameter_names: None,
        }
    }

    /// Any one of a list of [TypeSignature]s.
    pub fn one_of(type_signatures: Vec<TypeSignature>, volatility: Volatility) -> Self {
        Signature {
            type_signature: TypeSignature::OneOf(type_signatures),
            volatility,
            parameter_names: None,
        }
    }

    /// Specialized [Signature] for ArrayAppend and similar functions.
    pub fn array_and_element(volatility: Volatility) -> Self {
        Signature {
            type_signature: TypeSignature::ArraySignature(
                ArrayFunctionSignature::Array {
                    arguments: vec![
                        ArrayFunctionArgument::Array,
                        ArrayFunctionArgument::Element,
                    ],
                    array_coercion: Some(ListCoercion::FixedSizedListToList),
                },
            ),
            volatility,
            parameter_names: None,
        }
    }

    /// Specialized [Signature] for ArrayPrepend and similar functions.
    pub fn element_and_array(volatility: Volatility) -> Self {
        Signature {
            type_signature: TypeSignature::ArraySignature(
                ArrayFunctionSignature::Array {
                    arguments: vec![
                        ArrayFunctionArgument::Element,
                        ArrayFunctionArgument::Array,
                    ],
                    array_coercion: Some(ListCoercion::FixedSizedListToList),
                },
            ),
            volatility,
            parameter_names: None,
        }
    }

    /// Specialized [Signature] for functions that take a fixed number of arrays.
    pub fn arrays(
        n: usize,
        coercion: Option<ListCoercion>,
        volatility: Volatility,
    ) -> Self {
        Signature {
            type_signature: TypeSignature::ArraySignature(
                ArrayFunctionSignature::Array {
                    arguments: vec![ArrayFunctionArgument::Array; n],
                    array_coercion: coercion,
                },
            ),
            volatility,
            parameter_names: None,
        }
    }

    /// Specialized [Signature] for Array functions with an optional index.
    pub fn array_and_element_and_optional_index(volatility: Volatility) -> Self {
        Signature {
            type_signature: TypeSignature::OneOf(vec![
                TypeSignature::ArraySignature(ArrayFunctionSignature::Array {
                    arguments: vec![
                        ArrayFunctionArgument::Array,
                        ArrayFunctionArgument::Element,
                    ],
                    array_coercion: Some(ListCoercion::FixedSizedListToList),
                }),
                TypeSignature::ArraySignature(ArrayFunctionSignature::Array {
                    arguments: vec![
                        ArrayFunctionArgument::Array,
                        ArrayFunctionArgument::Element,
                        ArrayFunctionArgument::Index,
                    ],
                    array_coercion: Some(ListCoercion::FixedSizedListToList),
                }),
            ]),
            volatility,
            parameter_names: None,
        }
    }

    /// Specialized [Signature] for ArrayElement and similar functions.
    pub fn array_and_index(volatility: Volatility) -> Self {
        Signature {
            type_signature: TypeSignature::ArraySignature(
                ArrayFunctionSignature::Array {
                    arguments: vec![
                        ArrayFunctionArgument::Array,
                        ArrayFunctionArgument::Index,
                    ],
                    array_coercion: Some(ListCoercion::FixedSizedListToList),
                },
            ),
            volatility,
            parameter_names: None,
        }
    }

    /// Specialized [Signature] for ArrayEmpty and similar functions.
    pub fn array(volatility: Volatility) -> Self {
        Signature::arrays(1, Some(ListCoercion::FixedSizedListToList), volatility)
    }

    /// Add parameter names to this signature, enabling named argument notation.
    ///
    /// # Example
    /// ```
    /// # use datafusion_expr_common::signature::{Signature, Volatility};
    /// # use arrow::datatypes::DataType;
    /// let sig =
    ///     Signature::exact(vec![DataType::Int32, DataType::Utf8], Volatility::Immutable)
    ///         .with_parameter_names(vec!["count".to_string(), "name".to_string()]);
    /// ```
    ///
    /// # Errors
    /// Returns an error if the number of parameter names doesn't match the signature's arity.
    /// For signatures with variable arity (e.g., `Variadic`, `VariadicAny`), parameter names
    /// cannot be specified.
    pub fn with_parameter_names(mut self, names: Vec<impl Into<String>>) -> Result<Self> {
        let names = names.into_iter().map(Into::into).collect::<Vec<String>>();
        // Validate that the number of names matches the signature
        self.validate_parameter_names(&names)?;
        self.parameter_names = Some(names);
        Ok(self)
    }

    /// Validate that parameter names are compatible with this signature
    fn validate_parameter_names(&self, names: &[String]) -> Result<()> {
        match self.type_signature.arity() {
            Arity::Fixed(expected) => {
                if names.len() != expected {
                    return plan_err!(
                        "Parameter names count ({}) does not match signature arity ({})",
                        names.len(),
                        expected
                    );
                }
            }
            Arity::Variable => {
                // For UserDefined signatures, allow parameter names
                // The function implementer is responsible for validating the names match the actual arguments
                if !matches!(self.type_signature, TypeSignature::UserDefined) {
                    return plan_err!(
                        "Cannot specify parameter names for variable arity signature: {:?}",
                        self.type_signature
                    );
                }
            }
        }

        let mut seen = std::collections::HashSet::new();
        for name in names {
            if !seen.insert(name) {
                return plan_err!("Duplicate parameter name: '{}'", name);
            }
        }

        Ok(())
    }
}

#[cfg(test)]
mod tests {
    use datafusion_common::types::{logical_int32, logical_int64, logical_string};

    use super::*;
    use crate::signature::{
        ArrayFunctionArgument, ArrayFunctionSignature, Coercion, TypeSignatureClass,
    };

    #[test]
    fn supports_zero_argument_tests() {
        // Testing `TypeSignature`s which supports 0 arg
        let positive_cases = vec![
            TypeSignature::Exact(vec![]),
            TypeSignature::OneOf(vec![
                TypeSignature::Exact(vec![DataType::Int8]),
                TypeSignature::Nullary,
                TypeSignature::Uniform(1, vec![DataType::Int8]),
            ]),
            TypeSignature::Nullary,
        ];

        for case in positive_cases {
            assert!(
                case.supports_zero_argument(),
                "Expected {case:?} to support zero arguments"
            );
        }

        // Testing `TypeSignature`s which doesn't support 0 arg
        let negative_cases = vec![
            TypeSignature::Exact(vec![DataType::Utf8]),
            TypeSignature::Uniform(1, vec![DataType::Float64]),
            TypeSignature::Any(1),
            TypeSignature::VariadicAny,
            TypeSignature::OneOf(vec![
                TypeSignature::Exact(vec![DataType::Int8]),
                TypeSignature::Uniform(1, vec![DataType::Int8]),
            ]),
        ];

        for case in negative_cases {
            assert!(
                !case.supports_zero_argument(),
                "Expected {case:?} not to support zero arguments"
            );
        }
    }

    #[test]
    fn type_signature_partial_ord() {
        // Test validates that partial ord is defined for TypeSignature and Signature.
        assert!(TypeSignature::UserDefined < TypeSignature::VariadicAny);
        assert!(TypeSignature::UserDefined < TypeSignature::Any(1));

        assert!(
            TypeSignature::Uniform(1, vec![DataType::Null])
                < TypeSignature::Uniform(1, vec![DataType::Boolean])
        );
        assert!(
            TypeSignature::Uniform(1, vec![DataType::Null])
                < TypeSignature::Uniform(2, vec![DataType::Null])
        );
        assert!(
            TypeSignature::Uniform(usize::MAX, vec![DataType::Null])
                < TypeSignature::Exact(vec![DataType::Null])
        );
    }

    #[test]
    fn test_get_possible_types() {
        let type_signature = TypeSignature::Exact(vec![DataType::Int32, DataType::Int64]);
        let possible_types = type_signature.get_example_types();
        assert_eq!(possible_types, vec![vec![DataType::Int32, DataType::Int64]]);

        let type_signature = TypeSignature::OneOf(vec![
            TypeSignature::Exact(vec![DataType::Int32, DataType::Int64]),
            TypeSignature::Exact(vec![DataType::Float32, DataType::Float64]),
        ]);
        let possible_types = type_signature.get_example_types();
        assert_eq!(
            possible_types,
            vec![
                vec![DataType::Int32, DataType::Int64],
                vec![DataType::Float32, DataType::Float64]
            ]
        );

        let type_signature = TypeSignature::OneOf(vec![
            TypeSignature::Exact(vec![DataType::Int32, DataType::Int64]),
            TypeSignature::Exact(vec![DataType::Float32, DataType::Float64]),
            TypeSignature::Exact(vec![DataType::Utf8]),
        ]);
        let possible_types = type_signature.get_example_types();
        assert_eq!(
            possible_types,
            vec![
                vec![DataType::Int32, DataType::Int64],
                vec![DataType::Float32, DataType::Float64],
                vec![DataType::Utf8]
            ]
        );

        let type_signature =
            TypeSignature::Uniform(2, vec![DataType::Float32, DataType::Int64]);
        let possible_types = type_signature.get_example_types();
        assert_eq!(
            possible_types,
            vec![
                vec![DataType::Float32, DataType::Float32],
                vec![DataType::Int64, DataType::Int64]
            ]
        );

        let type_signature = TypeSignature::Coercible(vec![
            Coercion::new_exact(TypeSignatureClass::Native(logical_string())),
            Coercion::new_exact(TypeSignatureClass::Native(logical_int64())),
        ]);
        let possible_types = type_signature.get_example_types();
        assert_eq!(
            possible_types,
            vec![
                vec![DataType::Utf8, DataType::Int64],
                vec![DataType::LargeUtf8, DataType::Int64],
                vec![DataType::Utf8View, DataType::Int64]
            ]
        );

        let type_signature =
            TypeSignature::Variadic(vec![DataType::Int32, DataType::Int64]);
        let possible_types = type_signature.get_example_types();
        assert_eq!(
            possible_types,
            vec![vec![DataType::Int32], vec![DataType::Int64]]
        );

        let type_signature = TypeSignature::Numeric(2);
        let possible_types = type_signature.get_example_types();
        assert_eq!(
            possible_types,
            vec![
                vec![DataType::Int8, DataType::Int8],
                vec![DataType::Int16, DataType::Int16],
                vec![DataType::Int32, DataType::Int32],
                vec![DataType::Int64, DataType::Int64],
                vec![DataType::UInt8, DataType::UInt8],
                vec![DataType::UInt16, DataType::UInt16],
                vec![DataType::UInt32, DataType::UInt32],
                vec![DataType::UInt64, DataType::UInt64],
                vec![DataType::Float32, DataType::Float32],
                vec![DataType::Float64, DataType::Float64]
            ]
        );

        let type_signature = TypeSignature::String(2);
        let possible_types = type_signature.get_example_types();
        assert_eq!(
            possible_types,
            vec![
                vec![DataType::Utf8, DataType::Utf8],
                vec![DataType::LargeUtf8, DataType::LargeUtf8],
                vec![DataType::Utf8View, DataType::Utf8View]
            ]
        );
    }

    #[test]
    fn test_signature_with_parameter_names() {
        let sig = Signature::exact(
            vec![DataType::Int32, DataType::Utf8],
            Volatility::Immutable,
        )
        .with_parameter_names(vec!["count".to_string(), "name".to_string()])
        .unwrap();

        assert_eq!(
            sig.parameter_names,
            Some(vec!["count".to_string(), "name".to_string()])
        );
        assert_eq!(
            sig.type_signature,
            TypeSignature::Exact(vec![DataType::Int32, DataType::Utf8])
        );
    }

    #[test]
    fn test_signature_parameter_names_wrong_count() {
        let result = Signature::exact(
            vec![DataType::Int32, DataType::Utf8],
            Volatility::Immutable,
        )
        .with_parameter_names(vec!["count".to_string()]); // Only 1 name for 2 args

        assert!(result.is_err());
        assert!(
            result
                .unwrap_err()
                .to_string()
                .contains("does not match signature arity")
        );
    }

    #[test]
    fn test_signature_parameter_names_duplicate() {
        let result = Signature::exact(
            vec![DataType::Int32, DataType::Int32],
            Volatility::Immutable,
        )
        .with_parameter_names(vec!["count".to_string(), "count".to_string()]);

        assert!(result.is_err());
        assert!(
            result
                .unwrap_err()
                .to_string()
                .contains("Duplicate parameter name")
        );
    }

    #[test]
    fn test_signature_parameter_names_variadic() {
        let result = Signature::variadic(vec![DataType::Int32], Volatility::Immutable)
            .with_parameter_names(vec!["arg".to_string()]);

        assert!(result.is_err());
        assert!(
            result
                .unwrap_err()
                .to_string()
                .contains("variable arity signature")
        );
    }

    #[test]
    fn test_signature_without_parameter_names() {
        let sig = Signature::exact(
            vec![DataType::Int32, DataType::Utf8],
            Volatility::Immutable,
        );

        assert_eq!(sig.parameter_names, None);
    }

    #[test]
    fn test_signature_uniform_with_parameter_names() {
        let sig = Signature::uniform(3, vec![DataType::Float64], Volatility::Immutable)
            .with_parameter_names(vec!["x".to_string(), "y".to_string(), "z".to_string()])
            .unwrap();

        assert_eq!(
            sig.parameter_names,
            Some(vec!["x".to_string(), "y".to_string(), "z".to_string()])
        );
    }

    #[test]
    fn test_signature_numeric_with_parameter_names() {
        let sig = Signature::numeric(2, Volatility::Immutable)
            .with_parameter_names(vec!["a".to_string(), "b".to_string()])
            .unwrap();

        assert_eq!(
            sig.parameter_names,
            Some(vec!["a".to_string(), "b".to_string()])
        );
    }

    #[test]
    fn test_signature_nullary_with_empty_names() {
        let sig = Signature::nullary(Volatility::Immutable)
            .with_parameter_names(Vec::<String>::new())
            .unwrap();

        assert_eq!(sig.parameter_names, Some(vec![]));
    }

    #[test]
    fn test_to_string_repr_with_names_exact() {
        let sig = TypeSignature::Exact(vec![DataType::Int32, DataType::Utf8]);

        assert_eq!(sig.to_string_repr_with_names(None), vec!["Int32, Utf8"]);

        let names = vec!["id".to_string(), "name".to_string()];
        assert_eq!(
            sig.to_string_repr_with_names(Some(&names)),
            vec!["id: Int32, name: Utf8"]
        );
    }

    #[test]
    fn test_to_string_repr_with_names_any() {
        let sig = TypeSignature::Any(3);

        assert_eq!(sig.to_string_repr_with_names(None), vec!["Any, Any, Any"]);

        let names = vec!["x".to_string(), "y".to_string(), "z".to_string()];
        assert_eq!(
            sig.to_string_repr_with_names(Some(&names)),
            vec!["x: Any, y: Any, z: Any"]
        );
    }

    #[test]
    fn test_to_string_repr_with_names_one_of() {
        let sig =
            TypeSignature::OneOf(vec![TypeSignature::Any(2), TypeSignature::Any(3)]);

        assert_eq!(
            sig.to_string_repr_with_names(None),
            vec!["Any, Any", "Any, Any, Any"]
        );

        let names = vec![
            "str".to_string(),
            "start_pos".to_string(),
            "length".to_string(),
        ];
        assert_eq!(
            sig.to_string_repr_with_names(Some(&names)),
            vec![
                "str: Any, start_pos: Any",
                "str: Any, start_pos: Any, length: Any"
            ]
        );
    }

    #[test]
    fn test_to_string_repr_with_names_partial() {
        // This simulates providing max arity names for a OneOf signature
        let sig = TypeSignature::Exact(vec![DataType::Int32, DataType::Utf8]);

        // Provide 3 names for 2-parameter signature (extra name is ignored via zip)
        let names = vec!["a".to_string(), "b".to_string(), "c".to_string()];
        assert_eq!(
            sig.to_string_repr_with_names(Some(&names)),
            vec!["a: Int32, b: Utf8"]
        );
    }

    #[test]
    fn test_to_string_repr_with_names_uniform() {
        let sig = TypeSignature::Uniform(2, vec![DataType::Float64]);

        assert_eq!(
            sig.to_string_repr_with_names(None),
            vec!["Float64, Float64"]
        );

        let names = vec!["x".to_string(), "y".to_string()];
        assert_eq!(
            sig.to_string_repr_with_names(Some(&names)),
            vec!["x: Float64, y: Float64"]
        );
    }

    #[test]
    fn test_to_string_repr_with_names_coercible() {
        let sig = TypeSignature::Coercible(vec![
            Coercion::new_exact(TypeSignatureClass::Native(logical_int32())),
            Coercion::new_exact(TypeSignatureClass::Native(logical_int32())),
        ]);

        let names = vec!["a".to_string(), "b".to_string()];
        let result = sig.to_string_repr_with_names(Some(&names));
        // Check that it contains the parameter names with type annotations
        assert_eq!(result.len(), 1);
        assert!(result[0].starts_with("a: "));
        assert!(result[0].contains(", b: "));
    }

    #[test]
    fn test_to_string_repr_with_names_comparable_numeric_string() {
        let comparable = TypeSignature::Comparable(3);
        let numeric = TypeSignature::Numeric(2);
        let string_sig = TypeSignature::String(2);

        let names = vec!["a".to_string(), "b".to_string(), "c".to_string()];

        // All should show parameter names with type annotations
        assert_eq!(
            comparable.to_string_repr_with_names(Some(&names)),
            vec!["a: Comparable, b: Comparable, c: Comparable"]
        );
        assert_eq!(
            numeric.to_string_repr_with_names(Some(&names)),
            vec!["a: Numeric, b: Numeric"]
        );
        assert_eq!(
            string_sig.to_string_repr_with_names(Some(&names)),
            vec!["a: String, b: String"]
        );
    }

    #[test]
    fn test_to_string_repr_with_names_variadic_fallback() {
        let variadic = TypeSignature::Variadic(vec![DataType::Utf8, DataType::LargeUtf8]);
        let names = vec!["x".to_string()];
        assert_eq!(
            variadic.to_string_repr_with_names(Some(&names)),
            variadic.to_string_repr()
        );

        let variadic_any = TypeSignature::VariadicAny;
        assert_eq!(
            variadic_any.to_string_repr_with_names(Some(&names)),
            variadic_any.to_string_repr()
        );

        // UserDefined now shows parameter names when available
        let user_defined = TypeSignature::UserDefined;
        assert_eq!(
            user_defined.to_string_repr_with_names(Some(&names)),
            vec!["x"]
        );
        assert_eq!(
            user_defined.to_string_repr_with_names(None),
            user_defined.to_string_repr()
        );
    }

    #[test]
    fn test_to_string_repr_with_names_nullary() {
        let sig = TypeSignature::Nullary;
        let names = vec!["x".to_string()];

        // Should return empty representation, names don't apply
        assert_eq!(
            sig.to_string_repr_with_names(Some(&names)),
            vec!["NullAry()"]
        );
        assert_eq!(sig.to_string_repr_with_names(None), vec!["NullAry()"]);
    }

    #[test]
    fn test_to_string_repr_with_names_array_signature() {
        let sig = TypeSignature::ArraySignature(ArrayFunctionSignature::Array {
            arguments: vec![
                ArrayFunctionArgument::Array,
                ArrayFunctionArgument::Index,
                ArrayFunctionArgument::Element,
            ],
            array_coercion: None,
        });

        assert_eq!(
            sig.to_string_repr_with_names(None),
            vec!["array, index, element"]
        );

        let names = vec!["arr".to_string(), "idx".to_string(), "val".to_string()];
        assert_eq!(
            sig.to_string_repr_with_names(Some(&names)),
            vec!["arr: array, idx: index, val: element"]
        );

        let recursive =
            TypeSignature::ArraySignature(ArrayFunctionSignature::RecursiveArray);
        let names = vec!["array".to_string()];
        assert_eq!(
            recursive.to_string_repr_with_names(Some(&names)),
            vec!["array: recursive_array"]
        );

        // Test MapArray (1 argument)
        let map_array = TypeSignature::ArraySignature(ArrayFunctionSignature::MapArray);
        let names = vec!["map".to_string()];
        assert_eq!(
            map_array.to_string_repr_with_names(Some(&names)),
            vec!["map: map_array"]
        );
    }

    #[test]
    fn test_type_signature_arity_exact() {
        let sig = TypeSignature::Exact(vec![DataType::Int32, DataType::Utf8]);
        assert_eq!(sig.arity(), Arity::Fixed(2));

        let sig = TypeSignature::Exact(vec![]);
        assert_eq!(sig.arity(), Arity::Fixed(0));
    }

    #[test]
    fn test_type_signature_arity_uniform() {
        let sig = TypeSignature::Uniform(3, vec![DataType::Float64]);
        assert_eq!(sig.arity(), Arity::Fixed(3));

        let sig = TypeSignature::Uniform(1, vec![DataType::Int32]);
        assert_eq!(sig.arity(), Arity::Fixed(1));
    }

    #[test]
    fn test_type_signature_arity_numeric() {
        let sig = TypeSignature::Numeric(2);
        assert_eq!(sig.arity(), Arity::Fixed(2));
    }

    #[test]
    fn test_type_signature_arity_string() {
        let sig = TypeSignature::String(3);
        assert_eq!(sig.arity(), Arity::Fixed(3));
    }

    #[test]
    fn test_type_signature_arity_comparable() {
        let sig = TypeSignature::Comparable(2);
        assert_eq!(sig.arity(), Arity::Fixed(2));
    }

    #[test]
    fn test_type_signature_arity_any() {
        let sig = TypeSignature::Any(4);
        assert_eq!(sig.arity(), Arity::Fixed(4));
    }

    #[test]
    fn test_type_signature_arity_coercible() {
        let sig = TypeSignature::Coercible(vec![
            Coercion::new_exact(TypeSignatureClass::Native(logical_int32())),
            Coercion::new_exact(TypeSignatureClass::Native(logical_string())),
        ]);
        assert_eq!(sig.arity(), Arity::Fixed(2));
    }

    #[test]
    fn test_type_signature_arity_nullary() {
        let sig = TypeSignature::Nullary;
        assert_eq!(sig.arity(), Arity::Fixed(0));
    }

    #[test]
    fn test_type_signature_arity_array_signature() {
        // Test Array variant with 2 arguments
        let sig = TypeSignature::ArraySignature(ArrayFunctionSignature::Array {
            arguments: vec![ArrayFunctionArgument::Array, ArrayFunctionArgument::Index],
            array_coercion: None,
        });
        assert_eq!(sig.arity(), Arity::Fixed(2));

        // Test Array variant with 3 arguments
        let sig = TypeSignature::ArraySignature(ArrayFunctionSignature::Array {
            arguments: vec![
                ArrayFunctionArgument::Array,
                ArrayFunctionArgument::Element,
                ArrayFunctionArgument::Index,
            ],
            array_coercion: None,
        });
        assert_eq!(sig.arity(), Arity::Fixed(3));

        // Test RecursiveArray variant
        let sig = TypeSignature::ArraySignature(ArrayFunctionSignature::RecursiveArray);
        assert_eq!(sig.arity(), Arity::Fixed(1));

        // Test MapArray variant
        let sig = TypeSignature::ArraySignature(ArrayFunctionSignature::MapArray);
        assert_eq!(sig.arity(), Arity::Fixed(1));
    }

    #[test]
    fn test_type_signature_arity_one_of_fixed() {
        // OneOf with all fixed arity variants should return max arity
        let sig = TypeSignature::OneOf(vec![
            TypeSignature::Exact(vec![DataType::Int32]),
            TypeSignature::Exact(vec![DataType::Int32, DataType::Utf8]),
            TypeSignature::Exact(vec![
                DataType::Int32,
                DataType::Utf8,
                DataType::Float64,
            ]),
        ]);
        assert_eq!(sig.arity(), Arity::Fixed(3));
    }

    #[test]
    fn test_type_signature_arity_one_of_variable() {
        // OneOf with variable arity variant should return Variable
        let sig = TypeSignature::OneOf(vec![
            TypeSignature::Exact(vec![DataType::Int32]),
            TypeSignature::VariadicAny,
        ]);
        assert_eq!(sig.arity(), Arity::Variable);
    }

    #[test]
    fn test_type_signature_arity_variadic() {
        let sig = TypeSignature::Variadic(vec![DataType::Int32]);
        assert_eq!(sig.arity(), Arity::Variable);

        let sig = TypeSignature::VariadicAny;
        assert_eq!(sig.arity(), Arity::Variable);
    }

    #[test]
    fn test_type_signature_arity_user_defined() {
        let sig = TypeSignature::UserDefined;
        assert_eq!(sig.arity(), Arity::Variable);
    }
}<|MERGE_RESOLUTION|>--- conflicted
+++ resolved
@@ -332,12 +332,9 @@
 /// arguments that can be coerced to a particular class of types.
 #[derive(Debug, Clone, Eq, PartialEq, PartialOrd, Hash)]
 pub enum TypeSignatureClass {
-<<<<<<< HEAD
     /// Allows an arbitrary type argument without coercing the argument.
     Any,
-=======
     /// Timestamps, allowing arbitrary (or no) timezones
->>>>>>> 8469aa1d
     Timestamp,
     /// All time types
     Time,
