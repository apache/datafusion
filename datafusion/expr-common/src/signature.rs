// Licensed to the Apache Software Foundation (ASF) under one
// or more contributor license agreements.  See the NOTICE file
// distributed with this work for additional information
// regarding copyright ownership.  The ASF licenses this file
// to you under the Apache License, Version 2.0 (the
// "License"); you may not use this file except in compliance
// with the License.  You may obtain a copy of the License at
//
//   http://www.apache.org/licenses/LICENSE-2.0
//
// Unless required by applicable law or agreed to in writing,
// software distributed under the License is distributed on an
// "AS IS" BASIS, WITHOUT WARRANTIES OR CONDITIONS OF ANY
// KIND, either express or implied.  See the License for the
// specific language governing permissions and limitations
// under the License.

//! Signature module contains foundational types that are used to represent signatures, types,
//! and return types of functions in DataFusion.

use std::fmt::Display;

use crate::type_coercion::aggregates::NUMERICS;
use arrow::datatypes::{DataType, IntervalUnit, TimeUnit};
use datafusion_common::types::{LogicalTypeRef, NativeType};
use itertools::Itertools;

/// Constant that is used as a placeholder for any valid timezone.
/// This is used where a function can accept a timestamp type with any
/// valid timezone, it exists to avoid the need to enumerate all possible
/// timezones. See [`TypeSignature`] for more details.
///
/// Type coercion always ensures that functions will be executed using
/// timestamp arrays that have a valid time zone. Functions must never
/// return results with this timezone.
pub const TIMEZONE_WILDCARD: &str = "+TZ";

/// Constant that is used as a placeholder for any valid fixed size list.
/// This is used where a function can accept a fixed size list type with any
/// valid length. It exists to avoid the need to enumerate all possible fixed size list lengths.
pub const FIXED_SIZE_LIST_WILDCARD: i32 = i32::MIN;

/// A function's volatility, which defines the functions eligibility for certain optimizations
#[derive(Debug, PartialEq, Eq, PartialOrd, Ord, Clone, Copy, Hash)]
pub enum Volatility {
    /// An immutable function will always return the same output when given the same
    /// input. DataFusion will attempt to inline immutable functions during planning.
    Immutable,
    /// A stable function may return different values given the same input across different
    /// queries but must return the same value for a given input within a query. An example of
    /// this is the `Now` function. DataFusion will attempt to inline `Stable` functions
    /// during planning, when possible.
    /// For query `select col1, now() from t1`, it might take a while to execute but
    /// `now()` column will be the same for each output row, which is evaluated
    /// during planning.
    Stable,
    /// A volatile function may change the return value from evaluation to evaluation.
    /// Multiple invocations of a volatile function may return different results when used in the
    /// same query. An example of this is the random() function. DataFusion
    /// can not evaluate such functions during planning.
    /// In the query `select col1, random() from t1`, `random()` function will be evaluated
    /// for each output row, resulting in a unique random value for each row.
    Volatile,
}

/// A function's type signature defines the types of arguments the function supports.
///
/// Functions typically support only a few different types of arguments compared to the
/// different datatypes in Arrow. To make functions easy to use, when possible DataFusion
/// automatically coerces (add casts to) function arguments so they match the type signature.
///
/// For example, a function like `cos` may only be implemented for `Float64` arguments. To support a query
/// that calls `cos` with a different argument type, such as `cos(int_column)`, type coercion automatically
/// adds a cast such as `cos(CAST int_column AS DOUBLE)` during planning.
///
/// # Data Types
///
/// ## Timestamps
///
/// Types to match are represented using Arrow's [`DataType`].  [`DataType::Timestamp`] has an optional variable
/// timezone specification. To specify a function can handle a timestamp with *ANY* timezone, use
/// the [`TIMEZONE_WILDCARD`]. For example:
///
/// ```
/// # use arrow::datatypes::{DataType, TimeUnit};
/// # use datafusion_expr_common::signature::{TIMEZONE_WILDCARD, TypeSignature};
/// let type_signature = TypeSignature::Exact(vec![
///   // A nanosecond precision timestamp with ANY timezone
///   // matches  Timestamp(Nanosecond, Some("+0:00"))
///   // matches  Timestamp(Nanosecond, Some("+5:00"))
///   // does not match  Timestamp(Nanosecond, None)
///   DataType::Timestamp(TimeUnit::Nanosecond, Some(TIMEZONE_WILDCARD.into())),
/// ]);
/// ```
#[derive(Debug, Clone, PartialEq, Eq, PartialOrd, Hash)]
pub enum TypeSignature {
    /// One or more arguments of a common type out of a list of valid types.
    ///
    /// For functions that take no arguments (e.g. `random()` see [`TypeSignature::Nullary`]).
    ///
    /// # Examples
    ///
    /// A function such as `concat` is `Variadic(vec![DataType::Utf8,
    /// DataType::LargeUtf8])`
    Variadic(Vec<DataType>),
    /// The acceptable signature and coercions rules are special for this
    /// function.
    ///
    /// If this signature is specified,
    /// DataFusion will call [`ScalarUDFImpl::coerce_types`] to prepare argument types.
    ///
    /// [`ScalarUDFImpl::coerce_types`]: https://docs.rs/datafusion/latest/datafusion/logical_expr/trait.ScalarUDFImpl.html#method.coerce_types
    UserDefined,
    /// One or more arguments with arbitrary types
    VariadicAny,
    /// One or more arguments of an arbitrary but equal type out of a list of valid types.
    ///
    /// # Examples
    ///
    /// 1. A function of one argument of f64 is `Uniform(1, vec![DataType::Float64])`
    /// 2. A function of one argument of f64 or f32 is `Uniform(1, vec![DataType::Float32, DataType::Float64])`
    Uniform(usize, Vec<DataType>),
    /// One or more arguments with exactly the specified types in order.
    ///
    /// For functions that take no arguments (e.g. `random()`) use [`TypeSignature::Nullary`].
    Exact(Vec<DataType>),
    /// One or more arguments belonging to the [`TypeSignatureClass`], in order.
    ///
    /// For example, `Coercible(vec![logical_float64()])` accepts
    /// arguments like `vec![Int32]` or `vec![Float32]`
    /// since i32 and f32 can be cast to f64
    ///
    /// For functions that take no arguments (e.g. `random()`) see [`TypeSignature::Nullary`].
    Coercible(Vec<TypeSignatureClass>),
    /// One or more arguments coercible to a single, comparable type.
    ///
    /// Each argument will be coerced to a single type using the
    /// coercion rules described in [`comparison_coercion_numeric`].
    ///
    /// # Examples
    ///
    /// If the `nullif(1, 2)` function is called with `i32` and `i64` arguments
    /// the types will both be coerced to `i64` before the function is invoked.
    ///
    /// If the `nullif('1', 2)` function is called with `Utf8` and `i64` arguments
    /// the types will both be coerced to `Utf8` before the function is invoked.
    ///
    /// Note:
    /// - For functions that take no arguments (e.g. `random()` see [`TypeSignature::Nullary`]).
    /// - If all arguments have type [`DataType::Null`], they are coerced to `Utf8`
    ///
    /// [`comparison_coercion_numeric`]: crate::type_coercion::binary::comparison_coercion_numeric
    Comparable(usize),
    /// One or more arguments of arbitrary types.
    ///
    /// For functions that take no arguments (e.g. `random()`) use [`TypeSignature::Nullary`].
    Any(usize),
    /// Matches exactly one of a list of [`TypeSignature`]s.
    ///
    /// Coercion is attempted to match the signatures in order, and stops after
    /// the first success, if any.
    ///
    /// # Examples
    ///
    /// Since `make_array` takes 0 or more arguments with arbitrary types, its `TypeSignature`
    /// is `OneOf(vec![Any(0), VariadicAny])`.
    OneOf(Vec<TypeSignature>),
    /// A function that has an [`ArrayFunctionSignature`]
    ArraySignature(ArrayFunctionSignature),
    /// One or more arguments of numeric types.
    ///
    /// See [`NativeType::is_numeric`] to know which type is considered numeric
    ///
    /// For functions that take no arguments (e.g. `random()`) use [`TypeSignature::Nullary`].
    ///
    /// [`NativeType::is_numeric`]: datafusion_common::types::NativeType::is_numeric
    Numeric(usize),
<<<<<<< HEAD
    /// Fixed number of arguments of all the same string types.
    /// The precedence of type from high to low is Utf8View, LargeUtf8 and Utf8.
    /// Null is considerd as Utf8 by default
    /// Dictionary with string value type is also handled.
    String(usize),
=======
    /// One or arguments of all the same string types.
    ///
    /// The precedence of type from high to low is Utf8View, LargeUtf8 and Utf8.
    /// Null is considered as `Utf8` by default
    /// Dictionary with string value type is also handled.
    ///
    /// For example, if a function is called with (utf8, large_utf8), all
    /// arguments will be coerced to  `LargeUtf8`
    ///
    /// For functions that take no arguments (e.g. `random()` use [`TypeSignature::Nullary`]).
    String(usize),
    /// No arguments
    Nullary,
}

impl TypeSignature {
    #[inline]
    pub fn is_one_of(&self) -> bool {
        matches!(self, TypeSignature::OneOf(_))
    }
}

/// Represents the class of types that can be used in a function signature.
///
/// This is used to specify what types are valid for function arguments in a more flexible way than
/// just listing specific DataTypes. For example, TypeSignatureClass::Timestamp matches any timestamp
/// type regardless of timezone or precision.
///
/// Used primarily with TypeSignature::Coercible to define function signatures that can accept
/// arguments that can be coerced to a particular class of types.
#[derive(Debug, Clone, Eq, PartialEq, PartialOrd, Hash)]
pub enum TypeSignatureClass {
    Timestamp,
    Date,
    Time,
    Interval,
    Duration,
    Native(LogicalTypeRef),
    // TODO:
    // Numeric
    // Integer
}

impl Display for TypeSignatureClass {
    fn fmt(&self, f: &mut std::fmt::Formatter<'_>) -> std::fmt::Result {
        write!(f, "TypeSignatureClass::{self:?}")
    }
>>>>>>> 2ad89550
}

#[derive(Debug, Clone, PartialEq, Eq, PartialOrd, Hash)]
pub enum ArrayFunctionSignature {
    /// Specialized Signature for ArrayAppend and similar functions
    /// The first argument should be List/LargeList/FixedSizedList, and the second argument should be non-list or list.
    /// The second argument's list dimension should be one dimension less than the first argument's list dimension.
    /// List dimension of the List/LargeList is equivalent to the number of List.
    /// List dimension of the non-list is 0.
    ArrayAndElement,
    /// Specialized Signature for ArrayPrepend and similar functions
    /// The first argument should be non-list or list, and the second argument should be List/LargeList.
    /// The first argument's list dimension should be one dimension less than the second argument's list dimension.
    ElementAndArray,
    /// Specialized Signature for Array functions of the form (List/LargeList, Index)
    /// The first argument should be List/LargeList/FixedSizedList, and the second argument should be Int64.
    ArrayAndIndex,
    /// Specialized Signature for Array functions of the form (List/LargeList, Element, Optional Index)
    ArrayAndElementAndOptionalIndex,
    /// Specialized Signature for ArrayEmpty and similar functions
    /// The function takes a single argument that must be a List/LargeList/FixedSizeList
    /// or something that can be coerced to one of those types.
    Array,
    /// A function takes a single argument that must be a List/LargeList/FixedSizeList
    /// which gets coerced to List, with element type recursively coerced to List too if it is list-like.
    RecursiveArray,
    /// Specialized Signature for MapArray
    /// The function takes a single argument that must be a MapArray
    MapArray,
}

impl Display for ArrayFunctionSignature {
    fn fmt(&self, f: &mut std::fmt::Formatter<'_>) -> std::fmt::Result {
        match self {
            ArrayFunctionSignature::ArrayAndElement => {
                write!(f, "array, element")
            }
            ArrayFunctionSignature::ArrayAndElementAndOptionalIndex => {
                write!(f, "array, element, [index]")
            }
            ArrayFunctionSignature::ElementAndArray => {
                write!(f, "element, array")
            }
            ArrayFunctionSignature::ArrayAndIndex => {
                write!(f, "array, index")
            }
            ArrayFunctionSignature::Array => {
                write!(f, "array")
            }
            ArrayFunctionSignature::RecursiveArray => {
                write!(f, "recursive_array")
            }
            ArrayFunctionSignature::MapArray => {
                write!(f, "map_array")
            }
        }
    }
}

impl TypeSignature {
    pub fn to_string_repr(&self) -> Vec<String> {
        match self {
            TypeSignature::Nullary => {
                vec!["NullAry()".to_string()]
            }
            TypeSignature::Variadic(types) => {
                vec![format!("{}, ..", Self::join_types(types, "/"))]
            }
            TypeSignature::Uniform(arg_count, valid_types) => {
                vec![std::iter::repeat(Self::join_types(valid_types, "/"))
                    .take(*arg_count)
                    .collect::<Vec<String>>()
                    .join(", ")]
            }
            TypeSignature::String(num) => {
                vec![format!("String({num})")]
            }
            TypeSignature::Numeric(num) => {
                vec![format!("Numeric({num})")]
<<<<<<< HEAD
=======
            }
            TypeSignature::Comparable(num) => {
                vec![format!("Comparable({num})")]
            }
            TypeSignature::Coercible(types) => {
                vec![Self::join_types(types, ", ")]
>>>>>>> 2ad89550
            }
            TypeSignature::Exact(types) => {
                vec![Self::join_types(types, ", ")]
            }
            TypeSignature::Any(arg_count) => {
                vec![std::iter::repeat("Any")
                    .take(*arg_count)
                    .collect::<Vec<&str>>()
                    .join(", ")]
            }
            TypeSignature::UserDefined => {
                vec!["UserDefined".to_string()]
            }
            TypeSignature::VariadicAny => vec!["Any, .., Any".to_string()],
            TypeSignature::OneOf(sigs) => {
                sigs.iter().flat_map(|s| s.to_string_repr()).collect()
            }
            TypeSignature::ArraySignature(array_signature) => {
                vec![array_signature.to_string()]
            }
        }
    }

    /// Helper function to join types with specified delimiter.
    pub fn join_types<T: Display>(types: &[T], delimiter: &str) -> String {
        types
            .iter()
            .map(|t| t.to_string())
            .collect::<Vec<String>>()
            .join(delimiter)
    }

    /// Check whether 0 input argument is valid for given `TypeSignature`
    pub fn supports_zero_argument(&self) -> bool {
        match &self {
            TypeSignature::Exact(vec) => vec.is_empty(),
            TypeSignature::Nullary => true,
            TypeSignature::OneOf(types) => types
                .iter()
                .any(|type_sig| type_sig.supports_zero_argument()),
            _ => false,
        }
    }

    /// Returns true if the signature currently supports or used to supported 0
    /// input arguments in a previous version of DataFusion.
    pub fn used_to_support_zero_arguments(&self) -> bool {
        match &self {
            TypeSignature::Any(num) => *num == 0,
            _ => self.supports_zero_argument(),
        }
    }

    /// get all possible types for the given `TypeSignature`
    pub fn get_possible_types(&self) -> Vec<Vec<DataType>> {
        match self {
            TypeSignature::Exact(types) => vec![types.clone()],
            TypeSignature::OneOf(types) => types
                .iter()
                .flat_map(|type_sig| type_sig.get_possible_types())
                .collect(),
            TypeSignature::Uniform(arg_count, types) => types
                .iter()
                .cloned()
                .map(|data_type| vec![data_type; *arg_count])
                .collect(),
            TypeSignature::Coercible(types) => types
                .iter()
                .map(|logical_type| match logical_type {
                    TypeSignatureClass::Native(l) => get_data_types(l.native()),
                    TypeSignatureClass::Timestamp => {
                        vec![
                            DataType::Timestamp(TimeUnit::Nanosecond, None),
                            DataType::Timestamp(
                                TimeUnit::Nanosecond,
                                Some(TIMEZONE_WILDCARD.into()),
                            ),
                        ]
                    }
                    TypeSignatureClass::Date => {
                        vec![DataType::Date64]
                    }
                    TypeSignatureClass::Time => {
                        vec![DataType::Time64(TimeUnit::Nanosecond)]
                    }
                    TypeSignatureClass::Interval => {
                        vec![DataType::Interval(IntervalUnit::DayTime)]
                    }
                    TypeSignatureClass::Duration => {
                        vec![DataType::Duration(TimeUnit::Nanosecond)]
                    }
                })
                .multi_cartesian_product()
                .collect(),
            TypeSignature::Variadic(types) => types
                .iter()
                .cloned()
                .map(|data_type| vec![data_type])
                .collect(),
            TypeSignature::Numeric(arg_count) => NUMERICS
                .iter()
                .cloned()
                .map(|numeric_type| vec![numeric_type; *arg_count])
                .collect(),
            TypeSignature::String(arg_count) => get_data_types(&NativeType::String)
                .into_iter()
                .map(|dt| vec![dt; *arg_count])
                .collect::<Vec<_>>(),
            // TODO: Implement for other types
            TypeSignature::Any(_)
            | TypeSignature::Comparable(_)
            | TypeSignature::Nullary
            | TypeSignature::VariadicAny
            | TypeSignature::ArraySignature(_)
            | TypeSignature::UserDefined => vec![],
        }
    }
}

fn get_data_types(native_type: &NativeType) -> Vec<DataType> {
    match native_type {
        NativeType::Null => vec![DataType::Null],
        NativeType::Boolean => vec![DataType::Boolean],
        NativeType::Int8 => vec![DataType::Int8],
        NativeType::Int16 => vec![DataType::Int16],
        NativeType::Int32 => vec![DataType::Int32],
        NativeType::Int64 => vec![DataType::Int64],
        NativeType::UInt8 => vec![DataType::UInt8],
        NativeType::UInt16 => vec![DataType::UInt16],
        NativeType::UInt32 => vec![DataType::UInt32],
        NativeType::UInt64 => vec![DataType::UInt64],
        NativeType::Float16 => vec![DataType::Float16],
        NativeType::Float32 => vec![DataType::Float32],
        NativeType::Float64 => vec![DataType::Float64],
        NativeType::Date => vec![DataType::Date32, DataType::Date64],
        NativeType::Binary => vec![
            DataType::Binary,
            DataType::LargeBinary,
            DataType::BinaryView,
        ],
        NativeType::String => {
            vec![DataType::Utf8, DataType::LargeUtf8, DataType::Utf8View]
        }
        // TODO: support other native types
        _ => vec![],
    }
}

/// Defines the supported argument types ([`TypeSignature`]) and [`Volatility`] for a function.
///
/// DataFusion will automatically coerce (cast) argument types to one of the supported
/// function signatures, if possible.
#[derive(Debug, Clone, PartialEq, Eq, PartialOrd, Hash)]
pub struct Signature {
    /// The data types that the function accepts. See [TypeSignature] for more information.
    pub type_signature: TypeSignature,
    /// The volatility of the function. See [Volatility] for more information.
    pub volatility: Volatility,
}

impl Signature {
    /// Creates a new Signature from a given type signature and volatility.
    pub fn new(type_signature: TypeSignature, volatility: Volatility) -> Self {
        Signature {
            type_signature,
            volatility,
        }
    }
    /// An arbitrary number of arguments with the same type, from those listed in `common_types`.
    pub fn variadic(common_types: Vec<DataType>, volatility: Volatility) -> Self {
        Self {
            type_signature: TypeSignature::Variadic(common_types),
            volatility,
        }
    }
    /// User-defined coercion rules for the function.
    pub fn user_defined(volatility: Volatility) -> Self {
        Self {
            type_signature: TypeSignature::UserDefined,
            volatility,
        }
    }

    /// A specified number of numeric arguments
    pub fn numeric(arg_count: usize, volatility: Volatility) -> Self {
        Self {
            type_signature: TypeSignature::Numeric(arg_count),
            volatility,
        }
    }

    /// A specified number of numeric arguments
    pub fn string(arg_count: usize, volatility: Volatility) -> Self {
        Self {
            type_signature: TypeSignature::String(arg_count),
            volatility,
        }
    }

    /// An arbitrary number of arguments of any type.
    pub fn variadic_any(volatility: Volatility) -> Self {
        Self {
            type_signature: TypeSignature::VariadicAny,
            volatility,
        }
    }
    /// A fixed number of arguments of the same type, from those listed in `valid_types`.
    pub fn uniform(
        arg_count: usize,
        valid_types: Vec<DataType>,
        volatility: Volatility,
    ) -> Self {
        Self {
            type_signature: TypeSignature::Uniform(arg_count, valid_types),
            volatility,
        }
    }
    /// Exactly matches the types in `exact_types`, in order.
    pub fn exact(exact_types: Vec<DataType>, volatility: Volatility) -> Self {
        Signature {
            type_signature: TypeSignature::Exact(exact_types),
            volatility,
        }
    }
    /// Target coerce types in order
    pub fn coercible(
        target_types: Vec<TypeSignatureClass>,
        volatility: Volatility,
    ) -> Self {
        Self {
            type_signature: TypeSignature::Coercible(target_types),
            volatility,
        }
    }

    /// Used for function that expects comparable data types, it will try to coerced all the types into single final one.
    pub fn comparable(arg_count: usize, volatility: Volatility) -> Self {
        Self {
            type_signature: TypeSignature::Comparable(arg_count),
            volatility,
        }
    }

    pub fn nullary(volatility: Volatility) -> Self {
        Signature {
            type_signature: TypeSignature::Nullary,
            volatility,
        }
    }

    /// A specified number of arguments of any type
    pub fn any(arg_count: usize, volatility: Volatility) -> Self {
        Signature {
            type_signature: TypeSignature::Any(arg_count),
            volatility,
        }
    }
    /// Any one of a list of [TypeSignature]s.
    pub fn one_of(type_signatures: Vec<TypeSignature>, volatility: Volatility) -> Self {
        Signature {
            type_signature: TypeSignature::OneOf(type_signatures),
            volatility,
        }
    }
    /// Specialized Signature for ArrayAppend and similar functions
    pub fn array_and_element(volatility: Volatility) -> Self {
        Signature {
            type_signature: TypeSignature::ArraySignature(
                ArrayFunctionSignature::ArrayAndElement,
            ),
            volatility,
        }
    }
    /// Specialized Signature for Array functions with an optional index
    pub fn array_and_element_and_optional_index(volatility: Volatility) -> Self {
        Signature {
            type_signature: TypeSignature::ArraySignature(
                ArrayFunctionSignature::ArrayAndElementAndOptionalIndex,
            ),
            volatility,
        }
    }
    /// Specialized Signature for ArrayPrepend and similar functions
    pub fn element_and_array(volatility: Volatility) -> Self {
        Signature {
            type_signature: TypeSignature::ArraySignature(
                ArrayFunctionSignature::ElementAndArray,
            ),
            volatility,
        }
    }
    /// Specialized Signature for ArrayElement and similar functions
    pub fn array_and_index(volatility: Volatility) -> Self {
        Signature {
            type_signature: TypeSignature::ArraySignature(
                ArrayFunctionSignature::ArrayAndIndex,
            ),
            volatility,
        }
    }
    /// Specialized Signature for ArrayEmpty and similar functions
    pub fn array(volatility: Volatility) -> Self {
        Signature {
            type_signature: TypeSignature::ArraySignature(ArrayFunctionSignature::Array),
            volatility,
        }
    }
}

#[cfg(test)]
mod tests {
    use datafusion_common::types::{logical_int64, logical_string};

    use super::*;

    #[test]
    fn supports_zero_argument_tests() {
        // Testing `TypeSignature`s which supports 0 arg
        let positive_cases = vec![
            TypeSignature::Exact(vec![]),
            TypeSignature::OneOf(vec![
                TypeSignature::Exact(vec![DataType::Int8]),
                TypeSignature::Nullary,
                TypeSignature::Uniform(1, vec![DataType::Int8]),
            ]),
            TypeSignature::Nullary,
        ];

        for case in positive_cases {
            assert!(
                case.supports_zero_argument(),
                "Expected {:?} to support zero arguments",
                case
            );
        }

        // Testing `TypeSignature`s which doesn't support 0 arg
        let negative_cases = vec![
            TypeSignature::Exact(vec![DataType::Utf8]),
            TypeSignature::Uniform(1, vec![DataType::Float64]),
            TypeSignature::Any(1),
            TypeSignature::VariadicAny,
            TypeSignature::OneOf(vec![
                TypeSignature::Exact(vec![DataType::Int8]),
                TypeSignature::Uniform(1, vec![DataType::Int8]),
            ]),
        ];

        for case in negative_cases {
            assert!(
                !case.supports_zero_argument(),
                "Expected {:?} not to support zero arguments",
                case
            );
        }
    }

    #[test]
    fn type_signature_partial_ord() {
        // Test validates that partial ord is defined for TypeSignature and Signature.
        assert!(TypeSignature::UserDefined < TypeSignature::VariadicAny);
        assert!(TypeSignature::UserDefined < TypeSignature::Any(1));

        assert!(
            TypeSignature::Uniform(1, vec![DataType::Null])
                < TypeSignature::Uniform(1, vec![DataType::Boolean])
        );
        assert!(
            TypeSignature::Uniform(1, vec![DataType::Null])
                < TypeSignature::Uniform(2, vec![DataType::Null])
        );
        assert!(
            TypeSignature::Uniform(usize::MAX, vec![DataType::Null])
                < TypeSignature::Exact(vec![DataType::Null])
        );
    }

    #[test]
    fn test_get_possible_types() {
        let type_signature = TypeSignature::Exact(vec![DataType::Int32, DataType::Int64]);
        let possible_types = type_signature.get_possible_types();
        assert_eq!(possible_types, vec![vec![DataType::Int32, DataType::Int64]]);

        let type_signature = TypeSignature::OneOf(vec![
            TypeSignature::Exact(vec![DataType::Int32, DataType::Int64]),
            TypeSignature::Exact(vec![DataType::Float32, DataType::Float64]),
        ]);
        let possible_types = type_signature.get_possible_types();
        assert_eq!(
            possible_types,
            vec![
                vec![DataType::Int32, DataType::Int64],
                vec![DataType::Float32, DataType::Float64]
            ]
        );

        let type_signature = TypeSignature::OneOf(vec![
            TypeSignature::Exact(vec![DataType::Int32, DataType::Int64]),
            TypeSignature::Exact(vec![DataType::Float32, DataType::Float64]),
            TypeSignature::Exact(vec![DataType::Utf8]),
        ]);
        let possible_types = type_signature.get_possible_types();
        assert_eq!(
            possible_types,
            vec![
                vec![DataType::Int32, DataType::Int64],
                vec![DataType::Float32, DataType::Float64],
                vec![DataType::Utf8]
            ]
        );

        let type_signature =
            TypeSignature::Uniform(2, vec![DataType::Float32, DataType::Int64]);
        let possible_types = type_signature.get_possible_types();
        assert_eq!(
            possible_types,
            vec![
                vec![DataType::Float32, DataType::Float32],
                vec![DataType::Int64, DataType::Int64]
            ]
        );

        let type_signature = TypeSignature::Coercible(vec![
            TypeSignatureClass::Native(logical_string()),
            TypeSignatureClass::Native(logical_int64()),
        ]);
        let possible_types = type_signature.get_possible_types();
        assert_eq!(
            possible_types,
            vec![
                vec![DataType::Utf8, DataType::Int64],
                vec![DataType::LargeUtf8, DataType::Int64],
                vec![DataType::Utf8View, DataType::Int64]
            ]
        );

        let type_signature =
            TypeSignature::Variadic(vec![DataType::Int32, DataType::Int64]);
        let possible_types = type_signature.get_possible_types();
        assert_eq!(
            possible_types,
            vec![vec![DataType::Int32], vec![DataType::Int64]]
        );

        let type_signature = TypeSignature::Numeric(2);
        let possible_types = type_signature.get_possible_types();
        assert_eq!(
            possible_types,
            vec![
                vec![DataType::Int8, DataType::Int8],
                vec![DataType::Int16, DataType::Int16],
                vec![DataType::Int32, DataType::Int32],
                vec![DataType::Int64, DataType::Int64],
                vec![DataType::UInt8, DataType::UInt8],
                vec![DataType::UInt16, DataType::UInt16],
                vec![DataType::UInt32, DataType::UInt32],
                vec![DataType::UInt64, DataType::UInt64],
                vec![DataType::Float32, DataType::Float32],
                vec![DataType::Float64, DataType::Float64]
            ]
        );

        let type_signature = TypeSignature::String(2);
        let possible_types = type_signature.get_possible_types();
        assert_eq!(
            possible_types,
            vec![
                vec![DataType::Utf8, DataType::Utf8],
                vec![DataType::LargeUtf8, DataType::LargeUtf8],
                vec![DataType::Utf8View, DataType::Utf8View]
            ]
        );
    }
}<|MERGE_RESOLUTION|>--- conflicted
+++ resolved
@@ -175,13 +175,6 @@
     ///
     /// [`NativeType::is_numeric`]: datafusion_common::types::NativeType::is_numeric
     Numeric(usize),
-<<<<<<< HEAD
-    /// Fixed number of arguments of all the same string types.
-    /// The precedence of type from high to low is Utf8View, LargeUtf8 and Utf8.
-    /// Null is considerd as Utf8 by default
-    /// Dictionary with string value type is also handled.
-    String(usize),
-=======
     /// One or arguments of all the same string types.
     ///
     /// The precedence of type from high to low is Utf8View, LargeUtf8 and Utf8.
@@ -229,7 +222,6 @@
     fn fmt(&self, f: &mut std::fmt::Formatter<'_>) -> std::fmt::Result {
         write!(f, "TypeSignatureClass::{self:?}")
     }
->>>>>>> 2ad89550
 }
 
 #[derive(Debug, Clone, PartialEq, Eq, PartialOrd, Hash)]
@@ -309,15 +301,12 @@
             }
             TypeSignature::Numeric(num) => {
                 vec![format!("Numeric({num})")]
-<<<<<<< HEAD
-=======
             }
             TypeSignature::Comparable(num) => {
                 vec![format!("Comparable({num})")]
             }
             TypeSignature::Coercible(types) => {
                 vec![Self::join_types(types, ", ")]
->>>>>>> 2ad89550
             }
             TypeSignature::Exact(types) => {
                 vec![Self::join_types(types, ", ")]
