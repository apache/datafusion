// Licensed to the Apache Software Foundation (ASF) under one
// or more contributor license agreements.  See the NOTICE file
// distributed with this work for additional information
// regarding copyright ownership.  The ASF licenses this file
// to you under the Apache License, Version 2.0 (the
// "License"); you may not use this file except in compliance
// with the License.  You may obtain a copy of the License at
//
//   http://www.apache.org/licenses/LICENSE-2.0
//
// Unless required by applicable law or agreed to in writing,
// software distributed under the License is distributed on an
// "AS IS" BASIS, WITHOUT WARRANTIES OR CONDITIONS OF ANY
// KIND, either express or implied.  See the License for the
// specific language governing permissions and limitations
// under the License.

//! Coercion rules for matching argument types for binary operators

use std::collections::HashSet;
use std::sync::Arc;

use crate::operator::Operator;

use arrow::array::{new_empty_array, Array};
use arrow::compute::can_cast_types;
use arrow::datatypes::{
    DataType, Field, FieldRef, Fields, TimeUnit, DECIMAL128_MAX_PRECISION,
    DECIMAL128_MAX_SCALE, DECIMAL256_MAX_PRECISION, DECIMAL256_MAX_SCALE,
    DECIMAL32_MAX_PRECISION, DECIMAL32_MAX_SCALE, DECIMAL64_MAX_PRECISION,
    DECIMAL64_MAX_SCALE,
};
use datafusion_common::types::NativeType;
use datafusion_common::{
    exec_err, internal_err, not_impl_err, plan_datafusion_err, plan_err, Diagnostic,
    Result, Span, Spans,
};
use itertools::Itertools;

/// The type signature of an instantiation of binary operator expression such as
/// `lhs + rhs`
///
/// Note this is different than [`crate::signature::Signature`] which
/// describes the type signature of a function.
struct Signature {
    /// The type to coerce the left argument to
    lhs: DataType,
    /// The type to coerce the right argument to
    rhs: DataType,
    /// The return type of the expression
    ret: DataType,
}

impl Signature {
    /// A signature where the inputs are the same type as the output
    fn uniform(t: DataType) -> Self {
        Self {
            lhs: t.clone(),
            rhs: t.clone(),
            ret: t,
        }
    }

    /// A signature where the inputs are the same type with a boolean output
    fn comparison(t: DataType) -> Self {
        Self {
            lhs: t.clone(),
            rhs: t,
            ret: DataType::Boolean,
        }
    }
}

/// Provides type information about a binary expression, coercing different
/// input types into a sensible output type.
pub struct BinaryTypeCoercer<'a> {
    lhs: &'a DataType,
    op: &'a Operator,
    rhs: &'a DataType,

    lhs_spans: Spans,
    op_spans: Spans,
    rhs_spans: Spans,
}

impl<'a> BinaryTypeCoercer<'a> {
    /// Creates a new [`BinaryTypeCoercer`], for reasoning about the input
    /// and output types of a binary expression.
    pub fn new(lhs: &'a DataType, op: &'a Operator, rhs: &'a DataType) -> Self {
        Self {
            lhs,
            op,
            rhs,
            lhs_spans: Spans::new(),
            op_spans: Spans::new(),
            rhs_spans: Spans::new(),
        }
    }

    /// Sets the spans information for the left side of the binary expression,
    /// so better diagnostics can be provided in case of errors.
    pub fn set_lhs_spans(&mut self, spans: Spans) {
        self.lhs_spans = spans;
    }

    /// Sets the spans information for the operator of the binary expression, so
    /// better diagnostics can be provided in case of errors.
    pub fn set_op_spans(&mut self, spans: Spans) {
        self.op_spans = spans;
    }

    /// Sets the spans information for the right side of the binary expression,
    /// so better diagnostics can be provided in case of errors.
    pub fn set_rhs_spans(&mut self, spans: Spans) {
        self.rhs_spans = spans;
    }

    fn span(&self) -> Option<Span> {
        Span::union_iter(
            [self.lhs_spans.first(), self.rhs_spans.first()]
                .iter()
                .copied()
                .flatten(),
        )
    }

    /// Returns a [`Signature`] for applying `op` to arguments of type `lhs` and `rhs`
    fn signature(&'a self) -> Result<Signature> {
        // Special handling for arithmetic operations with both `lhs` and `rhs` NULL:
        // When both operands are NULL, we are providing a concrete numeric type (Int64)
        // to allow the arithmetic operation to proceed. This ensures NULL `op` NULL returns NULL
        // instead of failing during planning.
        if matches!((self.lhs, self.rhs), (DataType::Null, DataType::Null))
            && self.op.is_numerical_operators()
        {
            return Ok(Signature::uniform(DataType::Int64));
        }

        if let Some(coerced) = null_coercion(self.lhs, self.rhs) {
            // Special handling for arithmetic + null coercion:
            // For arithmetic operators on non-temporal types, we must handle the result type here using Arrow's numeric kernel.
            // This is because Arrow expects concrete numeric types, and this ensures the correct result type (e.g., for NULL + Int32, result is Int32).
            // For all other cases (including temporal arithmetic and non-arithmetic operators),
            // we can delegate to signature_inner(&coerced, &coerced), which handles the necessary logic for those operators.
            // In those cases, signature_inner is designed to work with the coerced type, even if it originated from a NULL.
            if self.op.is_numerical_operators() && !coerced.is_temporal() {
                let ret = self.get_result(&coerced, &coerced).map_err(|e| {
                    plan_datafusion_err!(
                        "Cannot get result type for arithmetic operation {coerced} {} {coerced}: {e}",
                        self.op
                    )
                })?;

                return Ok(Signature {
                    lhs: coerced.clone(),
                    rhs: coerced,
                    ret,
                });
            }
            return self.signature_inner(&coerced, &coerced);
        }
        self.signature_inner(self.lhs, self.rhs)
    }

    /// Returns the result type for arithmetic operations
    fn get_result(
        &self,
        lhs: &DataType,
        rhs: &DataType,
    ) -> arrow::error::Result<DataType> {
        use arrow::compute::kernels::numeric::*;
        let l = new_empty_array(lhs);
        let r = new_empty_array(rhs);

        let result = match self.op {
            Operator::Plus => add_wrapping(&l, &r),
            Operator::Minus => sub_wrapping(&l, &r),
            Operator::Multiply => mul_wrapping(&l, &r),
            Operator::Divide => div(&l, &r),
            Operator::Modulo => rem(&l, &r),
            _ => unreachable!(),
        };
        result.map(|x| x.data_type().clone())
    }

    fn signature_inner(&'a self, lhs: &DataType, rhs: &DataType) -> Result<Signature> {
        use arrow::datatypes::DataType::*;
        use Operator::*;
        let result = match self.op {
        Eq |
        NotEq |
        Lt |
        LtEq |
        Gt |
        GtEq |
        IsDistinctFrom |
        IsNotDistinctFrom => {
            comparison_coercion(lhs, rhs).map(Signature::comparison).ok_or_else(|| {
                plan_datafusion_err!(
                    "Cannot infer common argument type for comparison operation {} {} {}",
                    self.lhs,
                    self.op,
                    self.rhs
                )
            })
        }
        And | Or => if matches!((lhs, rhs), (Boolean | Null, Boolean | Null)) {
            // Logical binary boolean operators can only be evaluated for
            // boolean or null arguments.
            Ok(Signature::uniform(Boolean))
        } else {
            plan_err!(
                "Cannot infer common argument type for logical boolean operation {} {} {}", self.lhs, self.op, self.rhs
            )
        }
        RegexMatch | RegexIMatch | RegexNotMatch | RegexNotIMatch => {
            regex_coercion(lhs, rhs).map(Signature::comparison).ok_or_else(|| {
                plan_datafusion_err!(
                    "Cannot infer common argument type for regex operation {} {} {}", self.lhs, self.op, self.rhs
                )
            })
        }
        LikeMatch | ILikeMatch | NotLikeMatch | NotILikeMatch => {
            regex_coercion(lhs, rhs).map(Signature::comparison).ok_or_else(|| {
                plan_datafusion_err!(
                    "Cannot infer common argument type for regex operation {} {} {}", self.lhs, self.op, self.rhs
                )
            })
        }
        BitwiseAnd | BitwiseOr | BitwiseXor | BitwiseShiftRight | BitwiseShiftLeft => {
            bitwise_coercion(lhs, rhs).map(Signature::uniform).ok_or_else(|| {
                plan_datafusion_err!(
                    "Cannot infer common type for bitwise operation {} {} {}", self.lhs, self.op, self.rhs
                )
            })
        }
        StringConcat => {
            string_concat_coercion(lhs, rhs).map(Signature::uniform).ok_or_else(|| {
                plan_datafusion_err!(
                    "Cannot infer common string type for string concat operation {} {} {}", self.lhs, self.op, self.rhs
                )
            })
        }
        AtArrow | ArrowAt => {
            // Array contains or search (similar to LIKE) operation
            array_coercion(lhs, rhs)
                .or_else(|| like_coercion(lhs, rhs)).map(Signature::comparison).ok_or_else(|| {
                    plan_datafusion_err!(
                        "Cannot infer common argument type for operation {} {} {}", self.lhs, self.op, self.rhs
                    )
                })
        }
        AtAt => {
            // text search has similar signature to LIKE
            like_coercion(lhs, rhs).map(Signature::comparison).ok_or_else(|| {
                plan_datafusion_err!(
                    "Cannot infer common argument type for AtAt operation {} {} {}", self.lhs, self.op, self.rhs
                )
            })
        }
        Plus | Minus | Multiply | Divide | Modulo  =>  {
            if let Ok(ret) = self.get_result(lhs, rhs) {
                // Temporal arithmetic, e.g. Date32 + Interval
                Ok(Signature{
                    lhs: lhs.clone(),
                    rhs: rhs.clone(),
                    ret,
                })
            } else if let Some(coerced) = temporal_coercion_strict_timezone(lhs, rhs) {
                // Temporal arithmetic by first coercing to a common time representation
                // e.g. Date32 - Timestamp
                let ret = self.get_result(&coerced, &coerced).map_err(|e| {
                    plan_datafusion_err!(
                        "Cannot get result type for temporal operation {coerced} {} {coerced}: {e}", self.op
                    )
                })?;
                Ok(Signature{
                    lhs: coerced.clone(),
                    rhs: coerced,
                    ret,
                })
            } else if let Some((lhs, rhs)) = math_decimal_coercion(lhs, rhs) {
                // Decimal arithmetic, e.g. Decimal(10, 2) + Decimal(10, 0)
                let ret = self.get_result(&lhs, &rhs).map_err(|e| {
                    plan_datafusion_err!(
                        "Cannot get result type for decimal operation {} {} {}: {e}", self.lhs, self.op, self.rhs
                    )
                })?;
                Ok(Signature{
                    lhs,
                    rhs,
                    ret,
                })
            } else if let Some(numeric) = mathematics_numerical_coercion(lhs, rhs) {
                // Numeric arithmetic, e.g. Int32 + Int32
                Ok(Signature::uniform(numeric))
            } else {
                plan_err!(
                    "Cannot coerce arithmetic expression {} {} {} to valid types", self.lhs, self.op, self.rhs
                )
            }
        },
        IntegerDivide | Arrow | LongArrow | HashArrow | HashLongArrow
        | HashMinus | AtQuestion | Question | QuestionAnd | QuestionPipe => {
            not_impl_err!("Operator {} is not yet supported", self.op)
        }
    };
        result.map_err(|err| {
            let diagnostic =
                Diagnostic::new_error("expressions have incompatible types", self.span())
                    .with_note(format!("has type {}", self.lhs), self.lhs_spans.first())
                    .with_note(format!("has type {}", self.rhs), self.rhs_spans.first());
            err.with_diagnostic(diagnostic)
        })
    }

    /// Returns the resulting type of a binary expression evaluating the `op` with the left and right hand types
    pub fn get_result_type(&'a self) -> Result<DataType> {
        self.signature().map(|sig| sig.ret)
    }

    /// Returns the coerced input types for a binary expression evaluating the `op` with the left and right hand types
    pub fn get_input_types(&'a self) -> Result<(DataType, DataType)> {
        self.signature().map(|sig| (sig.lhs, sig.rhs))
    }
}

// TODO Move the rest inside of BinaryTypeCoercer

fn is_decimal(data_type: &DataType) -> bool {
    matches!(
        data_type,
        DataType::Decimal32(..)
            | DataType::Decimal64(..)
            | DataType::Decimal128(..)
            | DataType::Decimal256(..)
    )
}

/// Coercion rules for mathematics operators between decimal and non-decimal types.
fn math_decimal_coercion(
    lhs_type: &DataType,
    rhs_type: &DataType,
) -> Option<(DataType, DataType)> {
    use arrow::datatypes::DataType::*;

    match (lhs_type, rhs_type) {
        (Dictionary(_, value_type), _) => {
            let (value_type, rhs_type) = math_decimal_coercion(value_type, rhs_type)?;
            Some((value_type, rhs_type))
        }
        (_, Dictionary(_, value_type)) => {
            let (lhs_type, value_type) = math_decimal_coercion(lhs_type, value_type)?;
            Some((lhs_type, value_type))
        }
        (
            Null,
            Decimal32(_, _) | Decimal64(_, _) | Decimal128(_, _) | Decimal256(_, _),
        ) => Some((rhs_type.clone(), rhs_type.clone())),
        (
            Decimal32(_, _) | Decimal64(_, _) | Decimal128(_, _) | Decimal256(_, _),
            Null,
        ) => Some((lhs_type.clone(), lhs_type.clone())),
        (Decimal32(_, _), Decimal32(_, _))
        | (Decimal64(_, _), Decimal64(_, _))
        | (Decimal128(_, _), Decimal128(_, _))
        | (Decimal256(_, _), Decimal256(_, _)) => {
            Some((lhs_type.clone(), rhs_type.clone()))
        }
        // Cross-variant decimal coercion - choose larger variant with appropriate precision/scale
        (lhs, rhs)
            if is_decimal(lhs)
                && is_decimal(rhs)
                && std::mem::discriminant(lhs) != std::mem::discriminant(rhs) =>
        {
            let coerced_type = get_wider_decimal_type_cross_variant(lhs_type, rhs_type)?;
            Some((coerced_type.clone(), coerced_type))
        }
        // Unlike with comparison we don't coerce to a decimal in the case of floating point
        // numbers, instead falling back to floating point arithmetic instead
        (
            Decimal32(_, _),
            Int8 | Int16 | Int32 | Int64 | UInt8 | UInt16 | UInt32 | UInt64,
        ) => Some((
            lhs_type.clone(),
            coerce_numeric_type_to_decimal32(rhs_type)?,
        )),
        (
            Int8 | Int16 | Int32 | Int64 | UInt8 | UInt16 | UInt32 | UInt64,
            Decimal32(_, _),
        ) => Some((
            coerce_numeric_type_to_decimal32(lhs_type)?,
            rhs_type.clone(),
        )),
        (
            Decimal64(_, _),
            Int8 | Int16 | Int32 | Int64 | UInt8 | UInt16 | UInt32 | UInt64,
        ) => Some((
            lhs_type.clone(),
            coerce_numeric_type_to_decimal64(rhs_type)?,
        )),
        (
            Int8 | Int16 | Int32 | Int64 | UInt8 | UInt16 | UInt32 | UInt64,
            Decimal64(_, _),
        ) => Some((
            coerce_numeric_type_to_decimal64(lhs_type)?,
            rhs_type.clone(),
        )),
        (
            Decimal128(_, _),
            Int8 | Int16 | Int32 | Int64 | UInt8 | UInt16 | UInt32 | UInt64,
        ) => Some((
            lhs_type.clone(),
            coerce_numeric_type_to_decimal128(rhs_type)?,
        )),
        (
            Int8 | Int16 | Int32 | Int64 | UInt8 | UInt16 | UInt32 | UInt64,
            Decimal128(_, _),
        ) => Some((
            coerce_numeric_type_to_decimal128(lhs_type)?,
            rhs_type.clone(),
        )),
        (
            Decimal256(_, _),
            Int8 | Int16 | Int32 | Int64 | UInt8 | UInt16 | UInt32 | UInt64,
        ) => Some((
            lhs_type.clone(),
            coerce_numeric_type_to_decimal256(rhs_type)?,
        )),
        (
            Int8 | Int16 | Int32 | Int64 | UInt8 | UInt16 | UInt32 | UInt64,
            Decimal256(_, _),
        ) => Some((
            coerce_numeric_type_to_decimal256(lhs_type)?,
            rhs_type.clone(),
        )),
        _ => None,
    }
}

/// Returns the output type of applying bitwise operations such as
/// `&`, `|`, or `xor`to arguments of `lhs_type` and `rhs_type`.
fn bitwise_coercion(left_type: &DataType, right_type: &DataType) -> Option<DataType> {
    use arrow::datatypes::DataType::*;

    if !both_numeric_or_null_and_numeric(left_type, right_type) {
        return None;
    }

    if left_type == right_type {
        return Some(left_type.clone());
    }

    match (left_type, right_type) {
        (UInt64, _) | (_, UInt64) => Some(UInt64),
        (Int64, _)
        | (_, Int64)
        | (UInt32, Int8)
        | (Int8, UInt32)
        | (UInt32, Int16)
        | (Int16, UInt32)
        | (UInt32, Int32)
        | (Int32, UInt32) => Some(Int64),
        (Int32, _)
        | (_, Int32)
        | (UInt16, Int16)
        | (Int16, UInt16)
        | (UInt16, Int8)
        | (Int8, UInt16) => Some(Int32),
        (UInt32, _) | (_, UInt32) => Some(UInt32),
        (Int16, _) | (_, Int16) | (Int8, UInt8) | (UInt8, Int8) => Some(Int16),
        (UInt16, _) | (_, UInt16) => Some(UInt16),
        (Int8, _) | (_, Int8) => Some(Int8),
        (UInt8, _) | (_, UInt8) => Some(UInt8),
        _ => None,
    }
}

#[derive(Debug, PartialEq, Eq, Hash, Clone)]
enum TypeCategory {
    Array,
    Boolean,
    Numeric,
    // String, well-defined type, but are considered as unknown type.
    DateTime,
    Composite,
    Unknown,
    NotSupported,
}

impl From<&DataType> for TypeCategory {
    fn from(data_type: &DataType) -> Self {
        match data_type {
            // Dict is a special type in arrow, we check the value type
            DataType::Dictionary(_, v) => {
                let v = v.as_ref();
                TypeCategory::from(v)
            }
            _ => {
                if data_type.is_numeric() {
                    return TypeCategory::Numeric;
                }

                if matches!(data_type, DataType::Boolean) {
                    return TypeCategory::Boolean;
                }

                if matches!(
                    data_type,
                    DataType::List(_)
                        | DataType::FixedSizeList(_, _)
                        | DataType::LargeList(_)
                ) {
                    return TypeCategory::Array;
                }

                // It is categorized as unknown type because the type will be resolved later on
                if matches!(
                    data_type,
                    DataType::Utf8
                        | DataType::LargeUtf8
                        | DataType::Utf8View
                        | DataType::Null
                ) {
                    return TypeCategory::Unknown;
                }

                if matches!(
                    data_type,
                    DataType::Date32
                        | DataType::Date64
                        | DataType::Time32(_)
                        | DataType::Time64(_)
                        | DataType::Timestamp(_, _)
                        | DataType::Interval(_)
                        | DataType::Duration(_)
                ) {
                    return TypeCategory::DateTime;
                }

                if matches!(
                    data_type,
                    DataType::Map(_, _) | DataType::Struct(_) | DataType::Union(_, _)
                ) {
                    return TypeCategory::Composite;
                }

                TypeCategory::NotSupported
            }
        }
    }
}

/// Coerce dissimilar data types to a single data type.
/// UNION, INTERSECT, EXCEPT, CASE, ARRAY, VALUES, and the GREATEST and LEAST functions are
/// examples that has the similar resolution rules.
/// See <https://www.postgresql.org/docs/current/typeconv-union-case.html> for more information.
/// The rules in the document provide a clue, but adhering strictly to them doesn't precisely
/// align with the behavior of Postgres. Therefore, we've made slight adjustments to the rules
/// to better match the behavior of both Postgres and DuckDB. For example, we expect adjusted
/// decimal precision and scale when coercing decimal types.
///
/// This function doesn't preserve correct field name and nullability for the struct type, we only care about data type.
///
/// Returns Option because we might want to continue on the code even if the data types are not coercible to the common type
pub fn type_union_resolution(data_types: &[DataType]) -> Option<DataType> {
    if data_types.is_empty() {
        return None;
    }

    // If all the data_types is the same return first one
    if data_types.iter().all(|t| t == &data_types[0]) {
        return Some(data_types[0].clone());
    }

    // If all the data_types are null, return string
    if data_types.iter().all(|t| t == &DataType::Null) {
        return Some(DataType::Utf8View);
    }

    // Ignore Nulls, if any data_type category is not the same, return None
    let data_types_category: Vec<TypeCategory> = data_types
        .iter()
        .filter(|&t| t != &DataType::Null)
        .map(|t| t.into())
        .collect();

    if data_types_category
        .iter()
        .any(|t| t == &TypeCategory::NotSupported)
    {
        return None;
    }

    // Check if there is only one category excluding Unknown
    let categories: HashSet<TypeCategory> = HashSet::from_iter(
        data_types_category
            .iter()
            .filter(|&c| c != &TypeCategory::Unknown)
            .cloned(),
    );
    if categories.len() > 1 {
        return None;
    }

    // Ignore Nulls
    let mut candidate_type: Option<DataType> = None;
    for data_type in data_types.iter() {
        if data_type == &DataType::Null {
            continue;
        }
        if let Some(ref candidate_t) = candidate_type {
            // Find candidate type that all the data types can be coerced to
            // Follows the behavior of Postgres and DuckDB
            // Coerced type may be different from the candidate and current data type
            // For example,
            //  i64 and decimal(7, 2) are expect to get coerced type decimal(22, 2)
            //  numeric string ('1') and numeric (2) are expect to get coerced type numeric (1, 2)
            if let Some(t) = type_union_resolution_coercion(data_type, candidate_t) {
                candidate_type = Some(t);
            } else {
                return None;
            }
        } else {
            candidate_type = Some(data_type.clone());
        }
    }

    candidate_type
}

/// Coerce `lhs_type` and `rhs_type` to a common type for [type_union_resolution]
/// See [type_union_resolution] for more information.
fn type_union_resolution_coercion(
    lhs_type: &DataType,
    rhs_type: &DataType,
) -> Option<DataType> {
    if lhs_type == rhs_type {
        return Some(lhs_type.clone());
    }

    match (lhs_type, rhs_type) {
        (
            DataType::Dictionary(lhs_index_type, lhs_value_type),
            DataType::Dictionary(rhs_index_type, rhs_value_type),
        ) => {
            let new_index_type =
                type_union_resolution_coercion(lhs_index_type, rhs_index_type);
            let new_value_type =
                type_union_resolution_coercion(lhs_value_type, rhs_value_type);
            if let (Some(new_index_type), Some(new_value_type)) =
                (new_index_type, new_value_type)
            {
                Some(DataType::Dictionary(
                    Box::new(new_index_type),
                    Box::new(new_value_type),
                ))
            } else {
                None
            }
        }
        (DataType::Dictionary(index_type, value_type), other_type)
        | (other_type, DataType::Dictionary(index_type, value_type)) => {
            match type_union_resolution_coercion(value_type, other_type) {
                // Dict with View type is redundant, use value type instead
                // TODO: Add binary view, list view with tests
                Some(DataType::Utf8View) => Some(DataType::Utf8View),
                Some(new_value_type) => Some(DataType::Dictionary(
                    index_type.clone(),
                    Box::new(new_value_type),
                )),
                None => None,
            }
        }
        (DataType::Struct(lhs), DataType::Struct(rhs)) => {
            if lhs.len() != rhs.len() {
                return None;
            }

            // Search the field in the right hand side with the SAME field name
            fn search_corresponding_coerced_type(
                lhs_field: &FieldRef,
                rhs: &Fields,
            ) -> Option<DataType> {
                for rhs_field in rhs.iter() {
                    if lhs_field.name() == rhs_field.name() {
                        if let Some(t) = type_union_resolution_coercion(
                            lhs_field.data_type(),
                            rhs_field.data_type(),
                        ) {
                            return Some(t);
                        } else {
                            return None;
                        }
                    }
                }

                None
            }

            let coerced_types = lhs
                .iter()
                .map(|lhs_field| search_corresponding_coerced_type(lhs_field, rhs))
                .collect::<Option<Vec<_>>>()?;

            // preserve the field name and nullability
            let orig_fields = std::iter::zip(lhs.iter(), rhs.iter());

            let fields: Vec<FieldRef> = coerced_types
                .into_iter()
                .zip(orig_fields)
                .map(|(datatype, (lhs, rhs))| coerce_fields(datatype, lhs, rhs))
                .collect();
            Some(DataType::Struct(fields.into()))
        }
        _ => {
            // Numeric coercion is the same as comparison coercion, both find the narrowest type
            // that can accommodate both types
            binary_numeric_coercion(lhs_type, rhs_type)
                .or_else(|| list_coercion(lhs_type, rhs_type))
                .or_else(|| temporal_coercion_nonstrict_timezone(lhs_type, rhs_type))
                .or_else(|| string_coercion(lhs_type, rhs_type))
                .or_else(|| numeric_string_coercion(lhs_type, rhs_type))
                .or_else(|| binary_coercion(lhs_type, rhs_type))
        }
    }
}

/// Handle type union resolution including struct type and others.
pub fn try_type_union_resolution(data_types: &[DataType]) -> Result<Vec<DataType>> {
    let err = match try_type_union_resolution_with_struct(data_types) {
        Ok(struct_types) => return Ok(struct_types),
        Err(e) => Some(e),
    };

    if let Some(new_type) = type_union_resolution(data_types) {
        Ok(vec![new_type; data_types.len()])
    } else {
        exec_err!("Fail to find the coerced type, errors: {:?}", err)
    }
}

// Handle struct where we only change the data type but preserve the field name and nullability.
// Since field name is the key of the struct, so it shouldn't be updated to the common column name like "c0" or "c1"
pub fn try_type_union_resolution_with_struct(
    data_types: &[DataType],
) -> Result<Vec<DataType>> {
    let mut keys_string: Option<String> = None;
    for data_type in data_types {
        if let DataType::Struct(fields) = data_type {
            let keys = fields.iter().map(|f| f.name().to_owned()).join(",");
            if let Some(ref k) = keys_string {
                if *k != keys {
                    return exec_err!("Expect same keys for struct type but got mismatched pair {} and {}", *k, keys);
                }
            } else {
                keys_string = Some(keys);
            }
        } else {
            return exec_err!("Expect to get struct but got {data_type}");
        }
    }

    let mut struct_types: Vec<DataType> = if let DataType::Struct(fields) = &data_types[0]
    {
        fields.iter().map(|f| f.data_type().to_owned()).collect()
    } else {
        return internal_err!("Struct type is checked is the previous function, so this should be unreachable");
    };

    for data_type in data_types.iter().skip(1) {
        if let DataType::Struct(fields) = data_type {
            let incoming_struct_types: Vec<DataType> =
                fields.iter().map(|f| f.data_type().to_owned()).collect();
            // The order of field is verified above
            for (lhs_type, rhs_type) in
                struct_types.iter_mut().zip(incoming_struct_types.iter())
            {
                if let Some(coerced_type) =
                    type_union_resolution_coercion(lhs_type, rhs_type)
                {
                    *lhs_type = coerced_type;
                } else {
                    return exec_err!(
                        "Fail to find the coerced type for {} and {}",
                        lhs_type,
                        rhs_type
                    );
                }
            }
        } else {
            return exec_err!("Expect to get struct but got {data_type}");
        }
    }

    let mut final_struct_types = vec![];
    for s in data_types {
        let mut new_fields = vec![];
        if let DataType::Struct(fields) = s {
            for (i, f) in fields.iter().enumerate() {
                let field = Arc::unwrap_or_clone(Arc::clone(f))
                    .with_data_type(struct_types[i].to_owned());
                new_fields.push(Arc::new(field));
            }
        }
        final_struct_types.push(DataType::Struct(new_fields.into()))
    }

    Ok(final_struct_types)
}

/// Coerce `lhs_type` and `rhs_type` to a common type for the purposes of a
/// comparison operation
///
/// Example comparison operations are `lhs = rhs` and `lhs > rhs`
///
/// Binary comparison kernels require the two arguments to be the (exact) same
/// data type. However, users can write queries where the two arguments are
/// different data types. In such cases, the data types are automatically cast
/// (coerced) to a single data type to pass to the kernels.
///
/// # Numeric comparisons
///
/// When comparing numeric values, the lower precision type is coerced to the
/// higher precision type to avoid losing data. For example when comparing
/// `Int32` to `Int64` the coerced type is `Int64` so the `Int32` argument will
/// be cast.
///
/// # Numeric / String comparisons
///
/// When comparing numeric values and strings, both values will be coerced to
/// strings.  For example when comparing `'2' > 1`,  the arguments will be
/// coerced to `Utf8` for comparison
pub fn comparison_coercion(lhs_type: &DataType, rhs_type: &DataType) -> Option<DataType> {
    if lhs_type.equals_datatype(rhs_type) {
        // same type => equality is possible
        return Some(lhs_type.clone());
    }
    binary_numeric_coercion(lhs_type, rhs_type)
        .or_else(|| dictionary_comparison_coercion(lhs_type, rhs_type, true))
        .or_else(|| temporal_coercion_nonstrict_timezone(lhs_type, rhs_type))
        .or_else(|| string_coercion(lhs_type, rhs_type))
        .or_else(|| list_coercion(lhs_type, rhs_type))
        .or_else(|| null_coercion(lhs_type, rhs_type))
        .or_else(|| string_numeric_coercion(lhs_type, rhs_type))
        .or_else(|| string_temporal_coercion(lhs_type, rhs_type))
        .or_else(|| binary_coercion(lhs_type, rhs_type))
        .or_else(|| struct_coercion(lhs_type, rhs_type))
        .or_else(|| map_coercion(lhs_type, rhs_type))
}

/// Similar to [`comparison_coercion`] but prefers numeric if compares with
/// numeric and string
///
/// # Numeric comparisons
///
/// When comparing numeric values and strings, the values will be coerced to the
/// numeric type.  For example, `'2' > 1` if `1` is an `Int32`, the arguments
/// will be coerced to `Int32`.
pub fn comparison_coercion_numeric(
    lhs_type: &DataType,
    rhs_type: &DataType,
) -> Option<DataType> {
    if lhs_type == rhs_type {
        // same type => equality is possible
        return Some(lhs_type.clone());
    }
    binary_numeric_coercion(lhs_type, rhs_type)
        .or_else(|| dictionary_comparison_coercion_numeric(lhs_type, rhs_type, true))
        .or_else(|| string_coercion(lhs_type, rhs_type))
        .or_else(|| null_coercion(lhs_type, rhs_type))
        .or_else(|| string_numeric_coercion_as_numeric(lhs_type, rhs_type))
}

/// Coerce `lhs_type` and `rhs_type` to a common type for the purposes of a comparison operation
/// where one is numeric and one is `Utf8`/`LargeUtf8`.
fn string_numeric_coercion(lhs_type: &DataType, rhs_type: &DataType) -> Option<DataType> {
    use arrow::datatypes::DataType::*;
    match (lhs_type, rhs_type) {
        (Utf8, _) if rhs_type.is_numeric() => Some(Utf8),
        (LargeUtf8, _) if rhs_type.is_numeric() => Some(LargeUtf8),
        (Utf8View, _) if rhs_type.is_numeric() => Some(Utf8View),
        (_, Utf8) if lhs_type.is_numeric() => Some(Utf8),
        (_, LargeUtf8) if lhs_type.is_numeric() => Some(LargeUtf8),
        (_, Utf8View) if lhs_type.is_numeric() => Some(Utf8View),
        _ => None,
    }
}

/// Coerce `lhs_type` and `rhs_type` to a common type for the purposes of a comparison operation
/// where one is numeric and one is `Utf8`/`LargeUtf8`.
fn string_numeric_coercion_as_numeric(
    lhs_type: &DataType,
    rhs_type: &DataType,
) -> Option<DataType> {
    let lhs_logical_type = NativeType::from(lhs_type);
    let rhs_logical_type = NativeType::from(rhs_type);
    if lhs_logical_type.is_numeric() && rhs_logical_type == NativeType::String {
        return Some(lhs_type.to_owned());
    }
    if rhs_logical_type.is_numeric() && lhs_logical_type == NativeType::String {
        return Some(rhs_type.to_owned());
    }

    None
}

/// Coerce `lhs_type` and `rhs_type` to a common type for the purposes of a comparison operation
/// where one is temporal and one is `Utf8View`/`Utf8`/`LargeUtf8`.
///
/// Note this cannot be performed in case of arithmetic as there is insufficient information
/// to correctly determine the type of argument. Consider
///
/// ```sql
/// timestamp > now() - '1 month'
/// interval > now() - '1970-01-2021'
/// ```
///
/// In the absence of a full type inference system, we can't determine the correct type
/// to parse the string argument
fn string_temporal_coercion(
    lhs_type: &DataType,
    rhs_type: &DataType,
) -> Option<DataType> {
    use arrow::datatypes::DataType::*;

    fn match_rule(l: &DataType, r: &DataType) -> Option<DataType> {
        match (l, r) {
            // Coerce Utf8View/Utf8/LargeUtf8 to Date32/Date64/Time32/Time64/Timestamp
            (Utf8, temporal) | (LargeUtf8, temporal) | (Utf8View, temporal) => {
                match temporal {
                    Date32 | Date64 => Some(temporal.clone()),
                    Time32(_) | Time64(_) => {
                        if is_time_with_valid_unit(temporal.to_owned()) {
                            Some(temporal.to_owned())
                        } else {
                            None
                        }
                    }
                    Timestamp(_, tz) => Some(Timestamp(TimeUnit::Nanosecond, tz.clone())),
                    _ => None,
                }
            }
            _ => None,
        }
    }

    match_rule(lhs_type, rhs_type).or_else(|| match_rule(rhs_type, lhs_type))
}

/// Coerce `lhs_type` and `rhs_type` to a common type where both are numeric
pub fn binary_numeric_coercion(
    lhs_type: &DataType,
    rhs_type: &DataType,
) -> Option<DataType> {
    if !lhs_type.is_numeric() || !rhs_type.is_numeric() {
        return None;
    };

    // same type => all good
    if lhs_type == rhs_type {
        return Some(lhs_type.clone());
    }

    if let Some(t) = decimal_coercion(lhs_type, rhs_type) {
        return Some(t);
    }

    numerical_coercion(lhs_type, rhs_type)
}

/// Decimal coercion rules.
pub fn decimal_coercion(lhs_type: &DataType, rhs_type: &DataType) -> Option<DataType> {
    use arrow::datatypes::DataType::*;

    // Prefer decimal data type over floating point for comparison operation
    match (lhs_type, rhs_type) {
        // Same decimal types
        (lhs_type, rhs_type)
            if is_decimal(lhs_type)
                && is_decimal(rhs_type)
                && std::mem::discriminant(lhs_type)
                    == std::mem::discriminant(rhs_type) =>
        {
            get_wider_decimal_type(lhs_type, rhs_type)
        }
        // Mismatched decimal types
        (lhs_type, rhs_type)
            if is_decimal(lhs_type)
                && is_decimal(rhs_type)
                && std::mem::discriminant(lhs_type)
                    != std::mem::discriminant(rhs_type) =>
        {
            get_wider_decimal_type_cross_variant(lhs_type, rhs_type)
        }
        // Decimal + non-decimal types
        (Decimal32(_, _) | Decimal64(_, _) | Decimal128(_, _) | Decimal256(_, _), _) => {
            get_common_decimal_type(lhs_type, rhs_type)
        }
        (_, Decimal32(_, _) | Decimal64(_, _) | Decimal128(_, _) | Decimal256(_, _)) => {
            get_common_decimal_type(rhs_type, lhs_type)
        }
        (_, _) => None,
    }
}
/// Handle cross-variant decimal widening by choosing the larger variant
fn get_wider_decimal_type_cross_variant(
    lhs_type: &DataType,
    rhs_type: &DataType,
) -> Option<DataType> {
    use arrow::datatypes::DataType::*;

    let (p1, s1) = match lhs_type {
        Decimal32(p, s) => (*p, *s),
        Decimal64(p, s) => (*p, *s),
        Decimal128(p, s) => (*p, *s),
        Decimal256(p, s) => (*p, *s),
        _ => return None,
    };

    let (p2, s2) = match rhs_type {
        Decimal32(p, s) => (*p, *s),
        Decimal64(p, s) => (*p, *s),
        Decimal128(p, s) => (*p, *s),
        Decimal256(p, s) => (*p, *s),
        _ => return None,
    };

    // max(s1, s2) + max(p1-s1, p2-s2), max(s1, s2)
    let s = s1.max(s2);
    let range = (p1 as i8 - s1).max(p2 as i8 - s2);
    let required_precision = (range + s) as u8;

    // Choose the larger variant between the two input types, while making sure we don't overflow the precision.
    match (lhs_type, rhs_type) {
        (Decimal32(_, _), Decimal64(_, _)) | (Decimal64(_, _), Decimal32(_, _))
            if required_precision <= DECIMAL64_MAX_PRECISION =>
        {
            Some(Decimal64(required_precision, s))
        }
        (Decimal32(_, _), Decimal128(_, _))
        | (Decimal128(_, _), Decimal32(_, _))
        | (Decimal64(_, _), Decimal128(_, _))
        | (Decimal128(_, _), Decimal64(_, _))
            if required_precision <= DECIMAL128_MAX_PRECISION =>
        {
            Some(Decimal128(required_precision, s))
        }
        (Decimal32(_, _), Decimal256(_, _))
        | (Decimal256(_, _), Decimal32(_, _))
        | (Decimal64(_, _), Decimal256(_, _))
        | (Decimal256(_, _), Decimal64(_, _))
        | (Decimal128(_, _), Decimal256(_, _))
        | (Decimal256(_, _), Decimal128(_, _))
            if required_precision <= DECIMAL256_MAX_PRECISION =>
        {
            Some(Decimal256(required_precision, s))
        }
        _ => None,
    }
}

/// Coerce `lhs_type` and `rhs_type` to a common type.
fn get_common_decimal_type(
    decimal_type: &DataType,
    other_type: &DataType,
) -> Option<DataType> {
    use arrow::datatypes::DataType::*;
    match decimal_type {
<<<<<<< HEAD
        Decimal32(_, _) | Decimal64(_, _) | Decimal128(_, _) => {
=======
        Decimal32(_, _) => {
            let other_decimal_type = coerce_numeric_type_to_decimal32(other_type)?;
            get_wider_decimal_type(decimal_type, &other_decimal_type)
        }
        Decimal64(_, _) => {
            let other_decimal_type = coerce_numeric_type_to_decimal64(other_type)?;
            get_wider_decimal_type(decimal_type, &other_decimal_type)
        }
        Decimal128(_, _) => {
>>>>>>> d1279731
            let other_decimal_type = coerce_numeric_type_to_decimal128(other_type)?;
            get_wider_decimal_type(decimal_type, &other_decimal_type)
        }
        Decimal256(_, _) => {
            let other_decimal_type = coerce_numeric_type_to_decimal256(other_type)?;
            get_wider_decimal_type(decimal_type, &other_decimal_type)
        }
        _ => None,
    }
}

/// Returns a decimal [`DataType`] variant that can store any value from either
/// `lhs_decimal_type` and `rhs_decimal_type`
///
/// The result decimal type is `(max(s1, s2) + max(p1-s1, p2-s2), max(s1, s2))`.
fn get_wider_decimal_type(
    lhs_decimal_type: &DataType,
    rhs_type: &DataType,
) -> Option<DataType> {
    match (lhs_decimal_type, rhs_type) {
        (DataType::Decimal32(p1, s1), DataType::Decimal32(p2, s2)) => {
            // max(s1, s2) + max(p1-s1, p2-s2), max(s1, s2)
            let s = *s1.max(s2);
            let range = (*p1 as i8 - s1).max(*p2 as i8 - s2);
            Some(create_decimal32_type((range + s) as u8, s))
        }
        (DataType::Decimal64(p1, s1), DataType::Decimal64(p2, s2)) => {
            // max(s1, s2) + max(p1-s1, p2-s2), max(s1, s2)
            let s = *s1.max(s2);
            let range = (*p1 as i8 - s1).max(*p2 as i8 - s2);
            Some(create_decimal64_type((range + s) as u8, s))
        }
        (DataType::Decimal128(p1, s1), DataType::Decimal128(p2, s2)) => {
            // max(s1, s2) + max(p1-s1, p2-s2), max(s1, s2)
            let s = *s1.max(s2);
            let range = (*p1 as i8 - s1).max(*p2 as i8 - s2);
            Some(create_decimal128_type((range + s) as u8, s))
        }
        (DataType::Decimal256(p1, s1), DataType::Decimal256(p2, s2)) => {
            // max(s1, s2) + max(p1-s1, p2-s2), max(s1, s2)
            let s = *s1.max(s2);
            let range = (*p1 as i8 - s1).max(*p2 as i8 - s2);
            Some(create_decimal256_type((range + s) as u8, s))
        }
        (_, _) => None,
    }
}

/// Convert the numeric data type to the decimal data type.
/// We support signed and unsigned integer types and floating-point type.
fn coerce_numeric_type_to_decimal32(numeric_type: &DataType) -> Option<DataType> {
    use arrow::datatypes::DataType::*;
    // This conversion rule is from spark
    // https://github.com/apache/spark/blob/1c81ad20296d34f137238dadd67cc6ae405944eb/sql/catalyst/src/main/scala/org/apache/spark/sql/types/DecimalType.scala#L127
    match numeric_type {
        Int8 | UInt8 => Some(Decimal32(3, 0)),
        Int16 | UInt16 => Some(Decimal32(5, 0)),
        // TODO if we convert the floating-point data to the decimal type, it maybe overflow.
        Float16 => Some(Decimal32(6, 3)),
        _ => None,
    }
}

/// Convert the numeric data type to the decimal data type.
/// We support signed and unsigned integer types and floating-point type.
fn coerce_numeric_type_to_decimal64(numeric_type: &DataType) -> Option<DataType> {
    use arrow::datatypes::DataType::*;
    // This conversion rule is from spark
    // https://github.com/apache/spark/blob/1c81ad20296d34f137238dadd67cc6ae405944eb/sql/catalyst/src/main/scala/org/apache/spark/sql/types/DecimalType.scala#L127
    match numeric_type {
        Int8 | UInt8 => Some(Decimal64(3, 0)),
        Int16 | UInt16 => Some(Decimal64(5, 0)),
        Int32 | UInt32 => Some(Decimal64(10, 0)),
        // TODO if we convert the floating-point data to the decimal type, it maybe overflow.
        Float16 => Some(Decimal64(6, 3)),
        Float32 => Some(Decimal64(14, 7)),
        _ => None,
    }
}

/// Convert the numeric data type to the decimal data type.
/// We support signed and unsigned integer types and floating-point type.
fn coerce_numeric_type_to_decimal128(numeric_type: &DataType) -> Option<DataType> {
    use arrow::datatypes::DataType::*;
    // This conversion rule is from spark
    // https://github.com/apache/spark/blob/1c81ad20296d34f137238dadd67cc6ae405944eb/sql/catalyst/src/main/scala/org/apache/spark/sql/types/DecimalType.scala#L127
    match numeric_type {
        Int8 | UInt8 => Some(Decimal128(3, 0)),
        Int16 | UInt16 => Some(Decimal128(5, 0)),
        Int32 | UInt32 => Some(Decimal128(10, 0)),
        Int64 | UInt64 => Some(Decimal128(20, 0)),
        // TODO if we convert the floating-point data to the decimal type, it maybe overflow.
        Float16 => Some(Decimal128(6, 3)),
        Float32 => Some(Decimal128(14, 7)),
        Float64 => Some(Decimal128(30, 15)),
        _ => None,
    }
}

/// Convert the numeric data type to the decimal data type.
/// We support signed and unsigned integer types and floating-point type.
fn coerce_numeric_type_to_decimal256(numeric_type: &DataType) -> Option<DataType> {
    use arrow::datatypes::DataType::*;
    // This conversion rule is from spark
    // https://github.com/apache/spark/blob/1c81ad20296d34f137238dadd67cc6ae405944eb/sql/catalyst/src/main/scala/org/apache/spark/sql/types/DecimalType.scala#L127
    match numeric_type {
        Int8 | UInt8 => Some(Decimal256(3, 0)),
        Int16 | UInt16 => Some(Decimal256(5, 0)),
        Int32 | UInt32 => Some(Decimal256(10, 0)),
        Int64 | UInt64 => Some(Decimal256(20, 0)),
        // TODO if we convert the floating-point data to the decimal type, it maybe overflow.
        Float16 => Some(Decimal256(6, 3)),
        Float32 => Some(Decimal256(14, 7)),
        Float64 => Some(Decimal256(30, 15)),
        _ => None,
    }
}

fn struct_coercion(lhs_type: &DataType, rhs_type: &DataType) -> Option<DataType> {
    use arrow::datatypes::DataType::*;
    match (lhs_type, rhs_type) {
        (Struct(lhs_fields), Struct(rhs_fields)) => {
            if lhs_fields.len() != rhs_fields.len() {
                return None;
            }

            let coerced_types = std::iter::zip(lhs_fields.iter(), rhs_fields.iter())
                .map(|(lhs, rhs)| comparison_coercion(lhs.data_type(), rhs.data_type()))
                .collect::<Option<Vec<DataType>>>()?;

            // preserve the field name and nullability
            let orig_fields = std::iter::zip(lhs_fields.iter(), rhs_fields.iter());

            let fields: Vec<FieldRef> = coerced_types
                .into_iter()
                .zip(orig_fields)
                .map(|(datatype, (lhs, rhs))| coerce_fields(datatype, lhs, rhs))
                .collect();
            Some(Struct(fields.into()))
        }
        _ => None,
    }
}

/// returns the result of coercing two fields to a common type
fn coerce_fields(common_type: DataType, lhs: &FieldRef, rhs: &FieldRef) -> FieldRef {
    let is_nullable = lhs.is_nullable() || rhs.is_nullable();
    let name = lhs.name(); // pick the name from the left field
    Arc::new(Field::new(name, common_type, is_nullable))
}

/// coerce two types if they are Maps by coercing their inner 'entries' fields' types
/// using struct coercion
fn map_coercion(lhs_type: &DataType, rhs_type: &DataType) -> Option<DataType> {
    use arrow::datatypes::DataType::*;
    match (lhs_type, rhs_type) {
        (Map(lhs_field, lhs_ordered), Map(rhs_field, rhs_ordered)) => {
            struct_coercion(lhs_field.data_type(), rhs_field.data_type()).map(
                |key_value_type| {
                    Map(
                        Arc::new((**lhs_field).clone().with_data_type(key_value_type)),
                        *lhs_ordered && *rhs_ordered,
                    )
                },
            )
        }
        _ => None,
    }
}

/// Returns the output type of applying mathematics operations such as
/// `+` to arguments of `lhs_type` and `rhs_type`.
fn mathematics_numerical_coercion(
    lhs_type: &DataType,
    rhs_type: &DataType,
) -> Option<DataType> {
    use arrow::datatypes::DataType::*;

    // Error on any non-numeric type
    if !both_numeric_or_null_and_numeric(lhs_type, rhs_type) {
        return None;
    };

    // These are ordered from most informative to least informative so
    // that the coercion removes the least amount of information
    match (lhs_type, rhs_type) {
        (Dictionary(_, lhs_value_type), Dictionary(_, rhs_value_type)) => {
            mathematics_numerical_coercion(lhs_value_type, rhs_value_type)
        }
        (Dictionary(_, value_type), _) => {
            mathematics_numerical_coercion(value_type, rhs_type)
        }
        (_, Dictionary(_, value_type)) => {
            mathematics_numerical_coercion(lhs_type, value_type)
        }
        _ => numerical_coercion(lhs_type, rhs_type),
    }
}

/// A common set of numerical coercions that are applied for mathematical and binary ops
/// to `lhs_type` and `rhs_type`.
fn numerical_coercion(lhs_type: &DataType, rhs_type: &DataType) -> Option<DataType> {
    use arrow::datatypes::DataType::*;

    match (lhs_type, rhs_type) {
        (Float64, _) | (_, Float64) => Some(Float64),
        (_, Float32) | (Float32, _) => Some(Float32),
        (_, Float16) | (Float16, _) => Some(Float16),
        // The following match arms encode the following logic: Given the two
        // integral types, we choose the narrowest possible integral type that
        // accommodates all values of both types. Note that to avoid information
        // loss when combining UInt64 with signed integers we use Decimal128(20, 0).
        (UInt64, Int64 | Int32 | Int16 | Int8)
        | (Int64 | Int32 | Int16 | Int8, UInt64) => Some(Decimal128(20, 0)),
        (UInt64, _) | (_, UInt64) => Some(UInt64),
        (Int64, _)
        | (_, Int64)
        | (UInt32, Int32 | Int16 | Int8)
        | (Int32 | Int16 | Int8, UInt32) => Some(Int64),
        (UInt32, _) | (_, UInt32) => Some(UInt32),
        (Int32, _) | (_, Int32) | (UInt16, Int16 | Int8) | (Int16 | Int8, UInt16) => {
            Some(Int32)
        }
        (UInt16, _) | (_, UInt16) => Some(UInt16),
        (Int16, _) | (_, Int16) | (Int8, UInt8) | (UInt8, Int8) => Some(Int16),
        (Int8, _) | (_, Int8) => Some(Int8),
        (UInt8, _) | (_, UInt8) => Some(UInt8),
        _ => None,
    }
}

fn create_decimal32_type(precision: u8, scale: i8) -> DataType {
<<<<<<< HEAD
    DataType::Decimal128(
=======
    DataType::Decimal32(
>>>>>>> d1279731
        DECIMAL32_MAX_PRECISION.min(precision),
        DECIMAL32_MAX_SCALE.min(scale),
    )
}

fn create_decimal64_type(precision: u8, scale: i8) -> DataType {
<<<<<<< HEAD
    DataType::Decimal128(
=======
    DataType::Decimal64(
>>>>>>> d1279731
        DECIMAL64_MAX_PRECISION.min(precision),
        DECIMAL64_MAX_SCALE.min(scale),
    )
}

fn create_decimal128_type(precision: u8, scale: i8) -> DataType {
    DataType::Decimal128(
        DECIMAL128_MAX_PRECISION.min(precision),
        DECIMAL128_MAX_SCALE.min(scale),
    )
}

fn create_decimal256_type(precision: u8, scale: i8) -> DataType {
    DataType::Decimal256(
        DECIMAL256_MAX_PRECISION.min(precision),
        DECIMAL256_MAX_SCALE.min(scale),
    )
}

/// Determine if at least of one of lhs and rhs is numeric, and the other must be NULL or numeric
fn both_numeric_or_null_and_numeric(lhs_type: &DataType, rhs_type: &DataType) -> bool {
    use arrow::datatypes::DataType::*;
    match (lhs_type, rhs_type) {
        (_, Null) => lhs_type.is_numeric(),
        (Null, _) => rhs_type.is_numeric(),
        (Dictionary(_, lhs_value_type), Dictionary(_, rhs_value_type)) => {
            lhs_value_type.is_numeric() && rhs_value_type.is_numeric()
        }
        (Dictionary(_, value_type), _) => {
            value_type.is_numeric() && rhs_type.is_numeric()
        }
        (_, Dictionary(_, value_type)) => {
            lhs_type.is_numeric() && value_type.is_numeric()
        }
        _ => lhs_type.is_numeric() && rhs_type.is_numeric(),
    }
}

/// Generic coercion rules for Dictionaries: the type that both lhs and rhs
/// can be casted to for the purpose of a computation.
///
/// Not all operators support dictionaries, if `preserve_dictionaries` is true
/// dictionaries will be preserved if possible.
///
/// The `coerce_fn` parameter determines which comparison coercion function to use
/// for comparing the dictionary value types.
fn dictionary_comparison_coercion_generic(
    lhs_type: &DataType,
    rhs_type: &DataType,
    preserve_dictionaries: bool,
    coerce_fn: fn(&DataType, &DataType) -> Option<DataType>,
) -> Option<DataType> {
    use arrow::datatypes::DataType::*;
    match (lhs_type, rhs_type) {
        (
            Dictionary(_lhs_index_type, lhs_value_type),
            Dictionary(_rhs_index_type, rhs_value_type),
        ) => coerce_fn(lhs_value_type, rhs_value_type),
        (d @ Dictionary(_, value_type), other_type)
        | (other_type, d @ Dictionary(_, value_type))
            if preserve_dictionaries && value_type.as_ref() == other_type =>
        {
            Some(d.clone())
        }
        (Dictionary(_index_type, value_type), _) => coerce_fn(value_type, rhs_type),
        (_, Dictionary(_index_type, value_type)) => coerce_fn(lhs_type, value_type),
        _ => None,
    }
}

/// Coercion rules for Dictionaries: the type that both lhs and rhs
/// can be casted to for the purpose of a computation.
///
/// Not all operators support dictionaries, if `preserve_dictionaries` is true
/// dictionaries will be preserved if possible
fn dictionary_comparison_coercion(
    lhs_type: &DataType,
    rhs_type: &DataType,
    preserve_dictionaries: bool,
) -> Option<DataType> {
    dictionary_comparison_coercion_generic(
        lhs_type,
        rhs_type,
        preserve_dictionaries,
        comparison_coercion,
    )
}

/// Coercion rules for Dictionaries with numeric preference: similar to
/// [`dictionary_comparison_coercion`] but uses [`comparison_coercion_numeric`]
/// which prefers numeric types over strings when both are present.
///
/// This is used by [`comparison_coercion_numeric`] to maintain consistent
/// numeric-preferring semantics when dealing with dictionary types.
fn dictionary_comparison_coercion_numeric(
    lhs_type: &DataType,
    rhs_type: &DataType,
    preserve_dictionaries: bool,
) -> Option<DataType> {
    dictionary_comparison_coercion_generic(
        lhs_type,
        rhs_type,
        preserve_dictionaries,
        comparison_coercion_numeric,
    )
}

/// Coercion rules for string concat.
/// This is a union of string coercion rules and specified rules:
/// 1. At least one side of lhs and rhs should be string type (Utf8 / LargeUtf8)
/// 2. Data type of the other side should be able to cast to string type
fn string_concat_coercion(lhs_type: &DataType, rhs_type: &DataType) -> Option<DataType> {
    use arrow::datatypes::DataType::*;
    string_coercion(lhs_type, rhs_type).or_else(|| match (lhs_type, rhs_type) {
        (Utf8View, from_type) | (from_type, Utf8View) => {
            string_concat_internal_coercion(from_type, &Utf8View)
        }
        (Utf8, from_type) | (from_type, Utf8) => {
            string_concat_internal_coercion(from_type, &Utf8)
        }
        (LargeUtf8, from_type) | (from_type, LargeUtf8) => {
            string_concat_internal_coercion(from_type, &LargeUtf8)
        }
        (Dictionary(_, lhs_value_type), Dictionary(_, rhs_value_type)) => {
            string_coercion(lhs_value_type, rhs_value_type).or(None)
        }
        _ => None,
    })
}

fn array_coercion(lhs_type: &DataType, rhs_type: &DataType) -> Option<DataType> {
    if lhs_type.equals_datatype(rhs_type) {
        Some(lhs_type.to_owned())
    } else {
        None
    }
}

/// If `from_type` can be casted to `to_type`, return `to_type`, otherwise
/// return `None`.
fn string_concat_internal_coercion(
    from_type: &DataType,
    to_type: &DataType,
) -> Option<DataType> {
    if can_cast_types(from_type, to_type) {
        Some(to_type.to_owned())
    } else {
        None
    }
}

/// Coercion rules for string view types (Utf8/LargeUtf8/Utf8View):
/// If at least one argument is a string view, we coerce to string view
/// based on the observation that StringArray to StringViewArray is cheap but not vice versa.
///
/// Between Utf8 and LargeUtf8, we coerce to LargeUtf8.
pub fn string_coercion(lhs_type: &DataType, rhs_type: &DataType) -> Option<DataType> {
    use arrow::datatypes::DataType::*;
    match (lhs_type, rhs_type) {
        // If Utf8View is in any side, we coerce to Utf8View.
        (Utf8View, Utf8View | Utf8 | LargeUtf8) | (Utf8 | LargeUtf8, Utf8View) => {
            Some(Utf8View)
        }
        // Then, if LargeUtf8 is in any side, we coerce to LargeUtf8.
        (LargeUtf8, Utf8 | LargeUtf8) | (Utf8, LargeUtf8) => Some(LargeUtf8),
        // Utf8 coerces to Utf8
        (Utf8, Utf8) => Some(Utf8),
        _ => None,
    }
}

fn numeric_string_coercion(lhs_type: &DataType, rhs_type: &DataType) -> Option<DataType> {
    use arrow::datatypes::DataType::*;
    match (lhs_type, rhs_type) {
        (Utf8 | LargeUtf8 | Utf8View, other_type)
        | (other_type, Utf8 | LargeUtf8 | Utf8View)
            if other_type.is_numeric() =>
        {
            Some(other_type.clone())
        }
        _ => None,
    }
}

/// Coerces two fields together, ensuring the field data (name and nullability) is correctly set.
fn coerce_list_children(lhs_field: &FieldRef, rhs_field: &FieldRef) -> Option<FieldRef> {
    let data_types = vec![lhs_field.data_type().clone(), rhs_field.data_type().clone()];
    Some(Arc::new(
        (**lhs_field)
            .clone()
            .with_data_type(type_union_resolution(&data_types)?)
            .with_nullable(lhs_field.is_nullable() || rhs_field.is_nullable()),
    ))
}

/// Coercion rules for list types.
fn list_coercion(lhs_type: &DataType, rhs_type: &DataType) -> Option<DataType> {
    use arrow::datatypes::DataType::*;
    match (lhs_type, rhs_type) {
        // Coerce to the left side FixedSizeList type if the list lengths are the same,
        // otherwise coerce to list with the left type for dynamic length
        (FixedSizeList(lhs_field, ls), FixedSizeList(rhs_field, rs)) => {
            if ls == rs {
                Some(FixedSizeList(
                    coerce_list_children(lhs_field, rhs_field)?,
                    *rs,
                ))
            } else {
                Some(List(coerce_list_children(lhs_field, rhs_field)?))
            }
        }
        // LargeList on any side
        (
            LargeList(lhs_field),
            List(rhs_field) | LargeList(rhs_field) | FixedSizeList(rhs_field, _),
        )
        | (List(lhs_field) | FixedSizeList(lhs_field, _), LargeList(rhs_field)) => {
            Some(LargeList(coerce_list_children(lhs_field, rhs_field)?))
        }
        // Lists on both sides
        (List(lhs_field), List(rhs_field) | FixedSizeList(rhs_field, _))
        | (FixedSizeList(lhs_field, _), List(rhs_field)) => {
            Some(List(coerce_list_children(lhs_field, rhs_field)?))
        }
        _ => None,
    }
}

/// Coercion rules for binary (Binary/LargeBinary) to string (Utf8/LargeUtf8):
/// If one argument is binary and the other is a string then coerce to string
/// (e.g. for `like`)
pub fn binary_to_string_coercion(
    lhs_type: &DataType,
    rhs_type: &DataType,
) -> Option<DataType> {
    use arrow::datatypes::DataType::*;
    match (lhs_type, rhs_type) {
        (Binary, Utf8) => Some(Utf8),
        (Binary, LargeUtf8) => Some(LargeUtf8),
        (BinaryView, Utf8) => Some(Utf8View),
        (BinaryView, LargeUtf8) => Some(LargeUtf8),
        (LargeBinary, Utf8) => Some(LargeUtf8),
        (LargeBinary, LargeUtf8) => Some(LargeUtf8),
        (Utf8, Binary) => Some(Utf8),
        (Utf8, LargeBinary) => Some(LargeUtf8),
        (Utf8, BinaryView) => Some(Utf8View),
        (LargeUtf8, Binary) => Some(LargeUtf8),
        (LargeUtf8, LargeBinary) => Some(LargeUtf8),
        (LargeUtf8, BinaryView) => Some(LargeUtf8),
        _ => None,
    }
}

/// Coercion rules for binary types (Binary/LargeBinary/BinaryView): If at least one argument is
/// a binary type and both arguments can be coerced into a binary type, coerce
/// to binary type.
fn binary_coercion(lhs_type: &DataType, rhs_type: &DataType) -> Option<DataType> {
    use arrow::datatypes::DataType::*;
    match (lhs_type, rhs_type) {
        // If BinaryView is in any side, we coerce to BinaryView.
        (BinaryView, BinaryView | Binary | LargeBinary | Utf8 | LargeUtf8 | Utf8View)
        | (LargeBinary | Binary | Utf8 | LargeUtf8 | Utf8View, BinaryView) => {
            Some(BinaryView)
        }
        // Prefer LargeBinary over Binary
        (LargeBinary | Binary | Utf8 | LargeUtf8 | Utf8View, LargeBinary)
        | (LargeBinary, Binary | Utf8 | LargeUtf8 | Utf8View) => Some(LargeBinary),

        // If Utf8View/LargeUtf8 presents need to be large Binary
        (Utf8View | LargeUtf8, Binary) | (Binary, Utf8View | LargeUtf8) => {
            Some(LargeBinary)
        }
        (Binary, Utf8) | (Utf8, Binary) => Some(Binary),

        // Cast FixedSizeBinary to Binary
        (FixedSizeBinary(_), Binary) | (Binary, FixedSizeBinary(_)) => Some(Binary),
        (FixedSizeBinary(_), BinaryView) | (BinaryView, FixedSizeBinary(_)) => {
            Some(BinaryView)
        }

        _ => None,
    }
}

/// Coercion rules for like operations.
/// This is a union of string coercion rules and dictionary coercion rules
pub fn like_coercion(lhs_type: &DataType, rhs_type: &DataType) -> Option<DataType> {
    string_coercion(lhs_type, rhs_type)
        .or_else(|| list_coercion(lhs_type, rhs_type))
        .or_else(|| binary_to_string_coercion(lhs_type, rhs_type))
        .or_else(|| dictionary_comparison_coercion(lhs_type, rhs_type, false))
        .or_else(|| regex_null_coercion(lhs_type, rhs_type))
        .or_else(|| null_coercion(lhs_type, rhs_type))
}

/// Coercion rules for regular expression comparison operations with NULL input.
fn regex_null_coercion(lhs_type: &DataType, rhs_type: &DataType) -> Option<DataType> {
    use arrow::datatypes::DataType::*;
    match (lhs_type, rhs_type) {
        (Null, Utf8View | Utf8 | LargeUtf8) => Some(rhs_type.clone()),
        (Utf8View | Utf8 | LargeUtf8, Null) => Some(lhs_type.clone()),
        (Null, Null) => Some(Utf8),
        _ => None,
    }
}

/// Coercion rules for regular expression comparison operations.
/// This is a union of string coercion rules and dictionary coercion rules
pub fn regex_coercion(lhs_type: &DataType, rhs_type: &DataType) -> Option<DataType> {
    string_coercion(lhs_type, rhs_type)
        .or_else(|| dictionary_comparison_coercion(lhs_type, rhs_type, false))
        .or_else(|| regex_null_coercion(lhs_type, rhs_type))
}

/// Checks if the TimeUnit associated with a Time32 or Time64 type is consistent,
/// as Time32 can only be used to Second and Millisecond accuracy, while Time64
/// is exclusively used to Microsecond and Nanosecond accuracy
fn is_time_with_valid_unit(datatype: DataType) -> bool {
    matches!(
        datatype,
        DataType::Time32(TimeUnit::Second)
            | DataType::Time32(TimeUnit::Millisecond)
            | DataType::Time64(TimeUnit::Microsecond)
            | DataType::Time64(TimeUnit::Nanosecond)
    )
}

/// Non-strict Timezone Coercion is useful in scenarios where we can guarantee
/// a stable relationship between two timestamps of different timezones.
///
/// An example of this is binary comparisons (<, >, ==, etc). Arrow stores timestamps
/// as relative to UTC epoch, and then adds the timezone as an offset. As a result, we can always
/// do a binary comparison between the two times.
///
/// Timezone coercion is handled by the following rules:
/// - If only one has a timezone, coerce the other to match
/// - If both have a timezone, coerce to the left type
/// - "UTC" and "+00:00" are considered equivalent
fn temporal_coercion_nonstrict_timezone(
    lhs_type: &DataType,
    rhs_type: &DataType,
) -> Option<DataType> {
    use arrow::datatypes::DataType::*;

    match (lhs_type, rhs_type) {
        (Timestamp(lhs_unit, lhs_tz), Timestamp(rhs_unit, rhs_tz)) => {
            let tz = match (lhs_tz, rhs_tz) {
                // If both have a timezone, use the left timezone.
                (Some(lhs_tz), Some(_rhs_tz)) => Some(Arc::clone(lhs_tz)),
                (Some(lhs_tz), None) => Some(Arc::clone(lhs_tz)),
                (None, Some(rhs_tz)) => Some(Arc::clone(rhs_tz)),
                (None, None) => None,
            };

            let unit = timeunit_coercion(lhs_unit, rhs_unit);

            Some(Timestamp(unit, tz))
        }
        _ => temporal_coercion(lhs_type, rhs_type),
    }
}

/// Strict Timezone coercion is useful in scenarios where we cannot guarantee a stable relationship
/// between two timestamps with different timezones or do not want implicit coercion between them.
///
/// An example of this when attempting to coerce function arguments. Functions already have a mechanism
/// for defining which timestamp types they want to support, so we do not want to do any further coercion.
///
/// Coercion rules for Temporal columns: the type that both lhs and rhs can be
/// casted to for the purpose of a date computation
/// For interval arithmetic, it doesn't handle datetime type +/- interval
/// Timezone coercion is handled by the following rules:
/// - If only one has a timezone, coerce the other to match
/// - If both have a timezone, throw an error
/// - "UTC" and "+00:00" are considered equivalent
fn temporal_coercion_strict_timezone(
    lhs_type: &DataType,
    rhs_type: &DataType,
) -> Option<DataType> {
    use arrow::datatypes::DataType::*;

    match (lhs_type, rhs_type) {
        (Timestamp(lhs_unit, lhs_tz), Timestamp(rhs_unit, rhs_tz)) => {
            let tz = match (lhs_tz, rhs_tz) {
                (Some(lhs_tz), Some(rhs_tz)) => {
                    match (lhs_tz.as_ref(), rhs_tz.as_ref()) {
                        // UTC and "+00:00" are the same by definition. Most other timezones
                        // do not have a 1-1 mapping between timezone and an offset from UTC
                        ("UTC", "+00:00") | ("+00:00", "UTC") => Some(Arc::clone(lhs_tz)),
                        (lhs, rhs) if lhs == rhs => Some(Arc::clone(lhs_tz)),
                        // can't cast across timezones
                        _ => {
                            return None;
                        }
                    }
                }
                (Some(lhs_tz), None) => Some(Arc::clone(lhs_tz)),
                (None, Some(rhs_tz)) => Some(Arc::clone(rhs_tz)),
                (None, None) => None,
            };

            let unit = timeunit_coercion(lhs_unit, rhs_unit);

            Some(Timestamp(unit, tz))
        }
        _ => temporal_coercion(lhs_type, rhs_type),
    }
}

fn temporal_coercion(lhs_type: &DataType, rhs_type: &DataType) -> Option<DataType> {
    use arrow::datatypes::DataType::*;
    use arrow::datatypes::IntervalUnit::*;
    use arrow::datatypes::TimeUnit::*;

    match (lhs_type, rhs_type) {
        (Interval(_) | Duration(_), Interval(_) | Duration(_)) => {
            Some(Interval(MonthDayNano))
        }
        (Date64, Date32) | (Date32, Date64) => Some(Date64),
        (Timestamp(_, None), Date64) | (Date64, Timestamp(_, None)) => {
            Some(Timestamp(Nanosecond, None))
        }
        (Timestamp(_, _tz), Date64) | (Date64, Timestamp(_, _tz)) => {
            Some(Timestamp(Nanosecond, None))
        }
        (Timestamp(_, None), Date32) | (Date32, Timestamp(_, None)) => {
            Some(Timestamp(Nanosecond, None))
        }
        (Timestamp(_, _tz), Date32) | (Date32, Timestamp(_, _tz)) => {
            Some(Timestamp(Nanosecond, None))
        }
        _ => None,
    }
}

fn timeunit_coercion(lhs_unit: &TimeUnit, rhs_unit: &TimeUnit) -> TimeUnit {
    use arrow::datatypes::TimeUnit::*;
    match (lhs_unit, rhs_unit) {
        (Second, Millisecond) => Second,
        (Second, Microsecond) => Second,
        (Second, Nanosecond) => Second,
        (Millisecond, Second) => Second,
        (Millisecond, Microsecond) => Millisecond,
        (Millisecond, Nanosecond) => Millisecond,
        (Microsecond, Second) => Second,
        (Microsecond, Millisecond) => Millisecond,
        (Microsecond, Nanosecond) => Microsecond,
        (Nanosecond, Second) => Second,
        (Nanosecond, Millisecond) => Millisecond,
        (Nanosecond, Microsecond) => Microsecond,
        (l, r) => {
            assert_eq!(l, r);
            *l
        }
    }
}

/// Coercion rules from NULL type. Since NULL can be cast to any other type in arrow,
/// either lhs or rhs is NULL, if NULL can be cast to type of the other side, the coercion is valid.
fn null_coercion(lhs_type: &DataType, rhs_type: &DataType) -> Option<DataType> {
    match (lhs_type, rhs_type) {
        (DataType::Null, other_type) | (other_type, DataType::Null) => {
            if can_cast_types(&DataType::Null, other_type) {
                Some(other_type.clone())
            } else {
                None
            }
        }
        _ => None,
    }
}

#[cfg(test)]
mod tests;<|MERGE_RESOLUTION|>--- conflicted
+++ resolved
@@ -1067,9 +1067,6 @@
 ) -> Option<DataType> {
     use arrow::datatypes::DataType::*;
     match decimal_type {
-<<<<<<< HEAD
-        Decimal32(_, _) | Decimal64(_, _) | Decimal128(_, _) => {
-=======
         Decimal32(_, _) => {
             let other_decimal_type = coerce_numeric_type_to_decimal32(other_type)?;
             get_wider_decimal_type(decimal_type, &other_decimal_type)
@@ -1079,7 +1076,6 @@
             get_wider_decimal_type(decimal_type, &other_decimal_type)
         }
         Decimal128(_, _) => {
->>>>>>> d1279731
             let other_decimal_type = coerce_numeric_type_to_decimal128(other_type)?;
             get_wider_decimal_type(decimal_type, &other_decimal_type)
         }
@@ -1312,22 +1308,14 @@
 }
 
 fn create_decimal32_type(precision: u8, scale: i8) -> DataType {
-<<<<<<< HEAD
-    DataType::Decimal128(
-=======
     DataType::Decimal32(
->>>>>>> d1279731
         DECIMAL32_MAX_PRECISION.min(precision),
         DECIMAL32_MAX_SCALE.min(scale),
     )
 }
 
 fn create_decimal64_type(precision: u8, scale: i8) -> DataType {
-<<<<<<< HEAD
-    DataType::Decimal128(
-=======
     DataType::Decimal64(
->>>>>>> d1279731
         DECIMAL64_MAX_PRECISION.min(precision),
         DECIMAL64_MAX_SCALE.min(scale),
     )
