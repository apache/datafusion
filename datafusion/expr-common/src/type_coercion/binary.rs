--- conflicted
+++ resolved
@@ -29,14 +29,10 @@
     DECIMAL128_MAX_SCALE, DECIMAL256_MAX_PRECISION, DECIMAL256_MAX_SCALE,
 };
 use datafusion_common::types::NativeType;
-<<<<<<< HEAD
-use datafusion_common::{exec_err, internal_err, plan_datafusion_err, plan_err, Result};
-=======
 use datafusion_common::{
-    exec_datafusion_err, exec_err, internal_err, plan_datafusion_err, plan_err,
-    Diagnostic, Result, Span, Spans,
+    exec_err, internal_err, plan_datafusion_err, plan_err, Diagnostic, Result, Span,
+    Spans,
 };
->>>>>>> 67bc04cd
 use itertools::Itertools;
 
 /// The type signature of an instantiation of binary operator expression such as
