// Licensed to the Apache Software Foundation (ASF) under one
// or more contributor license agreements.  See the NOTICE file
// distributed with this work for additional information
// regarding copyright ownership.  The ASF licenses this file
// to you under the Apache License, Version 2.0 (the
// "License"); you may not use this file except in compliance
// with the License.  You may obtain a copy of the License at
//
//   http://www.apache.org/licenses/LICENSE-2.0
//
// Unless required by applicable law or agreed to in writing,
// software distributed under the License is distributed on an
// "AS IS" BASIS, WITHOUT WARRANTIES OR CONDITIONS OF ANY
// KIND, either express or implied.  See the License for the
// specific language governing permissions and limitations
// under the License.

use crate::signature::TypeSignature;
<<<<<<< HEAD
use arrow::datatypes::{
    DataType, FieldRef, TimeUnit, DECIMAL128_MAX_PRECISION, DECIMAL128_MAX_SCALE,
    DECIMAL256_MAX_PRECISION, DECIMAL256_MAX_SCALE, DECIMAL32_MAX_PRECISION,
    DECIMAL32_MAX_SCALE, DECIMAL64_MAX_PRECISION, DECIMAL64_MAX_SCALE,
};
=======
use arrow::datatypes::{DataType, FieldRef};
>>>>>>> d1279731

use datafusion_common::{internal_err, plan_err, Result};

// TODO: remove usage of these (INTEGERS and NUMERICS) in favour of signatures
//       see https://github.com/apache/datafusion/issues/18092
pub static INTEGERS: &[DataType] = &[
    DataType::Int8,
    DataType::Int16,
    DataType::Int32,
    DataType::Int64,
    DataType::UInt8,
    DataType::UInt16,
    DataType::UInt32,
    DataType::UInt64,
];

pub static NUMERICS: &[DataType] = &[
    DataType::Int8,
    DataType::Int16,
    DataType::Int32,
    DataType::Int64,
    DataType::UInt8,
    DataType::UInt16,
    DataType::UInt32,
    DataType::UInt64,
    DataType::Float32,
    DataType::Float64,
];

/// Validate the length of `input_fields` matches the `signature` for `agg_fun`.
///
/// This method DOES NOT validate the argument fields - only that (at least one,
/// in the case of [`TypeSignature::OneOf`]) signature matches the desired
/// number of input types.
pub fn check_arg_count(
    func_name: &str,
    input_fields: &[FieldRef],
    signature: &TypeSignature,
) -> Result<()> {
    match signature {
        TypeSignature::Uniform(agg_count, _) | TypeSignature::Any(agg_count) => {
            if input_fields.len() != *agg_count {
                return plan_err!(
                    "The function {func_name} expects {:?} arguments, but {:?} were provided",
                    agg_count,
                    input_fields.len()
                );
            }
        }
        TypeSignature::Exact(types) => {
            if types.len() != input_fields.len() {
                return plan_err!(
                    "The function {func_name} expects {:?} arguments, but {:?} were provided",
                    types.len(),
                    input_fields.len()
                );
            }
        }
        TypeSignature::OneOf(variants) => {
            let ok = variants
                .iter()
                .any(|v| check_arg_count(func_name, input_fields, v).is_ok());
            if !ok {
                return plan_err!(
                    "The function {func_name} does not accept {:?} function arguments.",
                    input_fields.len()
                );
            }
        }
        TypeSignature::VariadicAny => {
            if input_fields.is_empty() {
                return plan_err!(
                    "The function {func_name} expects at least one argument"
                );
            }
        }
        TypeSignature::UserDefined
        | TypeSignature::Numeric(_)
        | TypeSignature::Coercible(_) => {
            // User-defined signature is validated in `coerce_types`
            // Numeric and Coercible signature is validated in `get_valid_types`
        }
        _ => {
            return internal_err!(
                "Aggregate functions do not support this {signature:?}"
            );
        }
    }
    Ok(())
<<<<<<< HEAD
}

/// Function return type of a sum
pub fn sum_return_type(arg_type: &DataType) -> Result<DataType> {
    match arg_type {
        DataType::Int64 => Ok(DataType::Int64),
        DataType::UInt64 => Ok(DataType::UInt64),
        DataType::Float64 => Ok(DataType::Float64),
        DataType::Decimal32(precision, scale) => {
            // in the spark, the result type is DECIMAL(min(38,precision+10), s)
            // ref: https://github.com/apache/spark/blob/fcf636d9eb8d645c24be3db2d599aba2d7e2955a/sql/catalyst/src/main/scala/org/apache/spark/sql/catalyst/expressions/aggregate/Sum.scala#L66
            let new_precision = DECIMAL32_MAX_PRECISION.min(*precision + 10);
            Ok(DataType::Decimal32(new_precision, *scale))
        }
        DataType::Decimal64(precision, scale) => {
            // in the spark, the result type is DECIMAL(min(38,precision+10), s)
            // ref: https://github.com/apache/spark/blob/fcf636d9eb8d645c24be3db2d599aba2d7e2955a/sql/catalyst/src/main/scala/org/apache/spark/sql/catalyst/expressions/aggregate/Sum.scala#L66
            let new_precision = DECIMAL64_MAX_PRECISION.min(*precision + 10);
            Ok(DataType::Decimal64(new_precision, *scale))
        }
        DataType::Decimal128(precision, scale) => {
            // In the spark, the result type is DECIMAL(min(38,precision+10), s)
            // Ref: https://github.com/apache/spark/blob/fcf636d9eb8d645c24be3db2d599aba2d7e2955a/sql/catalyst/src/main/scala/org/apache/spark/sql/catalyst/expressions/aggregate/Sum.scala#L66
            let new_precision = DECIMAL128_MAX_PRECISION.min(*precision + 10);
            Ok(DataType::Decimal128(new_precision, *scale))
        }
        DataType::Decimal256(precision, scale) => {
            // In the spark, the result type is DECIMAL(min(38,precision+10), s)
            // Ref: https://github.com/apache/spark/blob/fcf636d9eb8d645c24be3db2d599aba2d7e2955a/sql/catalyst/src/main/scala/org/apache/spark/sql/catalyst/expressions/aggregate/Sum.scala#L66
            let new_precision = DECIMAL256_MAX_PRECISION.min(*precision + 10);
            Ok(DataType::Decimal256(new_precision, *scale))
        }
        other => plan_err!("SUM does not support type \"{other:?}\""),
    }
}

/// Function return type of variance
pub fn variance_return_type(arg_type: &DataType) -> Result<DataType> {
    if NUMERICS.contains(arg_type) {
        Ok(DataType::Float64)
    } else {
        plan_err!("VAR does not support {arg_type}")
    }
}

/// Function return type of covariance
pub fn covariance_return_type(arg_type: &DataType) -> Result<DataType> {
    if NUMERICS.contains(arg_type) {
        Ok(DataType::Float64)
    } else {
        plan_err!("COVAR does not support {arg_type}")
    }
}

/// Function return type of correlation
pub fn correlation_return_type(arg_type: &DataType) -> Result<DataType> {
    if NUMERICS.contains(arg_type) {
        Ok(DataType::Float64)
    } else {
        plan_err!("CORR does not support {arg_type}")
    }
}

/// Function return type of an average
pub fn avg_return_type(func_name: &str, arg_type: &DataType) -> Result<DataType> {
    match arg_type {
        DataType::Decimal32(precision, scale) => {
            // In the spark, the result type is DECIMAL(min(38,precision+4), min(38,scale+4)).
            // Ref: https://github.com/apache/spark/blob/fcf636d9eb8d645c24be3db2d599aba2d7e2955a/sql/catalyst/src/main/scala/org/apache/spark/sql/catalyst/expressions/aggregate/Average.scala#L66
            let new_precision = DECIMAL32_MAX_PRECISION.min(*precision + 4);
            let new_scale = DECIMAL32_MAX_SCALE.min(*scale + 4);
            Ok(DataType::Decimal32(new_precision, new_scale))
        }
        DataType::Decimal64(precision, scale) => {
            // In the spark, the result type is DECIMAL(min(38,precision+4), min(38,scale+4)).
            // Ref: https://github.com/apache/spark/blob/fcf636d9eb8d645c24be3db2d599aba2d7e2955a/sql/catalyst/src/main/scala/org/apache/spark/sql/catalyst/expressions/aggregate/Average.scala#L66
            let new_precision = DECIMAL64_MAX_PRECISION.min(*precision + 4);
            let new_scale = DECIMAL64_MAX_SCALE.min(*scale + 4);
            Ok(DataType::Decimal64(new_precision, new_scale))
        }
        DataType::Decimal128(precision, scale) => {
            // In the spark, the result type is DECIMAL(min(38,precision+4), min(38,scale+4)).
            // Ref: https://github.com/apache/spark/blob/fcf636d9eb8d645c24be3db2d599aba2d7e2955a/sql/catalyst/src/main/scala/org/apache/spark/sql/catalyst/expressions/aggregate/Average.scala#L66
            let new_precision = DECIMAL128_MAX_PRECISION.min(*precision + 4);
            let new_scale = DECIMAL128_MAX_SCALE.min(*scale + 4);
            Ok(DataType::Decimal128(new_precision, new_scale))
        }
        DataType::Decimal256(precision, scale) => {
            // In the spark, the result type is DECIMAL(min(38,precision+4), min(38,scale+4)).
            // Ref: https://github.com/apache/spark/blob/fcf636d9eb8d645c24be3db2d599aba2d7e2955a/sql/catalyst/src/main/scala/org/apache/spark/sql/catalyst/expressions/aggregate/Average.scala#L66
            let new_precision = DECIMAL256_MAX_PRECISION.min(*precision + 4);
            let new_scale = DECIMAL256_MAX_SCALE.min(*scale + 4);
            Ok(DataType::Decimal256(new_precision, new_scale))
        }
        DataType::Duration(time_unit) => Ok(DataType::Duration(*time_unit)),
        arg_type if NUMERICS.contains(arg_type) => Ok(DataType::Float64),
        DataType::Dictionary(_, dict_value_type) => {
            avg_return_type(func_name, dict_value_type.as_ref())
        }
        other => plan_err!("{func_name} does not support {other:?}"),
    }
}

/// Internal sum type of an average
pub fn avg_sum_type(arg_type: &DataType) -> Result<DataType> {
    match arg_type {
        DataType::Decimal32(precision, scale) => {
            // In the spark, the sum type of avg is DECIMAL(min(38,precision+10), s)
            let new_precision = DECIMAL32_MAX_PRECISION.min(*precision + 10);
            Ok(DataType::Decimal32(new_precision, *scale))
        }
        DataType::Decimal64(precision, scale) => {
            // In the spark, the sum type of avg is DECIMAL(min(38,precision+10), s)
            let new_precision = DECIMAL64_MAX_PRECISION.min(*precision + 10);
            Ok(DataType::Decimal64(new_precision, *scale))
        }
        DataType::Decimal128(precision, scale) => {
            // In the spark, the sum type of avg is DECIMAL(min(38,precision+10), s)
            let new_precision = DECIMAL128_MAX_PRECISION.min(*precision + 10);
            Ok(DataType::Decimal128(new_precision, *scale))
        }
        DataType::Decimal256(precision, scale) => {
            // In Spark the sum type of avg is DECIMAL(min(38,precision+10), s)
            let new_precision = DECIMAL256_MAX_PRECISION.min(*precision + 10);
            Ok(DataType::Decimal256(new_precision, *scale))
        }
        DataType::Duration(time_unit) => Ok(DataType::Duration(*time_unit)),
        arg_type if NUMERICS.contains(arg_type) => Ok(DataType::Float64),
        DataType::Dictionary(_, dict_value_type) => {
            avg_sum_type(dict_value_type.as_ref())
        }
        other => plan_err!("AVG does not support {other:?}"),
    }
}

pub fn is_sum_support_arg_type(arg_type: &DataType) -> bool {
    match arg_type {
        DataType::Dictionary(_, dict_value_type) => {
            is_sum_support_arg_type(dict_value_type.as_ref())
        }
        _ => matches!(
            arg_type,
            arg_type if NUMERICS.contains(arg_type)
            || matches!(arg_type, DataType::Decimal32(_, _) | DataType::Decimal64(_, _) |DataType::Decimal128(_, _) | DataType::Decimal256(_, _))
        ),
    }
}

pub fn is_avg_support_arg_type(arg_type: &DataType) -> bool {
    match arg_type {
        DataType::Dictionary(_, dict_value_type) => {
            is_avg_support_arg_type(dict_value_type.as_ref())
        }
        _ => matches!(
            arg_type,
            arg_type if NUMERICS.contains(arg_type)
            || matches!(arg_type, DataType::Decimal32(_, _) | DataType::Decimal64(_, _) |DataType::Decimal128(_, _) | DataType::Decimal256(_, _))
        ),
    }
}

pub fn is_variance_support_arg_type(arg_type: &DataType) -> bool {
    matches!(
        arg_type,
        arg_type if NUMERICS.contains(arg_type)
    )
}

pub fn is_covariance_support_arg_type(arg_type: &DataType) -> bool {
    matches!(
        arg_type,
        arg_type if NUMERICS.contains(arg_type)
    )
}

pub fn is_correlation_support_arg_type(arg_type: &DataType) -> bool {
    matches!(
        arg_type,
        arg_type if NUMERICS.contains(arg_type)
    )
}

pub fn is_integer_arg_type(arg_type: &DataType) -> bool {
    arg_type.is_integer()
}

pub fn coerce_avg_type(func_name: &str, arg_types: &[DataType]) -> Result<Vec<DataType>> {
    // Supported types smallint, int, bigint, real, double precision, decimal, or interval
    // Refer to https://www.postgresql.org/docs/8.2/functions-aggregate.html doc
    fn coerced_type(func_name: &str, data_type: &DataType) -> Result<DataType> {
        match &data_type {
            DataType::Decimal32(p, s) => Ok(DataType::Decimal32(*p, *s)),
            DataType::Decimal64(p, s) => Ok(DataType::Decimal64(*p, *s)),
            DataType::Decimal128(p, s) => Ok(DataType::Decimal128(*p, *s)),
            DataType::Decimal256(p, s) => Ok(DataType::Decimal256(*p, *s)),
            d if d.is_numeric() => Ok(DataType::Float64),
            DataType::Duration(time_unit) => Ok(DataType::Duration(*time_unit)),
            DataType::Dictionary(_, v) => coerced_type(func_name, v.as_ref()),
            _ => {
                plan_err!(
                    "The function {:?} does not support inputs of type {}.",
                    func_name,
                    data_type
                )
            }
        }
    }
    Ok(vec![coerced_type(func_name, &arg_types[0])?])
}
#[cfg(test)]
mod tests {
    use super::*;

    #[test]
    fn test_variance_return_data_type() -> Result<()> {
        let data_type = DataType::Float64;
        let result_type = variance_return_type(&data_type)?;
        assert_eq!(DataType::Float64, result_type);

        let data_type = DataType::Decimal128(36, 10);
        assert!(variance_return_type(&data_type).is_err());
        Ok(())
    }

    #[test]
    fn test_sum_return_data_type() -> Result<()> {
        let data_type = DataType::Decimal128(10, 5);
        let result_type = sum_return_type(&data_type)?;
        assert_eq!(DataType::Decimal128(20, 5), result_type);

        let data_type = DataType::Decimal128(36, 10);
        let result_type = sum_return_type(&data_type)?;
        assert_eq!(DataType::Decimal128(38, 10), result_type);
        Ok(())
    }

    #[test]
    fn test_covariance_return_data_type() -> Result<()> {
        let data_type = DataType::Float64;
        let result_type = covariance_return_type(&data_type)?;
        assert_eq!(DataType::Float64, result_type);

        let data_type = DataType::Decimal128(36, 10);
        assert!(covariance_return_type(&data_type).is_err());
        Ok(())
    }

    #[test]
    fn test_correlation_return_data_type() -> Result<()> {
        let data_type = DataType::Float64;
        let result_type = correlation_return_type(&data_type)?;
        assert_eq!(DataType::Float64, result_type);

        let data_type = DataType::Decimal128(36, 10);
        assert!(correlation_return_type(&data_type).is_err());
        Ok(())
    }
=======
>>>>>>> d1279731
}<|MERGE_RESOLUTION|>--- conflicted
+++ resolved
@@ -16,15 +16,7 @@
 // under the License.
 
 use crate::signature::TypeSignature;
-<<<<<<< HEAD
-use arrow::datatypes::{
-    DataType, FieldRef, TimeUnit, DECIMAL128_MAX_PRECISION, DECIMAL128_MAX_SCALE,
-    DECIMAL256_MAX_PRECISION, DECIMAL256_MAX_SCALE, DECIMAL32_MAX_PRECISION,
-    DECIMAL32_MAX_SCALE, DECIMAL64_MAX_PRECISION, DECIMAL64_MAX_SCALE,
-};
-=======
 use arrow::datatypes::{DataType, FieldRef};
->>>>>>> d1279731
 
 use datafusion_common::{internal_err, plan_err, Result};
 
@@ -114,264 +106,4 @@
         }
     }
     Ok(())
-<<<<<<< HEAD
-}
-
-/// Function return type of a sum
-pub fn sum_return_type(arg_type: &DataType) -> Result<DataType> {
-    match arg_type {
-        DataType::Int64 => Ok(DataType::Int64),
-        DataType::UInt64 => Ok(DataType::UInt64),
-        DataType::Float64 => Ok(DataType::Float64),
-        DataType::Decimal32(precision, scale) => {
-            // in the spark, the result type is DECIMAL(min(38,precision+10), s)
-            // ref: https://github.com/apache/spark/blob/fcf636d9eb8d645c24be3db2d599aba2d7e2955a/sql/catalyst/src/main/scala/org/apache/spark/sql/catalyst/expressions/aggregate/Sum.scala#L66
-            let new_precision = DECIMAL32_MAX_PRECISION.min(*precision + 10);
-            Ok(DataType::Decimal32(new_precision, *scale))
-        }
-        DataType::Decimal64(precision, scale) => {
-            // in the spark, the result type is DECIMAL(min(38,precision+10), s)
-            // ref: https://github.com/apache/spark/blob/fcf636d9eb8d645c24be3db2d599aba2d7e2955a/sql/catalyst/src/main/scala/org/apache/spark/sql/catalyst/expressions/aggregate/Sum.scala#L66
-            let new_precision = DECIMAL64_MAX_PRECISION.min(*precision + 10);
-            Ok(DataType::Decimal64(new_precision, *scale))
-        }
-        DataType::Decimal128(precision, scale) => {
-            // In the spark, the result type is DECIMAL(min(38,precision+10), s)
-            // Ref: https://github.com/apache/spark/blob/fcf636d9eb8d645c24be3db2d599aba2d7e2955a/sql/catalyst/src/main/scala/org/apache/spark/sql/catalyst/expressions/aggregate/Sum.scala#L66
-            let new_precision = DECIMAL128_MAX_PRECISION.min(*precision + 10);
-            Ok(DataType::Decimal128(new_precision, *scale))
-        }
-        DataType::Decimal256(precision, scale) => {
-            // In the spark, the result type is DECIMAL(min(38,precision+10), s)
-            // Ref: https://github.com/apache/spark/blob/fcf636d9eb8d645c24be3db2d599aba2d7e2955a/sql/catalyst/src/main/scala/org/apache/spark/sql/catalyst/expressions/aggregate/Sum.scala#L66
-            let new_precision = DECIMAL256_MAX_PRECISION.min(*precision + 10);
-            Ok(DataType::Decimal256(new_precision, *scale))
-        }
-        other => plan_err!("SUM does not support type \"{other:?}\""),
-    }
-}
-
-/// Function return type of variance
-pub fn variance_return_type(arg_type: &DataType) -> Result<DataType> {
-    if NUMERICS.contains(arg_type) {
-        Ok(DataType::Float64)
-    } else {
-        plan_err!("VAR does not support {arg_type}")
-    }
-}
-
-/// Function return type of covariance
-pub fn covariance_return_type(arg_type: &DataType) -> Result<DataType> {
-    if NUMERICS.contains(arg_type) {
-        Ok(DataType::Float64)
-    } else {
-        plan_err!("COVAR does not support {arg_type}")
-    }
-}
-
-/// Function return type of correlation
-pub fn correlation_return_type(arg_type: &DataType) -> Result<DataType> {
-    if NUMERICS.contains(arg_type) {
-        Ok(DataType::Float64)
-    } else {
-        plan_err!("CORR does not support {arg_type}")
-    }
-}
-
-/// Function return type of an average
-pub fn avg_return_type(func_name: &str, arg_type: &DataType) -> Result<DataType> {
-    match arg_type {
-        DataType::Decimal32(precision, scale) => {
-            // In the spark, the result type is DECIMAL(min(38,precision+4), min(38,scale+4)).
-            // Ref: https://github.com/apache/spark/blob/fcf636d9eb8d645c24be3db2d599aba2d7e2955a/sql/catalyst/src/main/scala/org/apache/spark/sql/catalyst/expressions/aggregate/Average.scala#L66
-            let new_precision = DECIMAL32_MAX_PRECISION.min(*precision + 4);
-            let new_scale = DECIMAL32_MAX_SCALE.min(*scale + 4);
-            Ok(DataType::Decimal32(new_precision, new_scale))
-        }
-        DataType::Decimal64(precision, scale) => {
-            // In the spark, the result type is DECIMAL(min(38,precision+4), min(38,scale+4)).
-            // Ref: https://github.com/apache/spark/blob/fcf636d9eb8d645c24be3db2d599aba2d7e2955a/sql/catalyst/src/main/scala/org/apache/spark/sql/catalyst/expressions/aggregate/Average.scala#L66
-            let new_precision = DECIMAL64_MAX_PRECISION.min(*precision + 4);
-            let new_scale = DECIMAL64_MAX_SCALE.min(*scale + 4);
-            Ok(DataType::Decimal64(new_precision, new_scale))
-        }
-        DataType::Decimal128(precision, scale) => {
-            // In the spark, the result type is DECIMAL(min(38,precision+4), min(38,scale+4)).
-            // Ref: https://github.com/apache/spark/blob/fcf636d9eb8d645c24be3db2d599aba2d7e2955a/sql/catalyst/src/main/scala/org/apache/spark/sql/catalyst/expressions/aggregate/Average.scala#L66
-            let new_precision = DECIMAL128_MAX_PRECISION.min(*precision + 4);
-            let new_scale = DECIMAL128_MAX_SCALE.min(*scale + 4);
-            Ok(DataType::Decimal128(new_precision, new_scale))
-        }
-        DataType::Decimal256(precision, scale) => {
-            // In the spark, the result type is DECIMAL(min(38,precision+4), min(38,scale+4)).
-            // Ref: https://github.com/apache/spark/blob/fcf636d9eb8d645c24be3db2d599aba2d7e2955a/sql/catalyst/src/main/scala/org/apache/spark/sql/catalyst/expressions/aggregate/Average.scala#L66
-            let new_precision = DECIMAL256_MAX_PRECISION.min(*precision + 4);
-            let new_scale = DECIMAL256_MAX_SCALE.min(*scale + 4);
-            Ok(DataType::Decimal256(new_precision, new_scale))
-        }
-        DataType::Duration(time_unit) => Ok(DataType::Duration(*time_unit)),
-        arg_type if NUMERICS.contains(arg_type) => Ok(DataType::Float64),
-        DataType::Dictionary(_, dict_value_type) => {
-            avg_return_type(func_name, dict_value_type.as_ref())
-        }
-        other => plan_err!("{func_name} does not support {other:?}"),
-    }
-}
-
-/// Internal sum type of an average
-pub fn avg_sum_type(arg_type: &DataType) -> Result<DataType> {
-    match arg_type {
-        DataType::Decimal32(precision, scale) => {
-            // In the spark, the sum type of avg is DECIMAL(min(38,precision+10), s)
-            let new_precision = DECIMAL32_MAX_PRECISION.min(*precision + 10);
-            Ok(DataType::Decimal32(new_precision, *scale))
-        }
-        DataType::Decimal64(precision, scale) => {
-            // In the spark, the sum type of avg is DECIMAL(min(38,precision+10), s)
-            let new_precision = DECIMAL64_MAX_PRECISION.min(*precision + 10);
-            Ok(DataType::Decimal64(new_precision, *scale))
-        }
-        DataType::Decimal128(precision, scale) => {
-            // In the spark, the sum type of avg is DECIMAL(min(38,precision+10), s)
-            let new_precision = DECIMAL128_MAX_PRECISION.min(*precision + 10);
-            Ok(DataType::Decimal128(new_precision, *scale))
-        }
-        DataType::Decimal256(precision, scale) => {
-            // In Spark the sum type of avg is DECIMAL(min(38,precision+10), s)
-            let new_precision = DECIMAL256_MAX_PRECISION.min(*precision + 10);
-            Ok(DataType::Decimal256(new_precision, *scale))
-        }
-        DataType::Duration(time_unit) => Ok(DataType::Duration(*time_unit)),
-        arg_type if NUMERICS.contains(arg_type) => Ok(DataType::Float64),
-        DataType::Dictionary(_, dict_value_type) => {
-            avg_sum_type(dict_value_type.as_ref())
-        }
-        other => plan_err!("AVG does not support {other:?}"),
-    }
-}
-
-pub fn is_sum_support_arg_type(arg_type: &DataType) -> bool {
-    match arg_type {
-        DataType::Dictionary(_, dict_value_type) => {
-            is_sum_support_arg_type(dict_value_type.as_ref())
-        }
-        _ => matches!(
-            arg_type,
-            arg_type if NUMERICS.contains(arg_type)
-            || matches!(arg_type, DataType::Decimal32(_, _) | DataType::Decimal64(_, _) |DataType::Decimal128(_, _) | DataType::Decimal256(_, _))
-        ),
-    }
-}
-
-pub fn is_avg_support_arg_type(arg_type: &DataType) -> bool {
-    match arg_type {
-        DataType::Dictionary(_, dict_value_type) => {
-            is_avg_support_arg_type(dict_value_type.as_ref())
-        }
-        _ => matches!(
-            arg_type,
-            arg_type if NUMERICS.contains(arg_type)
-            || matches!(arg_type, DataType::Decimal32(_, _) | DataType::Decimal64(_, _) |DataType::Decimal128(_, _) | DataType::Decimal256(_, _))
-        ),
-    }
-}
-
-pub fn is_variance_support_arg_type(arg_type: &DataType) -> bool {
-    matches!(
-        arg_type,
-        arg_type if NUMERICS.contains(arg_type)
-    )
-}
-
-pub fn is_covariance_support_arg_type(arg_type: &DataType) -> bool {
-    matches!(
-        arg_type,
-        arg_type if NUMERICS.contains(arg_type)
-    )
-}
-
-pub fn is_correlation_support_arg_type(arg_type: &DataType) -> bool {
-    matches!(
-        arg_type,
-        arg_type if NUMERICS.contains(arg_type)
-    )
-}
-
-pub fn is_integer_arg_type(arg_type: &DataType) -> bool {
-    arg_type.is_integer()
-}
-
-pub fn coerce_avg_type(func_name: &str, arg_types: &[DataType]) -> Result<Vec<DataType>> {
-    // Supported types smallint, int, bigint, real, double precision, decimal, or interval
-    // Refer to https://www.postgresql.org/docs/8.2/functions-aggregate.html doc
-    fn coerced_type(func_name: &str, data_type: &DataType) -> Result<DataType> {
-        match &data_type {
-            DataType::Decimal32(p, s) => Ok(DataType::Decimal32(*p, *s)),
-            DataType::Decimal64(p, s) => Ok(DataType::Decimal64(*p, *s)),
-            DataType::Decimal128(p, s) => Ok(DataType::Decimal128(*p, *s)),
-            DataType::Decimal256(p, s) => Ok(DataType::Decimal256(*p, *s)),
-            d if d.is_numeric() => Ok(DataType::Float64),
-            DataType::Duration(time_unit) => Ok(DataType::Duration(*time_unit)),
-            DataType::Dictionary(_, v) => coerced_type(func_name, v.as_ref()),
-            _ => {
-                plan_err!(
-                    "The function {:?} does not support inputs of type {}.",
-                    func_name,
-                    data_type
-                )
-            }
-        }
-    }
-    Ok(vec![coerced_type(func_name, &arg_types[0])?])
-}
-#[cfg(test)]
-mod tests {
-    use super::*;
-
-    #[test]
-    fn test_variance_return_data_type() -> Result<()> {
-        let data_type = DataType::Float64;
-        let result_type = variance_return_type(&data_type)?;
-        assert_eq!(DataType::Float64, result_type);
-
-        let data_type = DataType::Decimal128(36, 10);
-        assert!(variance_return_type(&data_type).is_err());
-        Ok(())
-    }
-
-    #[test]
-    fn test_sum_return_data_type() -> Result<()> {
-        let data_type = DataType::Decimal128(10, 5);
-        let result_type = sum_return_type(&data_type)?;
-        assert_eq!(DataType::Decimal128(20, 5), result_type);
-
-        let data_type = DataType::Decimal128(36, 10);
-        let result_type = sum_return_type(&data_type)?;
-        assert_eq!(DataType::Decimal128(38, 10), result_type);
-        Ok(())
-    }
-
-    #[test]
-    fn test_covariance_return_data_type() -> Result<()> {
-        let data_type = DataType::Float64;
-        let result_type = covariance_return_type(&data_type)?;
-        assert_eq!(DataType::Float64, result_type);
-
-        let data_type = DataType::Decimal128(36, 10);
-        assert!(covariance_return_type(&data_type).is_err());
-        Ok(())
-    }
-
-    #[test]
-    fn test_correlation_return_data_type() -> Result<()> {
-        let data_type = DataType::Float64;
-        let result_type = correlation_return_type(&data_type)?;
-        assert_eq!(DataType::Float64, result_type);
-
-        let data_type = DataType::Decimal128(36, 10);
-        assert!(correlation_return_type(&data_type).is_err());
-        Ok(())
-    }
-=======
->>>>>>> d1279731
 }