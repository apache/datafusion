// Licensed to the Apache Software Foundation (ASF) under one
// or more contributor license agreements.  See the NOTICE file
// distributed with this work for additional information
// regarding copyright ownership.  The ASF licenses this file
// to you under the Apache License, Version 2.0 (the
// "License"); you may not use this file except in compliance
// with the License.  You may obtain a copy of the License at
//
//   http://www.apache.org/licenses/LICENSE-2.0
//
// Unless required by applicable law or agreed to in writing,
// software distributed under the License is distributed on an
// "AS IS" BASIS, WITHOUT WARRANTIES OR CONDITIONS OF ANY
// KIND, either express or implied.  See the License for the
// specific language governing permissions and limitations
// under the License.

//! Interval arithmetic library

use std::borrow::Borrow;
use std::fmt::{self, Display, Formatter};
use std::ops::{AddAssign, SubAssign};

use crate::operator::Operator;
use crate::type_coercion::binary::{comparison_coercion_numeric, BinaryTypeCoercer};

use arrow::compute::{cast_with_options, CastOptions};
use arrow::datatypes::{
    DataType, IntervalDayTime, IntervalMonthDayNano, IntervalUnit, TimeUnit,
    MAX_DECIMAL128_FOR_EACH_PRECISION, MAX_DECIMAL256_FOR_EACH_PRECISION,
    MIN_DECIMAL128_FOR_EACH_PRECISION, MIN_DECIMAL256_FOR_EACH_PRECISION,
};
use datafusion_common::rounding::{alter_fp_rounding_mode, next_down, next_up};
use datafusion_common::{
    assert_eq_or_internal_err, assert_or_internal_err, internal_err, DataFusionError,
    Result, ScalarValue,
};

macro_rules! get_extreme_value {
    ($extreme:ident, $value:expr) => {
        match $value {
            DataType::UInt8 => ScalarValue::UInt8(Some(u8::$extreme)),
            DataType::UInt16 => ScalarValue::UInt16(Some(u16::$extreme)),
            DataType::UInt32 => ScalarValue::UInt32(Some(u32::$extreme)),
            DataType::UInt64 => ScalarValue::UInt64(Some(u64::$extreme)),
            DataType::Int8 => ScalarValue::Int8(Some(i8::$extreme)),
            DataType::Int16 => ScalarValue::Int16(Some(i16::$extreme)),
            DataType::Int32 => ScalarValue::Int32(Some(i32::$extreme)),
            DataType::Int64 => ScalarValue::Int64(Some(i64::$extreme)),
            DataType::Float32 => ScalarValue::Float32(Some(f32::$extreme)),
            DataType::Float64 => ScalarValue::Float64(Some(f64::$extreme)),
            DataType::Duration(TimeUnit::Second) => {
                ScalarValue::DurationSecond(Some(i64::$extreme))
            }
            DataType::Duration(TimeUnit::Millisecond) => {
                ScalarValue::DurationMillisecond(Some(i64::$extreme))
            }
            DataType::Duration(TimeUnit::Microsecond) => {
                ScalarValue::DurationMicrosecond(Some(i64::$extreme))
            }
            DataType::Duration(TimeUnit::Nanosecond) => {
                ScalarValue::DurationNanosecond(Some(i64::$extreme))
            }
            DataType::Timestamp(TimeUnit::Second, _) => {
                ScalarValue::TimestampSecond(Some(i64::$extreme), None)
            }
            DataType::Timestamp(TimeUnit::Millisecond, _) => {
                ScalarValue::TimestampMillisecond(Some(i64::$extreme), None)
            }
            DataType::Timestamp(TimeUnit::Microsecond, _) => {
                ScalarValue::TimestampMicrosecond(Some(i64::$extreme), None)
            }
            DataType::Timestamp(TimeUnit::Nanosecond, _) => {
                ScalarValue::TimestampNanosecond(Some(i64::$extreme), None)
            }
            DataType::Interval(IntervalUnit::YearMonth) => {
                ScalarValue::IntervalYearMonth(Some(i32::$extreme))
            }
            DataType::Interval(IntervalUnit::DayTime) => {
                ScalarValue::IntervalDayTime(Some(IntervalDayTime::$extreme))
            }
            DataType::Interval(IntervalUnit::MonthDayNano) => {
                ScalarValue::IntervalMonthDayNano(Some(IntervalMonthDayNano::$extreme))
            }
            DataType::Decimal128(precision, scale) => ScalarValue::Decimal128(
                Some(
                    paste::paste! {[<$extreme _DECIMAL128_FOR_EACH_PRECISION>]}
                        [*precision as usize],
                ),
                *precision,
                *scale,
            ),
            DataType::Decimal256(precision, scale) => ScalarValue::Decimal256(
                Some(
                    paste::paste! {[<$extreme _DECIMAL256_FOR_EACH_PRECISION>]}
                        [*precision as usize],
                ),
                *precision,
                *scale,
            ),
            _ => unreachable!(),
        }
    };
}

macro_rules! value_transition {
    ($bound:ident, $direction:expr, $value:expr) => {
        match $value {
            UInt8(Some(value)) if value == u8::$bound => UInt8(None),
            UInt16(Some(value)) if value == u16::$bound => UInt16(None),
            UInt32(Some(value)) if value == u32::$bound => UInt32(None),
            UInt64(Some(value)) if value == u64::$bound => UInt64(None),
            Int8(Some(value)) if value == i8::$bound => Int8(None),
            Int16(Some(value)) if value == i16::$bound => Int16(None),
            Int32(Some(value)) if value == i32::$bound => Int32(None),
            Int64(Some(value)) if value == i64::$bound => Int64(None),
            Float32(Some(value)) if value == f32::$bound => Float32(None),
            Float64(Some(value)) if value == f64::$bound => Float64(None),
            DurationSecond(Some(value)) if value == i64::$bound => DurationSecond(None),
            DurationMillisecond(Some(value)) if value == i64::$bound => {
                DurationMillisecond(None)
            }
            DurationMicrosecond(Some(value)) if value == i64::$bound => {
                DurationMicrosecond(None)
            }
            DurationNanosecond(Some(value)) if value == i64::$bound => {
                DurationNanosecond(None)
            }
            TimestampSecond(Some(value), tz) if value == i64::$bound => {
                TimestampSecond(None, tz)
            }
            TimestampMillisecond(Some(value), tz) if value == i64::$bound => {
                TimestampMillisecond(None, tz)
            }
            TimestampMicrosecond(Some(value), tz) if value == i64::$bound => {
                TimestampMicrosecond(None, tz)
            }
            TimestampNanosecond(Some(value), tz) if value == i64::$bound => {
                TimestampNanosecond(None, tz)
            }
            IntervalYearMonth(Some(value)) if value == i32::$bound => {
                IntervalYearMonth(None)
            }
            IntervalDayTime(Some(value))
                if value == arrow::datatypes::IntervalDayTime::$bound =>
            {
                IntervalDayTime(None)
            }
            IntervalMonthDayNano(Some(value))
                if value == arrow::datatypes::IntervalMonthDayNano::$bound =>
            {
                IntervalMonthDayNano(None)
            }
            _ => next_value_helper::<$direction>($value),
        }
    };
}

/// The `Interval` type represents a closed interval used for computing
/// reliable bounds for mathematical expressions.
///
/// Conventions:
///
/// 1. **Closed bounds**: The interval always encompasses its endpoints. We
///    accommodate operations resulting in open intervals by incrementing or
///    decrementing the interval endpoint value to its successor/predecessor.
///
/// 2. **Unbounded endpoints**: If the `lower` or `upper` bounds are indeterminate,
///    they are labeled as *unbounded*. This is represented using a `NULL`.
///
/// 3. **Overflow handling**: If the `lower` or `upper` endpoints exceed their
///    limits after any operation, they either become unbounded or they are fixed
///    to the maximum/minimum value of the datatype, depending on the direction
///    of the overflowing endpoint, opting for the safer choice.
///
/// 4. **Floating-point special cases**:
///    - `INF` values are converted to `NULL`s while constructing an interval to
///      ensure consistency, with other data types.
///    - `NaN` (Not a Number) results are conservatively result in unbounded
///      endpoints.
#[derive(Debug, Clone, PartialEq, Eq)]
pub struct Interval {
    lower: ScalarValue,
    upper: ScalarValue,
}

/// This macro handles the `NaN` and `INF` floating point values.
///
/// - `NaN` values are always converted to unbounded i.e. `NULL` values.
/// - For lower bounds:
///     - A `NEG_INF` value is converted to a `NULL`.
///     - An `INF` value is conservatively converted to the maximum representable
///       number for the floating-point type in question. In this case, converting
///       to `NULL` doesn't make sense as it would be interpreted as a `NEG_INF`.
/// - For upper bounds:
///     - An `INF` value is converted to a `NULL`.
///     - An `NEG_INF` value is conservatively converted to the minimum representable
///       number for the floating-point type in question. In this case, converting
///       to `NULL` doesn't make sense as it would be interpreted as an `INF`.
macro_rules! handle_float_intervals {
    ($scalar_type:ident, $primitive_type:ident, $lower:expr, $upper:expr) => {{
        let lower = match $lower {
            ScalarValue::$scalar_type(Some(l_val))
                if l_val == $primitive_type::NEG_INFINITY || l_val.is_nan() =>
            {
                ScalarValue::$scalar_type(None)
            }
            ScalarValue::$scalar_type(Some(l_val))
                if l_val == $primitive_type::INFINITY =>
            {
                ScalarValue::$scalar_type(Some($primitive_type::MAX))
            }
            value @ ScalarValue::$scalar_type(Some(_)) => value,
            _ => ScalarValue::$scalar_type(None),
        };

        let upper = match $upper {
            ScalarValue::$scalar_type(Some(r_val))
                if r_val == $primitive_type::INFINITY || r_val.is_nan() =>
            {
                ScalarValue::$scalar_type(None)
            }
            ScalarValue::$scalar_type(Some(r_val))
                if r_val == $primitive_type::NEG_INFINITY =>
            {
                ScalarValue::$scalar_type(Some($primitive_type::MIN))
            }
            value @ ScalarValue::$scalar_type(Some(_)) => value,
            _ => ScalarValue::$scalar_type(None),
        };

        Interval { lower, upper }
    }};
}

/// Ordering floating-point numbers according to their binary representations
/// contradicts with their natural ordering. Floating-point number ordering
/// after unsigned integer transmutation looks like:
///
/// ```text
/// 0, 1, 2, 3, ..., MAX, -0, -1, -2, ..., -MAX
/// ```
///
/// This macro applies a one-to-one map that fixes the ordering above.
macro_rules! map_floating_point_order {
    ($value:expr, $ty:ty) => {{
        let num_bits = std::mem::size_of::<$ty>() * 8;
        let sign_bit = 1 << (num_bits - 1);
        if $value & sign_bit == sign_bit {
            // Negative numbers:
            !$value
        } else {
            // Positive numbers:
            $value | sign_bit
        }
    }};
}

impl Interval {
    /// Attempts to create a new `Interval` from the given lower and upper bounds.
    ///
    /// # Notes
    ///
    /// This constructor creates intervals in a "canonical" form where:
    /// - **Boolean intervals**:
    ///   - Unboundedness (`NULL`) for boolean endpoints is converted to `false`
    ///     for lower and `true` for upper bounds.
    /// - **Floating-point intervals**:
    ///   - Floating-point endpoints with `NaN`, `INF`, or `NEG_INF` are converted
    ///     to `NULL`s.
    pub fn try_new(lower: ScalarValue, upper: ScalarValue) -> Result<Self> {
        assert_eq_or_internal_err!(
            lower.data_type(),
            upper.data_type(),
            "Endpoints of an Interval should have the same type"
        );

        let interval = Self::new(lower, upper);

        assert_or_internal_err!(
            interval.lower.is_null()
                || interval.upper.is_null()
                || interval.lower <= interval.upper,
            "Interval's lower bound {} is greater than the upper bound {}",
            interval.lower,
            interval.upper
        );
        Ok(interval)
    }

    /// Only for internal usage. Responsible for standardizing booleans and
    /// floating-point values, as well as fixing NaNs. It doesn't validate
    /// the given bounds for ordering, or verify that they have the same data
    /// type. For its user-facing counterpart and more details, see
    /// [`Interval::try_new`].
    fn new(lower: ScalarValue, upper: ScalarValue) -> Self {
        if let ScalarValue::Boolean(lower_bool) = lower {
            let ScalarValue::Boolean(upper_bool) = upper else {
                // We are sure that upper and lower bounds have the same type.
                unreachable!();
            };
            // Standardize boolean interval endpoints:
            return Self {
                lower: ScalarValue::Boolean(Some(lower_bool.unwrap_or(false))),
                upper: ScalarValue::Boolean(Some(upper_bool.unwrap_or(true))),
            };
        }
        match lower.data_type() {
            // Standardize floating-point endpoints:
            DataType::Float32 => handle_float_intervals!(Float32, f32, lower, upper),
            DataType::Float64 => handle_float_intervals!(Float64, f64, lower, upper),
            // Unsigned null values for lower bounds are set to zero:
            DataType::UInt8 if lower.is_null() => Self {
                lower: ScalarValue::UInt8(Some(0)),
                upper,
            },
            DataType::UInt16 if lower.is_null() => Self {
                lower: ScalarValue::UInt16(Some(0)),
                upper,
            },
            DataType::UInt32 if lower.is_null() => Self {
                lower: ScalarValue::UInt32(Some(0)),
                upper,
            },
            DataType::UInt64 if lower.is_null() => Self {
                lower: ScalarValue::UInt64(Some(0)),
                upper,
            },
            // Other data types do not require standardization:
            _ => Self { lower, upper },
        }
    }

    /// Convenience function to create a new `Interval` from the given (optional)
    /// bounds, for use in tests only. Absence of either endpoint indicates
    /// unboundedness on that side. See [`Interval::try_new`] for more information.
    pub fn make<T>(lower: Option<T>, upper: Option<T>) -> Result<Self>
    where
        ScalarValue: From<Option<T>>,
    {
        Self::try_new(ScalarValue::from(lower), ScalarValue::from(upper))
    }

    /// Creates a singleton zero interval if the datatype supported.
    pub fn make_zero(data_type: &DataType) -> Result<Self> {
        let zero_endpoint = ScalarValue::new_zero(data_type)?;
        Ok(Self::new(zero_endpoint.clone(), zero_endpoint))
    }

    /// Creates an unbounded interval from both sides if the datatype supported.
    pub fn make_unbounded(data_type: &DataType) -> Result<Self> {
        let unbounded_endpoint = ScalarValue::try_from(data_type)?;
        Ok(Self::new(unbounded_endpoint.clone(), unbounded_endpoint))
    }

    /// Creates an interval between -1 to 1.
    pub fn make_symmetric_unit_interval(data_type: &DataType) -> Result<Self> {
        Self::try_new(
            ScalarValue::new_negative_one(data_type)?,
            ScalarValue::new_one(data_type)?,
        )
    }

    /// Create an interval from -π to π.
    pub fn make_symmetric_pi_interval(data_type: &DataType) -> Result<Self> {
        Self::try_new(
            ScalarValue::new_negative_pi_lower(data_type)?,
            ScalarValue::new_pi_upper(data_type)?,
        )
    }

    /// Create an interval from -π/2 to π/2.
    pub fn make_symmetric_half_pi_interval(data_type: &DataType) -> Result<Self> {
        Self::try_new(
            ScalarValue::new_neg_frac_pi_2_lower(data_type)?,
            ScalarValue::new_frac_pi_2_upper(data_type)?,
        )
    }

    /// Create an interval from 0 to infinity.
    pub fn make_non_negative_infinity_interval(data_type: &DataType) -> Result<Self> {
        Self::try_new(
            ScalarValue::new_zero(data_type)?,
            ScalarValue::try_from(data_type)?,
        )
    }

    /// Returns a reference to the lower bound.
    pub fn lower(&self) -> &ScalarValue {
        &self.lower
    }

    /// Returns a reference to the upper bound.
    pub fn upper(&self) -> &ScalarValue {
        &self.upper
    }

    /// Converts this `Interval` into its boundary scalar values. It's useful
    /// when you need to work with the individual bounds directly.
    pub fn into_bounds(self) -> (ScalarValue, ScalarValue) {
        (self.lower, self.upper)
    }

    /// This function returns the data type of this interval.
    pub fn data_type(&self) -> DataType {
        let lower_type = self.lower.data_type();
        let upper_type = self.upper.data_type();

        // There must be no way to create an interval whose endpoints have
        // different types.
        debug_assert!(
            lower_type == upper_type,
            "Interval bounds have different types: {lower_type} != {upper_type}"
        );
        lower_type
    }

    /// Checks if the interval is unbounded (on either side).
    pub fn is_unbounded(&self) -> bool {
        self.lower.is_null() || self.upper.is_null()
    }

    /// Casts this interval to `data_type` using `cast_options`.
    pub fn cast_to(
        &self,
        data_type: &DataType,
        cast_options: &CastOptions,
    ) -> Result<Self> {
        Self::try_new(
            cast_scalar_value(&self.lower, data_type, cast_options)?,
            cast_scalar_value(&self.upper, data_type, cast_options)?,
        )
    }

    /// An interval containing only the 'false' truth value.
    pub const FALSE: Self = Self {
        lower: ScalarValue::Boolean(Some(false)),
        upper: ScalarValue::Boolean(Some(false)),
    };

    #[deprecated(since = "52.0.0", note = "Use `FALSE` instead")]
    pub const CERTAINLY_FALSE: Self = Self::FALSE;

    /// An interval containing both the 'true', and 'false' truth values.
    pub const TRUE_OR_FALSE: Self = Self {
        lower: ScalarValue::Boolean(Some(false)),
        upper: ScalarValue::Boolean(Some(true)),
    };

    #[deprecated(since = "52.0.0", note = "Use `TRUE_OR_FALSE` instead")]
    pub const UNCERTAIN: Self = Self::TRUE_OR_FALSE;

    /// An interval containing only the 'true' truth value.
    pub const TRUE: Self = Self {
        lower: ScalarValue::Boolean(Some(true)),
        upper: ScalarValue::Boolean(Some(true)),
    };

    #[deprecated(since = "52.0.0", note = "Use `TRUE` instead")]
    pub const CERTAINLY_TRUE: Self = Self::TRUE;

    /// Decide if this interval is certainly greater than, possibly greater than,
    /// or can't be greater than `other` by returning `[true, true]`,
    /// `[false, true]` or `[false, false]` respectively.
    ///
    /// NOTE: This function only works with intervals of the same data type.
    ///       Attempting to compare intervals of different data types will lead
    ///       to an error.
    pub fn gt<T: Borrow<Self>>(&self, other: T) -> Result<Self> {
        let rhs = other.borrow();
        let lhs_type = self.data_type();
        let rhs_type = rhs.data_type();
        assert_eq_or_internal_err!(
            lhs_type,
            rhs_type,
            "Only intervals with the same data type are comparable, lhs:{}, rhs:{}",
            self.data_type(),
            rhs.data_type()
        );
        if !(self.upper.is_null() || rhs.lower.is_null()) && self.upper <= rhs.lower {
            // Values in this interval are certainly less than or equal to
            // those in the given interval.
            Ok(Self::FALSE)
        } else if !(self.lower.is_null() || rhs.upper.is_null())
            && (self.lower > rhs.upper)
        {
            // Values in this interval are certainly greater than those in the
            // given interval.
            Ok(Self::TRUE)
        } else {
            // All outcomes are possible.
            Ok(Self::TRUE_OR_FALSE)
        }
    }

    /// Decide if this interval is certainly greater than or equal to, possibly
    /// greater than or equal to, or can't be greater than or equal to `other`
    /// by returning `[true, true]`, `[false, true]` or `[false, false]` respectively.
    ///
    /// NOTE: This function only works with intervals of the same data type.
    ///       Attempting to compare intervals of different data types will lead
    ///       to an error.
    pub fn gt_eq<T: Borrow<Self>>(&self, other: T) -> Result<Self> {
        let rhs = other.borrow();
        let lhs_type = self.data_type();
        let rhs_type = rhs.data_type();
        assert_eq_or_internal_err!(
            lhs_type,
            rhs_type,
            "Only intervals with the same data type are comparable, lhs:{}, rhs:{}",
            self.data_type(),
            rhs.data_type()
        );
        if !(self.lower.is_null() || rhs.upper.is_null()) && self.lower >= rhs.upper {
            // Values in this interval are certainly greater than or equal to
            // those in the given interval.
            Ok(Self::TRUE)
        } else if !(self.upper.is_null() || rhs.lower.is_null())
            && (self.upper < rhs.lower)
        {
            // Values in this interval are certainly less than those in the
            // given interval.
            Ok(Self::FALSE)
        } else {
            // All outcomes are possible.
            Ok(Self::TRUE_OR_FALSE)
        }
    }

    /// Decide if this interval is certainly less than, possibly less than, or
    /// can't be less than `other` by returning `[true, true]`, `[false, true]`
    /// or `[false, false]` respectively.
    ///
    /// NOTE: This function only works with intervals of the same data type.
    ///       Attempting to compare intervals of different data types will lead
    ///       to an error.
    pub fn lt<T: Borrow<Self>>(&self, other: T) -> Result<Self> {
        other.borrow().gt(self)
    }

    /// Decide if this interval is certainly less than or equal to, possibly
    /// less than or equal to, or can't be less than or equal to `other` by
    /// returning `[true, true]`, `[false, true]` or `[false, false]` respectively.
    ///
    /// NOTE: This function only works with intervals of the same data type.
    ///       Attempting to compare intervals of different data types will lead
    ///       to an error.
    pub fn lt_eq<T: Borrow<Self>>(&self, other: T) -> Result<Self> {
        other.borrow().gt_eq(self)
    }

    /// Decide if this interval is certainly equal to, possibly equal to, or
    /// can't be equal to `other` by returning `[true, true]`, `[false, true]`
    /// or `[false, false]` respectively.
    ///
    /// NOTE: This function only works with intervals of the same data type.
    ///       Attempting to compare intervals of different data types will lead
    ///       to an error.
    pub fn equal<T: Borrow<Self>>(&self, other: T) -> Result<Self> {
        let rhs = other.borrow();
        let types_compatible =
            BinaryTypeCoercer::new(&self.data_type(), &Operator::Eq, &rhs.data_type())
                .get_result_type()
                .is_ok();
        assert_or_internal_err!(
            types_compatible,
            "Interval data types must be compatible for equality checks, lhs:{}, rhs:{}",
            self.data_type(),
            rhs.data_type()
        );
        if !self.lower.is_null()
            && (self.lower == self.upper)
            && (rhs.lower == rhs.upper)
            && (self.lower == rhs.lower)
        {
            Ok(Self::TRUE)
        } else if self.intersect(rhs)?.is_none() {
            Ok(Self::FALSE)
        } else {
            Ok(Self::TRUE_OR_FALSE)
        }
    }

    /// Compute the logical conjunction of this (boolean) interval with the
    /// given boolean interval.
    pub fn and<T: Borrow<Self>>(&self, other: T) -> Result<Self> {
        let rhs = other.borrow();
        match (&self.lower, &self.upper, &rhs.lower, &rhs.upper) {
            (
                &ScalarValue::Boolean(Some(self_lower)),
                &ScalarValue::Boolean(Some(self_upper)),
                &ScalarValue::Boolean(Some(other_lower)),
                &ScalarValue::Boolean(Some(other_upper)),
            ) => {
                let lower = self_lower && other_lower;
                let upper = self_upper && other_upper;

                Ok(Self {
                    lower: ScalarValue::Boolean(Some(lower)),
                    upper: ScalarValue::Boolean(Some(upper)),
                })
            }

            // Return TRUE_OR_FALSE when intervals don't have concrete boolean bounds
            _ => Ok(Self::TRUE_OR_FALSE),
        }
    }

    /// Compute the logical disjunction of this boolean interval with the
    /// given boolean interval.
    pub fn or<T: Borrow<Self>>(&self, other: T) -> Result<Self> {
        let rhs = other.borrow();
        match (&self.lower, &self.upper, &rhs.lower, &rhs.upper) {
            (
                &ScalarValue::Boolean(Some(self_lower)),
                &ScalarValue::Boolean(Some(self_upper)),
                &ScalarValue::Boolean(Some(other_lower)),
                &ScalarValue::Boolean(Some(other_upper)),
            ) => {
                let lower = self_lower || other_lower;
                let upper = self_upper || other_upper;

                Ok(Self {
                    lower: ScalarValue::Boolean(Some(lower)),
                    upper: ScalarValue::Boolean(Some(upper)),
                })
            }

            // Return TRUE_OR_FALSE when intervals don't have concrete boolean bounds
            _ => Ok(Self::TRUE_OR_FALSE),
        }
    }

    /// Compute the logical negation of this (boolean) interval.
    pub fn not(&self) -> Result<Self> {
        assert_eq_or_internal_err!(
            self.data_type(),
            DataType::Boolean,
            "Cannot apply logical negation to a non-boolean interval"
        );
        if self == &Self::TRUE {
            Ok(Self::FALSE)
        } else if self == &Self::FALSE {
            Ok(Self::TRUE)
        } else {
            Ok(Self::TRUE_OR_FALSE)
        }
    }

    /// Compute the intersection of this interval with the given interval.
    /// If the intersection is empty, return `None`.
    ///
    /// NOTE: This function only works with intervals of the same data type.
    ///       Attempting to compare intervals of different data types will lead
    ///       to an error.
    pub fn intersect<T: Borrow<Self>>(&self, other: T) -> Result<Option<Self>> {
        let rhs = other.borrow();
        let lhs_type = self.data_type();
        let rhs_type = rhs.data_type();
        assert_eq_or_internal_err!(
            lhs_type,
            rhs_type,
            "Only intervals with the same data type are intersectable, lhs:{}, rhs:{}",
            self.data_type(),
            rhs.data_type()
        );

        // If it is evident that the result is an empty interval, short-circuit
        // and directly return `None`.
        if (!(self.lower.is_null() || rhs.upper.is_null()) && self.lower > rhs.upper)
            || (!(self.upper.is_null() || rhs.lower.is_null()) && self.upper < rhs.lower)
        {
            return Ok(None);
        }

        let lower = max_of_bounds(&self.lower, &rhs.lower);
        let upper = min_of_bounds(&self.upper, &rhs.upper);

        // New lower and upper bounds must always construct a valid interval.
        debug_assert!(
            (lower.is_null() || upper.is_null() || (lower <= upper)),
            "The intersection of two intervals can not be an invalid interval"
        );

        Ok(Some(Self { lower, upper }))
    }

    /// Compute the union of this interval with the given interval.
    ///
    /// NOTE: This function only works with intervals of the same data type.
    ///       Attempting to compare intervals of different data types will lead
    ///       to an error.
    pub fn union<T: Borrow<Self>>(&self, other: T) -> Result<Self> {
        let rhs = other.borrow();
        let lhs_type = self.data_type();
        let rhs_type = rhs.data_type();
        assert_eq_or_internal_err!(
            lhs_type,
            rhs_type,
            "Cannot calculate the union of intervals with different data types, lhs:{}, rhs:{}",
            self.data_type(),
            rhs.data_type()
        );

        let lower = if self.lower.is_null()
            || (!rhs.lower.is_null() && self.lower <= rhs.lower)
        {
            self.lower.clone()
        } else {
            rhs.lower.clone()
        };
        let upper = if self.upper.is_null()
            || (!rhs.upper.is_null() && self.upper >= rhs.upper)
        {
            self.upper.clone()
        } else {
            rhs.upper.clone()
        };

        // New lower and upper bounds must always construct a valid interval.
        debug_assert!(
            (lower.is_null() || upper.is_null() || (lower <= upper)),
            "The union of two intervals can not be an invalid interval"
        );

        Ok(Self { lower, upper })
    }

    /// Decide if this interval contains a [`ScalarValue`] (`other`) by returning `true` or `false`.
    pub fn contains_value<T: Borrow<ScalarValue>>(&self, other: T) -> Result<bool> {
        let rhs = other.borrow();

        let (lhs_lower, lhs_upper, rhs_value) = if self.data_type().eq(&rhs.data_type()) {
            (self.lower.clone(), self.upper.clone(), rhs.clone())
        } else {
            let maybe_common_type =
                comparison_coercion_numeric(&self.data_type(), &rhs.data_type());
            assert_or_internal_err!(
                maybe_common_type.is_some(),
                "Data types must be compatible for containment checks, lhs:{}, rhs:{}",
                self.data_type(),
                rhs.data_type()
            );
            let common_type = maybe_common_type.expect("checked for Some");
            (
                self.lower.cast_to(&common_type)?,
                self.upper.cast_to(&common_type)?,
                rhs.cast_to(&common_type)?,
            )
        };

        // We only check the upper bound for a `None` value because `None`
        // values are less than `Some` values according to Rust.
        Ok(lhs_lower <= rhs_value && (lhs_upper.is_null() || rhs_value <= lhs_upper))
    }

    /// Decide if this interval is a superset of, overlaps with, or
    /// disjoint with `other` by returning `[true, true]`, `[false, true]` or
    /// `[false, false]` respectively.
    ///
    /// NOTE: This function only works with intervals of the same data type.
    ///       Attempting to compare intervals of different data types will lead
    ///       to an error.
    pub fn contains<T: Borrow<Self>>(&self, other: T) -> Result<Self> {
        let rhs = other.borrow();
        let lhs_type = self.data_type();
        let rhs_type = rhs.data_type();
        assert_eq_or_internal_err!(
            lhs_type,
            rhs_type,
            "Interval data types must match for containment checks, lhs:{}, rhs:{}",
            self.data_type(),
            rhs.data_type()
        );

        match self.intersect(rhs)? {
            Some(intersection) => {
                if &intersection == rhs {
                    Ok(Self::TRUE)
                } else {
                    Ok(Self::TRUE_OR_FALSE)
                }
            }
            None => Ok(Self::FALSE),
        }
    }

    /// Decide if this interval is a superset of `other`. If argument `strict`
    /// is `true`, only returns `true` if this interval is a strict superset.
    ///
    /// NOTE: This function only works with intervals of the same data type.
    ///       Attempting to compare intervals of different data types will lead
    ///       to an error.
    pub fn is_superset(&self, other: &Interval, strict: bool) -> Result<bool> {
        Ok(!(strict && self.eq(other)) && (self.contains(other)? == Interval::TRUE))
    }

    /// Add the given interval (`other`) to this interval. Say we have intervals
    /// `[a1, b1]` and `[a2, b2]`, then their sum is `[a1 + a2, b1 + b2]`. Note
    /// that this represents all possible values the sum can take if one can
    /// choose single values arbitrarily from each of the operands.
    pub fn add<T: Borrow<Self>>(&self, other: T) -> Result<Self> {
        let rhs = other.borrow();
        let dt =
            BinaryTypeCoercer::new(&self.data_type(), &Operator::Plus, &rhs.data_type())
                .get_result_type()?;

        Ok(Self::new(
            add_bounds::<false>(&dt, &self.lower, &rhs.lower),
            add_bounds::<true>(&dt, &self.upper, &rhs.upper),
        ))
    }

    /// Subtract the given interval (`other`) from this interval. Say we have
    /// intervals `[a1, b1]` and `[a2, b2]`, then their difference is
    /// `[a1 - b2, b1 - a2]`. Note that this represents all possible values the
    /// difference can take if one can choose single values arbitrarily from
    /// each of the operands.
    pub fn sub<T: Borrow<Interval>>(&self, other: T) -> Result<Self> {
        let rhs = other.borrow();
        let dt =
            BinaryTypeCoercer::new(&self.data_type(), &Operator::Minus, &rhs.data_type())
                .get_result_type()?;

        Ok(Self::new(
            sub_bounds::<false>(&dt, &self.lower, &rhs.upper),
            sub_bounds::<true>(&dt, &self.upper, &rhs.lower),
        ))
    }

    /// Multiply the given interval (`other`) with this interval. Say we have
    /// intervals `[a1, b1]` and `[a2, b2]`, then their product is `[min(a1 * a2,
    /// a1 * b2, b1 * a2, b1 * b2), max(a1 * a2, a1 * b2, b1 * a2, b1 * b2)]`.
    /// Note that this represents all possible values the product can take if
    /// one can choose single values arbitrarily from each of the operands.
    ///
    /// NOTE: This function only works with intervals of the same data type.
    ///       Attempting to compare intervals of different data types will lead
    ///       to an error.
    pub fn mul<T: Borrow<Self>>(&self, other: T) -> Result<Self> {
        let rhs = other.borrow();
        let dt = self.data_type();
        let rhs_type = rhs.data_type();
        assert_eq_or_internal_err!(
            dt.clone(),
            rhs_type.clone(),
            "Intervals must have the same data type for multiplication, lhs:{}, rhs:{}",
            dt.clone(),
            rhs_type.clone()
        );

        let zero = ScalarValue::new_zero(&dt)?;

        let result = match (
            self.contains_value(&zero)?,
            rhs.contains_value(&zero)?,
            dt.is_unsigned_integer(),
        ) {
            (true, true, false) => mul_helper_multi_zero_inclusive(&dt, self, rhs),
            (true, false, false) => {
                mul_helper_single_zero_inclusive(&dt, self, rhs, &zero)
            }
            (false, true, false) => {
                mul_helper_single_zero_inclusive(&dt, rhs, self, &zero)
            }
            _ => mul_helper_zero_exclusive(&dt, self, rhs, &zero),
        };
        Ok(result)
    }

    /// Divide this interval by the given interval (`other`). Say we have intervals
    /// `[a1, b1]` and `[a2, b2]`, then their division is `[a1, b1] * [1 / b2, 1 / a2]`
    /// if `0 ∉ [a2, b2]` and `[NEG_INF, INF]` otherwise. Note that this represents
    /// all possible values the quotient can take if one can choose single values
    /// arbitrarily from each of the operands.
    ///
    /// NOTE: This function only works with intervals of the same data type.
    ///       Attempting to compare intervals of different data types will lead
    ///       to an error.
    ///
    /// **TODO**: Once interval sets are supported, cases where the divisor contains
    ///           zero should result in an interval set, not the universal set.
    pub fn div<T: Borrow<Self>>(&self, other: T) -> Result<Self> {
        let rhs = other.borrow();
        let dt = self.data_type();
        let rhs_type = rhs.data_type();
        assert_eq_or_internal_err!(
            dt.clone(),
            rhs_type.clone(),
            "Intervals must have the same data type for division, lhs:{}, rhs:{}",
            dt.clone(),
            rhs_type.clone()
        );

        let zero = ScalarValue::new_zero(&dt)?;
        // We want 0 to be approachable from both negative and positive sides.
        let zero_point = match &dt {
            DataType::Float32 | DataType::Float64 => Self::new(zero.clone(), zero),
            _ => Self::new(prev_value(zero.clone()), next_value(zero)),
        };

        // Exit early with an unbounded interval if zero is strictly inside the
        // right hand side:
        if rhs.contains(&zero_point)? == Self::TRUE && !dt.is_unsigned_integer() {
            Self::make_unbounded(&dt)
        }
        // At this point, we know that only one endpoint of the right hand side
        // can be zero.
        else if self.contains(&zero_point)? == Self::TRUE && !dt.is_unsigned_integer() {
            Ok(div_helper_lhs_zero_inclusive(&dt, self, rhs, &zero_point))
        } else {
            Ok(div_helper_zero_exclusive(&dt, self, rhs, &zero_point))
        }
    }

    /// Computes the width of this interval; i.e. the difference between its
    /// bounds. For unbounded intervals, this function will return a `NULL`
    /// `ScalarValue` If the underlying data type doesn't support subtraction,
    /// this function will return an error.
    pub fn width(&self) -> Result<ScalarValue> {
        let dt = self.data_type();
        let width_dt =
            BinaryTypeCoercer::new(&dt, &Operator::Minus, &dt).get_result_type()?;
        Ok(sub_bounds::<true>(&width_dt, &self.upper, &self.lower))
    }

    /// Returns the cardinality of this interval, which is the number of all
    /// distinct points inside it. This function returns `None` if:
    /// - The interval is unbounded from either side, or
    /// - Cardinality calculations for the datatype in question is not
    ///   implemented yet, or
    /// - An overflow occurs during the calculation: This case can only arise
    ///   when the calculated cardinality does not fit in an `u64`.
    pub fn cardinality(&self) -> Option<u64> {
        let data_type = self.data_type();
        if data_type.is_integer() {
            self.upper.distance(&self.lower).map(|diff| diff as u64)
        } else if data_type.is_floating() {
            // Negative numbers are sorted in the reverse order. To
            // always have a positive difference after the subtraction,
            // we perform following transformation:
            match (&self.lower, &self.upper) {
                // Exploit IEEE 754 ordering properties to calculate the correct
                // cardinality in all cases (including subnormals).
                (
                    ScalarValue::Float32(Some(lower)),
                    ScalarValue::Float32(Some(upper)),
                ) => {
                    let lower_bits = map_floating_point_order!(lower.to_bits(), u32);
                    let upper_bits = map_floating_point_order!(upper.to_bits(), u32);
                    Some((upper_bits - lower_bits) as u64)
                }
                (
                    ScalarValue::Float64(Some(lower)),
                    ScalarValue::Float64(Some(upper)),
                ) => {
                    let lower_bits = map_floating_point_order!(lower.to_bits(), u64);
                    let upper_bits = map_floating_point_order!(upper.to_bits(), u64);
                    let count = upper_bits - lower_bits;
                    (count != u64::MAX).then_some(count)
                }
                _ => None,
            }
        } else {
            // Cardinality calculations are not implemented for this data type yet:
            None
        }
        .map(|result| result + 1)
    }

    /// Reflects an [`Interval`] around the point zero.
    ///
    /// This method computes the arithmetic negation of the interval, reflecting
    /// it about the origin of the number line. This operation swaps and negates
    /// the lower and upper bounds of the interval.
    pub fn arithmetic_negate(&self) -> Result<Self> {
        Ok(Self {
            lower: self.upper.arithmetic_negate()?,
            upper: self.lower.arithmetic_negate()?,
        })
    }
}

impl Display for Interval {
    fn fmt(&self, f: &mut Formatter<'_>) -> fmt::Result {
        write!(f, "[{}, {}]", self.lower, self.upper)
    }
}

impl From<ScalarValue> for Interval {
    fn from(value: ScalarValue) -> Self {
        Self::new(value.clone(), value)
    }
}

impl From<&ScalarValue> for Interval {
    fn from(value: &ScalarValue) -> Self {
        Self::new(value.to_owned(), value.to_owned())
    }
}

/// Applies the given binary operator the `lhs` and `rhs` arguments.
pub fn apply_operator(op: &Operator, lhs: &Interval, rhs: &Interval) -> Result<Interval> {
    match *op {
        Operator::Eq => lhs.equal(rhs),
        Operator::NotEq => lhs.equal(rhs)?.not(),
        Operator::Gt => lhs.gt(rhs),
        Operator::GtEq => lhs.gt_eq(rhs),
        Operator::Lt => lhs.lt(rhs),
        Operator::LtEq => lhs.lt_eq(rhs),
        Operator::And => lhs.and(rhs),
        Operator::Or => lhs.or(rhs),
        Operator::Plus => lhs.add(rhs),
        Operator::Minus => lhs.sub(rhs),
        Operator::Multiply => lhs.mul(rhs),
        Operator::Divide => lhs.div(rhs),
        _ => internal_err!("Interval arithmetic does not support the operator {op}"),
    }
}

/// Helper function used for adding the end-point values of intervals.
///
/// **Caution:** This function contains multiple calls to `unwrap()`, and may
/// return non-standardized interval bounds. Therefore, it should be used
/// with caution. Currently, it is used in contexts where the `DataType`
/// (`dt`) is validated prior to calling this function, and the following
/// interval creation is standardized with `Interval::new`.
fn add_bounds<const UPPER: bool>(
    dt: &DataType,
    lhs: &ScalarValue,
    rhs: &ScalarValue,
) -> ScalarValue {
    if lhs.is_null() || rhs.is_null() {
        return ScalarValue::try_from(dt).unwrap();
    }

    match dt {
        DataType::Float64 | DataType::Float32 => {
            alter_fp_rounding_mode::<UPPER, _>(lhs, rhs, |lhs, rhs| lhs.add_checked(rhs))
        }
        _ => lhs.add_checked(rhs),
    }
    .unwrap_or_else(|_| handle_overflow::<UPPER>(dt, Operator::Plus, lhs, rhs))
}

/// Helper function used for subtracting the end-point values of intervals.
///
/// **Caution:** This function contains multiple calls to `unwrap()`, and may
/// return non-standardized interval bounds. Therefore, it should be used
/// with caution. Currently, it is used in contexts where the `DataType`
/// (`dt`) is validated prior to calling this function, and the following
/// interval creation is standardized with `Interval::new`.
fn sub_bounds<const UPPER: bool>(
    dt: &DataType,
    lhs: &ScalarValue,
    rhs: &ScalarValue,
) -> ScalarValue {
    if lhs.is_null() || rhs.is_null() {
        return ScalarValue::try_from(dt).unwrap();
    }

    match dt {
        DataType::Float64 | DataType::Float32 => {
            alter_fp_rounding_mode::<UPPER, _>(lhs, rhs, |lhs, rhs| lhs.sub_checked(rhs))
        }
        _ => lhs.sub_checked(rhs),
    }
    .unwrap_or_else(|_| handle_overflow::<UPPER>(dt, Operator::Minus, lhs, rhs))
}

/// Helper function used for multiplying the end-point values of intervals.
///
/// **Caution:** This function contains multiple calls to `unwrap()`, and may
/// return non-standardized interval bounds. Therefore, it should be used
/// with caution. Currently, it is used in contexts where the `DataType`
/// (`dt`) is validated prior to calling this function, and the following
/// interval creation is standardized with `Interval::new`.
fn mul_bounds<const UPPER: bool>(
    dt: &DataType,
    lhs: &ScalarValue,
    rhs: &ScalarValue,
) -> ScalarValue {
    if lhs.is_null() || rhs.is_null() {
        return ScalarValue::try_from(dt).unwrap();
    }

    match dt {
        DataType::Float64 | DataType::Float32 => {
            alter_fp_rounding_mode::<UPPER, _>(lhs, rhs, |lhs, rhs| lhs.mul_checked(rhs))
        }
        _ => lhs.mul_checked(rhs),
    }
    .unwrap_or_else(|_| handle_overflow::<UPPER>(dt, Operator::Multiply, lhs, rhs))
}

/// Helper function used for dividing the end-point values of intervals.
///
/// **Caution:** This function contains multiple calls to `unwrap()`, and may
/// return non-standardized interval bounds. Therefore, it should be used
/// with caution. Currently, it is used in contexts where the `DataType`
/// (`dt`) is validated prior to calling this function, and the following
/// interval creation is standardized with `Interval::new`.
fn div_bounds<const UPPER: bool>(
    dt: &DataType,
    lhs: &ScalarValue,
    rhs: &ScalarValue,
) -> ScalarValue {
    let zero = ScalarValue::new_zero(dt).unwrap();

    if (lhs.is_null() || rhs.eq(&zero)) || (dt.is_unsigned_integer() && rhs.is_null()) {
        return ScalarValue::try_from(dt).unwrap();
    } else if rhs.is_null() {
        return zero;
    }

    match dt {
        DataType::Float64 | DataType::Float32 => {
            alter_fp_rounding_mode::<UPPER, _>(lhs, rhs, |lhs, rhs| lhs.div(rhs))
        }
        _ => lhs.div(rhs),
    }
    .unwrap_or_else(|_| handle_overflow::<UPPER>(dt, Operator::Divide, lhs, rhs))
}

/// This function handles cases where an operation results in an overflow. Such
/// results are converted to an *unbounded endpoint* if:
///   - We are calculating an upper bound and we have a positive overflow.
///   - We are calculating a lower bound and we have a negative overflow.
///
/// Otherwise, the function sets the endpoint as:
///   - The minimum representable number with the given datatype (`dt`) if
///     we are calculating an upper bound and we have a negative overflow.
///   - The maximum representable number with the given datatype (`dt`) if
///     we are calculating a lower bound and we have a positive overflow.
///
/// **Caution:** This function contains multiple calls to `unwrap()`, and may
/// return non-standardized interval bounds. Therefore, it should be used
/// with caution. Currently, it is used in contexts where the `DataType`
/// (`dt`) is validated prior to calling this function,  `op` is supported by
/// interval library, and the following interval creation is standardized with
/// `Interval::new`.
fn handle_overflow<const UPPER: bool>(
    dt: &DataType,
    op: Operator,
    lhs: &ScalarValue,
    rhs: &ScalarValue,
) -> ScalarValue {
    let lhs_zero = ScalarValue::new_zero(&lhs.data_type()).unwrap();
    let rhs_zero = ScalarValue::new_zero(&rhs.data_type()).unwrap();
    let positive_sign = match op {
        Operator::Multiply | Operator::Divide => {
            lhs.lt(&lhs_zero) && rhs.lt(&rhs_zero)
                || lhs.gt(&lhs_zero) && rhs.gt(&rhs_zero)
        }
        Operator::Plus => lhs.ge(&lhs_zero),
        Operator::Minus => lhs.ge(rhs),
        _ => {
            unreachable!()
        }
    };

    match (UPPER, positive_sign) {
        (true, true) | (false, false) => ScalarValue::try_from(dt).unwrap(),
        (true, false) => {
            get_extreme_value!(MIN, dt)
        }
        (false, true) => {
            get_extreme_value!(MAX, dt)
        }
    }
}

// This function should remain private since it may corrupt the an interval if
// used without caution.
fn next_value(value: ScalarValue) -> ScalarValue {
    use ScalarValue::*;
    value_transition!(MAX, true, value)
}

// This function should remain private since it may corrupt the an interval if
// used without caution.
fn prev_value(value: ScalarValue) -> ScalarValue {
    use ScalarValue::*;
    value_transition!(MIN, false, value)
}

trait OneTrait: Sized + std::ops::Add + std::ops::Sub {
    fn one() -> Self;
}
macro_rules! impl_OneTrait{
    ($($m:ty),*) => {$( impl OneTrait for $m  { fn one() -> Self { 1 as $m } })*}
}
impl_OneTrait! {u8, u16, u32, u64, i8, i16, i32, i64, i128}

impl OneTrait for IntervalDayTime {
    fn one() -> Self {
        IntervalDayTime {
            days: 0,
            milliseconds: 1,
        }
    }
}

impl OneTrait for IntervalMonthDayNano {
    fn one() -> Self {
        IntervalMonthDayNano {
            months: 0,
            days: 0,
            nanoseconds: 1,
        }
    }
}

/// This function either increments or decrements its argument, depending on
/// the `INC` value (where a `true` value corresponds to the increment).
fn increment_decrement<const INC: bool, T: OneTrait + SubAssign + AddAssign>(
    mut value: T,
) -> T {
    if INC {
        value.add_assign(T::one());
    } else {
        value.sub_assign(T::one());
    }
    value
}

/// This function returns the next/previous value depending on the `INC` value.
/// If `true`, it returns the next value; otherwise it returns the previous value.
fn next_value_helper<const INC: bool>(value: ScalarValue) -> ScalarValue {
    use ScalarValue::*;
    match value {
        // f32/f64::NEG_INF/INF and f32/f64::NaN values should not emerge at this point.
        Float32(Some(val)) => {
            debug_assert!(val.is_finite(), "Non-standardized floating point usage");
            Float32(Some(if INC { next_up(val) } else { next_down(val) }))
        }
        Float64(Some(val)) => {
            debug_assert!(val.is_finite(), "Non-standardized floating point usage");
            Float64(Some(if INC { next_up(val) } else { next_down(val) }))
        }
        Int8(Some(val)) => Int8(Some(increment_decrement::<INC, i8>(val))),
        Int16(Some(val)) => Int16(Some(increment_decrement::<INC, i16>(val))),
        Int32(Some(val)) => Int32(Some(increment_decrement::<INC, i32>(val))),
        Int64(Some(val)) => Int64(Some(increment_decrement::<INC, i64>(val))),
        UInt8(Some(val)) => UInt8(Some(increment_decrement::<INC, u8>(val))),
        UInt16(Some(val)) => UInt16(Some(increment_decrement::<INC, u16>(val))),
        UInt32(Some(val)) => UInt32(Some(increment_decrement::<INC, u32>(val))),
        UInt64(Some(val)) => UInt64(Some(increment_decrement::<INC, u64>(val))),
        DurationSecond(Some(val)) => {
            DurationSecond(Some(increment_decrement::<INC, i64>(val)))
        }
        DurationMillisecond(Some(val)) => {
            DurationMillisecond(Some(increment_decrement::<INC, i64>(val)))
        }
        DurationMicrosecond(Some(val)) => {
            DurationMicrosecond(Some(increment_decrement::<INC, i64>(val)))
        }
        DurationNanosecond(Some(val)) => {
            DurationNanosecond(Some(increment_decrement::<INC, i64>(val)))
        }
        TimestampSecond(Some(val), tz) => {
            TimestampSecond(Some(increment_decrement::<INC, i64>(val)), tz)
        }
        TimestampMillisecond(Some(val), tz) => {
            TimestampMillisecond(Some(increment_decrement::<INC, i64>(val)), tz)
        }
        TimestampMicrosecond(Some(val), tz) => {
            TimestampMicrosecond(Some(increment_decrement::<INC, i64>(val)), tz)
        }
        TimestampNanosecond(Some(val), tz) => {
            TimestampNanosecond(Some(increment_decrement::<INC, i64>(val)), tz)
        }
        IntervalYearMonth(Some(val)) => {
            IntervalYearMonth(Some(increment_decrement::<INC, i32>(val)))
        }
        IntervalDayTime(Some(val)) => IntervalDayTime(Some(increment_decrement::<
            INC,
            arrow::datatypes::IntervalDayTime,
        >(val))),
        IntervalMonthDayNano(Some(val)) => {
            IntervalMonthDayNano(Some(increment_decrement::<
                INC,
                arrow::datatypes::IntervalMonthDayNano,
            >(val)))
        }
        _ => value, // Unbounded values return without change.
    }
}

/// Returns the greater of the given interval bounds. Assumes that a `NULL`
/// value represents `NEG_INF`.
fn max_of_bounds(first: &ScalarValue, second: &ScalarValue) -> ScalarValue {
    if !first.is_null() && (second.is_null() || first >= second) {
        first.clone()
    } else {
        second.clone()
    }
}

/// Returns the lesser of the given interval bounds. Assumes that a `NULL`
/// value represents `INF`.
fn min_of_bounds(first: &ScalarValue, second: &ScalarValue) -> ScalarValue {
    if !first.is_null() && (second.is_null() || first <= second) {
        first.clone()
    } else {
        second.clone()
    }
}

/// This function updates the given intervals by enforcing (i.e. propagating)
/// the inequality `left > right` (or the `left >= right` inequality, if `strict`
/// is `true`).
///
/// Returns a `Result` wrapping an `Option` containing the tuple of resulting
/// intervals. If the comparison is infeasible, returns `None`.
///
/// Example usage:
/// ```
/// use datafusion_common::DataFusionError;
/// use datafusion_expr_common::interval_arithmetic::{satisfy_greater, Interval};
///
/// let left = Interval::make(Some(-1000.0_f32), Some(1000.0_f32))?;
/// let right = Interval::make(Some(500.0_f32), Some(2000.0_f32))?;
/// let strict = false;
/// assert_eq!(
///     satisfy_greater(&left, &right, strict)?,
///     Some((
///         Interval::make(Some(500.0_f32), Some(1000.0_f32))?,
///         Interval::make(Some(500.0_f32), Some(1000.0_f32))?
///     ))
/// );
/// Ok::<(), DataFusionError>(())
/// ```
///
/// NOTE: This function only works with intervals of the same data type.
///       Attempting to compare intervals of different data types will lead
///       to an error.
pub fn satisfy_greater(
    left: &Interval,
    right: &Interval,
    strict: bool,
) -> Result<Option<(Interval, Interval)>> {
    let lhs_type = left.data_type();
    let rhs_type = right.data_type();
    assert_eq_or_internal_err!(
        lhs_type.clone(),
        rhs_type.clone(),
        "Intervals must have the same data type, lhs:{}, rhs:{}",
        lhs_type,
        rhs_type
    );

    if !left.upper.is_null() && left.upper <= right.lower {
        if !strict && left.upper == right.lower {
            // Singleton intervals:
            return Ok(Some((
                Interval::new(left.upper.clone(), left.upper.clone()),
                Interval::new(left.upper.clone(), left.upper.clone()),
            )));
        } else {
            // Left-hand side:  <--======----0------------>
            // Right-hand side: <------------0--======---->
            // No intersection, infeasible to propagate:
            return Ok(None);
        }
    }

    // Only the lower bound of left-hand side and the upper bound of the right-hand
    // side can change after propagating the greater-than operation.
    let new_left_lower = if left.lower.is_null() || left.lower <= right.lower {
        if strict {
            next_value(right.lower.clone())
        } else {
            right.lower.clone()
        }
    } else {
        left.lower.clone()
    };
    // Below code is asymmetric relative to the above if statement, because
    // `None` compares less than `Some` in Rust.
    let new_right_upper = if right.upper.is_null()
        || (!left.upper.is_null() && left.upper <= right.upper)
    {
        if strict {
            prev_value(left.upper.clone())
        } else {
            left.upper.clone()
        }
    } else {
        right.upper.clone()
    };
    // No possibility to create an invalid interval:
    Ok(Some((
        Interval::new(new_left_lower, left.upper.clone()),
        Interval::new(right.lower.clone(), new_right_upper),
    )))
}

/// Multiplies two intervals that both contain zero.
///
/// This function takes in two intervals (`lhs` and `rhs`) as arguments and
/// returns their product (whose data type is known to be `dt`). It is
/// specifically designed to handle intervals that contain zero within their
/// ranges. Returns an error if the multiplication of bounds fails.
///
/// ```text
/// Left-hand side:  <-------=====0=====------->
/// Right-hand side: <-------=====0=====------->
/// ```
///
/// **Caution:** This function contains multiple calls to `unwrap()`. Therefore,
/// it should be used with caution. Currently, it is used in contexts where the
/// `DataType` (`dt`) is validated prior to calling this function.
fn mul_helper_multi_zero_inclusive(
    dt: &DataType,
    lhs: &Interval,
    rhs: &Interval,
) -> Interval {
    if lhs.lower.is_null()
        || lhs.upper.is_null()
        || rhs.lower.is_null()
        || rhs.upper.is_null()
    {
        return Interval::make_unbounded(dt).unwrap();
    }
    // Since unbounded cases are handled above, we can safely
    // use the utility functions here to eliminate code duplication.
    let lower = min_of_bounds(
        &mul_bounds::<false>(dt, &lhs.lower, &rhs.upper),
        &mul_bounds::<false>(dt, &rhs.lower, &lhs.upper),
    );
    let upper = max_of_bounds(
        &mul_bounds::<true>(dt, &lhs.upper, &rhs.upper),
        &mul_bounds::<true>(dt, &lhs.lower, &rhs.lower),
    );
    // There is no possibility to create an invalid interval.
    Interval::new(lower, upper)
}

/// Multiplies two intervals when only left-hand side interval contains zero.
///
/// This function takes in two intervals (`lhs` and `rhs`) as arguments and
/// returns their product (whose data type is known to be `dt`). This function
/// serves as a subroutine that handles the specific case when only `lhs` contains
/// zero within its range. The interval not containing zero, i.e. rhs, can lie
/// on either side of zero. Returns an error if the multiplication of bounds fails.
///
/// ``` text
/// Left-hand side:  <-------=====0=====------->
/// Right-hand side: <--======----0------------>
///
///                    or
///
/// Left-hand side:  <-------=====0=====------->
/// Right-hand side: <------------0--======---->
/// ```
///
/// **Caution:** This function contains multiple calls to `unwrap()`. Therefore,
/// it should be used with caution. Currently, it is used in contexts where the
/// `DataType` (`dt`) is validated prior to calling this function.
fn mul_helper_single_zero_inclusive(
    dt: &DataType,
    lhs: &Interval,
    rhs: &Interval,
    zero: &ScalarValue,
) -> Interval {
    // With the following interval bounds, there is no possibility to create an invalid interval.
    if rhs.upper <= *zero && !rhs.upper.is_null() {
        // <-------=====0=====------->
        // <--======----0------------>
        let lower = mul_bounds::<false>(dt, &lhs.upper, &rhs.lower);
        let upper = mul_bounds::<true>(dt, &lhs.lower, &rhs.lower);
        Interval::new(lower, upper)
    } else {
        // <-------=====0=====------->
        // <------------0--======---->
        let lower = mul_bounds::<false>(dt, &lhs.lower, &rhs.upper);
        let upper = mul_bounds::<true>(dt, &lhs.upper, &rhs.upper);
        Interval::new(lower, upper)
    }
}

/// Multiplies two intervals when neither of them contains zero.
///
/// This function takes in two intervals (`lhs` and `rhs`) as arguments and
/// returns their product (whose data type is known to be `dt`). It is
/// specifically designed to handle intervals that do not contain zero within
/// their ranges. Returns an error if the multiplication of bounds fails.
///
/// ``` text
/// Left-hand side:  <--======----0------------>
/// Right-hand side: <--======----0------------>
///
///                    or
///
/// Left-hand side:  <--======----0------------>
/// Right-hand side: <------------0--======---->
///
///                    or
///
/// Left-hand side:  <------------0--======---->
/// Right-hand side: <--======----0------------>
///
///                    or
///
/// Left-hand side:  <------------0--======---->
/// Right-hand side: <------------0--======---->
/// ```
///
/// **Caution:** This function contains multiple calls to `unwrap()`. Therefore,
/// it should be used with caution. Currently, it is used in contexts where the
/// `DataType` (`dt`) is validated prior to calling this function.
fn mul_helper_zero_exclusive(
    dt: &DataType,
    lhs: &Interval,
    rhs: &Interval,
    zero: &ScalarValue,
) -> Interval {
    let (lower, upper) = match (
        lhs.upper <= *zero && !lhs.upper.is_null(),
        rhs.upper <= *zero && !rhs.upper.is_null(),
    ) {
        // With the following interval bounds, there is no possibility to create an invalid interval.
        (true, true) => (
            // <--======----0------------>
            // <--======----0------------>
            mul_bounds::<false>(dt, &lhs.upper, &rhs.upper),
            mul_bounds::<true>(dt, &lhs.lower, &rhs.lower),
        ),
        (true, false) => (
            // <--======----0------------>
            // <------------0--======---->
            mul_bounds::<false>(dt, &lhs.lower, &rhs.upper),
            mul_bounds::<true>(dt, &lhs.upper, &rhs.lower),
        ),
        (false, true) => (
            // <------------0--======---->
            // <--======----0------------>
            mul_bounds::<false>(dt, &rhs.lower, &lhs.upper),
            mul_bounds::<true>(dt, &rhs.upper, &lhs.lower),
        ),
        (false, false) => (
            // <------------0--======---->
            // <------------0--======---->
            mul_bounds::<false>(dt, &lhs.lower, &rhs.lower),
            mul_bounds::<true>(dt, &lhs.upper, &rhs.upper),
        ),
    };
    Interval::new(lower, upper)
}

/// Divides the left-hand side interval by the right-hand side interval when
/// the former contains zero.
///
/// This function takes in two intervals (`lhs` and `rhs`) as arguments and
/// returns their quotient (whose data type is known to be `dt`). This function
/// serves as a subroutine that handles the specific case when only `lhs` contains
/// zero within its range. Returns an error if the division of bounds fails.
///
/// ``` text
/// Left-hand side:  <-------=====0=====------->
/// Right-hand side: <--======----0------------>
///
///                    or
///
/// Left-hand side:  <-------=====0=====------->
/// Right-hand side: <------------0--======---->
/// ```
///
/// **Caution:** This function contains multiple calls to `unwrap()`. Therefore,
/// it should be used with caution. Currently, it is used in contexts where the
/// `DataType` (`dt`) is validated prior to calling this function.
fn div_helper_lhs_zero_inclusive(
    dt: &DataType,
    lhs: &Interval,
    rhs: &Interval,
    zero_point: &Interval,
) -> Interval {
    // With the following interval bounds, there is no possibility to create an invalid interval.
    if rhs.upper <= zero_point.lower && !rhs.upper.is_null() {
        // <-------=====0=====------->
        // <--======----0------------>
        let lower = div_bounds::<false>(dt, &lhs.upper, &rhs.upper);
        let upper = div_bounds::<true>(dt, &lhs.lower, &rhs.upper);
        Interval::new(lower, upper)
    } else {
        // <-------=====0=====------->
        // <------------0--======---->
        let lower = div_bounds::<false>(dt, &lhs.lower, &rhs.lower);
        let upper = div_bounds::<true>(dt, &lhs.upper, &rhs.lower);
        Interval::new(lower, upper)
    }
}

/// Divides the left-hand side interval by the right-hand side interval when
/// neither interval contains zero.
///
/// This function takes in two intervals (`lhs` and `rhs`) as arguments and
/// returns their quotient (whose data type is known to be `dt`). It is
/// specifically designed to handle intervals that do not contain zero within
/// their ranges. Returns an error if the division of bounds fails.
///
/// ``` text
/// Left-hand side:  <--======----0------------>
/// Right-hand side: <--======----0------------>
///
///                    or
///
/// Left-hand side:  <--======----0------------>
/// Right-hand side: <------------0--======---->
///
///                    or
///
/// Left-hand side:  <------------0--======---->
/// Right-hand side: <--======----0------------>
///
///                    or
///
/// Left-hand side:  <------------0--======---->
/// Right-hand side: <------------0--======---->
/// ```
///
/// **Caution:** This function contains multiple calls to `unwrap()`. Therefore,
/// it should be used with caution. Currently, it is used in contexts where the
/// `DataType` (`dt`) is validated prior to calling this function.
fn div_helper_zero_exclusive(
    dt: &DataType,
    lhs: &Interval,
    rhs: &Interval,
    zero_point: &Interval,
) -> Interval {
    let (lower, upper) = match (
        lhs.upper <= zero_point.lower && !lhs.upper.is_null(),
        rhs.upper <= zero_point.lower && !rhs.upper.is_null(),
    ) {
        // With the following interval bounds, there is no possibility to create an invalid interval.
        (true, true) => (
            // <--======----0------------>
            // <--======----0------------>
            div_bounds::<false>(dt, &lhs.upper, &rhs.lower),
            div_bounds::<true>(dt, &lhs.lower, &rhs.upper),
        ),
        (true, false) => (
            // <--======----0------------>
            // <------------0--======---->
            div_bounds::<false>(dt, &lhs.lower, &rhs.lower),
            div_bounds::<true>(dt, &lhs.upper, &rhs.upper),
        ),
        (false, true) => (
            // <------------0--======---->
            // <--======----0------------>
            div_bounds::<false>(dt, &lhs.upper, &rhs.upper),
            div_bounds::<true>(dt, &lhs.lower, &rhs.lower),
        ),
        (false, false) => (
            // <------------0--======---->
            // <------------0--======---->
            div_bounds::<false>(dt, &lhs.lower, &rhs.upper),
            div_bounds::<true>(dt, &lhs.upper, &rhs.lower),
        ),
    };
    Interval::new(lower, upper)
}

/// This function computes the selectivity of an operation by computing the
/// cardinality ratio of the given input/output intervals. If this can not be
/// calculated for some reason, it returns `1.0` meaning fully selective (no
/// filtering).
pub fn cardinality_ratio(initial_interval: &Interval, final_interval: &Interval) -> f64 {
    match (final_interval.cardinality(), initial_interval.cardinality()) {
        (Some(final_interval), Some(initial_interval)) => {
            (final_interval as f64) / (initial_interval as f64)
        }
        _ => 1.0,
    }
}

/// Cast scalar value to the given data type using an arrow kernel.
fn cast_scalar_value(
    value: &ScalarValue,
    data_type: &DataType,
    cast_options: &CastOptions,
) -> Result<ScalarValue> {
    let cast_array = cast_with_options(&value.to_array()?, data_type, cast_options)?;
    ScalarValue::try_from_array(&cast_array, 0)
}

/// An [Interval] that also tracks null status using a boolean interval.
///
/// This represents values that may be in a particular range or be null.
///
/// # Examples
///
/// ```
/// use arrow::datatypes::DataType;
/// use datafusion_common::ScalarValue;
/// use datafusion_expr_common::interval_arithmetic::Interval;
/// use datafusion_expr_common::interval_arithmetic::NullableInterval;
///
/// // [1, 2) U {NULL}
/// let maybe_null = NullableInterval::MaybeNull {
///     values: Interval::try_new(
///         ScalarValue::Int32(Some(1)),
///         ScalarValue::Int32(Some(2)),
///     )
///     .unwrap(),
/// };
///
/// // (0, ∞)
/// let not_null = NullableInterval::NotNull {
///     values: Interval::try_new(ScalarValue::Int32(Some(0)), ScalarValue::Int32(None))
///         .unwrap(),
/// };
///
/// // {NULL}
/// let null_interval = NullableInterval::Null {
///     datatype: DataType::Int32,
/// };
///
/// // {4}
/// let single_value = NullableInterval::from(ScalarValue::Int32(Some(4)));
/// ```
#[derive(Debug, Clone, PartialEq, Eq)]
pub enum NullableInterval {
    /// The value is always null. This is typed so it can be used in physical
    /// expressions, which don't do type coercion.
    Null { datatype: DataType },
    /// The value may or may not be null. If it is non-null, its is within the
    /// specified range.
    MaybeNull { values: Interval },
    /// The value is definitely not null, and is within the specified range.
    NotNull { values: Interval },
}

impl Display for NullableInterval {
    fn fmt(&self, f: &mut Formatter<'_>) -> fmt::Result {
        match self {
            Self::Null { .. } => write!(f, "NullableInterval: {{NULL}}"),
            Self::MaybeNull { values } => {
                write!(f, "NullableInterval: {values} U {{NULL}}")
            }
            Self::NotNull { values } => write!(f, "NullableInterval: {values}"),
        }
    }
}

impl From<ScalarValue> for NullableInterval {
    /// Create an interval that represents a single value.
    fn from(value: ScalarValue) -> Self {
        if value.is_null() {
            Self::Null {
                datatype: value.data_type(),
            }
        } else {
            Self::NotNull {
                values: Interval {
                    lower: value.clone(),
                    upper: value,
                },
            }
        }
    }
}

impl NullableInterval {
<<<<<<< HEAD
    pub const FALSE: Self = NullableInterval::NotNull {
        values: Interval::CERTAINLY_FALSE
    };

    pub const TRUE: Self = NullableInterval::NotNull {
        values: Interval::CERTAINLY_TRUE
    };

    pub const UNKNOWN: Self = NullableInterval::Null {
        datatype: DataType::Boolean
    };

    pub const TRUE_OR_FALSE: Self = NullableInterval::NotNull {
        values: Interval::UNCERTAIN
    };

    pub const TRUE_OR_UNKNOWN: Self = NullableInterval::MaybeNull {
        values: Interval::CERTAINLY_TRUE
    };

    pub const FALSE_OR_UNKNOWN: Self = NullableInterval::MaybeNull {
        values: Interval::CERTAINLY_FALSE
    };

    pub const UNCERTAIN: Self = NullableInterval::MaybeNull {
        values: Interval::UNCERTAIN
=======
    /// An interval containing only the 'false' truth value.
    /// This interval is semantically equivalent to [Interval::FALSE].
    pub const FALSE: Self = NullableInterval::NotNull {
        values: Interval::FALSE,
    };

    /// An interval containing only the 'true' truth value.
    /// This interval is semantically equivalent to [Interval::TRUE].
    pub const TRUE: Self = NullableInterval::NotNull {
        values: Interval::TRUE,
    };

    /// An interval containing only the 'unknown' truth value.
    pub const UNKNOWN: Self = NullableInterval::Null {
        datatype: DataType::Boolean,
    };

    /// An interval containing both the 'true', and 'false' truth values.
    /// This interval is semantically equivalent to [Interval::TRUE_OR_FALSE].
    pub const TRUE_OR_FALSE: Self = NullableInterval::NotNull {
        values: Interval::TRUE_OR_FALSE,
    };

    /// An interval containing both the 'true' and 'unknown' truth values.
    pub const TRUE_OR_UNKNOWN: Self = NullableInterval::MaybeNull {
        values: Interval::TRUE,
    };

    /// An interval containing both the 'false' and 'unknown' truth values.
    pub const FALSE_OR_UNKNOWN: Self = NullableInterval::MaybeNull {
        values: Interval::FALSE,
    };

    /// An interval that contains all possible truth values: 'true', 'false' and 'unknown'.
    pub const ANY_TRUTH_VALUE: Self = NullableInterval::MaybeNull {
        values: Interval::TRUE_OR_FALSE,
>>>>>>> 5765a08c
    };

    /// Get the values interval, or None if this interval is definitely null.
    pub fn values(&self) -> Option<&Interval> {
        match self {
            Self::Null { .. } => None,
            Self::MaybeNull { values } | Self::NotNull { values } => Some(values),
        }
    }

    /// Get the data type
    pub fn data_type(&self) -> DataType {
        match self {
            Self::Null { datatype } => datatype.clone(),
            Self::MaybeNull { values } | Self::NotNull { values } => values.data_type(),
        }
    }

    /// Return true if the value is definitely true (and not null).
    pub fn is_certainly_true(&self) -> bool {
        self == &Self::TRUE
<<<<<<< HEAD
    }

    /// Return true if the value is definitely not true (either null or false).
    pub fn is_certainly_not_true(&self) -> bool {
        self == &Self::FALSE_OR_UNKNOWN
=======
>>>>>>> 5765a08c
    }

    /// Return true if the value is definitely false (and not null).
    pub fn is_certainly_false(&self) -> bool {
        self == &Self::FALSE
<<<<<<< HEAD
=======
    }

    /// Return true if the value is definitely null (and not true or false).
    pub fn is_certainly_unknown(&self) -> bool {
        self == &Self::UNKNOWN
>>>>>>> 5765a08c
    }

    /// Perform logical negation on a boolean nullable interval.
    fn not(&self) -> Result<Self> {
        match self {
            Self::Null { datatype } => {
                assert_eq_or_internal_err!(
                    datatype,
                    &DataType::Boolean,
                    "Cannot apply logical negation to a non-boolean interval"
                );
                Ok(Self::UNKNOWN)
            }
            Self::MaybeNull { values } => Ok(Self::MaybeNull {
                values: values.not()?,
            }),
            Self::NotNull { values } => Ok(Self::NotNull {
                values: values.not()?,
            }),
        }
    }

    /// Compute the logical conjunction of this (boolean) interval with the
    /// given boolean interval.
    pub fn and<T: Borrow<Self>>(&self, rhs: T) -> Result<Self> {
        if self == &Self::FALSE || rhs.borrow() == &Self::FALSE {
            return Ok(Self::FALSE);
        }

        match (self.values(), rhs.borrow().values()) {
            (Some(l), Some(r)) => {
                let values = l.and(r)?;
                match (self, rhs.borrow()) {
                    (Self::NotNull { .. }, Self::NotNull { .. }) => {
                        Ok(Self::NotNull { values })
                    }
                    _ => Ok(Self::MaybeNull { values }),
                }
            }
            (Some(v), None) | (None, Some(v)) => {
                if v.contains_value(ScalarValue::Boolean(Some(false)))? {
                    Ok(Self::FALSE_OR_UNKNOWN)
                } else {
                    Ok(Self::UNKNOWN)
                }
            }
            _ => Ok(Self::UNKNOWN),
        }
    }

    /// Compute the logical disjunction of this (boolean) interval with the
    /// given boolean interval.
    pub fn or<T: Borrow<Self>>(&self, rhs: T) -> Result<Self> {
        if self == &Self::TRUE || rhs.borrow() == &Self::TRUE {
            return Ok(Self::TRUE);
        }

        match (self.values(), rhs.borrow().values()) {
            (Some(l), Some(r)) => {
                let values = l.or(r)?;
                match (self, rhs.borrow()) {
                    (Self::NotNull { .. }, Self::NotNull { .. }) => {
                        Ok(Self::NotNull { values })
                    }
                    _ => Ok(Self::MaybeNull { values }),
                }
            }
            (Some(v), None) | (None, Some(v)) => {
                if v.contains_value(ScalarValue::Boolean(Some(true)))? {
                    Ok(Self::TRUE_OR_UNKNOWN)
                } else {
                    Ok(Self::UNKNOWN)
                }
            }
            _ => Ok(Self::UNKNOWN),
        }
    }

    /// Apply the given operator to this interval and the given interval.
    ///
    /// # Examples
    ///
    /// ```
    /// use datafusion_common::ScalarValue;
    /// use datafusion_expr_common::interval_arithmetic::Interval;
    /// use datafusion_expr_common::interval_arithmetic::NullableInterval;
    /// use datafusion_expr_common::operator::Operator;
    ///
    /// // 4 > 3 -> true
    /// let lhs = NullableInterval::from(ScalarValue::Int32(Some(4)));
    /// let rhs = NullableInterval::from(ScalarValue::Int32(Some(3)));
    /// let result = lhs.apply_operator(&Operator::Gt, &rhs).unwrap();
    /// assert_eq!(
    ///     result,
    ///     NullableInterval::from(ScalarValue::Boolean(Some(true)))
    /// );
    ///
    /// // [1, 3) > NULL -> NULL
    /// let lhs = NullableInterval::NotNull {
    ///     values: Interval::try_new(
    ///         ScalarValue::Int32(Some(1)),
    ///         ScalarValue::Int32(Some(3)),
    ///     )
    ///     .unwrap(),
    /// };
    /// let rhs = NullableInterval::from(ScalarValue::Int32(None));
    /// let result = lhs.apply_operator(&Operator::Gt, &rhs).unwrap();
    /// assert_eq!(result.single_value(), Some(ScalarValue::Boolean(None)));
    ///
    /// // [1, 3] > [2, 4] -> [false, true]
    /// let lhs = NullableInterval::NotNull {
    ///     values: Interval::try_new(
    ///         ScalarValue::Int32(Some(1)),
    ///         ScalarValue::Int32(Some(3)),
    ///     )
    ///     .unwrap(),
    /// };
    /// let rhs = NullableInterval::NotNull {
    ///     values: Interval::try_new(
    ///         ScalarValue::Int32(Some(2)),
    ///         ScalarValue::Int32(Some(4)),
    ///     )
    ///     .unwrap(),
    /// };
    /// let result = lhs.apply_operator(&Operator::Gt, &rhs).unwrap();
    /// // Both inputs are valid (non-null), so result must be non-null
    /// assert_eq!(
    ///     result,
    ///     NullableInterval::NotNull {
    ///         // Uncertain whether inequality is true or false
    ///         values: Interval::TRUE_OR_FALSE,
    ///     }
    /// );
    /// ```
    pub fn apply_operator(&self, op: &Operator, rhs: &Self) -> Result<Self> {
        match op {
            Operator::IsDistinctFrom => {
                let values = match (self, rhs) {
                    // NULL is distinct from NULL -> False
                    (Self::Null { .. }, Self::Null { .. }) => Interval::FALSE,
                    // x is distinct from y -> x != y,
                    // if at least one of them is never null.
                    (Self::NotNull { .. }, _) | (_, Self::NotNull { .. }) => {
                        let lhs_values = self.values();
                        let rhs_values = rhs.values();
                        match (lhs_values, rhs_values) {
                            (Some(lhs_values), Some(rhs_values)) => {
                                lhs_values.equal(rhs_values)?.not()?
                            }
                            (Some(_), None) | (None, Some(_)) => Interval::TRUE,
                            (None, None) => unreachable!("Null case handled above"),
                        }
                    }
                    _ => Interval::TRUE_OR_FALSE,
                };
                // IsDistinctFrom never returns null.
                Ok(Self::NotNull { values })
            }
            Operator::IsNotDistinctFrom => self
                .apply_operator(&Operator::IsDistinctFrom, rhs)
                .map(|i| i.not())?,
            Operator::And => self.and(rhs),
            Operator::Or => self.or(rhs),
            _ => {
                if let (Some(left_values), Some(right_values)) =
                    (self.values(), rhs.values())
                {
                    let values = apply_operator(op, left_values, right_values)?;
                    match (self, rhs) {
                        (Self::NotNull { .. }, Self::NotNull { .. }) => {
                            Ok(Self::NotNull { values })
                        }
                        _ => Ok(Self::MaybeNull { values }),
                    }
                } else if op.supports_propagation() {
                    Ok(Self::Null {
                        datatype: DataType::Boolean,
                    })
                } else {
                    Ok(Self::Null {
                        datatype: self.data_type(),
                    })
                }
            }
        }
    }

    /// Decide if this interval is a superset of, overlaps with, or
    /// disjoint with `other` by returning `[true, true]`, `[false, true]` or
    /// `[false, false]` respectively.
    ///
    /// NOTE: This function only works with intervals of the same data type.
    ///       Attempting to compare intervals of different data types will lead
    ///       to an error.
    pub fn contains<T: Borrow<Self>>(&self, other: T) -> Result<Self> {
        let rhs = other.borrow();
        if let (Some(left_values), Some(right_values)) = (self.values(), rhs.values()) {
            left_values
                .contains(right_values)
                .map(|values| match (self, rhs) {
                    (Self::NotNull { .. }, Self::NotNull { .. }) => {
                        Self::NotNull { values }
                    }
                    _ => Self::MaybeNull { values },
                })
        } else {
            Ok(Self::Null {
                datatype: DataType::Boolean,
            })
        }
    }

    /// If the interval has collapsed to a single value, return that value.
    /// Otherwise, returns `None`.
    ///
    /// # Examples
    ///
    /// ```
    /// use datafusion_common::ScalarValue;
    /// use datafusion_expr_common::interval_arithmetic::Interval;
    /// use datafusion_expr_common::interval_arithmetic::NullableInterval;
    ///
    /// let interval = NullableInterval::from(ScalarValue::Int32(Some(4)));
    /// assert_eq!(interval.single_value(), Some(ScalarValue::Int32(Some(4))));
    ///
    /// let interval = NullableInterval::from(ScalarValue::Int32(None));
    /// assert_eq!(interval.single_value(), Some(ScalarValue::Int32(None)));
    ///
    /// let interval = NullableInterval::MaybeNull {
    ///     values: Interval::try_new(
    ///         ScalarValue::Int32(Some(1)),
    ///         ScalarValue::Int32(Some(4)),
    ///     )
    ///     .unwrap(),
    /// };
    /// assert_eq!(interval.single_value(), None);
    /// ```
    pub fn single_value(&self) -> Option<ScalarValue> {
        match self {
            Self::Null { datatype } => {
                Some(ScalarValue::try_from(datatype).unwrap_or(ScalarValue::Null))
            }
            Self::MaybeNull { values } | Self::NotNull { values }
                if values.lower == values.upper && !values.lower.is_null() =>
            {
                Some(values.lower.clone())
            }
            _ => None,
        }
    }
}

#[cfg(test)]
mod tests {
    use crate::{
        interval_arithmetic::{
            handle_overflow, next_value, prev_value, satisfy_greater, Interval,
        },
        operator::Operator,
    };

    use crate::interval_arithmetic::NullableInterval;
    use arrow::datatypes::DataType;
    use datafusion_common::rounding::{next_down, next_up};
    use datafusion_common::{Result, ScalarValue};

    #[test]
    fn test_next_prev_value() -> Result<()> {
        let zeros = vec![
            ScalarValue::new_zero(&DataType::UInt8)?,
            ScalarValue::new_zero(&DataType::UInt16)?,
            ScalarValue::new_zero(&DataType::UInt32)?,
            ScalarValue::new_zero(&DataType::UInt64)?,
            ScalarValue::new_zero(&DataType::Int8)?,
            ScalarValue::new_zero(&DataType::Int16)?,
            ScalarValue::new_zero(&DataType::Int32)?,
            ScalarValue::new_zero(&DataType::Int64)?,
        ];
        let ones = vec![
            ScalarValue::new_one(&DataType::UInt8)?,
            ScalarValue::new_one(&DataType::UInt16)?,
            ScalarValue::new_one(&DataType::UInt32)?,
            ScalarValue::new_one(&DataType::UInt64)?,
            ScalarValue::new_one(&DataType::Int8)?,
            ScalarValue::new_one(&DataType::Int16)?,
            ScalarValue::new_one(&DataType::Int32)?,
            ScalarValue::new_one(&DataType::Int64)?,
        ];
        zeros.into_iter().zip(ones).for_each(|(z, o)| {
            assert_eq!(next_value(z.clone()), o);
            assert_eq!(prev_value(o), z);
        });

        let values = vec![
            ScalarValue::new_zero(&DataType::Float32)?,
            ScalarValue::new_zero(&DataType::Float64)?,
        ];
        let eps = vec![
            ScalarValue::Float32(Some(1e-6)),
            ScalarValue::Float64(Some(1e-6)),
        ];
        values.into_iter().zip(eps).for_each(|(value, eps)| {
            assert!(next_value(value.clone())
                .sub(value.clone())
                .unwrap()
                .lt(&eps));
            assert!(value.sub(prev_value(value.clone())).unwrap().lt(&eps));
            assert_ne!(next_value(value.clone()), value);
            assert_ne!(prev_value(value.clone()), value);
        });

        let min_max = vec![
            (
                ScalarValue::UInt64(Some(u64::MIN)),
                ScalarValue::UInt64(Some(u64::MAX)),
            ),
            (
                ScalarValue::Int8(Some(i8::MIN)),
                ScalarValue::Int8(Some(i8::MAX)),
            ),
            (
                ScalarValue::Float32(Some(f32::MIN)),
                ScalarValue::Float32(Some(f32::MAX)),
            ),
            (
                ScalarValue::Float64(Some(f64::MIN)),
                ScalarValue::Float64(Some(f64::MAX)),
            ),
        ];
        let inf = vec![
            ScalarValue::UInt64(None),
            ScalarValue::Int8(None),
            ScalarValue::Float32(None),
            ScalarValue::Float64(None),
        ];
        min_max.into_iter().zip(inf).for_each(|((min, max), inf)| {
            assert_eq!(next_value(max.clone()), inf);
            assert_ne!(prev_value(max.clone()), max);
            assert_ne!(prev_value(max), inf);

            assert_eq!(prev_value(min.clone()), inf);
            assert_ne!(next_value(min.clone()), min);
            assert_ne!(next_value(min), inf);

            assert_eq!(next_value(inf.clone()), inf);
            assert_eq!(prev_value(inf.clone()), inf);
        });

        Ok(())
    }

    #[test]
    fn test_new_interval() -> Result<()> {
        use ScalarValue::*;

        let cases = vec![
            (
                (Boolean(None), Boolean(Some(false))),
                Boolean(Some(false)),
                Boolean(Some(false)),
            ),
            (
                (Boolean(Some(false)), Boolean(None)),
                Boolean(Some(false)),
                Boolean(Some(true)),
            ),
            (
                (Boolean(Some(false)), Boolean(Some(true))),
                Boolean(Some(false)),
                Boolean(Some(true)),
            ),
            (
                (UInt16(Some(u16::MAX)), UInt16(None)),
                UInt16(Some(u16::MAX)),
                UInt16(None),
            ),
            (
                (Int16(None), Int16(Some(-1000))),
                Int16(None),
                Int16(Some(-1000)),
            ),
            (
                (Float32(Some(f32::MAX)), Float32(Some(f32::MAX))),
                Float32(Some(f32::MAX)),
                Float32(Some(f32::MAX)),
            ),
            (
                (Float32(Some(f32::NAN)), Float32(Some(f32::MIN))),
                Float32(None),
                Float32(Some(f32::MIN)),
            ),
            (
                (
                    Float64(Some(f64::NEG_INFINITY)),
                    Float64(Some(f64::INFINITY)),
                ),
                Float64(None),
                Float64(None),
            ),
        ];
        for (inputs, lower, upper) in cases {
            let result = Interval::try_new(inputs.0, inputs.1)?;
            assert_eq!(result.clone().lower(), &lower);
            assert_eq!(result.upper(), &upper);
        }

        let invalid_intervals = vec![
            (Float32(Some(f32::INFINITY)), Float32(Some(100_f32))),
            (Float64(Some(0_f64)), Float64(Some(f64::NEG_INFINITY))),
            (Boolean(Some(true)), Boolean(Some(false))),
            (Int32(Some(1000)), Int32(Some(-2000))),
            (UInt64(Some(1)), UInt64(Some(0))),
        ];
        for (lower, upper) in invalid_intervals {
            Interval::try_new(lower, upper).expect_err(
                "Given parameters should have given an invalid interval error",
            );
        }

        Ok(())
    }

    #[test]
    fn test_make_unbounded() -> Result<()> {
        use ScalarValue::*;

        let unbounded_cases = vec![
            (DataType::Boolean, Boolean(Some(false)), Boolean(Some(true))),
            (DataType::UInt8, UInt8(Some(0)), UInt8(None)),
            (DataType::UInt16, UInt16(Some(0)), UInt16(None)),
            (DataType::UInt32, UInt32(Some(0)), UInt32(None)),
            (DataType::UInt64, UInt64(Some(0)), UInt64(None)),
            (DataType::Int8, Int8(None), Int8(None)),
            (DataType::Int16, Int16(None), Int16(None)),
            (DataType::Int32, Int32(None), Int32(None)),
            (DataType::Int64, Int64(None), Int64(None)),
            (DataType::Float32, Float32(None), Float32(None)),
            (DataType::Float64, Float64(None), Float64(None)),
        ];
        for (dt, lower, upper) in unbounded_cases {
            let inf = Interval::make_unbounded(&dt)?;
            assert_eq!(inf.clone().lower(), &lower);
            assert_eq!(inf.upper(), &upper);
        }

        Ok(())
    }

    #[test]
    fn gt_lt_test() -> Result<()> {
        let exactly_gt_cases = vec![
            (
                Interval::make(Some(1000_i64), None)?,
                Interval::make(None, Some(999_i64))?,
            ),
            (
                Interval::make(Some(1000_i64), Some(1000_i64))?,
                Interval::make(None, Some(999_i64))?,
            ),
            (
                Interval::make(Some(501_i64), Some(1000_i64))?,
                Interval::make(Some(500_i64), Some(500_i64))?,
            ),
            (
                Interval::make(Some(-1000_i64), Some(1000_i64))?,
                Interval::make(None, Some(-1500_i64))?,
            ),
            (
                Interval::try_new(
                    next_value(ScalarValue::Float32(Some(0.0))),
                    next_value(ScalarValue::Float32(Some(0.0))),
                )?,
                Interval::make(Some(0.0_f32), Some(0.0_f32))?,
            ),
            (
                Interval::make(Some(-1.0_f32), Some(-1.0_f32))?,
                Interval::try_new(
                    prev_value(ScalarValue::Float32(Some(-1.0))),
                    prev_value(ScalarValue::Float32(Some(-1.0))),
                )?,
            ),
        ];
        for (first, second) in exactly_gt_cases {
            assert_eq!(first.gt(second.clone())?, Interval::TRUE);
            assert_eq!(second.lt(first)?, Interval::TRUE);
        }

        let possibly_gt_cases = vec![
            (
                Interval::make(Some(1000_i64), Some(2000_i64))?,
                Interval::make(Some(1000_i64), Some(1000_i64))?,
            ),
            (
                Interval::make(Some(500_i64), Some(1000_i64))?,
                Interval::make(Some(500_i64), Some(1000_i64))?,
            ),
            (
                Interval::make(Some(1000_i64), None)?,
                Interval::make(Some(1000_i64), None)?,
            ),
            (
                Interval::make::<i64>(None, None)?,
                Interval::make::<i64>(None, None)?,
            ),
            (
                Interval::try_new(
                    ScalarValue::Float32(Some(0.0_f32)),
                    next_value(ScalarValue::Float32(Some(0.0_f32))),
                )?,
                Interval::make(Some(0.0_f32), Some(0.0_f32))?,
            ),
            (
                Interval::make(Some(-1.0_f32), Some(-1.0_f32))?,
                Interval::try_new(
                    prev_value(ScalarValue::Float32(Some(-1.0_f32))),
                    ScalarValue::Float32(Some(-1.0_f32)),
                )?,
            ),
        ];
        for (first, second) in possibly_gt_cases {
            assert_eq!(first.gt(second.clone())?, Interval::TRUE_OR_FALSE);
            assert_eq!(second.lt(first)?, Interval::TRUE_OR_FALSE);
        }

        let not_gt_cases = vec![
            (
                Interval::make(Some(1000_i64), Some(1000_i64))?,
                Interval::make(Some(1000_i64), Some(1000_i64))?,
            ),
            (
                Interval::make(Some(500_i64), Some(1000_i64))?,
                Interval::make(Some(1000_i64), None)?,
            ),
            (
                Interval::make(None, Some(1000_i64))?,
                Interval::make(Some(1000_i64), Some(1500_i64))?,
            ),
            (
                Interval::make(Some(0_u8), Some(0_u8))?,
                Interval::make::<u8>(None, None)?,
            ),
            (
                Interval::try_new(
                    prev_value(ScalarValue::Float32(Some(0.0_f32))),
                    ScalarValue::Float32(Some(0.0_f32)),
                )?,
                Interval::make(Some(0.0_f32), Some(0.0_f32))?,
            ),
            (
                Interval::make(Some(-1.0_f32), Some(-1.0_f32))?,
                Interval::try_new(
                    ScalarValue::Float32(Some(-1.0_f32)),
                    next_value(ScalarValue::Float32(Some(-1.0_f32))),
                )?,
            ),
        ];
        for (first, second) in not_gt_cases {
            assert_eq!(first.gt(second.clone())?, Interval::FALSE);
            assert_eq!(second.lt(first)?, Interval::FALSE);
        }

        Ok(())
    }

    #[test]
    fn gteq_lteq_test() -> Result<()> {
        let exactly_gteq_cases = vec![
            (
                Interval::make(Some(1000_i64), None)?,
                Interval::make(None, Some(1000_i64))?,
            ),
            (
                Interval::make(Some(1000_i64), Some(1000_i64))?,
                Interval::make(None, Some(1000_i64))?,
            ),
            (
                Interval::make(Some(500_i64), Some(1000_i64))?,
                Interval::make(Some(500_i64), Some(500_i64))?,
            ),
            (
                Interval::make(Some(-1000_i64), Some(1000_i64))?,
                Interval::make(None, Some(-1500_i64))?,
            ),
            (
                Interval::make::<u64>(None, None)?,
                Interval::make(Some(0_u64), Some(0_u64))?,
            ),
            (
                Interval::make(Some(0.0_f32), Some(0.0_f32))?,
                Interval::make(Some(0.0_f32), Some(0.0_f32))?,
            ),
            (
                Interval::try_new(
                    ScalarValue::Float32(Some(-1.0)),
                    next_value(ScalarValue::Float32(Some(-1.0))),
                )?,
                Interval::try_new(
                    prev_value(ScalarValue::Float32(Some(-1.0))),
                    ScalarValue::Float32(Some(-1.0)),
                )?,
            ),
        ];
        for (first, second) in exactly_gteq_cases {
            assert_eq!(first.gt_eq(second.clone())?, Interval::TRUE);
            assert_eq!(second.lt_eq(first)?, Interval::TRUE);
        }

        let possibly_gteq_cases = vec![
            (
                Interval::make(Some(999_i64), Some(2000_i64))?,
                Interval::make(Some(1000_i64), Some(1000_i64))?,
            ),
            (
                Interval::make(Some(500_i64), Some(1000_i64))?,
                Interval::make(Some(500_i64), Some(1001_i64))?,
            ),
            (
                Interval::make(Some(0_i64), None)?,
                Interval::make(Some(1000_i64), None)?,
            ),
            (
                Interval::make::<i64>(None, None)?,
                Interval::make::<i64>(None, None)?,
            ),
            (
                Interval::try_new(
                    prev_value(ScalarValue::Float32(Some(0.0))),
                    ScalarValue::Float32(Some(0.0)),
                )?,
                Interval::make(Some(0.0_f32), Some(0.0_f32))?,
            ),
            (
                Interval::make(Some(-1.0_f32), Some(-1.0_f32))?,
                Interval::try_new(
                    prev_value(ScalarValue::Float32(Some(-1.0_f32))),
                    next_value(ScalarValue::Float32(Some(-1.0_f32))),
                )?,
            ),
        ];
        for (first, second) in possibly_gteq_cases {
            assert_eq!(first.gt_eq(second.clone())?, Interval::TRUE_OR_FALSE);
            assert_eq!(second.lt_eq(first)?, Interval::TRUE_OR_FALSE);
        }

        let not_gteq_cases = vec![
            (
                Interval::make(Some(1000_i64), Some(1000_i64))?,
                Interval::make(Some(2000_i64), Some(2000_i64))?,
            ),
            (
                Interval::make(Some(500_i64), Some(999_i64))?,
                Interval::make(Some(1000_i64), None)?,
            ),
            (
                Interval::make(None, Some(1000_i64))?,
                Interval::make(Some(1001_i64), Some(1500_i64))?,
            ),
            (
                Interval::try_new(
                    prev_value(ScalarValue::Float32(Some(0.0_f32))),
                    prev_value(ScalarValue::Float32(Some(0.0_f32))),
                )?,
                Interval::make(Some(0.0_f32), Some(0.0_f32))?,
            ),
            (
                Interval::make(Some(-1.0_f32), Some(-1.0_f32))?,
                Interval::try_new(
                    next_value(ScalarValue::Float32(Some(-1.0))),
                    next_value(ScalarValue::Float32(Some(-1.0))),
                )?,
            ),
        ];
        for (first, second) in not_gteq_cases {
            assert_eq!(first.gt_eq(second.clone())?, Interval::FALSE);
            assert_eq!(second.lt_eq(first)?, Interval::FALSE);
        }

        Ok(())
    }

    #[test]
    fn equal_test() -> Result<()> {
        let exactly_eq_cases = vec![
            (
                Interval::make(Some(1000_i64), Some(1000_i64))?,
                Interval::make(Some(1000_i64), Some(1000_i64))?,
            ),
            (
                Interval::make(Some(0_u64), Some(0_u64))?,
                Interval::make(Some(0_u64), Some(0_u64))?,
            ),
            (
                Interval::make(Some(f32::MAX), Some(f32::MAX))?,
                Interval::make(Some(f32::MAX), Some(f32::MAX))?,
            ),
            (
                Interval::make(Some(f64::MIN), Some(f64::MIN))?,
                Interval::make(Some(f64::MIN), Some(f64::MIN))?,
            ),
        ];
        for (first, second) in exactly_eq_cases {
            assert_eq!(first.equal(second.clone())?, Interval::TRUE);
            assert_eq!(second.equal(first)?, Interval::TRUE);
        }

        let possibly_eq_cases = vec![
            (
                Interval::make::<i64>(None, None)?,
                Interval::make::<i64>(None, None)?,
            ),
            (
                Interval::make(Some(0_i64), Some(0_i64))?,
                Interval::make(Some(0_i64), Some(1000_i64))?,
            ),
            (
                Interval::make(Some(0_i64), Some(0_i64))?,
                Interval::make(Some(0_i64), Some(1000_i64))?,
            ),
            (
                Interval::make(Some(100.0_f32), Some(200.0_f32))?,
                Interval::make(Some(0.0_f32), Some(1000.0_f32))?,
            ),
            (
                Interval::try_new(
                    prev_value(ScalarValue::Float32(Some(0.0))),
                    ScalarValue::Float32(Some(0.0)),
                )?,
                Interval::make(Some(0.0_f32), Some(0.0_f32))?,
            ),
            (
                Interval::make(Some(-1.0_f32), Some(-1.0_f32))?,
                Interval::try_new(
                    prev_value(ScalarValue::Float32(Some(-1.0))),
                    next_value(ScalarValue::Float32(Some(-1.0))),
                )?,
            ),
        ];
        for (first, second) in possibly_eq_cases {
            assert_eq!(first.equal(second.clone())?, Interval::TRUE_OR_FALSE);
            assert_eq!(second.equal(first)?, Interval::TRUE_OR_FALSE);
        }

        let not_eq_cases = vec![
            (
                Interval::make(Some(1000_i64), Some(1000_i64))?,
                Interval::make(Some(2000_i64), Some(2000_i64))?,
            ),
            (
                Interval::make(Some(500_i64), Some(999_i64))?,
                Interval::make(Some(1000_i64), None)?,
            ),
            (
                Interval::make(None, Some(1000_i64))?,
                Interval::make(Some(1001_i64), Some(1500_i64))?,
            ),
            (
                Interval::try_new(
                    prev_value(ScalarValue::Float32(Some(0.0))),
                    prev_value(ScalarValue::Float32(Some(0.0))),
                )?,
                Interval::make(Some(0.0_f32), Some(0.0_f32))?,
            ),
            (
                Interval::make(Some(-1.0_f32), Some(-1.0_f32))?,
                Interval::try_new(
                    next_value(ScalarValue::Float32(Some(-1.0))),
                    next_value(ScalarValue::Float32(Some(-1.0))),
                )?,
            ),
        ];
        for (first, second) in not_eq_cases {
            assert_eq!(first.equal(second.clone())?, Interval::FALSE);
            assert_eq!(second.equal(first)?, Interval::FALSE);
        }

        Ok(())
    }

    #[test]
    fn and_test() -> Result<()> {
        let cases = vec![
            (Interval::TRUE_OR_FALSE, Interval::FALSE, Interval::FALSE),
            (
                Interval::TRUE_OR_FALSE,
                Interval::TRUE_OR_FALSE,
                Interval::TRUE_OR_FALSE,
            ),
            (
                Interval::TRUE_OR_FALSE,
                Interval::TRUE,
                Interval::TRUE_OR_FALSE,
            ),
            (Interval::FALSE, Interval::FALSE, Interval::FALSE),
            (Interval::FALSE, Interval::TRUE_OR_FALSE, Interval::FALSE),
            (Interval::FALSE, Interval::TRUE, Interval::FALSE),
            (Interval::TRUE, Interval::FALSE, Interval::FALSE),
            (
                Interval::TRUE,
                Interval::TRUE_OR_FALSE,
                Interval::TRUE_OR_FALSE,
            ),
            (Interval::TRUE, Interval::TRUE, Interval::TRUE),
        ];

        for case in cases {
            assert_eq!(
                case.0.and(&case.1)?,
                case.2,
                "Failed for {} AND {}",
                case.0,
                case.1
            );
        }
        Ok(())
    }

    #[test]
    fn or_test() -> Result<()> {
        let cases = vec![
            (
                Interval::TRUE_OR_FALSE,
                Interval::FALSE,
                Interval::TRUE_OR_FALSE,
            ),
            (
                Interval::TRUE_OR_FALSE,
                Interval::TRUE_OR_FALSE,
                Interval::TRUE_OR_FALSE,
            ),
            (Interval::TRUE_OR_FALSE, Interval::TRUE, Interval::TRUE),
            (Interval::FALSE, Interval::FALSE, Interval::FALSE),
            (
                Interval::FALSE,
                Interval::TRUE_OR_FALSE,
                Interval::TRUE_OR_FALSE,
            ),
            (Interval::FALSE, Interval::TRUE, Interval::TRUE),
            (Interval::TRUE, Interval::FALSE, Interval::TRUE),
            (Interval::TRUE, Interval::TRUE_OR_FALSE, Interval::TRUE),
            (Interval::TRUE, Interval::TRUE, Interval::TRUE),
        ];

        for case in cases {
            assert_eq!(
                case.0.or(&case.1)?,
                case.2,
                "Failed for {} OR {}",
                case.0,
                case.1
            );
        }
        Ok(())
    }

    #[test]
    fn not_test() -> Result<()> {
        let cases = vec![
            (Interval::TRUE_OR_FALSE, Interval::TRUE_OR_FALSE),
            (Interval::FALSE, Interval::TRUE),
            (Interval::TRUE, Interval::FALSE),
        ];

        for case in cases {
            assert_eq!(case.0.not()?, case.1, "Failed for NOT {}", case.0);
        }
        Ok(())
    }

    #[test]
    fn test_and_or_with_normalized_boolean_intervals() -> Result<()> {
        // Verify that NULL boolean bounds are normalized and don't cause errors
        let from_nulls =
            Interval::try_new(ScalarValue::Boolean(None), ScalarValue::Boolean(None))?;

        assert!(from_nulls.or(&Interval::TRUE).is_ok());
        assert!(from_nulls.and(&Interval::FALSE).is_ok());

        Ok(())
    }

    // Tests that there's no such thing as a 'null' boolean interval.
    // An interval with two `Boolean(None)` boundaries is normalised to `Interval::TRUE_OR_FALSE`.
    #[test]
    fn test_null_boolean_interval() {
        let null_interval =
            Interval::try_new(ScalarValue::Boolean(None), ScalarValue::Boolean(None))
                .unwrap();

        assert_eq!(null_interval, Interval::TRUE_OR_FALSE);
    }

    // Asserts that `Interval::TRUE_OR_FALSE` represents a set that contains `true`, `false`, and does
    // not contain `null`.
    #[test]
    fn test_uncertain_boolean_interval() {
        assert!(Interval::TRUE_OR_FALSE
            .contains_value(ScalarValue::Boolean(Some(true)))
            .unwrap());
        assert!(Interval::TRUE_OR_FALSE
            .contains_value(ScalarValue::Boolean(Some(false)))
            .unwrap());
        assert!(!Interval::TRUE_OR_FALSE
            .contains_value(ScalarValue::Boolean(None))
            .unwrap());
        assert!(!Interval::TRUE_OR_FALSE
            .contains_value(ScalarValue::Null)
            .unwrap());
    }

    #[test]
    fn test_and_uncertain_boolean_intervals() -> Result<()> {
        let and_result = Interval::TRUE_OR_FALSE.and(&Interval::FALSE)?;
        assert_eq!(and_result, Interval::FALSE);

        let and_result = Interval::FALSE.and(&Interval::TRUE_OR_FALSE)?;
        assert_eq!(and_result, Interval::FALSE);

        let and_result = Interval::TRUE_OR_FALSE.and(&Interval::TRUE)?;
        assert_eq!(and_result, Interval::TRUE_OR_FALSE);

        let and_result = Interval::TRUE.and(&Interval::TRUE_OR_FALSE)?;
        assert_eq!(and_result, Interval::TRUE_OR_FALSE);

        let and_result = Interval::TRUE_OR_FALSE.and(&Interval::TRUE_OR_FALSE)?;
        assert_eq!(and_result, Interval::TRUE_OR_FALSE);

        Ok(())
    }

    #[test]
    fn test_or_uncertain_boolean_intervals() -> Result<()> {
        let or_result = Interval::TRUE_OR_FALSE.or(&Interval::FALSE)?;
        assert_eq!(or_result, Interval::TRUE_OR_FALSE);

        let or_result = Interval::FALSE.or(&Interval::TRUE_OR_FALSE)?;
        assert_eq!(or_result, Interval::TRUE_OR_FALSE);

        let or_result = Interval::TRUE_OR_FALSE.or(&Interval::TRUE)?;
        assert_eq!(or_result, Interval::TRUE);

        let or_result = Interval::TRUE.or(&Interval::TRUE_OR_FALSE)?;
        assert_eq!(or_result, Interval::TRUE);

        let or_result = Interval::TRUE_OR_FALSE.or(&Interval::TRUE_OR_FALSE)?;
        assert_eq!(or_result, Interval::TRUE_OR_FALSE);

        Ok(())
    }

    #[test]
    fn intersect_test() -> Result<()> {
        let possible_cases = vec![
            (
                Interval::make(Some(1000_i64), None)?,
                Interval::make::<i64>(None, None)?,
                Interval::make(Some(1000_i64), None)?,
            ),
            (
                Interval::make(Some(1000_i64), None)?,
                Interval::make(None, Some(1000_i64))?,
                Interval::make(Some(1000_i64), Some(1000_i64))?,
            ),
            (
                Interval::make(Some(1000_i64), None)?,
                Interval::make(None, Some(2000_i64))?,
                Interval::make(Some(1000_i64), Some(2000_i64))?,
            ),
            (
                Interval::make(Some(1000_i64), Some(2000_i64))?,
                Interval::make(Some(1000_i64), None)?,
                Interval::make(Some(1000_i64), Some(2000_i64))?,
            ),
            (
                Interval::make(Some(1000_i64), Some(2000_i64))?,
                Interval::make(Some(1000_i64), Some(1500_i64))?,
                Interval::make(Some(1000_i64), Some(1500_i64))?,
            ),
            (
                Interval::make(Some(1000_i64), Some(2000_i64))?,
                Interval::make(Some(500_i64), Some(1500_i64))?,
                Interval::make(Some(1000_i64), Some(1500_i64))?,
            ),
            (
                Interval::make::<i64>(None, None)?,
                Interval::make::<i64>(None, None)?,
                Interval::make::<i64>(None, None)?,
            ),
            (
                Interval::make(None, Some(2000_u64))?,
                Interval::make(Some(500_u64), None)?,
                Interval::make(Some(500_u64), Some(2000_u64))?,
            ),
            (
                Interval::make(Some(0_u64), Some(0_u64))?,
                Interval::make(Some(0_u64), None)?,
                Interval::make(Some(0_u64), Some(0_u64))?,
            ),
            (
                Interval::make(Some(1000.0_f32), None)?,
                Interval::make(None, Some(1000.0_f32))?,
                Interval::make(Some(1000.0_f32), Some(1000.0_f32))?,
            ),
            (
                Interval::make(Some(1000.0_f32), Some(1500.0_f32))?,
                Interval::make(Some(0.0_f32), Some(1500.0_f32))?,
                Interval::make(Some(1000.0_f32), Some(1500.0_f32))?,
            ),
            (
                Interval::make(Some(-1000.0_f64), Some(1500.0_f64))?,
                Interval::make(Some(-1500.0_f64), Some(2000.0_f64))?,
                Interval::make(Some(-1000.0_f64), Some(1500.0_f64))?,
            ),
            (
                Interval::make(Some(16.0_f64), Some(32.0_f64))?,
                Interval::make(Some(32.0_f64), Some(64.0_f64))?,
                Interval::make(Some(32.0_f64), Some(32.0_f64))?,
            ),
        ];
        for (first, second, expected) in possible_cases {
            assert_eq!(first.intersect(second)?.unwrap(), expected)
        }

        let empty_cases = vec![
            (
                Interval::make(Some(1000_i64), None)?,
                Interval::make(None, Some(0_i64))?,
            ),
            (
                Interval::make(Some(1000_i64), None)?,
                Interval::make(None, Some(999_i64))?,
            ),
            (
                Interval::make(Some(1500_i64), Some(2000_i64))?,
                Interval::make(Some(1000_i64), Some(1499_i64))?,
            ),
            (
                Interval::make(Some(0_i64), Some(1000_i64))?,
                Interval::make(Some(2000_i64), Some(3000_i64))?,
            ),
            (
                Interval::try_new(
                    prev_value(ScalarValue::Float32(Some(1.0))),
                    prev_value(ScalarValue::Float32(Some(1.0))),
                )?,
                Interval::make(Some(1.0_f32), Some(1.0_f32))?,
            ),
            (
                Interval::try_new(
                    next_value(ScalarValue::Float32(Some(1.0))),
                    next_value(ScalarValue::Float32(Some(1.0))),
                )?,
                Interval::make(Some(1.0_f32), Some(1.0_f32))?,
            ),
        ];
        for (first, second) in empty_cases {
            assert_eq!(first.intersect(second)?, None)
        }

        Ok(())
    }

    #[test]
    fn union_test() -> Result<()> {
        let possible_cases = vec![
            (
                Interval::make(Some(1000_i64), None)?,
                Interval::make::<i64>(None, None)?,
                Interval::make_unbounded(&DataType::Int64)?,
            ),
            (
                Interval::make(Some(1000_i64), None)?,
                Interval::make(None, Some(1000_i64))?,
                Interval::make_unbounded(&DataType::Int64)?,
            ),
            (
                Interval::make(Some(1000_i64), None)?,
                Interval::make(None, Some(2000_i64))?,
                Interval::make_unbounded(&DataType::Int64)?,
            ),
            (
                Interval::make(Some(1000_i64), Some(2000_i64))?,
                Interval::make(Some(1000_i64), None)?,
                Interval::make(Some(1000_i64), None)?,
            ),
            (
                Interval::make(Some(1000_i64), Some(2000_i64))?,
                Interval::make(Some(1000_i64), Some(1500_i64))?,
                Interval::make(Some(1000_i64), Some(2000_i64))?,
            ),
            (
                Interval::make(Some(1000_i64), Some(2000_i64))?,
                Interval::make(Some(500_i64), Some(1500_i64))?,
                Interval::make(Some(500_i64), Some(2000_i64))?,
            ),
            (
                Interval::make::<i64>(None, None)?,
                Interval::make::<i64>(None, None)?,
                Interval::make::<i64>(None, None)?,
            ),
            (
                Interval::make(Some(1000_i64), None)?,
                Interval::make(None, Some(0_i64))?,
                Interval::make_unbounded(&DataType::Int64)?,
            ),
            (
                Interval::make(Some(1000_i64), None)?,
                Interval::make(None, Some(999_i64))?,
                Interval::make_unbounded(&DataType::Int64)?,
            ),
            (
                Interval::make(Some(1500_i64), Some(2000_i64))?,
                Interval::make(Some(1000_i64), Some(1499_i64))?,
                Interval::make(Some(1000_i64), Some(2000_i64))?,
            ),
            (
                Interval::make(Some(0_i64), Some(1000_i64))?,
                Interval::make(Some(2000_i64), Some(3000_i64))?,
                Interval::make(Some(0_i64), Some(3000_i64))?,
            ),
            (
                Interval::make(None, Some(2000_u64))?,
                Interval::make(Some(500_u64), None)?,
                Interval::make(Some(0_u64), None)?,
            ),
            (
                Interval::make(Some(0_u64), Some(0_u64))?,
                Interval::make(Some(0_u64), None)?,
                Interval::make(Some(0_u64), None)?,
            ),
            (
                Interval::make(Some(1000.0_f32), None)?,
                Interval::make(None, Some(1000.0_f32))?,
                Interval::make_unbounded(&DataType::Float32)?,
            ),
            (
                Interval::make(Some(1000.0_f32), Some(1500.0_f32))?,
                Interval::make(Some(0.0_f32), Some(1500.0_f32))?,
                Interval::make(Some(0.0_f32), Some(1500.0_f32))?,
            ),
            (
                Interval::try_new(
                    prev_value(ScalarValue::Float32(Some(1.0))),
                    prev_value(ScalarValue::Float32(Some(1.0))),
                )?,
                Interval::make(Some(1.0_f32), Some(1.0_f32))?,
                Interval::try_new(
                    prev_value(ScalarValue::Float32(Some(1.0))),
                    ScalarValue::Float32(Some(1.0)),
                )?,
            ),
            (
                Interval::try_new(
                    next_value(ScalarValue::Float32(Some(1.0))),
                    next_value(ScalarValue::Float32(Some(1.0))),
                )?,
                Interval::make(Some(1.0_f32), Some(1.0_f32))?,
                Interval::try_new(
                    ScalarValue::Float32(Some(1.0)),
                    next_value(ScalarValue::Float32(Some(1.0))),
                )?,
            ),
            (
                Interval::make(Some(-1000.0_f64), Some(1500.0_f64))?,
                Interval::make(Some(-1500.0_f64), Some(2000.0_f64))?,
                Interval::make(Some(-1500.0_f64), Some(2000.0_f64))?,
            ),
            (
                Interval::make(Some(16.0_f64), Some(32.0_f64))?,
                Interval::make(Some(32.0_f64), Some(64.0_f64))?,
                Interval::make(Some(16.0_f64), Some(64.0_f64))?,
            ),
        ];
        for (first, second, expected) in possible_cases {
            println!("{first}");
            println!("{second}");
            assert_eq!(first.union(second)?, expected)
        }

        Ok(())
    }

    #[test]
    fn test_contains() -> Result<()> {
        let possible_cases = vec![
            (
                Interval::make::<i64>(None, None)?,
                Interval::make::<i64>(None, None)?,
                Interval::TRUE,
            ),
            (
                Interval::make(Some(1500_i64), Some(2000_i64))?,
                Interval::make(Some(1501_i64), Some(1999_i64))?,
                Interval::TRUE,
            ),
            (
                Interval::make(Some(1000_i64), None)?,
                Interval::make::<i64>(None, None)?,
                Interval::TRUE_OR_FALSE,
            ),
            (
                Interval::make(Some(1000_i64), Some(2000_i64))?,
                Interval::make(Some(500), Some(1500_i64))?,
                Interval::TRUE_OR_FALSE,
            ),
            (
                Interval::make(Some(16.0), Some(32.0))?,
                Interval::make(Some(32.0), Some(64.0))?,
                Interval::TRUE_OR_FALSE,
            ),
            (
                Interval::make(Some(1000_i64), None)?,
                Interval::make(None, Some(0_i64))?,
                Interval::FALSE,
            ),
            (
                Interval::make(Some(1500_i64), Some(2000_i64))?,
                Interval::make(Some(1000_i64), Some(1499_i64))?,
                Interval::FALSE,
            ),
            (
                Interval::try_new(
                    prev_value(ScalarValue::Float32(Some(1.0))),
                    prev_value(ScalarValue::Float32(Some(1.0))),
                )?,
                Interval::make(Some(1.0_f32), Some(1.0_f32))?,
                Interval::FALSE,
            ),
            (
                Interval::try_new(
                    next_value(ScalarValue::Float32(Some(1.0))),
                    next_value(ScalarValue::Float32(Some(1.0))),
                )?,
                Interval::make(Some(1.0_f32), Some(1.0_f32))?,
                Interval::FALSE,
            ),
        ];
        for (first, second, expected) in possible_cases {
            assert_eq!(first.contains(second)?, expected)
        }

        Ok(())
    }

    #[test]
    fn test_contains_value() -> Result<()> {
        let possible_cases = vec![
            (
                Interval::make(Some(0), Some(100))?,
                ScalarValue::Int32(Some(50)),
                true,
            ),
            (
                Interval::make(Some(0), Some(100))?,
                ScalarValue::Int32(Some(150)),
                false,
            ),
            (
                Interval::make(Some(0), Some(100))?,
                ScalarValue::Float64(Some(50.)),
                true,
            ),
            (
                Interval::make(Some(0), Some(100))?,
                ScalarValue::Float64(Some(next_down(100.))),
                true,
            ),
            (
                Interval::make(Some(0), Some(100))?,
                ScalarValue::Float64(Some(next_up(100.))),
                false,
            ),
        ];

        for (interval, value, expected) in possible_cases {
            assert_eq!(interval.contains_value(value)?, expected)
        }

        Ok(())
    }

    #[test]
    fn test_add() -> Result<()> {
        let cases = vec![
            (
                Interval::make(Some(100_i64), Some(200_i64))?,
                Interval::make(None, Some(200_i64))?,
                Interval::make(None, Some(400_i64))?,
            ),
            (
                Interval::make(Some(100_i64), Some(200_i64))?,
                Interval::make(Some(200_i64), None)?,
                Interval::make(Some(300_i64), None)?,
            ),
            (
                Interval::make(None, Some(200_i64))?,
                Interval::make(Some(100_i64), Some(200_i64))?,
                Interval::make(None, Some(400_i64))?,
            ),
            (
                Interval::make(Some(200_i64), None)?,
                Interval::make(Some(100_i64), Some(200_i64))?,
                Interval::make(Some(300_i64), None)?,
            ),
            (
                Interval::make(Some(100_i64), Some(200_i64))?,
                Interval::make(Some(-300_i64), Some(150_i64))?,
                Interval::make(Some(-200_i64), Some(350_i64))?,
            ),
            (
                Interval::make(Some(f32::MAX), Some(f32::MAX))?,
                Interval::make(Some(11_f32), Some(11_f32))?,
                Interval::make(Some(f32::MAX), None)?,
            ),
            (
                Interval::make(Some(f32::MIN), Some(f32::MIN))?,
                Interval::make(Some(-10_f32), Some(10_f32))?,
                // Since rounding mode is up, the result would be much greater than f32::MIN
                // (f32::MIN = -3.4_028_235e38, the result is -3.4_028_233e38)
                Interval::make(
                    None,
                    Some(-340282330000000000000000000000000000000.0_f32),
                )?,
            ),
            (
                Interval::make(Some(f32::MIN), Some(f32::MIN))?,
                Interval::make(Some(-10_f32), Some(-10_f32))?,
                Interval::make(None, Some(f32::MIN))?,
            ),
            (
                Interval::make(Some(1.0), Some(f32::MAX))?,
                Interval::make(Some(f32::MAX), Some(f32::MAX))?,
                Interval::make(Some(f32::MAX), None)?,
            ),
            (
                Interval::make(Some(f32::MIN), Some(f32::MIN))?,
                Interval::make(Some(f32::MAX), Some(f32::MAX))?,
                Interval::make(Some(-0.0_f32), Some(0.0_f32))?,
            ),
            (
                Interval::make(Some(100_f64), None)?,
                Interval::make(None, Some(200_f64))?,
                Interval::make::<i64>(None, None)?,
            ),
            (
                Interval::make(None, Some(100_f64))?,
                Interval::make(None, Some(200_f64))?,
                Interval::make(None, Some(300_f64))?,
            ),
        ];
        for case in cases {
            let result = case.0.add(case.1)?;
            if case.0.data_type().is_floating() {
                assert!(
                    result.lower().is_null() && case.2.lower().is_null()
                        || result.lower().le(case.2.lower())
                );
                assert!(
                    result.upper().is_null() && case.2.upper().is_null()
                        || result.upper().ge(case.2.upper())
                );
            } else {
                assert_eq!(result, case.2);
            }
        }

        Ok(())
    }

    #[test]
    fn test_sub() -> Result<()> {
        let cases = vec![
            (
                Interval::make(Some(i32::MAX), Some(i32::MAX))?,
                Interval::make(Some(11_i32), Some(11_i32))?,
                Interval::make(Some(i32::MAX - 11), Some(i32::MAX - 11))?,
            ),
            (
                Interval::make(Some(100_i64), Some(200_i64))?,
                Interval::make(None, Some(200_i64))?,
                Interval::make(Some(-100_i64), None)?,
            ),
            (
                Interval::make(Some(100_i64), Some(200_i64))?,
                Interval::make(Some(200_i64), None)?,
                Interval::make(None, Some(0_i64))?,
            ),
            (
                Interval::make(None, Some(200_i64))?,
                Interval::make(Some(100_i64), Some(200_i64))?,
                Interval::make(None, Some(100_i64))?,
            ),
            (
                Interval::make(Some(200_i64), None)?,
                Interval::make(Some(100_i64), Some(200_i64))?,
                Interval::make(Some(0_i64), None)?,
            ),
            (
                Interval::make(Some(100_i64), Some(200_i64))?,
                Interval::make(Some(-300_i64), Some(150_i64))?,
                Interval::make(Some(-50_i64), Some(500_i64))?,
            ),
            (
                Interval::make(Some(i64::MIN), Some(i64::MIN))?,
                Interval::make(Some(-10_i64), Some(-10_i64))?,
                Interval::make(Some(i64::MIN + 10), Some(i64::MIN + 10))?,
            ),
            (
                Interval::make(Some(1), Some(i64::MAX))?,
                Interval::make(Some(i64::MAX), Some(i64::MAX))?,
                Interval::make(Some(1 - i64::MAX), Some(0))?,
            ),
            (
                Interval::make(Some(i64::MIN), Some(i64::MIN))?,
                Interval::make(Some(i64::MAX), Some(i64::MAX))?,
                Interval::make(None, Some(i64::MIN))?,
            ),
            (
                Interval::make(Some(2_u32), Some(10_u32))?,
                Interval::make(Some(4_u32), Some(6_u32))?,
                Interval::make(None, Some(6_u32))?,
            ),
            (
                Interval::make(Some(2_u32), Some(10_u32))?,
                Interval::make(Some(20_u32), Some(30_u32))?,
                Interval::make(None, Some(0_u32))?,
            ),
            (
                Interval::make(Some(f32::MIN), Some(f32::MIN))?,
                Interval::make(Some(-10_f32), Some(10_f32))?,
                // Since rounding mode is up, the result would be much larger than f32::MIN
                // (f32::MIN = -3.4_028_235e38, the result is -3.4_028_233e38)
                Interval::make(
                    None,
                    Some(-340282330000000000000000000000000000000.0_f32),
                )?,
            ),
            (
                Interval::make(Some(100_f64), None)?,
                Interval::make(None, Some(200_f64))?,
                Interval::make(Some(-100_f64), None)?,
            ),
            (
                Interval::make(None, Some(100_f64))?,
                Interval::make(None, Some(200_f64))?,
                Interval::make::<i64>(None, None)?,
            ),
        ];
        for case in cases {
            let result = case.0.sub(case.1)?;
            if case.0.data_type().is_floating() {
                assert!(
                    result.lower().is_null() && case.2.lower().is_null()
                        || result.lower().le(case.2.lower())
                );
                assert!(
                    result.upper().is_null() && case.2.upper().is_null()
                        || result.upper().ge(case.2.upper(),)
                );
            } else {
                assert_eq!(result, case.2);
            }
        }

        Ok(())
    }

    #[test]
    fn test_mul() -> Result<()> {
        let cases = vec![
            (
                Interval::make(Some(1_i64), Some(2_i64))?,
                Interval::make(None, Some(2_i64))?,
                Interval::make(None, Some(4_i64))?,
            ),
            (
                Interval::make(Some(1_i64), Some(2_i64))?,
                Interval::make(Some(2_i64), None)?,
                Interval::make(Some(2_i64), None)?,
            ),
            (
                Interval::make(None, Some(2_i64))?,
                Interval::make(Some(1_i64), Some(2_i64))?,
                Interval::make(None, Some(4_i64))?,
            ),
            (
                Interval::make(Some(2_i64), None)?,
                Interval::make(Some(1_i64), Some(2_i64))?,
                Interval::make(Some(2_i64), None)?,
            ),
            (
                Interval::make(Some(1_i64), Some(2_i64))?,
                Interval::make(Some(-3_i64), Some(15_i64))?,
                Interval::make(Some(-6_i64), Some(30_i64))?,
            ),
            (
                Interval::make(Some(-0.0), Some(0.0))?,
                Interval::make(None, Some(0.0))?,
                Interval::make::<i64>(None, None)?,
            ),
            (
                Interval::make(Some(f32::MIN), Some(f32::MIN))?,
                Interval::make(Some(-10_f32), Some(10_f32))?,
                Interval::make::<i64>(None, None)?,
            ),
            (
                Interval::make(Some(1_u32), Some(2_u32))?,
                Interval::make(Some(0_u32), Some(1_u32))?,
                Interval::make(Some(0_u32), Some(2_u32))?,
            ),
            (
                Interval::make(None, Some(2_u32))?,
                Interval::make(Some(0_u32), Some(1_u32))?,
                Interval::make(None, Some(2_u32))?,
            ),
            (
                Interval::make(None, Some(2_u32))?,
                Interval::make(Some(1_u32), Some(2_u32))?,
                Interval::make(None, Some(4_u32))?,
            ),
            (
                Interval::make(None, Some(2_u32))?,
                Interval::make(Some(1_u32), None)?,
                Interval::make::<u32>(None, None)?,
            ),
            (
                Interval::make::<u32>(None, None)?,
                Interval::make(Some(0_u32), None)?,
                Interval::make::<u32>(None, None)?,
            ),
            (
                Interval::make(Some(f32::MAX), Some(f32::MAX))?,
                Interval::make(Some(11_f32), Some(11_f32))?,
                Interval::make(Some(f32::MAX), None)?,
            ),
            (
                Interval::make(Some(f32::MIN), Some(f32::MIN))?,
                Interval::make(Some(-10_f32), Some(-10_f32))?,
                Interval::make(Some(f32::MAX), None)?,
            ),
            (
                Interval::make(Some(1.0), Some(f32::MAX))?,
                Interval::make(Some(f32::MAX), Some(f32::MAX))?,
                Interval::make(Some(f32::MAX), None)?,
            ),
            (
                Interval::make(Some(f32::MIN), Some(f32::MIN))?,
                Interval::make(Some(f32::MAX), Some(f32::MAX))?,
                Interval::make(None, Some(f32::MIN))?,
            ),
            (
                Interval::make(Some(-0.0_f32), Some(0.0_f32))?,
                Interval::make(Some(f32::MAX), None)?,
                Interval::make::<f32>(None, None)?,
            ),
            (
                Interval::make(Some(0.0_f32), Some(0.0_f32))?,
                Interval::make(Some(f32::MAX), None)?,
                Interval::make(Some(0.0_f32), None)?,
            ),
            (
                Interval::make(Some(1_f64), None)?,
                Interval::make(None, Some(2_f64))?,
                Interval::make::<f64>(None, None)?,
            ),
            (
                Interval::make(None, Some(1_f64))?,
                Interval::make(None, Some(2_f64))?,
                Interval::make::<f64>(None, None)?,
            ),
            (
                Interval::make(Some(-0.0_f64), Some(-0.0_f64))?,
                Interval::make(Some(1_f64), Some(2_f64))?,
                Interval::make(Some(-0.0_f64), Some(-0.0_f64))?,
            ),
            (
                Interval::make(Some(0.0_f64), Some(0.0_f64))?,
                Interval::make(Some(1_f64), Some(2_f64))?,
                Interval::make(Some(0.0_f64), Some(0.0_f64))?,
            ),
            (
                Interval::make(Some(-0.0_f64), Some(0.0_f64))?,
                Interval::make(Some(1_f64), Some(2_f64))?,
                Interval::make(Some(-0.0_f64), Some(0.0_f64))?,
            ),
            (
                Interval::make(Some(-0.0_f64), Some(1.0_f64))?,
                Interval::make(Some(1_f64), Some(2_f64))?,
                Interval::make(Some(-0.0_f64), Some(2.0_f64))?,
            ),
            (
                Interval::make(Some(0.0_f64), Some(1.0_f64))?,
                Interval::make(Some(1_f64), Some(2_f64))?,
                Interval::make(Some(0.0_f64), Some(2.0_f64))?,
            ),
            (
                Interval::make(Some(-0.0_f64), Some(1.0_f64))?,
                Interval::make(Some(-1_f64), Some(2_f64))?,
                Interval::make(Some(-1.0_f64), Some(2.0_f64))?,
            ),
            (
                Interval::make::<f64>(None, None)?,
                Interval::make(Some(-0.0_f64), Some(0.0_f64))?,
                Interval::make::<f64>(None, None)?,
            ),
            (
                Interval::make::<f64>(None, Some(10.0_f64))?,
                Interval::make(Some(-0.0_f64), Some(0.0_f64))?,
                Interval::make::<f64>(None, None)?,
            ),
        ];
        for case in cases {
            let result = case.0.mul(case.1)?;
            if case.0.data_type().is_floating() {
                assert!(
                    result.lower().is_null() && case.2.lower().is_null()
                        || result.lower().le(case.2.lower())
                );
                assert!(
                    result.upper().is_null() && case.2.upper().is_null()
                        || result.upper().ge(case.2.upper())
                );
            } else {
                assert_eq!(result, case.2);
            }
        }

        Ok(())
    }

    #[test]
    fn test_div() -> Result<()> {
        let cases = vec![
            (
                Interval::make(Some(100_i64), Some(200_i64))?,
                Interval::make(Some(1_i64), Some(2_i64))?,
                Interval::make(Some(50_i64), Some(200_i64))?,
            ),
            (
                Interval::make(Some(-200_i64), Some(-100_i64))?,
                Interval::make(Some(-2_i64), Some(-1_i64))?,
                Interval::make(Some(50_i64), Some(200_i64))?,
            ),
            (
                Interval::make(Some(100_i64), Some(200_i64))?,
                Interval::make(Some(-2_i64), Some(-1_i64))?,
                Interval::make(Some(-200_i64), Some(-50_i64))?,
            ),
            (
                Interval::make(Some(-200_i64), Some(-100_i64))?,
                Interval::make(Some(1_i64), Some(2_i64))?,
                Interval::make(Some(-200_i64), Some(-50_i64))?,
            ),
            (
                Interval::make(Some(-200_i64), Some(100_i64))?,
                Interval::make(Some(1_i64), Some(2_i64))?,
                Interval::make(Some(-200_i64), Some(100_i64))?,
            ),
            (
                Interval::make(Some(-100_i64), Some(200_i64))?,
                Interval::make(Some(1_i64), Some(2_i64))?,
                Interval::make(Some(-100_i64), Some(200_i64))?,
            ),
            (
                Interval::make(Some(10_i64), Some(20_i64))?,
                Interval::make::<i64>(None, None)?,
                Interval::make::<i64>(None, None)?,
            ),
            (
                Interval::make(Some(-100_i64), Some(200_i64))?,
                Interval::make(Some(-1_i64), Some(2_i64))?,
                Interval::make::<i64>(None, None)?,
            ),
            (
                Interval::make(Some(-100_i64), Some(200_i64))?,
                Interval::make(Some(-2_i64), Some(1_i64))?,
                Interval::make::<i64>(None, None)?,
            ),
            (
                Interval::make(Some(100_i64), Some(200_i64))?,
                Interval::make(Some(0_i64), Some(1_i64))?,
                Interval::make(Some(100_i64), None)?,
            ),
            (
                Interval::make(Some(100_i64), Some(200_i64))?,
                Interval::make(None, Some(0_i64))?,
                Interval::make(None, Some(0_i64))?,
            ),
            (
                Interval::make(Some(100_i64), Some(200_i64))?,
                Interval::make(Some(0_i64), Some(0_i64))?,
                Interval::make::<i64>(None, None)?,
            ),
            (
                Interval::make(Some(0_i64), Some(1_i64))?,
                Interval::make(Some(100_i64), Some(200_i64))?,
                Interval::make(Some(0_i64), Some(0_i64))?,
            ),
            (
                Interval::make(Some(0_i64), Some(1_i64))?,
                Interval::make(Some(100_i64), Some(200_i64))?,
                Interval::make(Some(0_i64), Some(0_i64))?,
            ),
            (
                Interval::make(Some(1_u32), Some(2_u32))?,
                Interval::make(Some(0_u32), Some(0_u32))?,
                Interval::make::<u32>(None, None)?,
            ),
            (
                Interval::make(Some(10_u32), Some(20_u32))?,
                Interval::make(None, Some(2_u32))?,
                Interval::make(Some(5_u32), None)?,
            ),
            (
                Interval::make(Some(10_u32), Some(20_u32))?,
                Interval::make(Some(0_u32), Some(2_u32))?,
                Interval::make(Some(5_u32), None)?,
            ),
            (
                Interval::make(Some(10_u32), Some(20_u32))?,
                Interval::make(Some(0_u32), Some(0_u32))?,
                Interval::make::<u32>(None, None)?,
            ),
            (
                Interval::make(Some(12_u64), Some(48_u64))?,
                Interval::make(Some(10_u64), Some(20_u64))?,
                Interval::make(Some(0_u64), Some(4_u64))?,
            ),
            (
                Interval::make(Some(12_u64), Some(48_u64))?,
                Interval::make(None, Some(2_u64))?,
                Interval::make(Some(6_u64), None)?,
            ),
            (
                Interval::make(Some(12_u64), Some(48_u64))?,
                Interval::make(Some(0_u64), Some(2_u64))?,
                Interval::make(Some(6_u64), None)?,
            ),
            (
                Interval::make(None, Some(48_u64))?,
                Interval::make(Some(0_u64), Some(2_u64))?,
                Interval::make::<u64>(None, None)?,
            ),
            (
                Interval::make(Some(f32::MAX), Some(f32::MAX))?,
                Interval::make(Some(-0.1_f32), Some(0.1_f32))?,
                Interval::make::<f32>(None, None)?,
            ),
            (
                Interval::make(Some(f32::MIN), None)?,
                Interval::make(Some(0.1_f32), Some(0.1_f32))?,
                Interval::make::<f32>(None, None)?,
            ),
            (
                Interval::make(Some(-10.0_f32), Some(10.0_f32))?,
                Interval::make(Some(-0.1_f32), Some(-0.1_f32))?,
                Interval::make(Some(-100.0_f32), Some(100.0_f32))?,
            ),
            (
                Interval::make(Some(-10.0_f32), Some(f32::MAX))?,
                Interval::make::<f32>(None, None)?,
                Interval::make::<f32>(None, None)?,
            ),
            (
                Interval::make(Some(f32::MIN), Some(10.0_f32))?,
                Interval::make(Some(1.0_f32), None)?,
                Interval::make(Some(f32::MIN), Some(10.0_f32))?,
            ),
            (
                Interval::make(Some(-0.0_f32), Some(0.0_f32))?,
                Interval::make(Some(f32::MAX), None)?,
                Interval::make(Some(-0.0_f32), Some(0.0_f32))?,
            ),
            (
                Interval::make(Some(-0.0_f32), Some(0.0_f32))?,
                Interval::make(None, Some(-0.0_f32))?,
                Interval::make::<f32>(None, None)?,
            ),
            (
                Interval::make(Some(0.0_f32), Some(0.0_f32))?,
                Interval::make(Some(f32::MAX), None)?,
                Interval::make(Some(0.0_f32), Some(0.0_f32))?,
            ),
            (
                Interval::make(Some(1.0_f32), Some(2.0_f32))?,
                Interval::make(Some(0.0_f32), Some(4.0_f32))?,
                Interval::make(Some(0.25_f32), None)?,
            ),
            (
                Interval::make(Some(1.0_f32), Some(2.0_f32))?,
                Interval::make(Some(-4.0_f32), Some(-0.0_f32))?,
                Interval::make(None, Some(-0.25_f32))?,
            ),
            (
                Interval::make(Some(-4.0_f64), Some(2.0_f64))?,
                Interval::make(Some(10.0_f64), Some(20.0_f64))?,
                Interval::make(Some(-0.4_f64), Some(0.2_f64))?,
            ),
            (
                Interval::make(Some(-0.0_f64), Some(-0.0_f64))?,
                Interval::make(None, Some(-0.0_f64))?,
                Interval::make(Some(0.0_f64), None)?,
            ),
            (
                Interval::make(Some(1.0_f64), Some(2.0_f64))?,
                Interval::make::<f64>(None, None)?,
                Interval::make(Some(0.0_f64), None)?,
            ),
        ];
        for case in cases {
            let result = case.0.div(case.1)?;
            if case.0.data_type().is_floating() {
                assert!(
                    result.lower().is_null() && case.2.lower().is_null()
                        || result.lower().le(case.2.lower())
                );
                assert!(
                    result.upper().is_null() && case.2.upper().is_null()
                        || result.upper().ge(case.2.upper())
                );
            } else {
                assert_eq!(result, case.2);
            }
        }

        Ok(())
    }

    #[test]
    fn test_overflow_handling() -> Result<()> {
        // Test integer overflow handling:
        let dt = DataType::Int32;
        let op = Operator::Plus;
        let lhs = ScalarValue::Int32(Some(i32::MAX));
        let rhs = ScalarValue::Int32(Some(1));
        let result = handle_overflow::<true>(&dt, op, &lhs, &rhs);
        assert_eq!(result, ScalarValue::Int32(None));
        let result = handle_overflow::<false>(&dt, op, &lhs, &rhs);
        assert_eq!(result, ScalarValue::Int32(Some(i32::MAX)));

        // Test float overflow handling:
        let dt = DataType::Float32;
        let op = Operator::Multiply;
        let lhs = ScalarValue::Float32(Some(f32::MAX));
        let rhs = ScalarValue::Float32(Some(2.0));
        let result = handle_overflow::<true>(&dt, op, &lhs, &rhs);
        assert_eq!(result, ScalarValue::Float32(None));
        let result = handle_overflow::<false>(&dt, op, &lhs, &rhs);
        assert_eq!(result, ScalarValue::Float32(Some(f32::MAX)));

        // Test float underflow handling:
        let lhs = ScalarValue::Float32(Some(f32::MIN));
        let rhs = ScalarValue::Float32(Some(2.0));
        let result = handle_overflow::<true>(&dt, op, &lhs, &rhs);
        assert_eq!(result, ScalarValue::Float32(Some(f32::MIN)));
        let result = handle_overflow::<false>(&dt, op, &lhs, &rhs);
        assert_eq!(result, ScalarValue::Float32(None));

        // Test integer underflow handling:
        let dt = DataType::Int64;
        let op = Operator::Minus;
        let lhs = ScalarValue::Int64(Some(i64::MIN));
        let rhs = ScalarValue::Int64(Some(1));
        let result = handle_overflow::<true>(&dt, op, &lhs, &rhs);
        assert_eq!(result, ScalarValue::Int64(Some(i64::MIN)));
        let result = handle_overflow::<false>(&dt, op, &lhs, &rhs);
        assert_eq!(result, ScalarValue::Int64(None));

        // Test unsigned integer handling:
        let dt = DataType::UInt32;
        let op = Operator::Minus;
        let lhs = ScalarValue::UInt32(Some(0));
        let rhs = ScalarValue::UInt32(Some(1));
        let result = handle_overflow::<true>(&dt, op, &lhs, &rhs);
        assert_eq!(result, ScalarValue::UInt32(Some(0)));
        let result = handle_overflow::<false>(&dt, op, &lhs, &rhs);
        assert_eq!(result, ScalarValue::UInt32(None));

        // Test decimal handling:
        let dt = DataType::Decimal128(38, 35);
        let op = Operator::Plus;
        let lhs =
            ScalarValue::Decimal128(Some(54321543215432154321543215432154321), 35, 35);
        let rhs = ScalarValue::Decimal128(Some(10000), 20, 0);
        let result = handle_overflow::<true>(&dt, op, &lhs, &rhs);
        assert_eq!(result, ScalarValue::Decimal128(None, 38, 35));
        let result = handle_overflow::<false>(&dt, op, &lhs, &rhs);
        assert_eq!(
            result,
            ScalarValue::Decimal128(Some(99999999999999999999999999999999999999), 38, 35)
        );

        Ok(())
    }

    #[test]
    fn test_width_of_intervals() -> Result<()> {
        let intervals = [
            (
                Interval::make(Some(0.25_f64), Some(0.50_f64))?,
                ScalarValue::from(0.25_f64),
            ),
            (
                Interval::make(Some(0.5_f64), Some(1.0_f64))?,
                ScalarValue::from(0.5_f64),
            ),
            (
                Interval::make(Some(1.0_f64), Some(2.0_f64))?,
                ScalarValue::from(1.0_f64),
            ),
            (
                Interval::make(Some(32.0_f64), Some(64.0_f64))?,
                ScalarValue::from(32.0_f64),
            ),
            (
                Interval::make(Some(-0.50_f64), Some(-0.25_f64))?,
                ScalarValue::from(0.25_f64),
            ),
            (
                Interval::make(Some(-32.0_f64), Some(-16.0_f64))?,
                ScalarValue::from(16.0_f64),
            ),
            (
                Interval::make(Some(-0.50_f64), Some(0.25_f64))?,
                ScalarValue::from(0.75_f64),
            ),
            (
                Interval::make(Some(-32.0_f64), Some(16.0_f64))?,
                ScalarValue::from(48.0_f64),
            ),
            (
                Interval::make(Some(-32_i64), Some(16_i64))?,
                ScalarValue::from(48_i64),
            ),
        ];
        for (interval, expected) in intervals {
            assert_eq!(interval.width()?, expected);
        }

        Ok(())
    }

    #[test]
    fn test_cardinality_of_intervals() -> Result<()> {
        // In IEEE 754 standard for floating-point arithmetic, if we keep the sign and exponent fields same,
        // we can represent 4503599627370496+1 different numbers by changing the mantissa
        // (4503599627370496 = 2^52, since there are 52 bits in mantissa, and 2^23 = 8388608 for f32).
        // TODO: Add tests for non-exponential boundary aligned intervals too.
        let distinct_f64 = 4503599627370497;
        let distinct_f32 = 8388609;
        let intervals = [
            Interval::make(Some(0.25_f64), Some(0.50_f64))?,
            Interval::make(Some(0.5_f64), Some(1.0_f64))?,
            Interval::make(Some(1.0_f64), Some(2.0_f64))?,
            Interval::make(Some(32.0_f64), Some(64.0_f64))?,
            Interval::make(Some(-0.50_f64), Some(-0.25_f64))?,
            Interval::make(Some(-32.0_f64), Some(-16.0_f64))?,
        ];
        for interval in intervals {
            assert_eq!(interval.cardinality().unwrap(), distinct_f64);
        }

        let intervals = [
            Interval::make(Some(0.25_f32), Some(0.50_f32))?,
            Interval::make(Some(-1_f32), Some(-0.5_f32))?,
        ];
        for interval in intervals {
            assert_eq!(interval.cardinality().unwrap(), distinct_f32);
        }

        // The regular logarithmic distribution of floating-point numbers are
        // only applicable outside of the `(-phi, phi)` interval where `phi`
        // denotes the largest positive subnormal floating-point number. Since
        // the following intervals include such subnormal points, we cannot use
        // a simple powers-of-two type formula for our expectations. Therefore,
        // we manually supply the actual expected cardinality.
        let interval = Interval::make(Some(-0.0625), Some(0.0625))?;
        assert_eq!(interval.cardinality().unwrap(), 9178336040581070850);

        let interval = Interval::try_new(
            ScalarValue::UInt64(Some(u64::MIN + 1)),
            ScalarValue::UInt64(Some(u64::MAX)),
        )?;
        assert_eq!(interval.cardinality().unwrap(), u64::MAX);

        let interval = Interval::try_new(
            ScalarValue::Int64(Some(i64::MIN + 1)),
            ScalarValue::Int64(Some(i64::MAX)),
        )?;
        assert_eq!(interval.cardinality().unwrap(), u64::MAX);

        let interval = Interval::try_new(
            ScalarValue::Float32(Some(-0.0_f32)),
            ScalarValue::Float32(Some(0.0_f32)),
        )?;
        assert_eq!(interval.cardinality().unwrap(), 2);

        Ok(())
    }

    #[test]
    fn test_satisfy_comparison() -> Result<()> {
        let cases = vec![
            (
                Interval::make(Some(1000_i64), None)?,
                Interval::make(None, Some(1000_i64))?,
                true,
                Interval::make(Some(1000_i64), None)?,
                Interval::make(None, Some(1000_i64))?,
            ),
            (
                Interval::make(None, Some(1000_i64))?,
                Interval::make(Some(1000_i64), None)?,
                true,
                Interval::make(Some(1000_i64), Some(1000_i64))?,
                Interval::make(Some(1000_i64), Some(1000_i64))?,
            ),
            (
                Interval::make(Some(1000_i64), None)?,
                Interval::make(None, Some(1000_i64))?,
                false,
                Interval::make(Some(1000_i64), None)?,
                Interval::make(None, Some(1000_i64))?,
            ),
            (
                Interval::make(Some(0_i64), Some(1000_i64))?,
                Interval::make(Some(500_i64), Some(1500_i64))?,
                true,
                Interval::make(Some(500_i64), Some(1000_i64))?,
                Interval::make(Some(500_i64), Some(1000_i64))?,
            ),
            (
                Interval::make(Some(500_i64), Some(1500_i64))?,
                Interval::make(Some(0_i64), Some(1000_i64))?,
                true,
                Interval::make(Some(500_i64), Some(1500_i64))?,
                Interval::make(Some(0_i64), Some(1000_i64))?,
            ),
            (
                Interval::make(Some(0_i64), Some(1000_i64))?,
                Interval::make(Some(500_i64), Some(1500_i64))?,
                false,
                Interval::make(Some(501_i64), Some(1000_i64))?,
                Interval::make(Some(500_i64), Some(999_i64))?,
            ),
            (
                Interval::make(Some(500_i64), Some(1500_i64))?,
                Interval::make(Some(0_i64), Some(1000_i64))?,
                false,
                Interval::make(Some(500_i64), Some(1500_i64))?,
                Interval::make(Some(0_i64), Some(1000_i64))?,
            ),
            (
                Interval::make::<i64>(None, None)?,
                Interval::make(Some(1_i64), Some(1_i64))?,
                false,
                Interval::make(Some(2_i64), None)?,
                Interval::make(Some(1_i64), Some(1_i64))?,
            ),
            (
                Interval::make::<i64>(None, None)?,
                Interval::make(Some(1_i64), Some(1_i64))?,
                true,
                Interval::make(Some(1_i64), None)?,
                Interval::make(Some(1_i64), Some(1_i64))?,
            ),
            (
                Interval::make(Some(1_i64), Some(1_i64))?,
                Interval::make::<i64>(None, None)?,
                false,
                Interval::make(Some(1_i64), Some(1_i64))?,
                Interval::make(None, Some(0_i64))?,
            ),
            (
                Interval::make(Some(1_i64), Some(1_i64))?,
                Interval::make::<i64>(None, None)?,
                true,
                Interval::make(Some(1_i64), Some(1_i64))?,
                Interval::make(None, Some(1_i64))?,
            ),
            (
                Interval::make(Some(1_i64), Some(1_i64))?,
                Interval::make::<i64>(None, None)?,
                false,
                Interval::make(Some(1_i64), Some(1_i64))?,
                Interval::make(None, Some(0_i64))?,
            ),
            (
                Interval::make(Some(1_i64), Some(1_i64))?,
                Interval::make::<i64>(None, None)?,
                true,
                Interval::make(Some(1_i64), Some(1_i64))?,
                Interval::make(None, Some(1_i64))?,
            ),
            (
                Interval::make::<i64>(None, None)?,
                Interval::make(Some(1_i64), Some(1_i64))?,
                false,
                Interval::make(Some(2_i64), None)?,
                Interval::make(Some(1_i64), Some(1_i64))?,
            ),
            (
                Interval::make::<i64>(None, None)?,
                Interval::make(Some(1_i64), Some(1_i64))?,
                true,
                Interval::make(Some(1_i64), None)?,
                Interval::make(Some(1_i64), Some(1_i64))?,
            ),
            (
                Interval::make(Some(-1000.0_f32), Some(1000.0_f32))?,
                Interval::make(Some(-500.0_f32), Some(500.0_f32))?,
                false,
                Interval::try_new(
                    next_value(ScalarValue::Float32(Some(-500.0))),
                    ScalarValue::Float32(Some(1000.0)),
                )?,
                Interval::make(Some(-500_f32), Some(500.0_f32))?,
            ),
            (
                Interval::make(Some(-500.0_f32), Some(500.0_f32))?,
                Interval::make(Some(-1000.0_f32), Some(1000.0_f32))?,
                true,
                Interval::make(Some(-500.0_f32), Some(500.0_f32))?,
                Interval::make(Some(-1000.0_f32), Some(500.0_f32))?,
            ),
            (
                Interval::make(Some(-500.0_f32), Some(500.0_f32))?,
                Interval::make(Some(-1000.0_f32), Some(1000.0_f32))?,
                false,
                Interval::make(Some(-500.0_f32), Some(500.0_f32))?,
                Interval::try_new(
                    ScalarValue::Float32(Some(-1000.0_f32)),
                    prev_value(ScalarValue::Float32(Some(500.0_f32))),
                )?,
            ),
            (
                Interval::make(Some(-1000.0_f64), Some(1000.0_f64))?,
                Interval::make(Some(-500.0_f64), Some(500.0_f64))?,
                true,
                Interval::make(Some(-500.0_f64), Some(1000.0_f64))?,
                Interval::make(Some(-500.0_f64), Some(500.0_f64))?,
            ),
            (
                Interval::make(Some(0_i64), Some(0_i64))?,
                Interval::make(Some(-0_i64), Some(0_i64))?,
                true,
                Interval::make(Some(0_i64), Some(0_i64))?,
                Interval::make(Some(-0_i64), Some(0_i64))?,
            ),
            (
                Interval::make(Some(-0_i64), Some(0_i64))?,
                Interval::make(Some(-0_i64), Some(-0_i64))?,
                true,
                Interval::make(Some(-0_i64), Some(0_i64))?,
                Interval::make(Some(-0_i64), Some(-0_i64))?,
            ),
            (
                Interval::make(Some(0.0_f64), Some(0.0_f64))?,
                Interval::make(Some(-0.0_f64), Some(0.0_f64))?,
                true,
                Interval::make(Some(0.0_f64), Some(0.0_f64))?,
                Interval::make(Some(-0.0_f64), Some(0.0_f64))?,
            ),
            (
                Interval::make(Some(0.0_f64), Some(0.0_f64))?,
                Interval::make(Some(-0.0_f64), Some(0.0_f64))?,
                false,
                Interval::make(Some(0.0_f64), Some(0.0_f64))?,
                Interval::make(Some(-0.0_f64), Some(-0.0_f64))?,
            ),
            (
                Interval::make(Some(-0.0_f64), Some(0.0_f64))?,
                Interval::make(Some(-0.0_f64), Some(-0.0_f64))?,
                true,
                Interval::make(Some(-0.0_f64), Some(0.0_f64))?,
                Interval::make(Some(-0.0_f64), Some(-0.0_f64))?,
            ),
            (
                Interval::make(Some(-0.0_f64), Some(0.0_f64))?,
                Interval::make(Some(-0.0_f64), Some(-0.0_f64))?,
                false,
                Interval::make(Some(0.0_f64), Some(0.0_f64))?,
                Interval::make(Some(-0.0_f64), Some(-0.0_f64))?,
            ),
            (
                Interval::make(Some(0_i64), None)?,
                Interval::make(Some(-0_i64), None)?,
                true,
                Interval::make(Some(0_i64), None)?,
                Interval::make(Some(-0_i64), None)?,
            ),
            (
                Interval::make(Some(0_i64), None)?,
                Interval::make(Some(-0_i64), None)?,
                false,
                Interval::make(Some(1_i64), None)?,
                Interval::make(Some(-0_i64), None)?,
            ),
            (
                Interval::make(Some(0.0_f64), None)?,
                Interval::make(Some(-0.0_f64), None)?,
                true,
                Interval::make(Some(0.0_f64), None)?,
                Interval::make(Some(-0.0_f64), None)?,
            ),
            (
                Interval::make(Some(0.0_f64), None)?,
                Interval::make(Some(-0.0_f64), None)?,
                false,
                Interval::make(Some(0.0_f64), None)?,
                Interval::make(Some(-0.0_f64), None)?,
            ),
        ];
        for (first, second, includes_endpoints, left_modified, right_modified) in cases {
            assert_eq!(
                satisfy_greater(&first, &second, !includes_endpoints)?.unwrap(),
                (left_modified, right_modified)
            );
        }

        let infeasible_cases = vec![
            (
                Interval::make(None, Some(1000_i64))?,
                Interval::make(Some(1000_i64), None)?,
                false,
            ),
            (
                Interval::make(Some(-1000.0_f32), Some(1000.0_f32))?,
                Interval::make(Some(1500.0_f32), Some(2000.0_f32))?,
                false,
            ),
            (
                Interval::make(Some(0_i64), Some(0_i64))?,
                Interval::make(Some(-0_i64), Some(0_i64))?,
                false,
            ),
            (
                Interval::make(Some(-0_i64), Some(0_i64))?,
                Interval::make(Some(-0_i64), Some(-0_i64))?,
                false,
            ),
        ];
        for (first, second, includes_endpoints) in infeasible_cases {
            assert_eq!(satisfy_greater(&first, &second, !includes_endpoints)?, None);
        }

        Ok(())
    }

    #[test]
    fn test_interval_display() {
        let interval = Interval::make(Some(0.25_f32), Some(0.50_f32)).unwrap();
        assert_eq!(format!("{interval}"), "[0.25, 0.5]");

        let interval = Interval::try_new(
            ScalarValue::Float32(Some(f32::NEG_INFINITY)),
            ScalarValue::Float32(Some(f32::INFINITY)),
        )
        .unwrap();
        assert_eq!(format!("{interval}"), "[NULL, NULL]");
    }

    macro_rules! capture_mode_change {
        ($TYPE:ty) => {
            paste::item! {
                capture_mode_change_helper!([<capture_mode_change_ $TYPE>],
                                            [<create_interval_ $TYPE>],
                                            $TYPE);
            }
        };
    }

    macro_rules! capture_mode_change_helper {
        ($TEST_FN_NAME:ident, $CREATE_FN_NAME:ident, $TYPE:ty) => {
            fn $CREATE_FN_NAME(lower: $TYPE, upper: $TYPE) -> Interval {
                Interval::try_new(
                    ScalarValue::try_from(Some(lower as $TYPE)).unwrap(),
                    ScalarValue::try_from(Some(upper as $TYPE)).unwrap(),
                )
                .unwrap()
            }

            fn $TEST_FN_NAME(input: ($TYPE, $TYPE), expect_low: bool, expect_high: bool) {
                assert!(expect_low || expect_high);
                let interval1 = $CREATE_FN_NAME(input.0, input.0);
                let interval2 = $CREATE_FN_NAME(input.1, input.1);
                let result = interval1.add(&interval2).unwrap();
                let without_fe = $CREATE_FN_NAME(input.0 + input.1, input.0 + input.1);
                assert!(
                    (!expect_low || result.lower < without_fe.lower)
                        && (!expect_high || result.upper > without_fe.upper)
                );
            }
        };
    }

    capture_mode_change!(f32);
    capture_mode_change!(f64);

    #[cfg(all(
        any(target_arch = "x86_64", target_arch = "aarch64"),
        not(target_os = "windows")
    ))]
    #[test]
    fn test_add_intervals_lower_affected_f32() {
        // Lower is affected
        let lower = f32::from_bits(1073741887); //1000000000000000000000000111111
        let upper = f32::from_bits(1098907651); //1000001100000000000000000000011
        capture_mode_change_f32((lower, upper), true, false);

        // Upper is affected
        let lower = f32::from_bits(1072693248); //111111111100000000000000000000
        let upper = f32::from_bits(715827883); //101010101010101010101010101011
        capture_mode_change_f32((lower, upper), false, true);

        // Lower is affected
        let lower = 1.0; // 0x3FF0000000000000
        let upper = 0.3; // 0x3FD3333333333333
        capture_mode_change_f64((lower, upper), true, false);

        // Upper is affected
        let lower = 1.4999999999999998; // 0x3FF7FFFFFFFFFFFF
        let upper = 0.000_000_000_000_000_022_044_604_925_031_31; // 0x3C796A6B413BB21F
        capture_mode_change_f64((lower, upper), false, true);
    }

    #[cfg(any(
        not(any(target_arch = "x86_64", target_arch = "aarch64")),
        target_os = "windows"
    ))]
    #[test]
    fn test_next_impl_add_intervals_f64() {
        let lower = 1.5;
        let upper = 1.5;
        capture_mode_change_f64((lower, upper), true, true);

        let lower = 1.5;
        let upper = 1.5;
        capture_mode_change_f32((lower, upper), true, true);
    }

    #[test]
    fn test_is_superset() -> Result<()> {
        // Test cases: (interval1, interval2, strict, expected)
        let test_cases = vec![
            // Equal intervals - non-strict should be true, strict should be false
            (
                Interval::make(Some(10_i32), Some(50_i32))?,
                Interval::make(Some(10_i32), Some(50_i32))?,
                false,
                true,
            ),
            (
                Interval::make(Some(10_i32), Some(50_i32))?,
                Interval::make(Some(10_i32), Some(50_i32))?,
                true,
                false,
            ),
            // Unbounded intervals
            (
                Interval::make::<i32>(None, None)?,
                Interval::make(Some(10_i32), Some(50_i32))?,
                false,
                true,
            ),
            (
                Interval::make::<i32>(None, None)?,
                Interval::make::<i32>(None, None)?,
                false,
                true,
            ),
            (
                Interval::make::<i32>(None, None)?,
                Interval::make::<i32>(None, None)?,
                true,
                false,
            ),
            // Half-bounded intervals
            (
                Interval::make(Some(0_i32), None)?,
                Interval::make(Some(10_i32), Some(50_i32))?,
                false,
                true,
            ),
            (
                Interval::make(None, Some(100_i32))?,
                Interval::make(Some(10_i32), Some(50_i32))?,
                false,
                true,
            ),
            // Non-superset cases - partial overlap
            (
                Interval::make(Some(0_i32), Some(50_i32))?,
                Interval::make(Some(25_i32), Some(75_i32))?,
                false,
                false,
            ),
            (
                Interval::make(Some(0_i32), Some(50_i32))?,
                Interval::make(Some(25_i32), Some(75_i32))?,
                true,
                false,
            ),
            // Non-superset cases - disjoint intervals
            (
                Interval::make(Some(0_i32), Some(50_i32))?,
                Interval::make(Some(60_i32), Some(100_i32))?,
                false,
                false,
            ),
            // Subset relationship (reversed)
            (
                Interval::make(Some(20_i32), Some(80_i32))?,
                Interval::make(Some(0_i32), Some(100_i32))?,
                false,
                false,
            ),
            // Float cases
            (
                Interval::make(Some(0.0_f32), Some(100.0_f32))?,
                Interval::make(Some(25.5_f32), Some(75.5_f32))?,
                false,
                true,
            ),
            (
                Interval::make(Some(0.0_f64), Some(100.0_f64))?,
                Interval::make(Some(0.0_f64), Some(100.0_f64))?,
                true,
                false,
            ),
            // Edge cases with single point intervals
            (
                Interval::make(Some(0_i32), Some(100_i32))?,
                Interval::make(Some(50_i32), Some(50_i32))?,
                false,
                true,
            ),
            (
                Interval::make(Some(50_i32), Some(50_i32))?,
                Interval::make(Some(50_i32), Some(50_i32))?,
                false,
                true,
            ),
            (
                Interval::make(Some(50_i32), Some(50_i32))?,
                Interval::make(Some(50_i32), Some(50_i32))?,
                true,
                false,
            ),
            // Boundary touch cases
            (
                Interval::make(Some(0_i32), Some(50_i32))?,
                Interval::make(Some(0_i32), Some(25_i32))?,
                false,
                true,
            ),
            (
                Interval::make(Some(0_i32), Some(50_i32))?,
                Interval::make(Some(25_i32), Some(50_i32))?,
                false,
                true,
            ),
        ];

        for (interval1, interval2, strict, expected) in test_cases {
            let result = interval1.is_superset(&interval2, strict)?;
            assert_eq!(
                result, expected,
                "Failed for interval1: {interval1}, interval2: {interval2}, strict: {strict}",
            );
        }

        Ok(())
    }

    #[test]
<<<<<<< HEAD
    fn test_is_certainly_true() {
        let test_cases = vec![
            (
                NullableInterval::Null {
                    datatype: DataType::Boolean,
                },
                false,
            ),
            (
                NullableInterval::MaybeNull {
                    values: Interval::CERTAINLY_TRUE,
                },
                false,
            ),
            (
                NullableInterval::MaybeNull {
                    values: Interval::CERTAINLY_FALSE,
                },
                false,
            ),
            (
                NullableInterval::MaybeNull {
                    values: Interval::UNCERTAIN,
                },
                false,
            ),
            (
                NullableInterval::NotNull {
                    values: Interval::CERTAINLY_TRUE,
                },
                true,
            ),
            (
                NullableInterval::NotNull {
                    values: Interval::CERTAINLY_FALSE,
                },
                false,
            ),
            (
                NullableInterval::NotNull {
                    values: Interval::UNCERTAIN,
                },
                false,
            ),
        ];

        for (interval, expected) in test_cases {
            let result = interval.is_certainly_true();
            assert_eq!(result, expected, "Failed for interval: {interval}",);
        }
    }

    #[test]
    fn test_is_certainly_not_true() {
        let test_cases = vec![
            (
                NullableInterval::Null {
                    datatype: DataType::Boolean,
                },
                true,
            ),
            (
                NullableInterval::MaybeNull {
                    values: Interval::CERTAINLY_TRUE,
                },
                false,
            ),
            (
                NullableInterval::MaybeNull {
                    values: Interval::CERTAINLY_FALSE,
                },
                true,
            ),
            (
                NullableInterval::MaybeNull {
                    values: Interval::UNCERTAIN,
                },
                false,
            ),
            (
                NullableInterval::NotNull {
                    values: Interval::CERTAINLY_TRUE,
                },
                false,
            ),
            (
                NullableInterval::NotNull {
                    values: Interval::CERTAINLY_FALSE,
                },
                true,
            ),
            (
                NullableInterval::NotNull {
                    values: Interval::UNCERTAIN,
                },
                false,
            ),
        ];

        for (interval, expected) in test_cases {
            let result = interval.is_certainly_not_true();
            assert_eq!(result, expected, "Failed for interval: {interval}",);
        }
    }

    #[test]
    fn test_is_certainly_false() {
        let test_cases = vec![
            (
                NullableInterval::Null {
                    datatype: DataType::Boolean,
                },
                false,
            ),
            (
                NullableInterval::MaybeNull {
                    values: Interval::CERTAINLY_TRUE,
                },
                false,
            ),
            (
                NullableInterval::MaybeNull {
                    values: Interval::CERTAINLY_FALSE,
                },
                false,
            ),
            (
                NullableInterval::MaybeNull {
                    values: Interval::UNCERTAIN,
                },
                false,
            ),
            (
                NullableInterval::NotNull {
                    values: Interval::CERTAINLY_TRUE,
                },
                false,
            ),
            (
                NullableInterval::NotNull {
                    values: Interval::CERTAINLY_FALSE,
                },
                true,
            ),
            (
                NullableInterval::NotNull {
                    values: Interval::UNCERTAIN,
                },
                false,
            ),
        ];

        for (interval, expected) in test_cases {
            let result = interval.is_certainly_false();
            assert_eq!(result, expected, "Failed for interval: {interval}",);
        }
=======
    fn nullable_and_test() -> Result<()> {
        // Test cases: (lhs, rhs, expected) => lhs AND rhs = expected
        #[rustfmt::skip]
        let cases = vec![
            (NullableInterval::TRUE, NullableInterval::TRUE, NullableInterval::TRUE),
            (NullableInterval::TRUE, NullableInterval::FALSE, NullableInterval::FALSE),
            (NullableInterval::TRUE, NullableInterval::UNKNOWN, NullableInterval::UNKNOWN),
            (NullableInterval::TRUE, NullableInterval::TRUE_OR_FALSE, NullableInterval::TRUE_OR_FALSE),
            (NullableInterval::TRUE, NullableInterval::TRUE_OR_UNKNOWN, NullableInterval::TRUE_OR_UNKNOWN),
            (NullableInterval::TRUE, NullableInterval::FALSE_OR_UNKNOWN, NullableInterval::FALSE_OR_UNKNOWN),
            (NullableInterval::TRUE, NullableInterval::ANY_TRUTH_VALUE, NullableInterval::ANY_TRUTH_VALUE),
            (NullableInterval::FALSE, NullableInterval::TRUE, NullableInterval::FALSE),
            (NullableInterval::FALSE, NullableInterval::FALSE, NullableInterval::FALSE),
            (NullableInterval::FALSE, NullableInterval::UNKNOWN, NullableInterval::FALSE),
            (NullableInterval::FALSE, NullableInterval::TRUE_OR_FALSE, NullableInterval::FALSE),
            (NullableInterval::FALSE, NullableInterval::TRUE_OR_UNKNOWN, NullableInterval::FALSE),
            (NullableInterval::FALSE, NullableInterval::FALSE_OR_UNKNOWN, NullableInterval::FALSE),
            (NullableInterval::FALSE, NullableInterval::ANY_TRUTH_VALUE, NullableInterval::FALSE),
            (NullableInterval::UNKNOWN, NullableInterval::TRUE, NullableInterval::UNKNOWN),
            (NullableInterval::UNKNOWN, NullableInterval::FALSE, NullableInterval::FALSE),
            (NullableInterval::UNKNOWN, NullableInterval::UNKNOWN, NullableInterval::UNKNOWN),
            (NullableInterval::UNKNOWN, NullableInterval::TRUE_OR_FALSE, NullableInterval::FALSE_OR_UNKNOWN),
            (NullableInterval::UNKNOWN, NullableInterval::TRUE_OR_UNKNOWN, NullableInterval::UNKNOWN),
            (NullableInterval::UNKNOWN, NullableInterval::FALSE_OR_UNKNOWN, NullableInterval::FALSE_OR_UNKNOWN),
            (NullableInterval::UNKNOWN, NullableInterval::ANY_TRUTH_VALUE, NullableInterval::FALSE_OR_UNKNOWN),
            (NullableInterval::ANY_TRUTH_VALUE, NullableInterval::TRUE, NullableInterval::ANY_TRUTH_VALUE),
            (NullableInterval::ANY_TRUTH_VALUE, NullableInterval::FALSE, NullableInterval::FALSE),
            (NullableInterval::ANY_TRUTH_VALUE, NullableInterval::UNKNOWN, NullableInterval::FALSE_OR_UNKNOWN),
            (NullableInterval::ANY_TRUTH_VALUE, NullableInterval::TRUE_OR_FALSE, NullableInterval::ANY_TRUTH_VALUE),
            (NullableInterval::ANY_TRUTH_VALUE, NullableInterval::TRUE_OR_UNKNOWN, NullableInterval::ANY_TRUTH_VALUE),
            (NullableInterval::ANY_TRUTH_VALUE, NullableInterval::FALSE_OR_UNKNOWN, NullableInterval::FALSE_OR_UNKNOWN),
            (NullableInterval::ANY_TRUTH_VALUE, NullableInterval::ANY_TRUTH_VALUE, NullableInterval::ANY_TRUTH_VALUE),
            (NullableInterval::TRUE_OR_FALSE, NullableInterval::TRUE, NullableInterval::TRUE_OR_FALSE),
            (NullableInterval::TRUE_OR_FALSE, NullableInterval::FALSE, NullableInterval::FALSE),
            (NullableInterval::TRUE_OR_FALSE, NullableInterval::UNKNOWN, NullableInterval::FALSE_OR_UNKNOWN),
            (NullableInterval::TRUE_OR_FALSE, NullableInterval::TRUE_OR_FALSE, NullableInterval::TRUE_OR_FALSE),
            (NullableInterval::TRUE_OR_FALSE, NullableInterval::TRUE_OR_UNKNOWN, NullableInterval::ANY_TRUTH_VALUE),
            (NullableInterval::TRUE_OR_FALSE, NullableInterval::FALSE_OR_UNKNOWN, NullableInterval::FALSE_OR_UNKNOWN),
            (NullableInterval::TRUE_OR_FALSE, NullableInterval::ANY_TRUTH_VALUE, NullableInterval::ANY_TRUTH_VALUE),
            (NullableInterval::TRUE_OR_UNKNOWN, NullableInterval::TRUE, NullableInterval::TRUE_OR_UNKNOWN),
            (NullableInterval::TRUE_OR_UNKNOWN, NullableInterval::FALSE, NullableInterval::FALSE),
            (NullableInterval::TRUE_OR_UNKNOWN, NullableInterval::UNKNOWN, NullableInterval::UNKNOWN),
            (NullableInterval::TRUE_OR_UNKNOWN, NullableInterval::TRUE_OR_FALSE, NullableInterval::ANY_TRUTH_VALUE),
            (NullableInterval::TRUE_OR_UNKNOWN, NullableInterval::TRUE_OR_UNKNOWN, NullableInterval::TRUE_OR_UNKNOWN),
            (NullableInterval::TRUE_OR_UNKNOWN, NullableInterval::FALSE_OR_UNKNOWN, NullableInterval::FALSE_OR_UNKNOWN),
            (NullableInterval::TRUE_OR_UNKNOWN, NullableInterval::ANY_TRUTH_VALUE, NullableInterval::ANY_TRUTH_VALUE),
            (NullableInterval::FALSE_OR_UNKNOWN, NullableInterval::TRUE, NullableInterval::FALSE_OR_UNKNOWN),
            (NullableInterval::FALSE_OR_UNKNOWN, NullableInterval::FALSE, NullableInterval::FALSE),
            (NullableInterval::FALSE_OR_UNKNOWN, NullableInterval::UNKNOWN, NullableInterval::FALSE_OR_UNKNOWN),
            (NullableInterval::FALSE_OR_UNKNOWN, NullableInterval::TRUE_OR_FALSE, NullableInterval::FALSE_OR_UNKNOWN),
            (NullableInterval::FALSE_OR_UNKNOWN, NullableInterval::TRUE_OR_UNKNOWN, NullableInterval::FALSE_OR_UNKNOWN),
            (NullableInterval::FALSE_OR_UNKNOWN, NullableInterval::FALSE_OR_UNKNOWN, NullableInterval::FALSE_OR_UNKNOWN),
            (NullableInterval::FALSE_OR_UNKNOWN, NullableInterval::ANY_TRUTH_VALUE, NullableInterval::FALSE_OR_UNKNOWN),
        ];

        for case in cases {
            assert_eq!(
                case.0.apply_operator(&Operator::And, &case.1).unwrap(),
                case.2,
                "Failed for {} AND {}",
                case.0,
                case.1
            );
        }
        Ok(())
    }

    #[test]
    fn nullable_or_test() -> Result<()> {
        // Test cases: (lhs, rhs, expected) => lhs OR rhs = expected
        #[rustfmt::skip]
        let cases = vec![
            (NullableInterval::TRUE, NullableInterval::TRUE, NullableInterval::TRUE),
            (NullableInterval::TRUE, NullableInterval::FALSE, NullableInterval::TRUE),
            (NullableInterval::TRUE, NullableInterval::UNKNOWN, NullableInterval::TRUE),
            (NullableInterval::TRUE, NullableInterval::TRUE_OR_FALSE, NullableInterval::TRUE),
            (NullableInterval::TRUE, NullableInterval::TRUE_OR_UNKNOWN, NullableInterval::TRUE),
            (NullableInterval::TRUE, NullableInterval::FALSE_OR_UNKNOWN, NullableInterval::TRUE),
            (NullableInterval::TRUE, NullableInterval::ANY_TRUTH_VALUE, NullableInterval::TRUE),
            (NullableInterval::FALSE, NullableInterval::TRUE, NullableInterval::TRUE),
            (NullableInterval::FALSE, NullableInterval::FALSE, NullableInterval::FALSE),
            (NullableInterval::FALSE, NullableInterval::UNKNOWN, NullableInterval::UNKNOWN),
            (NullableInterval::FALSE, NullableInterval::TRUE_OR_FALSE, NullableInterval::TRUE_OR_FALSE),
            (NullableInterval::FALSE, NullableInterval::TRUE_OR_UNKNOWN, NullableInterval::TRUE_OR_UNKNOWN),
            (NullableInterval::FALSE, NullableInterval::FALSE_OR_UNKNOWN, NullableInterval::FALSE_OR_UNKNOWN),
            (NullableInterval::FALSE, NullableInterval::ANY_TRUTH_VALUE, NullableInterval::ANY_TRUTH_VALUE),
            (NullableInterval::UNKNOWN, NullableInterval::TRUE, NullableInterval::TRUE),
            (NullableInterval::UNKNOWN, NullableInterval::FALSE, NullableInterval::UNKNOWN),
            (NullableInterval::UNKNOWN, NullableInterval::UNKNOWN, NullableInterval::UNKNOWN),
            (NullableInterval::UNKNOWN, NullableInterval::TRUE_OR_FALSE, NullableInterval::TRUE_OR_UNKNOWN),
            (NullableInterval::UNKNOWN, NullableInterval::TRUE_OR_UNKNOWN, NullableInterval::TRUE_OR_UNKNOWN),
            (NullableInterval::UNKNOWN, NullableInterval::FALSE_OR_UNKNOWN, NullableInterval::UNKNOWN),
            (NullableInterval::UNKNOWN, NullableInterval::ANY_TRUTH_VALUE, NullableInterval::TRUE_OR_UNKNOWN),
            (NullableInterval::ANY_TRUTH_VALUE, NullableInterval::TRUE, NullableInterval::TRUE),
            (NullableInterval::ANY_TRUTH_VALUE, NullableInterval::FALSE, NullableInterval::ANY_TRUTH_VALUE),
            (NullableInterval::ANY_TRUTH_VALUE, NullableInterval::UNKNOWN, NullableInterval::TRUE_OR_UNKNOWN),
            (NullableInterval::ANY_TRUTH_VALUE, NullableInterval::TRUE_OR_FALSE, NullableInterval::ANY_TRUTH_VALUE),
            (NullableInterval::ANY_TRUTH_VALUE, NullableInterval::TRUE_OR_UNKNOWN, NullableInterval::TRUE_OR_UNKNOWN),
            (NullableInterval::ANY_TRUTH_VALUE, NullableInterval::FALSE_OR_UNKNOWN, NullableInterval::ANY_TRUTH_VALUE),
            (NullableInterval::ANY_TRUTH_VALUE, NullableInterval::ANY_TRUTH_VALUE, NullableInterval::ANY_TRUTH_VALUE),
            (NullableInterval::TRUE_OR_FALSE, NullableInterval::TRUE, NullableInterval::TRUE),
            (NullableInterval::TRUE_OR_FALSE, NullableInterval::FALSE, NullableInterval::TRUE_OR_FALSE),
            (NullableInterval::TRUE_OR_FALSE, NullableInterval::UNKNOWN, NullableInterval::TRUE_OR_UNKNOWN),
            (NullableInterval::TRUE_OR_FALSE, NullableInterval::TRUE_OR_FALSE, NullableInterval::TRUE_OR_FALSE),
            (NullableInterval::TRUE_OR_FALSE, NullableInterval::TRUE_OR_UNKNOWN, NullableInterval::TRUE_OR_UNKNOWN),
            (NullableInterval::TRUE_OR_FALSE, NullableInterval::FALSE_OR_UNKNOWN, NullableInterval::ANY_TRUTH_VALUE),
            (NullableInterval::TRUE_OR_FALSE, NullableInterval::ANY_TRUTH_VALUE, NullableInterval::ANY_TRUTH_VALUE),
            (NullableInterval::TRUE_OR_UNKNOWN, NullableInterval::TRUE, NullableInterval::TRUE),
            (NullableInterval::TRUE_OR_UNKNOWN, NullableInterval::FALSE, NullableInterval::TRUE_OR_UNKNOWN),
            (NullableInterval::TRUE_OR_UNKNOWN, NullableInterval::UNKNOWN, NullableInterval::TRUE_OR_UNKNOWN),
            (NullableInterval::TRUE_OR_UNKNOWN, NullableInterval::TRUE_OR_FALSE, NullableInterval::TRUE_OR_UNKNOWN),
            (NullableInterval::TRUE_OR_UNKNOWN, NullableInterval::TRUE_OR_UNKNOWN, NullableInterval::TRUE_OR_UNKNOWN),
            (NullableInterval::TRUE_OR_UNKNOWN, NullableInterval::FALSE_OR_UNKNOWN, NullableInterval::TRUE_OR_UNKNOWN),
            (NullableInterval::TRUE_OR_UNKNOWN, NullableInterval::ANY_TRUTH_VALUE, NullableInterval::TRUE_OR_UNKNOWN),
            (NullableInterval::FALSE_OR_UNKNOWN, NullableInterval::TRUE, NullableInterval::TRUE),
            (NullableInterval::FALSE_OR_UNKNOWN, NullableInterval::FALSE, NullableInterval::FALSE_OR_UNKNOWN),
            (NullableInterval::FALSE_OR_UNKNOWN, NullableInterval::UNKNOWN, NullableInterval::UNKNOWN),
            (NullableInterval::FALSE_OR_UNKNOWN, NullableInterval::TRUE_OR_FALSE, NullableInterval::ANY_TRUTH_VALUE),
            (NullableInterval::FALSE_OR_UNKNOWN, NullableInterval::TRUE_OR_UNKNOWN, NullableInterval::TRUE_OR_UNKNOWN),
            (NullableInterval::FALSE_OR_UNKNOWN, NullableInterval::FALSE_OR_UNKNOWN, NullableInterval::FALSE_OR_UNKNOWN),
            (NullableInterval::FALSE_OR_UNKNOWN, NullableInterval::ANY_TRUTH_VALUE, NullableInterval::ANY_TRUTH_VALUE),
        ];

        for case in cases {
            assert_eq!(
                case.0.apply_operator(&Operator::Or, &case.1).unwrap(),
                case.2,
                "Failed for {} OR {}",
                case.0,
                case.1
            );
        }
        Ok(())
    }

    #[test]
    fn nullable_not_test() -> Result<()> {
        // Test cases: (interval, expected) => NOT interval = expected
        #[rustfmt::skip]
        let cases = vec![
            (NullableInterval::TRUE, NullableInterval::FALSE),
            (NullableInterval::FALSE, NullableInterval::TRUE),
            (NullableInterval::UNKNOWN, NullableInterval::UNKNOWN),
            (NullableInterval::TRUE_OR_FALSE,NullableInterval::TRUE_OR_FALSE),
            (NullableInterval::TRUE_OR_UNKNOWN,NullableInterval::FALSE_OR_UNKNOWN),
            (NullableInterval::FALSE_OR_UNKNOWN,NullableInterval::TRUE_OR_UNKNOWN),
            (NullableInterval::ANY_TRUTH_VALUE, NullableInterval::ANY_TRUTH_VALUE),
        ];

        for case in cases {
            assert_eq!(case.0.not().unwrap(), case.1, "Failed for NOT {}", case.0,);
        }
        Ok(())
>>>>>>> 5765a08c
    }
}<|MERGE_RESOLUTION|>--- conflicted
+++ resolved
@@ -1763,34 +1763,6 @@
 }
 
 impl NullableInterval {
-<<<<<<< HEAD
-    pub const FALSE: Self = NullableInterval::NotNull {
-        values: Interval::CERTAINLY_FALSE
-    };
-
-    pub const TRUE: Self = NullableInterval::NotNull {
-        values: Interval::CERTAINLY_TRUE
-    };
-
-    pub const UNKNOWN: Self = NullableInterval::Null {
-        datatype: DataType::Boolean
-    };
-
-    pub const TRUE_OR_FALSE: Self = NullableInterval::NotNull {
-        values: Interval::UNCERTAIN
-    };
-
-    pub const TRUE_OR_UNKNOWN: Self = NullableInterval::MaybeNull {
-        values: Interval::CERTAINLY_TRUE
-    };
-
-    pub const FALSE_OR_UNKNOWN: Self = NullableInterval::MaybeNull {
-        values: Interval::CERTAINLY_FALSE
-    };
-
-    pub const UNCERTAIN: Self = NullableInterval::MaybeNull {
-        values: Interval::UNCERTAIN
-=======
     /// An interval containing only the 'false' truth value.
     /// This interval is semantically equivalent to [Interval::FALSE].
     pub const FALSE: Self = NullableInterval::NotNull {
@@ -1827,7 +1799,6 @@
     /// An interval that contains all possible truth values: 'true', 'false' and 'unknown'.
     pub const ANY_TRUTH_VALUE: Self = NullableInterval::MaybeNull {
         values: Interval::TRUE_OR_FALSE,
->>>>>>> 5765a08c
     };
 
     /// Get the values interval, or None if this interval is definitely null.
@@ -1849,27 +1820,16 @@
     /// Return true if the value is definitely true (and not null).
     pub fn is_certainly_true(&self) -> bool {
         self == &Self::TRUE
-<<<<<<< HEAD
-    }
-
-    /// Return true if the value is definitely not true (either null or false).
-    pub fn is_certainly_not_true(&self) -> bool {
-        self == &Self::FALSE_OR_UNKNOWN
-=======
->>>>>>> 5765a08c
     }
 
     /// Return true if the value is definitely false (and not null).
     pub fn is_certainly_false(&self) -> bool {
         self == &Self::FALSE
-<<<<<<< HEAD
-=======
     }
 
     /// Return true if the value is definitely null (and not true or false).
     pub fn is_certainly_unknown(&self) -> bool {
         self == &Self::UNKNOWN
->>>>>>> 5765a08c
     }
 
     /// Perform logical negation on a boolean nullable interval.
@@ -4345,164 +4305,6 @@
     }
 
     #[test]
-<<<<<<< HEAD
-    fn test_is_certainly_true() {
-        let test_cases = vec![
-            (
-                NullableInterval::Null {
-                    datatype: DataType::Boolean,
-                },
-                false,
-            ),
-            (
-                NullableInterval::MaybeNull {
-                    values: Interval::CERTAINLY_TRUE,
-                },
-                false,
-            ),
-            (
-                NullableInterval::MaybeNull {
-                    values: Interval::CERTAINLY_FALSE,
-                },
-                false,
-            ),
-            (
-                NullableInterval::MaybeNull {
-                    values: Interval::UNCERTAIN,
-                },
-                false,
-            ),
-            (
-                NullableInterval::NotNull {
-                    values: Interval::CERTAINLY_TRUE,
-                },
-                true,
-            ),
-            (
-                NullableInterval::NotNull {
-                    values: Interval::CERTAINLY_FALSE,
-                },
-                false,
-            ),
-            (
-                NullableInterval::NotNull {
-                    values: Interval::UNCERTAIN,
-                },
-                false,
-            ),
-        ];
-
-        for (interval, expected) in test_cases {
-            let result = interval.is_certainly_true();
-            assert_eq!(result, expected, "Failed for interval: {interval}",);
-        }
-    }
-
-    #[test]
-    fn test_is_certainly_not_true() {
-        let test_cases = vec![
-            (
-                NullableInterval::Null {
-                    datatype: DataType::Boolean,
-                },
-                true,
-            ),
-            (
-                NullableInterval::MaybeNull {
-                    values: Interval::CERTAINLY_TRUE,
-                },
-                false,
-            ),
-            (
-                NullableInterval::MaybeNull {
-                    values: Interval::CERTAINLY_FALSE,
-                },
-                true,
-            ),
-            (
-                NullableInterval::MaybeNull {
-                    values: Interval::UNCERTAIN,
-                },
-                false,
-            ),
-            (
-                NullableInterval::NotNull {
-                    values: Interval::CERTAINLY_TRUE,
-                },
-                false,
-            ),
-            (
-                NullableInterval::NotNull {
-                    values: Interval::CERTAINLY_FALSE,
-                },
-                true,
-            ),
-            (
-                NullableInterval::NotNull {
-                    values: Interval::UNCERTAIN,
-                },
-                false,
-            ),
-        ];
-
-        for (interval, expected) in test_cases {
-            let result = interval.is_certainly_not_true();
-            assert_eq!(result, expected, "Failed for interval: {interval}",);
-        }
-    }
-
-    #[test]
-    fn test_is_certainly_false() {
-        let test_cases = vec![
-            (
-                NullableInterval::Null {
-                    datatype: DataType::Boolean,
-                },
-                false,
-            ),
-            (
-                NullableInterval::MaybeNull {
-                    values: Interval::CERTAINLY_TRUE,
-                },
-                false,
-            ),
-            (
-                NullableInterval::MaybeNull {
-                    values: Interval::CERTAINLY_FALSE,
-                },
-                false,
-            ),
-            (
-                NullableInterval::MaybeNull {
-                    values: Interval::UNCERTAIN,
-                },
-                false,
-            ),
-            (
-                NullableInterval::NotNull {
-                    values: Interval::CERTAINLY_TRUE,
-                },
-                false,
-            ),
-            (
-                NullableInterval::NotNull {
-                    values: Interval::CERTAINLY_FALSE,
-                },
-                true,
-            ),
-            (
-                NullableInterval::NotNull {
-                    values: Interval::UNCERTAIN,
-                },
-                false,
-            ),
-        ];
-
-        for (interval, expected) in test_cases {
-            let result = interval.is_certainly_false();
-            assert_eq!(result, expected, "Failed for interval: {interval}",);
-        }
-=======
     fn nullable_and_test() -> Result<()> {
         // Test cases: (lhs, rhs, expected) => lhs AND rhs = expected
         #[rustfmt::skip]
@@ -4656,6 +4458,164 @@
             assert_eq!(case.0.not().unwrap(), case.1, "Failed for NOT {}", case.0,);
         }
         Ok(())
->>>>>>> 5765a08c
+    }
+
+    #[test]
+    fn test_is_certainly_true() {
+        let test_cases = vec![
+            (
+                NullableInterval::Null {
+                    datatype: DataType::Boolean,
+                },
+                false,
+            ),
+            (
+                NullableInterval::MaybeNull {
+                    values: Interval::CERTAINLY_TRUE,
+                },
+                false,
+            ),
+            (
+                NullableInterval::MaybeNull {
+                    values: Interval::CERTAINLY_FALSE,
+                },
+                false,
+            ),
+            (
+                NullableInterval::MaybeNull {
+                    values: Interval::UNCERTAIN,
+                },
+                false,
+            ),
+            (
+                NullableInterval::NotNull {
+                    values: Interval::CERTAINLY_TRUE,
+                },
+                true,
+            ),
+            (
+                NullableInterval::NotNull {
+                    values: Interval::CERTAINLY_FALSE,
+                },
+                false,
+            ),
+            (
+                NullableInterval::NotNull {
+                    values: Interval::UNCERTAIN,
+                },
+                false,
+            ),
+        ];
+
+        for (interval, expected) in test_cases {
+            let result = interval.is_certainly_true();
+            assert_eq!(result, expected, "Failed for interval: {interval}",);
+        }
+    }
+
+    #[test]
+    fn test_is_certainly_not_true() {
+        let test_cases = vec![
+            (
+                NullableInterval::Null {
+                    datatype: DataType::Boolean,
+                },
+                true,
+            ),
+            (
+                NullableInterval::MaybeNull {
+                    values: Interval::CERTAINLY_TRUE,
+                },
+                false,
+            ),
+            (
+                NullableInterval::MaybeNull {
+                    values: Interval::CERTAINLY_FALSE,
+                },
+                true,
+            ),
+            (
+                NullableInterval::MaybeNull {
+                    values: Interval::UNCERTAIN,
+                },
+                false,
+            ),
+            (
+                NullableInterval::NotNull {
+                    values: Interval::CERTAINLY_TRUE,
+                },
+                false,
+            ),
+            (
+                NullableInterval::NotNull {
+                    values: Interval::CERTAINLY_FALSE,
+                },
+                true,
+            ),
+            (
+                NullableInterval::NotNull {
+                    values: Interval::UNCERTAIN,
+                },
+                false,
+            ),
+        ];
+
+        for (interval, expected) in test_cases {
+            let result = interval.is_certainly_not_true();
+            assert_eq!(result, expected, "Failed for interval: {interval}",);
+        }
+    }
+
+    #[test]
+    fn test_is_certainly_false() {
+        let test_cases = vec![
+            (
+                NullableInterval::Null {
+                    datatype: DataType::Boolean,
+                },
+                false,
+            ),
+            (
+                NullableInterval::MaybeNull {
+                    values: Interval::CERTAINLY_TRUE,
+                },
+                false,
+            ),
+            (
+                NullableInterval::MaybeNull {
+                    values: Interval::CERTAINLY_FALSE,
+                },
+                false,
+            ),
+            (
+                NullableInterval::MaybeNull {
+                    values: Interval::UNCERTAIN,
+                },
+                false,
+            ),
+            (
+                NullableInterval::NotNull {
+                    values: Interval::CERTAINLY_TRUE,
+                },
+                false,
+            ),
+            (
+                NullableInterval::NotNull {
+                    values: Interval::CERTAINLY_FALSE,
+                },
+                true,
+            ),
+            (
+                NullableInterval::NotNull {
+                    values: Interval::UNCERTAIN,
+                },
+                false,
+            ),
+        ];
+
+        for (interval, expected) in test_cases {
+            let result = interval.is_certainly_false();
+            assert_eq!(result, expected, "Failed for interval: {interval}",);
+        }
     }
 }