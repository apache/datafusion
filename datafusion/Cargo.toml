--- conflicted
+++ resolved
@@ -45,27 +45,18 @@
 crypto_expressions = ["md-5", "sha2", "blake2", "blake3"]
 regex_expressions = ["regex"]
 unicode_expressions = ["unicode-segmentation"]
-<<<<<<< HEAD
-# FIXME: add pyarrow support to arrow2 pyarrow = ["pyo3", "arrow/pyarrow"]
-pyarrow = ["pyo3"]
+pyarrow = ["pyo3", "datafusion-common/pyarrow"]
 # Used for testing ONLY: causes all values to hash to the same value (test for collisions)
 force_hash_collisions = []
 # Used to enable the avro format
 avro = ["arrow/io_avro", "arrow/io_avro_async", "arrow/io_avro_compression", "num-traits", "avro-schema"]
-=======
-pyarrow = ["pyo3", "arrow/pyarrow", "datafusion-common/pyarrow"]
-# Used for testing ONLY: causes all values to hash to the same value (test for collisions)
-force_hash_collisions = []
-# Used to enable the avro format
-avro = ["avro-rs", "num-traits", "datafusion-common/avro"]
->>>>>>> 014e5e90
 
 [dependencies]
 datafusion-common = { path = "../datafusion-common", version = "6.0.0" }
 datafusion-expr = { path = "../datafusion-expr", version = "6.0.0" }
 ahash = { version = "0.7", default-features = false }
 hashbrown = { version = "0.11", features = ["raw"] }
-parquet = { package = "parquet2", version = "0.9", default_features = false, features = ["stream"] }
+parquet = { package = "parquet2", version = "0.10", default_features = false, features = ["stream"] }
 sqlparser = "0.13"
 paste = "^1.0"
 num_cpus = "1.13.0"
@@ -89,8 +80,7 @@
 num-traits = { version = "0.2", optional = true }
 pyo3 = { version = "0.15", optional = true }
 tempfile = "3"
-<<<<<<< HEAD
-parking_lot = "0.11"
+parking_lot = "0.12"
 
 avro-schema = { version = "0.2", optional = true }
 # used to print arrow arrays in a nice columnar format
@@ -100,18 +90,12 @@
 package = "arrow2"
 version="0.9"
 features = ["io_csv", "io_json", "io_parquet", "io_parquet_compression", "io_ipc", "ahash", "compute"]
-=======
-parking_lot = "0.12"
->>>>>>> 014e5e90
 
 [dev-dependencies]
 criterion = "0.3"
 doc-comment = "0.3"
 fuzz-utils = { path = "fuzz-utils" }
-<<<<<<< HEAD
 parquet-format-async-temp = "0"
-=======
->>>>>>> 014e5e90
 
 [[bench]]
 name = "aggregate_query_sql"
