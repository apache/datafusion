# Licensed to the Apache Software Foundation (ASF) under one
# or more contributor license agreements.  See the NOTICE file
# distributed with this work for additional information
# regarding copyright ownership.  The ASF licenses this file
# to you under the Apache License, Version 2.0 (the
# "License"); you may not use this file except in compliance
# with the License.  You may obtain a copy of the License at
#
#   http://www.apache.org/licenses/LICENSE-2.0
#
# Unless required by applicable law or agreed to in writing,
# software distributed under the License is distributed on an
# "AS IS" BASIS, WITHOUT WARRANTIES OR CONDITIONS OF ANY
# KIND, either express or implied.  See the License for the
# specific language governing permissions and limitations
# under the License.

[package]
name = "datafusion"
description = "DataFusion is an in-memory query engine that uses Apache Arrow as the memory model"
version = "6.0.0"
homepage = "https://github.com/apache/arrow-datafusion"
repository = "https://github.com/apache/arrow-datafusion"
readme = "../README.md"
authors = ["Apache Arrow <dev@arrow.apache.org>"]
license = "Apache-2.0"
keywords = [ "arrow", "query", "sql" ]
include = [
    "benches/*.rs",
    "src/**/*.rs",
    "Cargo.toml",
]
edition = "2021"
rust-version = "1.58"

[lib]
name = "datafusion"
path = "src/lib.rs"

[features]
default = ["crypto_expressions", "regex_expressions", "unicode_expressions"]
# FIXME: https://github.com/jorgecarleitao/arrow2/issues/580
simd = ["arrow/simd"]
#simd = []
crypto_expressions = ["md-5", "sha2", "blake2", "blake3"]
regex_expressions = ["regex"]
unicode_expressions = ["unicode-segmentation"]
# FIXME: add pyarrow support to arrow2 pyarrow = ["pyo3", "arrow/pyarrow"]
pyarrow = ["pyo3"]
# Used for testing ONLY: causes all values to hash to the same value (test for collisions)
force_hash_collisions = []
# Used to enable the avro format
avro = ["arrow/io_avro", "arrow/io_avro_async", "arrow/io_avro_compression", "num-traits", "avro-schema"]

[dependencies]
ahash = { version = "0.7", default-features = false }
hashbrown = { version = "0.11", features = ["raw"] }
parquet = { package = "parquet2", version = "0.9", default_features = false, features = ["stream"] }
sqlparser = "0.13"
paste = "^1.0"
num_cpus = "1.13.0"
chrono = { version = "0.4", default-features = false, features = ["clock"] }
async-trait = "0.1.41"
futures = "0.3"
pin-project-lite= "^0.2.7"
tokio = { version = "1.0", features = ["macros", "rt", "rt-multi-thread", "sync", "fs", "parking_lot"] }
tokio-stream = "0.1"
log = "^0.4"
md-5 = { version = "^0.10.0", optional = true }
sha2 = { version = "^0.10.1", optional = true }
blake2 = { version = "^0.10.2", optional = true }
blake3 = { version = "1.0", optional = true }
ordered-float = "2.0"
unicode-segmentation = { version = "^1.7.1", optional = true }
regex = { version = "^1.4.3", optional = true }
lazy_static = { version = "^1.4.0" }
smallvec = { version = "1.6", features = ["union"] }
rand = "0.8"
num-traits = { version = "0.2", optional = true }
pyo3 = { version = "0.15", optional = true }
tempfile = "3"
parking_lot = "0.11"

avro-schema = { version = "0.2", optional = true }
# used to print arrow arrays in a nice columnar format
comfy-table = { version = "5.0", default-features = false }

[dependencies.arrow]
package = "arrow2"
version="0.9"
features = ["io_csv", "io_json", "io_parquet", "io_parquet_compression", "io_ipc", "ahash", "compute"]

[dev-dependencies]
criterion = "0.3"
doc-comment = "0.3"
<<<<<<< HEAD
parquet-format-async-temp = "0"
=======
fuzz-utils = { path = "fuzz-utils" }
>>>>>>> e4a056f0

[[bench]]
name = "aggregate_query_sql"
harness = false

[[bench]]
name = "sort_limit_query_sql"
harness = false

[[bench]]
name = "math_query_sql"
harness = false

[[bench]]
name = "filter_query_sql"
harness = false

[[bench]]
name = "window_query_sql"
harness = false

[[bench]]
name = "scalar"
harness = false

[[bench]]
name = "physical_plan"
harness = false<|MERGE_RESOLUTION|>--- conflicted
+++ resolved
@@ -93,11 +93,8 @@
 [dev-dependencies]
 criterion = "0.3"
 doc-comment = "0.3"
-<<<<<<< HEAD
+fuzz-utils = { path = "fuzz-utils" }
 parquet-format-async-temp = "0"
-=======
-fuzz-utils = { path = "fuzz-utils" }
->>>>>>> e4a056f0
 
 [[bench]]
 name = "aggregate_query_sql"
