--- conflicted
+++ resolved
@@ -1059,13 +1059,8 @@
     p: &ProjectRel,
 ) -> Result<LogicalPlan> {
     if let Some(input) = p.input.as_ref() {
-<<<<<<< HEAD
         let input = consumer.consume_rel(input).await?;
-        let original_schema = input.schema().clone();
-=======
-        let mut input = LogicalPlanBuilder::from(consumer.consume_rel(input).await?);
         let original_schema = Arc::clone(input.schema());
->>>>>>> 8e2bfa47
 
         // Ensure that all expressions have a unique display name, so that
         // validate_unique_names does not fail when constructing the project.
