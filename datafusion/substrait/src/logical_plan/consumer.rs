// Licensed to the Apache Software Foundation (ASF) under one
// or more contributor license agreements.  See the NOTICE file
// distributed with this work for additional information
// regarding copyright ownership.  The ASF licenses this file
// to you under the Apache License, Version 2.0 (the
// "License"); you may not use this file except in compliance
// with the License.  You may obtain a copy of the License at
//
//   http://www.apache.org/licenses/LICENSE-2.0
//
// Unless required by applicable law or agreed to in writing,
// software distributed under the License is distributed on an
// "AS IS" BASIS, WITHOUT WARRANTIES OR CONDITIONS OF ANY
// KIND, either express or implied.  See the License for the
// specific language governing permissions and limitations
// under the License.

use async_recursion::async_recursion;
use datafusion::arrow::datatypes::{DataType, Field, IntervalUnit, TimeUnit};
use datafusion::common::{
    not_impl_err, substrait_datafusion_err, substrait_err, DFSchema, DFSchemaRef,
};

use datafusion::execution::FunctionRegistry;
use datafusion::logical_expr::{
    aggregate_function, expr::find_df_window_func, BinaryExpr, Case, Expr, LogicalPlan,
    Operator, ScalarUDF,
};
use datafusion::logical_expr::{
    expr, Cast, Extension, GroupingSet, Like, LogicalPlanBuilder, Partitioning,
    Repartition, Subquery, WindowFrameBound, WindowFrameUnits,
};
use datafusion::prelude::JoinType;
use datafusion::sql::TableReference;
use datafusion::{
    error::{DataFusionError, Result},
    logical_expr::utils::split_conjunction,
    prelude::{Column, SessionContext},
    scalar::ScalarValue,
};
use substrait::proto::exchange_rel::ExchangeKind;
use substrait::proto::expression::literal::user_defined::Val;
use substrait::proto::expression::subquery::SubqueryType;
use substrait::proto::expression::{FieldReference, Literal, ScalarFunction};
use substrait::proto::{
    aggregate_function::AggregationInvocation,
    expression::{
        field_reference::ReferenceType::DirectReference, literal::LiteralType,
        reference_segment::ReferenceType::StructField,
        window_function::bound as SubstraitBound,
        window_function::bound::Kind as BoundKind, window_function::Bound,
        MaskExpression, RexType,
    },
    extensions::simple_extension_declaration::MappingType,
    function_argument::ArgType,
    join_rel, plan_rel, r#type,
    read_rel::ReadType,
    rel::RelType,
    set_rel,
    sort_field::{SortDirection, SortKind::*},
    AggregateFunction, Expression, Plan, Rel, Type,
};
use substrait::proto::{FunctionArgument, SortField};

use datafusion::arrow::array::GenericListArray;
use datafusion::common::plan_err;
use datafusion::common::scalar::ScalarStructBuilder;
use datafusion::logical_expr::expr::{InList, InSubquery, Sort};
use std::collections::HashMap;
use std::str::FromStr;
use std::sync::Arc;

use crate::variation_const::{
    DATE_32_TYPE_REF, DATE_64_TYPE_REF, DECIMAL_128_TYPE_REF, DECIMAL_256_TYPE_REF,
    DEFAULT_CONTAINER_TYPE_REF, DEFAULT_TYPE_REF, INTERVAL_DAY_TIME_TYPE_REF,
    INTERVAL_MONTH_DAY_NANO_TYPE_REF, INTERVAL_YEAR_MONTH_TYPE_REF,
    LARGE_CONTAINER_TYPE_REF, TIMESTAMP_MICRO_TYPE_REF, TIMESTAMP_MILLI_TYPE_REF,
    TIMESTAMP_NANO_TYPE_REF, TIMESTAMP_SECOND_TYPE_REF, UNSIGNED_INTEGER_TYPE_REF,
};

enum ScalarFunctionType {
    Op(Operator),
    Expr(BuiltinExprBuilder),
    Udf(Arc<ScalarUDF>),
}

pub fn name_to_op(name: &str) -> Result<Operator> {
    match name {
        "equal" => Ok(Operator::Eq),
        "not_equal" => Ok(Operator::NotEq),
        "lt" => Ok(Operator::Lt),
        "lte" => Ok(Operator::LtEq),
        "gt" => Ok(Operator::Gt),
        "gte" => Ok(Operator::GtEq),
        "add" => Ok(Operator::Plus),
        "subtract" => Ok(Operator::Minus),
        "multiply" => Ok(Operator::Multiply),
        "divide" => Ok(Operator::Divide),
        "mod" => Ok(Operator::Modulo),
        "and" => Ok(Operator::And),
        "or" => Ok(Operator::Or),
        "is_distinct_from" => Ok(Operator::IsDistinctFrom),
        "is_not_distinct_from" => Ok(Operator::IsNotDistinctFrom),
        "regex_match" => Ok(Operator::RegexMatch),
        "regex_imatch" => Ok(Operator::RegexIMatch),
        "regex_not_match" => Ok(Operator::RegexNotMatch),
        "regex_not_imatch" => Ok(Operator::RegexNotIMatch),
        "bitwise_and" => Ok(Operator::BitwiseAnd),
        "bitwise_or" => Ok(Operator::BitwiseOr),
        "str_concat" => Ok(Operator::StringConcat),
        "at_arrow" => Ok(Operator::AtArrow),
        "arrow_at" => Ok(Operator::ArrowAt),
        "bitwise_xor" => Ok(Operator::BitwiseXor),
        "bitwise_shift_right" => Ok(Operator::BitwiseShiftRight),
        "bitwise_shift_left" => Ok(Operator::BitwiseShiftLeft),
        _ => not_impl_err!("Unsupported function name: {name:?}"),
    }
}

fn scalar_function_type_from_str(
    ctx: &SessionContext,
    name: &str,
) -> Result<ScalarFunctionType> {
    let s = ctx.state();
    if let Some(func) = s.scalar_functions().get(name) {
        return Ok(ScalarFunctionType::Udf(func.to_owned()));
    }

    if let Ok(op) = name_to_op(name) {
        return Ok(ScalarFunctionType::Op(op));
    }

    if let Some(builder) = BuiltinExprBuilder::try_from_name(name) {
        return Ok(ScalarFunctionType::Expr(builder));
    }

    not_impl_err!("Unsupported function name: {name:?}")
}

fn split_eq_and_noneq_join_predicate_with_nulls_equality(
    filter: &Expr,
) -> (Vec<(Column, Column)>, bool, Option<Expr>) {
    let exprs = split_conjunction(filter);

    let mut accum_join_keys: Vec<(Column, Column)> = vec![];
    let mut accum_filters: Vec<Expr> = vec![];
    let mut nulls_equal_nulls = false;

    for expr in exprs {
        match expr {
            Expr::BinaryExpr(binary_expr) => match binary_expr {
                x @ (BinaryExpr {
                    left,
                    op: Operator::Eq,
                    right,
                }
                | BinaryExpr {
                    left,
                    op: Operator::IsNotDistinctFrom,
                    right,
                }) => {
                    nulls_equal_nulls = match x.op {
                        Operator::Eq => false,
                        Operator::IsNotDistinctFrom => true,
                        _ => unreachable!(),
                    };

                    match (left.as_ref(), right.as_ref()) {
                        (Expr::Column(l), Expr::Column(r)) => {
                            accum_join_keys.push((l.clone(), r.clone()));
                        }
                        _ => accum_filters.push(expr.clone()),
                    }
                }
                _ => accum_filters.push(expr.clone()),
            },
            _ => accum_filters.push(expr.clone()),
        }
    }

    let join_filter = accum_filters.into_iter().reduce(Expr::and);
    (accum_join_keys, nulls_equal_nulls, join_filter)
}

/// Convert Substrait Plan to DataFusion LogicalPlan
pub async fn from_substrait_plan(
    ctx: &SessionContext,
    plan: &Plan,
) -> Result<LogicalPlan> {
    // Register function extension
    let function_extension = plan
        .extensions
        .iter()
        .map(|e| match &e.mapping_type {
            Some(ext) => match ext {
                MappingType::ExtensionFunction(ext_f) => {
                    Ok((ext_f.function_anchor, &ext_f.name))
                }
                _ => not_impl_err!("Extension type not supported: {ext:?}"),
            },
            None => not_impl_err!("Cannot parse empty extension"),
        })
        .collect::<Result<HashMap<_, _>>>()?;
    // Parse relations
    match plan.relations.len() {
        1 => {
            match plan.relations[0].rel_type.as_ref() {
                Some(rt) => match rt {
                    plan_rel::RelType::Rel(rel) => {
                        Ok(from_substrait_rel(ctx, rel, &function_extension).await?)
                    },
                    plan_rel::RelType::Root(root) => {
                        Ok(from_substrait_rel(ctx, root.input.as_ref().unwrap(), &function_extension).await?)
                    }
                },
                None => plan_err!("Cannot parse plan relation: None")
            }
        },
        _ => not_impl_err!(
            "Substrait plan with more than 1 relation trees not supported. Number of relation trees: {:?}",
            plan.relations.len()
        )
    }
}

/// Convert Substrait Rel to DataFusion DataFrame
#[async_recursion]
pub async fn from_substrait_rel(
    ctx: &SessionContext,
    rel: &Rel,
    extensions: &HashMap<u32, &String>,
) -> Result<LogicalPlan> {
    match &rel.rel_type {
        Some(RelType::Project(p)) => {
            if let Some(input) = p.input.as_ref() {
                let mut input = LogicalPlanBuilder::from(
                    from_substrait_rel(ctx, input, extensions).await?,
                );
                let mut exprs: Vec<Expr> = vec![];
                for e in &p.expressions {
                    let x =
                        from_substrait_rex(ctx, e, input.clone().schema(), extensions)
                            .await?;
                    // if the expression is WindowFunction, wrap in a Window relation
                    //   before returning and do not add to list of this Projection's expression list
                    // otherwise, add expression to the Projection's expression list
                    match &*x {
                        Expr::WindowFunction(_) => {
                            input = input.window(vec![x.as_ref().clone()])?;
                            exprs.push(x.as_ref().clone());
                        }
                        _ => {
                            exprs.push(x.as_ref().clone());
                        }
                    }
                }
                input.project(exprs)?.build()
            } else {
                not_impl_err!("Projection without an input is not supported")
            }
        }
        Some(RelType::Filter(filter)) => {
            if let Some(input) = filter.input.as_ref() {
                let input = LogicalPlanBuilder::from(
                    from_substrait_rel(ctx, input, extensions).await?,
                );
                if let Some(condition) = filter.condition.as_ref() {
                    let expr =
                        from_substrait_rex(ctx, condition, input.schema(), extensions)
                            .await?;
                    input.filter(expr.as_ref().clone())?.build()
                } else {
                    not_impl_err!("Filter without an condition is not valid")
                }
            } else {
                not_impl_err!("Filter without an input is not valid")
            }
        }
        Some(RelType::Fetch(fetch)) => {
            if let Some(input) = fetch.input.as_ref() {
                let input = LogicalPlanBuilder::from(
                    from_substrait_rel(ctx, input, extensions).await?,
                );
                let offset = fetch.offset as usize;
                // Since protobuf can't directly distinguish `None` vs `0` `None` is encoded as `MAX`
                let count = if fetch.count as usize == usize::MAX {
                    None
                } else {
                    Some(fetch.count as usize)
                };
                input.limit(offset, count)?.build()
            } else {
                not_impl_err!("Fetch without an input is not valid")
            }
        }
        Some(RelType::Sort(sort)) => {
            if let Some(input) = sort.input.as_ref() {
                let input = LogicalPlanBuilder::from(
                    from_substrait_rel(ctx, input, extensions).await?,
                );
                let sorts =
                    from_substrait_sorts(ctx, &sort.sorts, input.schema(), extensions)
                        .await?;
                input.sort(sorts)?.build()
            } else {
                not_impl_err!("Sort without an input is not valid")
            }
        }
        Some(RelType::Aggregate(agg)) => {
            if let Some(input) = agg.input.as_ref() {
                let input = LogicalPlanBuilder::from(
                    from_substrait_rel(ctx, input, extensions).await?,
                );
                let mut group_expr = vec![];
                let mut aggr_expr = vec![];

                match agg.groupings.len() {
                    1 => {
                        for e in &agg.groupings[0].grouping_expressions {
                            let x =
                                from_substrait_rex(ctx, e, input.schema(), extensions)
                                    .await?;
                            group_expr.push(x.as_ref().clone());
                        }
                    }
                    _ => {
                        let mut grouping_sets = vec![];
                        for grouping in &agg.groupings {
                            let mut grouping_set = vec![];
                            for e in &grouping.grouping_expressions {
                                let x = from_substrait_rex(
                                    ctx,
                                    e,
                                    input.schema(),
                                    extensions,
                                )
                                .await?;
                                grouping_set.push(x.as_ref().clone());
                            }
                            grouping_sets.push(grouping_set);
                        }
                        // Single-element grouping expression of type Expr::GroupingSet.
                        // Note that GroupingSet::Rollup would become GroupingSet::GroupingSets, when
                        // parsed by the producer and consumer, since Substrait does not have a type dedicated
                        // to ROLLUP. Only vector of Groupings (grouping sets) is available.
                        group_expr.push(Expr::GroupingSet(GroupingSet::GroupingSets(
                            grouping_sets,
                        )));
                    }
                };

                for m in &agg.measures {
                    let filter = match &m.filter {
                        Some(fil) => Some(Box::new(
                            from_substrait_rex(ctx, fil, input.schema(), extensions)
                                .await?
                                .as_ref()
                                .clone(),
                        )),
                        None => None,
                    };
                    let agg_func = match &m.measure {
                        Some(f) => {
                            let distinct = match f.invocation {
                                _ if f.invocation
                                    == AggregationInvocation::Distinct as i32 =>
                                {
                                    true
                                }
                                _ if f.invocation
                                    == AggregationInvocation::All as i32 =>
                                {
                                    false
                                }
                                _ => false,
                            };
                            from_substrait_agg_func(
                                ctx,
                                f,
                                input.schema(),
                                extensions,
                                filter,
                                // TODO: Add parsing of order_by also
                                None,
                                distinct,
                            )
                            .await
                        }
                        None => not_impl_err!(
                            "Aggregate without aggregate function is not supported"
                        ),
                    };
                    aggr_expr.push(agg_func?.as_ref().clone());
                }

                input.aggregate(group_expr, aggr_expr)?.build()
            } else {
                not_impl_err!("Aggregate without an input is not valid")
            }
        }
        Some(RelType::Join(join)) => {
            if join.post_join_filter.is_some() {
                return not_impl_err!(
                    "JoinRel with post_join_filter is not yet supported"
                );
            }

            let left: LogicalPlanBuilder = LogicalPlanBuilder::from(
                from_substrait_rel(ctx, join.left.as_ref().unwrap(), extensions).await?,
            );
            let right = LogicalPlanBuilder::from(
                from_substrait_rel(ctx, join.right.as_ref().unwrap(), extensions).await?,
            );
            let join_type = from_substrait_jointype(join.r#type)?;
            // The join condition expression needs full input schema and not the output schema from join since we lose columns from
            // certain join types such as semi and anti joins
            let in_join_schema = left.schema().join(right.schema())?;

            // If join expression exists, parse the `on` condition expression, build join and return
            // Otherwise, build join with only the filter, without join keys
            match &join.expression.as_ref() {
                Some(expr) => {
                    let on = from_substrait_rex(ctx, expr, &in_join_schema, extensions)
                        .await?;
                    // The join expression can contain both equal and non-equal ops.
                    // As of datafusion 31.0.0, the equal and non equal join conditions are in separate fields.
                    // So we extract each part as follows:
                    // - If an Eq or IsNotDistinctFrom op is encountered, add the left column, right column and is_null_equal_nulls to `join_ons` vector
                    // - Otherwise we add the expression to join_filter (use conjunction if filter already exists)
                    let (join_ons, nulls_equal_nulls, join_filter) =
                        split_eq_and_noneq_join_predicate_with_nulls_equality(&on);
                    let (left_cols, right_cols): (Vec<_>, Vec<_>) =
                        itertools::multiunzip(join_ons);
                    left.join_detailed(
                        right.build()?,
                        join_type,
                        (left_cols, right_cols),
                        join_filter,
                        nulls_equal_nulls,
                    )?
                    .build()
                }
                None => plan_err!("JoinRel without join condition is not allowed"),
            }
        }
        Some(RelType::Cross(cross)) => {
            let left: LogicalPlanBuilder = LogicalPlanBuilder::from(
                from_substrait_rel(ctx, cross.left.as_ref().unwrap(), extensions).await?,
            );
            let right =
                from_substrait_rel(ctx, cross.right.as_ref().unwrap(), extensions)
                    .await?;
            left.cross_join(right)?.build()
        }
        Some(RelType::Read(read)) => match &read.as_ref().read_type {
            Some(ReadType::NamedTable(nt)) => {
                let table_reference = match nt.names.len() {
                    0 => {
                        return plan_err!("No table name found in NamedTable");
                    }
                    1 => TableReference::Bare {
                        table: nt.names[0].clone().into(),
                    },
                    2 => TableReference::Partial {
                        schema: nt.names[0].clone().into(),
                        table: nt.names[1].clone().into(),
                    },
                    _ => TableReference::Full {
                        catalog: nt.names[0].clone().into(),
                        schema: nt.names[1].clone().into(),
                        table: nt.names[2].clone().into(),
                    },
                };
                let t = ctx.table(table_reference).await?;
                let t = t.into_optimized_plan()?;
                match &read.projection {
                    Some(MaskExpression { select, .. }) => match &select.as_ref() {
                        Some(projection) => {
                            let column_indices: Vec<usize> = projection
                                .struct_items
                                .iter()
                                .map(|item| item.field as usize)
                                .collect();
                            match &t {
                                LogicalPlan::TableScan(scan) => {
                                    let fields = column_indices
                                        .iter()
                                        .map(|i| {
                                            scan.projected_schema.qualified_field(*i)
                                        })
                                        .map(|(qualifier, field)| {
                                            (qualifier.cloned(), Arc::new(field.clone()))
                                        })
                                        .collect();
                                    let mut scan = scan.clone();
                                    scan.projection = Some(column_indices);
                                    scan.projected_schema =
                                        DFSchemaRef::new(DFSchema::new_with_metadata(
                                            fields,
                                            HashMap::new(),
                                        )?);
                                    Ok(LogicalPlan::TableScan(scan))
                                }
                                _ => plan_err!("unexpected plan for table"),
                            }
                        }
                        _ => Ok(t),
                    },
                    _ => Ok(t),
                }
            }
            _ => not_impl_err!("Only NamedTable reads are supported"),
        },
        Some(RelType::Set(set)) => match set_rel::SetOp::try_from(set.op) {
            Ok(set_op) => match set_op {
                set_rel::SetOp::UnionAll => {
                    if !set.inputs.is_empty() {
                        let mut union_builder = Ok(LogicalPlanBuilder::from(
                            from_substrait_rel(ctx, &set.inputs[0], extensions).await?,
                        ));
                        for input in &set.inputs[1..] {
                            union_builder = union_builder?
                                .union(from_substrait_rel(ctx, input, extensions).await?);
                        }
                        union_builder?.build()
                    } else {
                        not_impl_err!("Union relation requires at least one input")
                    }
                }
                _ => not_impl_err!("Unsupported set operator: {set_op:?}"),
            },
            Err(e) => not_impl_err!("Invalid set operation type {}: {e}", set.op),
        },
        Some(RelType::ExtensionLeaf(extension)) => {
            let Some(ext_detail) = &extension.detail else {
                return substrait_err!("Unexpected empty detail in ExtensionLeafRel");
            };
            let plan = ctx
                .state()
                .serializer_registry()
                .deserialize_logical_plan(&ext_detail.type_url, &ext_detail.value)?;
            Ok(LogicalPlan::Extension(Extension { node: plan }))
        }
        Some(RelType::ExtensionSingle(extension)) => {
            let Some(ext_detail) = &extension.detail else {
                return substrait_err!("Unexpected empty detail in ExtensionSingleRel");
            };
            let plan = ctx
                .state()
                .serializer_registry()
                .deserialize_logical_plan(&ext_detail.type_url, &ext_detail.value)?;
            let Some(input_rel) = &extension.input else {
                return substrait_err!(
                    "ExtensionSingleRel doesn't contains input rel. Try use ExtensionLeafRel instead"
                );
            };
            let input_plan = from_substrait_rel(ctx, input_rel, extensions).await?;
            let plan =
                plan.with_exprs_and_inputs(plan.expressions(), vec![input_plan])?;
            Ok(LogicalPlan::Extension(Extension { node: plan }))
        }
        Some(RelType::ExtensionMulti(extension)) => {
            let Some(ext_detail) = &extension.detail else {
                return substrait_err!("Unexpected empty detail in ExtensionSingleRel");
            };
            let plan = ctx
                .state()
                .serializer_registry()
                .deserialize_logical_plan(&ext_detail.type_url, &ext_detail.value)?;
            let mut inputs = Vec::with_capacity(extension.inputs.len());
            for input in &extension.inputs {
                let input_plan = from_substrait_rel(ctx, input, extensions).await?;
                inputs.push(input_plan);
            }
            let plan = plan.with_exprs_and_inputs(plan.expressions(), inputs)?;
            Ok(LogicalPlan::Extension(Extension { node: plan }))
        }
        Some(RelType::Exchange(exchange)) => {
            let Some(input) = exchange.input.as_ref() else {
                return substrait_err!("Unexpected empty input in ExchangeRel");
            };
            let input = Arc::new(from_substrait_rel(ctx, input, extensions).await?);

            let Some(exchange_kind) = &exchange.exchange_kind else {
                return substrait_err!("Unexpected empty input in ExchangeRel");
            };

            // ref: https://substrait.io/relations/physical_relations/#exchange-types
            let partitioning_scheme = match exchange_kind {
                ExchangeKind::ScatterByFields(scatter_fields) => {
                    let mut partition_columns = vec![];
                    let input_schema = input.schema();
                    for field_ref in &scatter_fields.fields {
                        let column =
                            from_substrait_field_reference(field_ref, input_schema)?;
                        partition_columns.push(column);
                    }
                    Partitioning::Hash(
                        partition_columns,
                        exchange.partition_count as usize,
                    )
                }
                ExchangeKind::RoundRobin(_) => {
                    Partitioning::RoundRobinBatch(exchange.partition_count as usize)
                }
                ExchangeKind::SingleTarget(_)
                | ExchangeKind::MultiTarget(_)
                | ExchangeKind::Broadcast(_) => {
                    return not_impl_err!("Unsupported exchange kind: {exchange_kind:?}");
                }
            };
            Ok(LogicalPlan::Repartition(Repartition {
                input,
                partitioning_scheme,
            }))
        }
        _ => not_impl_err!("Unsupported RelType: {:?}", rel.rel_type),
    }
}

fn from_substrait_jointype(join_type: i32) -> Result<JoinType> {
    if let Ok(substrait_join_type) = join_rel::JoinType::try_from(join_type) {
        match substrait_join_type {
            join_rel::JoinType::Inner => Ok(JoinType::Inner),
            join_rel::JoinType::Left => Ok(JoinType::Left),
            join_rel::JoinType::Right => Ok(JoinType::Right),
            join_rel::JoinType::Outer => Ok(JoinType::Full),
            join_rel::JoinType::Anti => Ok(JoinType::LeftAnti),
            join_rel::JoinType::Semi => Ok(JoinType::LeftSemi),
            _ => plan_err!("unsupported join type {substrait_join_type:?}"),
        }
    } else {
        plan_err!("invalid join type variant {join_type:?}")
    }
}

/// Convert Substrait Sorts to DataFusion Exprs
pub async fn from_substrait_sorts(
    ctx: &SessionContext,
    substrait_sorts: &Vec<SortField>,
    input_schema: &DFSchema,
    extensions: &HashMap<u32, &String>,
) -> Result<Vec<Expr>> {
    let mut sorts: Vec<Expr> = vec![];
    for s in substrait_sorts {
        let expr =
            from_substrait_rex(ctx, s.expr.as_ref().unwrap(), input_schema, extensions)
                .await?;
        let asc_nullfirst = match &s.sort_kind {
            Some(k) => match k {
                Direction(d) => {
                    let Ok(direction) = SortDirection::try_from(*d) else {
                        return not_impl_err!(
                            "Unsupported Substrait SortDirection value {d}"
                        );
                    };

                    match direction {
                        SortDirection::AscNullsFirst => Ok((true, true)),
                        SortDirection::AscNullsLast => Ok((true, false)),
                        SortDirection::DescNullsFirst => Ok((false, true)),
                        SortDirection::DescNullsLast => Ok((false, false)),
                        SortDirection::Clustered => not_impl_err!(
                            "Sort with direction clustered is not yet supported"
                        ),
                        SortDirection::Unspecified => {
                            not_impl_err!("Unspecified sort direction is invalid")
                        }
                    }
                }
                ComparisonFunctionReference(_) => not_impl_err!(
                    "Sort using comparison function reference is not supported"
                ),
            },
            None => not_impl_err!("Sort without sort kind is invalid"),
        };
        let (asc, nulls_first) = asc_nullfirst.unwrap();
        sorts.push(Expr::Sort(Sort {
            expr: Box::new(expr.as_ref().clone()),
            asc,
            nulls_first,
        }));
    }
    Ok(sorts)
}

/// Convert Substrait Expressions to DataFusion Exprs
pub async fn from_substrait_rex_vec(
    ctx: &SessionContext,
    exprs: &Vec<Expression>,
    input_schema: &DFSchema,
    extensions: &HashMap<u32, &String>,
) -> Result<Vec<Expr>> {
    let mut expressions: Vec<Expr> = vec![];
    for expr in exprs {
        let expression = from_substrait_rex(ctx, expr, input_schema, extensions).await?;
        expressions.push(expression.as_ref().clone());
    }
    Ok(expressions)
}

/// Convert Substrait FunctionArguments to DataFusion Exprs
pub async fn from_substriat_func_args(
    ctx: &SessionContext,
    arguments: &Vec<FunctionArgument>,
    input_schema: &DFSchema,
    extensions: &HashMap<u32, &String>,
) -> Result<Vec<Expr>> {
    let mut args: Vec<Expr> = vec![];
    for arg in arguments {
        let arg_expr = match &arg.arg_type {
            Some(ArgType::Value(e)) => {
                from_substrait_rex(ctx, e, input_schema, extensions).await
            }
            _ => {
                not_impl_err!("Aggregated function argument non-Value type not supported")
            }
        };
        args.push(arg_expr?.as_ref().clone());
    }
    Ok(args)
}

/// Convert Substrait AggregateFunction to DataFusion Expr
pub async fn from_substrait_agg_func(
    ctx: &SessionContext,
    f: &AggregateFunction,
    input_schema: &DFSchema,
    extensions: &HashMap<u32, &String>,
    filter: Option<Box<Expr>>,
    order_by: Option<Vec<Expr>>,
    distinct: bool,
) -> Result<Arc<Expr>> {
    let mut args: Vec<Expr> = vec![];
    for arg in &f.arguments {
        let arg_expr = match &arg.arg_type {
            Some(ArgType::Value(e)) => {
                from_substrait_rex(ctx, e, input_schema, extensions).await
            }
            _ => {
                not_impl_err!("Aggregated function argument non-Value type not supported")
            }
        };
        args.push(arg_expr?.as_ref().clone());
    }

    let Some(function_name) = extensions.get(&f.function_reference) else {
        return plan_err!(
            "Aggregate function not registered: function anchor = {:?}",
            f.function_reference
        );
    };

    // try udaf first, then built-in aggr fn.
    if let Ok(fun) = ctx.udaf(function_name) {
        Ok(Arc::new(Expr::AggregateFunction(
            expr::AggregateFunction::new_udf(fun, args, distinct, filter, order_by, None),
        )))
    } else if let Ok(fun) = aggregate_function::AggregateFunction::from_str(function_name)
    {
        Ok(Arc::new(Expr::AggregateFunction(
            expr::AggregateFunction::new(fun, args, distinct, filter, order_by, None),
        )))
    } else {
        not_impl_err!(
            "Aggregated function {} is not supported: function anchor = {:?}",
            function_name,
            f.function_reference
        )
    }
}

/// Convert Substrait Rex to DataFusion Expr
#[async_recursion]
pub async fn from_substrait_rex(
    ctx: &SessionContext,
    e: &Expression,
    input_schema: &DFSchema,
    extensions: &HashMap<u32, &String>,
) -> Result<Arc<Expr>> {
    match &e.rex_type {
        Some(RexType::SingularOrList(s)) => {
            let substrait_expr = s.value.as_ref().unwrap();
            let substrait_list = s.options.as_ref();
            Ok(Arc::new(Expr::InList(InList {
                expr: Box::new(
                    from_substrait_rex(ctx, substrait_expr, input_schema, extensions)
                        .await?
                        .as_ref()
                        .clone(),
                ),
                list: from_substrait_rex_vec(
                    ctx,
                    substrait_list,
                    input_schema,
                    extensions,
                )
                .await?,
                negated: false,
            })))
        }
        Some(RexType::Selection(field_ref)) => Ok(Arc::new(
            from_substrait_field_reference(field_ref, input_schema)?,
        )),
        Some(RexType::IfThen(if_then)) => {
            // Parse `ifs`
            // If the first element does not have a `then` part, then we can assume it's a base expression
            let mut when_then_expr: Vec<(Box<Expr>, Box<Expr>)> = vec![];
            let mut expr = None;
            for (i, if_expr) in if_then.ifs.iter().enumerate() {
                if i == 0 {
                    // Check if the first element is type base expression
                    if if_expr.then.is_none() {
                        expr = Some(Box::new(
                            from_substrait_rex(
                                ctx,
                                if_expr.r#if.as_ref().unwrap(),
                                input_schema,
                                extensions,
                            )
                            .await?
                            .as_ref()
                            .clone(),
                        ));
                        continue;
                    }
                }
                when_then_expr.push((
                    Box::new(
                        from_substrait_rex(
                            ctx,
                            if_expr.r#if.as_ref().unwrap(),
                            input_schema,
                            extensions,
                        )
                        .await?
                        .as_ref()
                        .clone(),
                    ),
                    Box::new(
                        from_substrait_rex(
                            ctx,
                            if_expr.then.as_ref().unwrap(),
                            input_schema,
                            extensions,
                        )
                        .await?
                        .as_ref()
                        .clone(),
                    ),
                ));
            }
            // Parse `else`
            let else_expr = match &if_then.r#else {
                Some(e) => Some(Box::new(
                    from_substrait_rex(ctx, e, input_schema, extensions)
                        .await?
                        .as_ref()
                        .clone(),
                )),
                None => None,
            };
            Ok(Arc::new(Expr::Case(Case {
                expr,
                when_then_expr,
                else_expr,
            })))
        }
        Some(RexType::ScalarFunction(f)) => {
            let fn_name = extensions.get(&f.function_reference).ok_or_else(|| {
                DataFusionError::NotImplemented(format!(
                    "Aggregated function not found: function reference = {:?}",
                    f.function_reference
                ))
            })?;

            // Convert function arguments from Substrait to DataFusion
            async fn decode_arguments(
                ctx: &SessionContext,
                input_schema: &DFSchema,
                extensions: &HashMap<u32, &String>,
                function_args: &[FunctionArgument],
            ) -> Result<Vec<Expr>> {
                let mut args = Vec::with_capacity(function_args.len());
                for arg in function_args {
                    let arg_expr = match &arg.arg_type {
                        Some(ArgType::Value(e)) => {
                            from_substrait_rex(ctx, e, input_schema, extensions).await
                        }
                        _ => not_impl_err!(
                            "Aggregated function argument non-Value type not supported"
                        ),
                    }?;
                    args.push(arg_expr.as_ref().clone());
                }
                Ok(args)
            }

            let fn_type = scalar_function_type_from_str(ctx, fn_name)?;
            match fn_type {
                ScalarFunctionType::Udf(fun) => {
                    let args = decode_arguments(
                        ctx,
                        input_schema,
                        extensions,
                        f.arguments.as_slice(),
                    )
                    .await?;
                    Ok(Arc::new(Expr::ScalarFunction(
                        expr::ScalarFunction::new_udf(fun, args),
                    )))
                }
                ScalarFunctionType::Op(op) => {
                    if f.arguments.len() != 2 {
                        return not_impl_err!(
                            "Expect two arguments for binary operator {op:?}"
                        );
                    }
                    let lhs = &f.arguments[0].arg_type;
                    let rhs = &f.arguments[1].arg_type;

                    match (lhs, rhs) {
                        (Some(ArgType::Value(l)), Some(ArgType::Value(r))) => {
                            Ok(Arc::new(Expr::BinaryExpr(BinaryExpr {
                                left: Box::new(
                                    from_substrait_rex(ctx, l, input_schema, extensions)
                                        .await?
                                        .as_ref()
                                        .clone(),
                                ),
                                op,
                                right: Box::new(
                                    from_substrait_rex(ctx, r, input_schema, extensions)
                                        .await?
                                        .as_ref()
                                        .clone(),
                                ),
                            })))
                        }
                        (l, r) => not_impl_err!(
                            "Invalid arguments for binary expression: {l:?} and {r:?}"
                        ),
                    }
                }
                ScalarFunctionType::Expr(builder) => {
                    builder.build(ctx, f, input_schema, extensions).await
                }
            }
        }
        Some(RexType::Literal(lit)) => {
            let scalar_value = from_substrait_literal(lit)?;
            Ok(Arc::new(Expr::Literal(scalar_value)))
        }
        Some(RexType::Cast(cast)) => match cast.as_ref().r#type.as_ref() {
            Some(output_type) => Ok(Arc::new(Expr::Cast(Cast::new(
                Box::new(
                    from_substrait_rex(
                        ctx,
                        cast.as_ref().input.as_ref().unwrap().as_ref(),
                        input_schema,
                        extensions,
                    )
                    .await?
                    .as_ref()
                    .clone(),
                ),
                from_substrait_type(output_type)?,
            )))),
            None => substrait_err!("Cast experssion without output type is not allowed"),
        },
        Some(RexType::WindowFunction(window)) => {
            let fun = match extensions.get(&window.function_reference) {
                Some(function_name) => Ok(find_df_window_func(function_name)),
                None => not_impl_err!(
                    "Window function not found: function anchor = {:?}",
                    &window.function_reference
                ),
            };
            let order_by =
                from_substrait_sorts(ctx, &window.sorts, input_schema, extensions)
                    .await?;
            // Substrait does not encode WindowFrameUnits so we're using a simple logic to determine the units
            // If there is no `ORDER BY`, then by default, the frame counts each row from the lower up to upper boundary
            // If there is `ORDER BY`, then by default, each frame is a range starting from unbounded preceding to current row
            // TODO: Consider the cases where window frame is specified in query and is different from default
            let units = if order_by.is_empty() {
                WindowFrameUnits::Rows
            } else {
                WindowFrameUnits::Range
            };
            Ok(Arc::new(Expr::WindowFunction(expr::WindowFunction {
                fun: fun?.unwrap(),
                args: from_substriat_func_args(
                    ctx,
                    &window.arguments,
                    input_schema,
                    extensions,
                )
                .await?,
                partition_by: from_substrait_rex_vec(
                    ctx,
                    &window.partitions,
                    input_schema,
                    extensions,
                )
                .await?,
                order_by,
                window_frame: datafusion::logical_expr::WindowFrame::new_bounds(
                    units,
                    from_substrait_bound(&window.lower_bound, true)?,
                    from_substrait_bound(&window.upper_bound, false)?,
                ),
                null_treatment: None,
            })))
        }
        Some(RexType::Subquery(subquery)) => match &subquery.as_ref().subquery_type {
            Some(subquery_type) => match subquery_type {
                SubqueryType::InPredicate(in_predicate) => {
                    if in_predicate.needles.len() != 1 {
                        Err(DataFusionError::Substrait(
                            "InPredicate Subquery type must have exactly one Needle expression"
                                .to_string(),
                        ))
                    } else {
                        let needle_expr = &in_predicate.needles[0];
                        let haystack_expr = &in_predicate.haystack;
                        if let Some(haystack_expr) = haystack_expr {
                            let haystack_expr =
                                from_substrait_rel(ctx, haystack_expr, extensions)
                                    .await?;
                            let outer_refs = haystack_expr.all_out_ref_exprs();
                            Ok(Arc::new(Expr::InSubquery(InSubquery {
                                expr: Box::new(
                                    from_substrait_rex(
                                        ctx,
                                        needle_expr,
                                        input_schema,
                                        extensions,
                                    )
                                    .await?
                                    .as_ref()
                                    .clone(),
                                ),
                                subquery: Subquery {
                                    subquery: Arc::new(haystack_expr),
                                    outer_ref_columns: outer_refs,
                                },
                                negated: false,
                            })))
                        } else {
                            substrait_err!("InPredicate Subquery type must have a Haystack expression")
                        }
                    }
                }
                _ => substrait_err!("Subquery type not implemented"),
            },
            None => {
                substrait_err!("Subquery experssion without SubqueryType is not allowed")
            }
        },
        _ => not_impl_err!("unsupported rex_type"),
    }
}

pub(crate) fn from_substrait_type(dt: &substrait::proto::Type) -> Result<DataType> {
    match &dt.kind {
        Some(s_kind) => match s_kind {
            r#type::Kind::Bool(_) => Ok(DataType::Boolean),
            r#type::Kind::I8(integer) => match integer.type_variation_reference {
                DEFAULT_TYPE_REF => Ok(DataType::Int8),
                UNSIGNED_INTEGER_TYPE_REF => Ok(DataType::UInt8),
                v => not_impl_err!(
                    "Unsupported Substrait type variation {v} of type {s_kind:?}"
                ),
            },
            r#type::Kind::I16(integer) => match integer.type_variation_reference {
                DEFAULT_TYPE_REF => Ok(DataType::Int16),
                UNSIGNED_INTEGER_TYPE_REF => Ok(DataType::UInt16),
                v => not_impl_err!(
                    "Unsupported Substrait type variation {v} of type {s_kind:?}"
                ),
            },
            r#type::Kind::I32(integer) => match integer.type_variation_reference {
                DEFAULT_TYPE_REF => Ok(DataType::Int32),
                UNSIGNED_INTEGER_TYPE_REF => Ok(DataType::UInt32),
                v => not_impl_err!(
                    "Unsupported Substrait type variation {v} of type {s_kind:?}"
                ),
            },
            r#type::Kind::I64(integer) => match integer.type_variation_reference {
                DEFAULT_TYPE_REF => Ok(DataType::Int64),
                UNSIGNED_INTEGER_TYPE_REF => Ok(DataType::UInt64),
                v => not_impl_err!(
                    "Unsupported Substrait type variation {v} of type {s_kind:?}"
                ),
            },
            r#type::Kind::Fp32(_) => Ok(DataType::Float32),
            r#type::Kind::Fp64(_) => Ok(DataType::Float64),
            r#type::Kind::Timestamp(ts) => match ts.type_variation_reference {
                TIMESTAMP_SECOND_TYPE_REF => {
                    Ok(DataType::Timestamp(TimeUnit::Second, None))
                }
                TIMESTAMP_MILLI_TYPE_REF => {
                    Ok(DataType::Timestamp(TimeUnit::Millisecond, None))
                }
                TIMESTAMP_MICRO_TYPE_REF => {
                    Ok(DataType::Timestamp(TimeUnit::Microsecond, None))
                }
                TIMESTAMP_NANO_TYPE_REF => {
                    Ok(DataType::Timestamp(TimeUnit::Nanosecond, None))
                }
                v => not_impl_err!(
                    "Unsupported Substrait type variation {v} of type {s_kind:?}"
                ),
            },
            r#type::Kind::Date(date) => match date.type_variation_reference {
                DATE_32_TYPE_REF => Ok(DataType::Date32),
                DATE_64_TYPE_REF => Ok(DataType::Date64),
                v => not_impl_err!(
                    "Unsupported Substrait type variation {v} of type {s_kind:?}"
                ),
            },
            r#type::Kind::Binary(binary) => match binary.type_variation_reference {
                DEFAULT_CONTAINER_TYPE_REF => Ok(DataType::Binary),
                LARGE_CONTAINER_TYPE_REF => Ok(DataType::LargeBinary),
                v => not_impl_err!(
                    "Unsupported Substrait type variation {v} of type {s_kind:?}"
                ),
            },
            r#type::Kind::FixedBinary(fixed) => {
                Ok(DataType::FixedSizeBinary(fixed.length))
            }
            r#type::Kind::String(string) => match string.type_variation_reference {
                DEFAULT_CONTAINER_TYPE_REF => Ok(DataType::Utf8),
                LARGE_CONTAINER_TYPE_REF => Ok(DataType::LargeUtf8),
                v => not_impl_err!(
                    "Unsupported Substrait type variation {v} of type {s_kind:?}"
                ),
            },
            r#type::Kind::List(list) => {
                let inner_type =
                    from_substrait_type(list.r#type.as_ref().ok_or_else(|| {
                        substrait_datafusion_err!("List type must have inner type")
                    })?)?;
                let field = Arc::new(Field::new_list_field(inner_type, true));
                match list.type_variation_reference {
                    DEFAULT_CONTAINER_TYPE_REF => Ok(DataType::List(field)),
                    LARGE_CONTAINER_TYPE_REF => Ok(DataType::LargeList(field)),
                    v => not_impl_err!(
                        "Unsupported Substrait type variation {v} of type {s_kind:?}"
                    )?,
                }
            }
            r#type::Kind::Decimal(d) => match d.type_variation_reference {
                DECIMAL_128_TYPE_REF => {
                    Ok(DataType::Decimal128(d.precision as u8, d.scale as i8))
                }
                DECIMAL_256_TYPE_REF => {
                    Ok(DataType::Decimal256(d.precision as u8, d.scale as i8))
                }
                v => not_impl_err!(
                    "Unsupported Substrait type variation {v} of type {s_kind:?}"
                ),
            },
<<<<<<< HEAD
            r#type::Kind::UserDefined(u) => {
                match u.type_reference {
                    INTERVAL_YEAR_MONTH_TYPE_REF => {
                        Ok(DataType::Interval(IntervalUnit::YearMonth))
                    }
                    INTERVAL_DAY_TIME_TYPE_REF => {
                        Ok(DataType::Interval(IntervalUnit::DayTime))
                    }
                    INTERVAL_MONTH_DAY_NANO_TYPE_REF => {
                        Ok(DataType::Interval(IntervalUnit::MonthDayNano))
                    }
                    _ => not_impl_err!(
                        "Unsupported Substrait user defined type with ref {} and variation {}",
                        u.type_reference,
                        u.type_variation_reference
                    ),
                }
=======
            r#type::Kind::Struct(s) => {
                let mut fields = vec![];
                for (i, f) in s.types.iter().enumerate() {
                    let field =
                        Field::new(&format!("c{i}"), from_substrait_type(f)?, true);
                    fields.push(field);
                }
                Ok(DataType::Struct(fields.into()))
>>>>>>> 3e4e09a7
            }
            _ => not_impl_err!("Unsupported Substrait type: {s_kind:?}"),
        },
        _ => not_impl_err!("`None` Substrait kind is not supported"),
    }
}

fn from_substrait_bound(
    bound: &Option<Bound>,
    is_lower: bool,
) -> Result<WindowFrameBound> {
    match bound {
        Some(b) => match &b.kind {
            Some(k) => match k {
                BoundKind::CurrentRow(SubstraitBound::CurrentRow {}) => {
                    Ok(WindowFrameBound::CurrentRow)
                }
                BoundKind::Preceding(SubstraitBound::Preceding { offset }) => Ok(
                    WindowFrameBound::Preceding(ScalarValue::Int64(Some(*offset))),
                ),
                BoundKind::Following(SubstraitBound::Following { offset }) => Ok(
                    WindowFrameBound::Following(ScalarValue::Int64(Some(*offset))),
                ),
                BoundKind::Unbounded(SubstraitBound::Unbounded {}) => {
                    if is_lower {
                        Ok(WindowFrameBound::Preceding(ScalarValue::Null))
                    } else {
                        Ok(WindowFrameBound::Following(ScalarValue::Null))
                    }
                }
            },
            None => substrait_err!("WindowFunction missing Substrait Bound kind"),
        },
        None => {
            if is_lower {
                Ok(WindowFrameBound::Preceding(ScalarValue::Null))
            } else {
                Ok(WindowFrameBound::Following(ScalarValue::Null))
            }
        }
    }
}

pub(crate) fn from_substrait_literal(lit: &Literal) -> Result<ScalarValue> {
    let scalar_value = match &lit.literal_type {
        Some(LiteralType::Boolean(b)) => ScalarValue::Boolean(Some(*b)),
        Some(LiteralType::I8(n)) => match lit.type_variation_reference {
            DEFAULT_TYPE_REF => ScalarValue::Int8(Some(*n as i8)),
            UNSIGNED_INTEGER_TYPE_REF => ScalarValue::UInt8(Some(*n as u8)),
            others => {
                return substrait_err!("Unknown type variation reference {others}");
            }
        },
        Some(LiteralType::I16(n)) => match lit.type_variation_reference {
            DEFAULT_TYPE_REF => ScalarValue::Int16(Some(*n as i16)),
            UNSIGNED_INTEGER_TYPE_REF => ScalarValue::UInt16(Some(*n as u16)),
            others => {
                return substrait_err!("Unknown type variation reference {others}");
            }
        },
        Some(LiteralType::I32(n)) => match lit.type_variation_reference {
            DEFAULT_TYPE_REF => ScalarValue::Int32(Some(*n)),
            UNSIGNED_INTEGER_TYPE_REF => ScalarValue::UInt32(Some(*n as u32)),
            others => {
                return substrait_err!("Unknown type variation reference {others}");
            }
        },
        Some(LiteralType::I64(n)) => match lit.type_variation_reference {
            DEFAULT_TYPE_REF => ScalarValue::Int64(Some(*n)),
            UNSIGNED_INTEGER_TYPE_REF => ScalarValue::UInt64(Some(*n as u64)),
            others => {
                return substrait_err!("Unknown type variation reference {others}");
            }
        },
        Some(LiteralType::Fp32(f)) => ScalarValue::Float32(Some(*f)),
        Some(LiteralType::Fp64(f)) => ScalarValue::Float64(Some(*f)),
        Some(LiteralType::Timestamp(t)) => match lit.type_variation_reference {
            TIMESTAMP_SECOND_TYPE_REF => ScalarValue::TimestampSecond(Some(*t), None),
            TIMESTAMP_MILLI_TYPE_REF => ScalarValue::TimestampMillisecond(Some(*t), None),
            TIMESTAMP_MICRO_TYPE_REF => ScalarValue::TimestampMicrosecond(Some(*t), None),
            TIMESTAMP_NANO_TYPE_REF => ScalarValue::TimestampNanosecond(Some(*t), None),
            others => {
                return substrait_err!("Unknown type variation reference {others}");
            }
        },
        Some(LiteralType::Date(d)) => ScalarValue::Date32(Some(*d)),
        Some(LiteralType::String(s)) => match lit.type_variation_reference {
            DEFAULT_CONTAINER_TYPE_REF => ScalarValue::Utf8(Some(s.clone())),
            LARGE_CONTAINER_TYPE_REF => ScalarValue::LargeUtf8(Some(s.clone())),
            others => {
                return substrait_err!("Unknown type variation reference {others}");
            }
        },
        Some(LiteralType::Binary(b)) => match lit.type_variation_reference {
            DEFAULT_CONTAINER_TYPE_REF => ScalarValue::Binary(Some(b.clone())),
            LARGE_CONTAINER_TYPE_REF => ScalarValue::LargeBinary(Some(b.clone())),
            others => {
                return substrait_err!("Unknown type variation reference {others}");
            }
        },
        Some(LiteralType::FixedBinary(b)) => {
            ScalarValue::FixedSizeBinary(b.len() as _, Some(b.clone()))
        }
        Some(LiteralType::Decimal(d)) => {
            let value: [u8; 16] = d
                .value
                .clone()
                .try_into()
                .or(substrait_err!("Failed to parse decimal value"))?;
            let p = d.precision.try_into().map_err(|e| {
                substrait_datafusion_err!("Failed to parse decimal precision: {e}")
            })?;
            let s = d.scale.try_into().map_err(|e| {
                substrait_datafusion_err!("Failed to parse decimal scale: {e}")
            })?;
            ScalarValue::Decimal128(
                Some(std::primitive::i128::from_le_bytes(value)),
                p,
                s,
            )
        }
        Some(LiteralType::List(l)) => {
            let elements = l
                .values
                .iter()
                .map(from_substrait_literal)
                .collect::<Result<Vec<_>>>()?;
            if elements.is_empty() {
                return substrait_err!(
                    "Empty list must be encoded as EmptyList literal type, not List"
                );
            }
            let element_type = elements[0].data_type();
            match lit.type_variation_reference {
                DEFAULT_CONTAINER_TYPE_REF => ScalarValue::List(ScalarValue::new_list(
                    elements.as_slice(),
                    &element_type,
                )),
                LARGE_CONTAINER_TYPE_REF => ScalarValue::LargeList(
                    ScalarValue::new_large_list(elements.as_slice(), &element_type),
                ),
                others => {
                    return substrait_err!("Unknown type variation reference {others}");
                }
            }
        }
        Some(LiteralType::EmptyList(l)) => {
            let element_type = from_substrait_type(l.r#type.clone().unwrap().as_ref())?;
            match lit.type_variation_reference {
                DEFAULT_CONTAINER_TYPE_REF => {
                    ScalarValue::List(ScalarValue::new_list(&[], &element_type))
                }
                LARGE_CONTAINER_TYPE_REF => ScalarValue::LargeList(
                    ScalarValue::new_large_list(&[], &element_type),
                ),
                others => {
                    return substrait_err!("Unknown type variation reference {others}");
                }
            }
        }
        Some(LiteralType::Struct(s)) => {
            let mut builder = ScalarStructBuilder::new();
            for (i, field) in s.fields.iter().enumerate() {
                let sv = from_substrait_literal(field)?;
                // c0, c1, ... align with e.g. SqlToRel::create_named_struct
                builder = builder.with_scalar(
                    Field::new(&format!("c{i}"), sv.data_type(), field.nullable),
                    sv,
                );
            }
            builder.build()?
        }
        Some(LiteralType::Null(ntype)) => from_substrait_null(ntype)?,
        Some(LiteralType::UserDefined(user_defined)) => {
            match user_defined.type_reference {
                INTERVAL_YEAR_MONTH_TYPE_REF => {
                    let Some(Val::Value(raw_val)) = user_defined.val.as_ref() else {
                        return substrait_err!("Interval year month value is empty");
                    };
                    let value_slice: [u8; 4] =
                        raw_val.value.clone().try_into().map_err(|_| {
                            substrait_datafusion_err!(
                                "Failed to parse interval year month value"
                            )
                        })?;
                    ScalarValue::IntervalYearMonth(Some(i32::from_le_bytes(value_slice)))
                }
                INTERVAL_DAY_TIME_TYPE_REF => {
                    let Some(Val::Value(raw_val)) = user_defined.val.as_ref() else {
                        return substrait_err!("Interval day time value is empty");
                    };
                    let value_slice: [u8; 8] =
                        raw_val.value.clone().try_into().map_err(|_| {
                            substrait_datafusion_err!(
                                "Failed to parse interval day time value"
                            )
                        })?;
                    ScalarValue::IntervalDayTime(Some(i64::from_le_bytes(value_slice)))
                }
                INTERVAL_MONTH_DAY_NANO_TYPE_REF => {
                    let Some(Val::Value(raw_val)) = user_defined.val.as_ref() else {
                        return substrait_err!("Interval month day nano value is empty");
                    };
                    let value_slice: [u8; 16] =
                        raw_val.value.clone().try_into().map_err(|_| {
                            substrait_datafusion_err!(
                                "Failed to parse interval month day nano value"
                            )
                        })?;
                    ScalarValue::IntervalMonthDayNano(Some(i128::from_le_bytes(
                        value_slice,
                    )))
                }
                _ => {
                    return not_impl_err!(
                        "Unsupported Substrait user defined type with ref {}",
                        user_defined.type_reference
                    )
                }
            }
        }
        _ => return not_impl_err!("Unsupported literal_type: {:?}", lit.literal_type),
    };

    Ok(scalar_value)
}

fn from_substrait_null(null_type: &Type) -> Result<ScalarValue> {
    if let Some(kind) = &null_type.kind {
        match kind {
            r#type::Kind::Bool(_) => Ok(ScalarValue::Boolean(None)),
            r#type::Kind::I8(integer) => match integer.type_variation_reference {
                DEFAULT_TYPE_REF => Ok(ScalarValue::Int8(None)),
                UNSIGNED_INTEGER_TYPE_REF => Ok(ScalarValue::UInt8(None)),
                v => not_impl_err!(
                    "Unsupported Substrait type variation {v} of type {kind:?}"
                ),
            },
            r#type::Kind::I16(integer) => match integer.type_variation_reference {
                DEFAULT_TYPE_REF => Ok(ScalarValue::Int16(None)),
                UNSIGNED_INTEGER_TYPE_REF => Ok(ScalarValue::UInt16(None)),
                v => not_impl_err!(
                    "Unsupported Substrait type variation {v} of type {kind:?}"
                ),
            },
            r#type::Kind::I32(integer) => match integer.type_variation_reference {
                DEFAULT_TYPE_REF => Ok(ScalarValue::Int32(None)),
                UNSIGNED_INTEGER_TYPE_REF => Ok(ScalarValue::UInt32(None)),
                v => not_impl_err!(
                    "Unsupported Substrait type variation {v} of type {kind:?}"
                ),
            },
            r#type::Kind::I64(integer) => match integer.type_variation_reference {
                DEFAULT_TYPE_REF => Ok(ScalarValue::Int64(None)),
                UNSIGNED_INTEGER_TYPE_REF => Ok(ScalarValue::UInt64(None)),
                v => not_impl_err!(
                    "Unsupported Substrait type variation {v} of type {kind:?}"
                ),
            },
            r#type::Kind::Fp32(_) => Ok(ScalarValue::Float32(None)),
            r#type::Kind::Fp64(_) => Ok(ScalarValue::Float64(None)),
            r#type::Kind::Timestamp(ts) => match ts.type_variation_reference {
                TIMESTAMP_SECOND_TYPE_REF => Ok(ScalarValue::TimestampSecond(None, None)),
                TIMESTAMP_MILLI_TYPE_REF => {
                    Ok(ScalarValue::TimestampMillisecond(None, None))
                }
                TIMESTAMP_MICRO_TYPE_REF => {
                    Ok(ScalarValue::TimestampMicrosecond(None, None))
                }
                TIMESTAMP_NANO_TYPE_REF => {
                    Ok(ScalarValue::TimestampNanosecond(None, None))
                }
                v => not_impl_err!(
                    "Unsupported Substrait type variation {v} of type {kind:?}"
                ),
            },
            r#type::Kind::Date(date) => match date.type_variation_reference {
                DATE_32_TYPE_REF => Ok(ScalarValue::Date32(None)),
                DATE_64_TYPE_REF => Ok(ScalarValue::Date64(None)),
                v => not_impl_err!(
                    "Unsupported Substrait type variation {v} of type {kind:?}"
                ),
            },
            r#type::Kind::Binary(binary) => match binary.type_variation_reference {
                DEFAULT_CONTAINER_TYPE_REF => Ok(ScalarValue::Binary(None)),
                LARGE_CONTAINER_TYPE_REF => Ok(ScalarValue::LargeBinary(None)),
                v => not_impl_err!(
                    "Unsupported Substrait type variation {v} of type {kind:?}"
                ),
            },
            // FixedBinary is not supported because `None` doesn't have length
            r#type::Kind::String(string) => match string.type_variation_reference {
                DEFAULT_CONTAINER_TYPE_REF => Ok(ScalarValue::Utf8(None)),
                LARGE_CONTAINER_TYPE_REF => Ok(ScalarValue::LargeUtf8(None)),
                v => not_impl_err!(
                    "Unsupported Substrait type variation {v} of type {kind:?}"
                ),
            },
            r#type::Kind::Decimal(d) => Ok(ScalarValue::Decimal128(
                None,
                d.precision as u8,
                d.scale as i8,
            )),
            r#type::Kind::List(l) => {
                let field = Field::new_list_field(
                    from_substrait_type(l.r#type.clone().unwrap().as_ref())?,
                    true,
                );
                match l.type_variation_reference {
                    DEFAULT_CONTAINER_TYPE_REF => Ok(ScalarValue::List(Arc::new(
                        GenericListArray::new_null(field.into(), 1),
                    ))),
                    LARGE_CONTAINER_TYPE_REF => Ok(ScalarValue::LargeList(Arc::new(
                        GenericListArray::new_null(field.into(), 1),
                    ))),
                    v => not_impl_err!(
                        "Unsupported Substrait type variation {v} of type {kind:?}"
                    ),
                }
            }
            _ => not_impl_err!("Unsupported Substrait type for null: {kind:?}"),
        }
    } else {
        not_impl_err!("Null type without kind is not supported")
    }
}

fn from_substrait_field_reference(
    field_ref: &FieldReference,
    input_schema: &DFSchema,
) -> Result<Expr> {
    match &field_ref.reference_type {
        Some(DirectReference(direct)) => match &direct.reference_type.as_ref() {
            Some(StructField(x)) => match &x.child.as_ref() {
                Some(_) => not_impl_err!(
                    "Direct reference StructField with child is not supported"
                ),
                None => Ok(Expr::Column(Column::from(
                    input_schema.qualified_field(x.field as usize),
                ))),
            },
            _ => not_impl_err!(
                "Direct reference with types other than StructField is not supported"
            ),
        },
        _ => not_impl_err!("unsupported field ref type"),
    }
}

/// Build [`Expr`] from its name and required inputs.
struct BuiltinExprBuilder {
    expr_name: String,
}

impl BuiltinExprBuilder {
    pub fn try_from_name(name: &str) -> Option<Self> {
        match name {
            "not" | "like" | "ilike" | "is_null" | "is_not_null" | "is_true"
            | "is_false" | "is_not_true" | "is_not_false" | "is_unknown"
            | "is_not_unknown" | "negative" => Some(Self {
                expr_name: name.to_string(),
            }),
            _ => None,
        }
    }

    pub async fn build(
        self,
        ctx: &SessionContext,
        f: &ScalarFunction,
        input_schema: &DFSchema,
        extensions: &HashMap<u32, &String>,
    ) -> Result<Arc<Expr>> {
        match self.expr_name.as_str() {
            "like" => {
                Self::build_like_expr(ctx, false, f, input_schema, extensions).await
            }
            "ilike" => {
                Self::build_like_expr(ctx, true, f, input_schema, extensions).await
            }
            "not" | "negative" | "is_null" | "is_not_null" | "is_true" | "is_false"
            | "is_not_true" | "is_not_false" | "is_unknown" | "is_not_unknown" => {
                Self::build_unary_expr(ctx, &self.expr_name, f, input_schema, extensions)
                    .await
            }
            _ => {
                not_impl_err!("Unsupported builtin expression: {}", self.expr_name)
            }
        }
    }

    async fn build_unary_expr(
        ctx: &SessionContext,
        fn_name: &str,
        f: &ScalarFunction,
        input_schema: &DFSchema,
        extensions: &HashMap<u32, &String>,
    ) -> Result<Arc<Expr>> {
        if f.arguments.len() != 1 {
            return substrait_err!("Expect one argument for {fn_name} expr");
        }
        let Some(ArgType::Value(expr_substrait)) = &f.arguments[0].arg_type else {
            return substrait_err!("Invalid arguments type for {fn_name} expr");
        };
        let arg = from_substrait_rex(ctx, expr_substrait, input_schema, extensions)
            .await?
            .as_ref()
            .clone();
        let arg = Box::new(arg);

        let expr = match fn_name {
            "not" => Expr::Not(arg),
            "negative" => Expr::Negative(arg),
            "is_null" => Expr::IsNull(arg),
            "is_not_null" => Expr::IsNotNull(arg),
            "is_true" => Expr::IsTrue(arg),
            "is_false" => Expr::IsFalse(arg),
            "is_not_true" => Expr::IsNotTrue(arg),
            "is_not_false" => Expr::IsNotFalse(arg),
            "is_unknown" => Expr::IsUnknown(arg),
            "is_not_unknown" => Expr::IsNotUnknown(arg),
            _ => return not_impl_err!("Unsupported builtin expression: {}", fn_name),
        };

        Ok(Arc::new(expr))
    }

    async fn build_like_expr(
        ctx: &SessionContext,
        case_insensitive: bool,
        f: &ScalarFunction,
        input_schema: &DFSchema,
        extensions: &HashMap<u32, &String>,
    ) -> Result<Arc<Expr>> {
        let fn_name = if case_insensitive { "ILIKE" } else { "LIKE" };
        if f.arguments.len() != 3 {
            return substrait_err!("Expect three arguments for `{fn_name}` expr");
        }

        let Some(ArgType::Value(expr_substrait)) = &f.arguments[0].arg_type else {
            return substrait_err!("Invalid arguments type for `{fn_name}` expr");
        };
        let expr = from_substrait_rex(ctx, expr_substrait, input_schema, extensions)
            .await?
            .as_ref()
            .clone();
        let Some(ArgType::Value(pattern_substrait)) = &f.arguments[1].arg_type else {
            return substrait_err!("Invalid arguments type for `{fn_name}` expr");
        };
        let pattern =
            from_substrait_rex(ctx, pattern_substrait, input_schema, extensions)
                .await?
                .as_ref()
                .clone();
        let Some(ArgType::Value(escape_char_substrait)) = &f.arguments[2].arg_type else {
            return substrait_err!("Invalid arguments type for `{fn_name}` expr");
        };
        let escape_char_expr =
            from_substrait_rex(ctx, escape_char_substrait, input_schema, extensions)
                .await?
                .as_ref()
                .clone();
        let Expr::Literal(ScalarValue::Utf8(escape_char)) = escape_char_expr else {
            return substrait_err!(
                "Expect Utf8 literal for escape char, but found {escape_char_expr:?}"
            );
        };

        Ok(Arc::new(Expr::Like(Like {
            negated: false,
            expr: Box::new(expr),
            pattern: Box::new(pattern),
            escape_char: escape_char.map(|c| c.chars().next().unwrap()),
            case_insensitive,
        })))
    }
}<|MERGE_RESOLUTION|>--- conflicted
+++ resolved
@@ -1162,7 +1162,6 @@
                     "Unsupported Substrait type variation {v} of type {s_kind:?}"
                 ),
             },
-<<<<<<< HEAD
             r#type::Kind::UserDefined(u) => {
                 match u.type_reference {
                     INTERVAL_YEAR_MONTH_TYPE_REF => {
@@ -1180,7 +1179,7 @@
                         u.type_variation_reference
                     ),
                 }
-=======
+            },
             r#type::Kind::Struct(s) => {
                 let mut fields = vec![];
                 for (i, f) in s.types.iter().enumerate() {
@@ -1189,7 +1188,6 @@
                     fields.push(field);
                 }
                 Ok(DataType::Struct(fields.into()))
->>>>>>> 3e4e09a7
             }
             _ => not_impl_err!("Unsupported Substrait type: {s_kind:?}"),
         },
