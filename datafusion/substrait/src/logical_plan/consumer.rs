--- conflicted
+++ resolved
@@ -559,15 +559,9 @@
             Some(k) => match k {
                 Direction(d) => {
                     let Some(direction) = SortDirection::from_i32(*d) else {
-<<<<<<< HEAD
-                        return Err(DataFusionError::NotImplemented(format!(
-                            "Unsupported Substrait SortDirection value {d}"
-                        )));
-=======
                         return not_impl_err!(
                             "Unsupported Substrait SortDirection value {d}"
                         );
->>>>>>> 58fc80ed
                     };
 
                     match direction {
@@ -1275,39 +1269,21 @@
     }
 
     let Some(ArgType::Value(expr_substrait)) = &f.arguments[0].arg_type else {
-<<<<<<< HEAD
-        return Err(DataFusionError::NotImplemented(format!(
-            "Invalid arguments type for `{fn_name}` expr"
-        )));
-=======
         return not_impl_err!("Invalid arguments type for `{fn_name}` expr");
->>>>>>> 58fc80ed
     };
     let expr = from_substrait_rex(expr_substrait, input_schema, extensions)
         .await?
         .as_ref()
         .clone();
     let Some(ArgType::Value(pattern_substrait)) = &f.arguments[1].arg_type else {
-<<<<<<< HEAD
-        return Err(DataFusionError::NotImplemented(format!(
-            "Invalid arguments type for `{fn_name}` expr"
-        )));
-=======
         return not_impl_err!("Invalid arguments type for `{fn_name}` expr");
->>>>>>> 58fc80ed
     };
     let pattern = from_substrait_rex(pattern_substrait, input_schema, extensions)
         .await?
         .as_ref()
         .clone();
     let Some(ArgType::Value(escape_char_substrait)) = &f.arguments[2].arg_type else {
-<<<<<<< HEAD
-        return Err(DataFusionError::NotImplemented(format!(
-            "Invalid arguments type for `{fn_name}` expr"
-        )));
-=======
         return not_impl_err!("Invalid arguments type for `{fn_name}` expr");
->>>>>>> 58fc80ed
     };
     let escape_char_expr =
         from_substrait_rex(escape_char_substrait, input_schema, extensions)
