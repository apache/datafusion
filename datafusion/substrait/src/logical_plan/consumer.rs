--- conflicted
+++ resolved
@@ -65,11 +65,7 @@
     col, expr, GroupingSet, Like, LogicalPlanBuilder, Partitioning, Repartition,
     WindowFrameBound, WindowFrameUnits, WindowFunctionDefinition,
 };
-<<<<<<< HEAD
-use datafusion::prelude::{JoinType, SessionContext};
-=======
-use datafusion::prelude::{lit, JoinType};
->>>>>>> 5d563d90
+use datafusion::prelude::{lit, JoinType, SessionContext};
 use datafusion::sql::TableReference;
 use datafusion::{
     error::Result, logical_expr::utils::split_conjunction, prelude::Column,
@@ -101,6 +97,7 @@
         window_function::bound::Kind as BoundKind, window_function::Bound,
         window_function::BoundsType, MaskExpression, RexType,
     },
+    fetch_rel,
     function_argument::ArgType,
     join_rel, plan_rel, r#type,
     read_rel::ReadType,
@@ -108,11 +105,10 @@
     rel_common,
     sort_field::{SortDirection, SortKind::*},
     AggregateFunction, AggregateRel, ConsistentPartitionWindowRel, CrossRel, ExchangeRel,
-    Expression, ExtensionLeafRel, ExtensionMultiRel, ExtensionSingleRel, FetchRel,
-    FilterRel, JoinRel, NamedStruct, Plan, ProjectRel, ReadRel, Rel, RelCommon, SetRel,
-    SortRel, Type,
+    Expression, ExtendedExpression, ExtensionLeafRel, ExtensionMultiRel,
+    ExtensionSingleRel, FetchRel, FilterRel, FunctionArgument, JoinRel, NamedStruct,
+    Plan, ProjectRel, ReadRel, Rel, RelCommon, SetRel, SortField, SortRel, Type,
 };
-use substrait::proto::{fetch_rel, ExtendedExpression, FunctionArgument, SortField};
 
 #[async_trait]
 /// This trait is used to consume Substrait plans, converting them into DataFusion Logical Plans.
@@ -1085,7 +1081,6 @@
             let e = Expr::Column(Column::from(original_schema.qualified_field(index)));
             final_exprs.push(name_tracker.get_uniquely_named_expr(e)?);
         }
-<<<<<<< HEAD
         final_exprs.append(&mut explicit_exprs);
         input.project(final_exprs)?.build()
     } else {
@@ -1105,37 +1100,6 @@
             input.filter(expr)?.build()
         } else {
             not_impl_err!("Filter without an condition is not valid")
-=======
-        Some(RelType::Fetch(fetch)) => {
-            if let Some(input) = fetch.input.as_ref() {
-                let input = LogicalPlanBuilder::from(
-                    from_substrait_rel(state, input, extensions).await?,
-                );
-                let empty_schema = DFSchemaRef::new(DFSchema::empty());
-                let offset = match &fetch.offset_mode {
-                    Some(fetch_rel::OffsetMode::Offset(offset)) => Some(lit(*offset)),
-                    Some(fetch_rel::OffsetMode::OffsetExpr(expr)) => Some(
-                        from_substrait_rex(state, expr, &empty_schema, extensions)
-                            .await?,
-                    ),
-                    None => None,
-                };
-                let count = match &fetch.count_mode {
-                    Some(fetch_rel::CountMode::Count(count)) => {
-                        // -1 means that ALL records should be returned, equivalent to None
-                        (*count != -1).then(|| lit(*count))
-                    }
-                    Some(fetch_rel::CountMode::CountExpr(expr)) => Some(
-                        from_substrait_rex(state, expr, &empty_schema, extensions)
-                            .await?,
-                    ),
-                    None => None,
-                };
-                input.limit_by_expr(offset, count)?.build()
-            } else {
-                not_impl_err!("Fetch without an input is not valid")
-            }
->>>>>>> 5d563d90
         }
     } else {
         not_impl_err!("Filter without an input is not valid")
@@ -1149,14 +1113,25 @@
 ) -> Result<LogicalPlan> {
     if let Some(input) = fetch.input.as_ref() {
         let input = LogicalPlanBuilder::from(from_substrait_rel(consumer, input).await?);
-        let offset = fetch.offset as usize;
-        // -1 means that ALL records should be returned
-        let count = if fetch.count == -1 {
-            None
-        } else {
-            Some(fetch.count as usize)
+        let empty_schema = DFSchemaRef::new(DFSchema::empty());
+        let offset = match &fetch.offset_mode {
+            Some(fetch_rel::OffsetMode::Offset(offset)) => Some(lit(*offset)),
+            Some(fetch_rel::OffsetMode::OffsetExpr(expr)) => {
+                Some(from_substrait_rex(consumer, expr, &empty_schema).await?)
+            }
+            None => None,
         };
-        input.limit(offset, count)?.build()
+        let count = match &fetch.count_mode {
+            Some(fetch_rel::CountMode::Count(count)) => {
+                // -1 means that ALL records should be returned, equivalent to None
+                (*count != -1).then(|| lit(*count))
+            }
+            Some(fetch_rel::CountMode::CountExpr(expr)) => {
+                Some(from_substrait_rex(consumer, expr, &empty_schema).await?)
+            }
+            None => None,
+        };
+        input.limit_by_expr(offset, count)?.build()
     } else {
         not_impl_err!("Fetch without an input is not valid")
     }
