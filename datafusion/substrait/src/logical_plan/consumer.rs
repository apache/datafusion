--- conflicted
+++ resolved
@@ -1871,24 +1871,12 @@
         Some(LiteralType::Date(d)) => ScalarValue::Date32(Some(*d)),
         Some(LiteralType::String(s)) => match lit.type_variation_reference {
             DEFAULT_CONTAINER_TYPE_VARIATION_REF => ScalarValue::Utf8(Some(s.clone())),
-<<<<<<< HEAD
-=======
-            LARGE_CONTAINER_TYPE_VARIATION_REF => ScalarValue::LargeUtf8(Some(s.clone())),
-            VIEW_CONTAINER_TYPE_VARIATION_REF => ScalarValue::Utf8View(Some(s.clone())),
->>>>>>> 7bd77477
             others => {
                 return substrait_err!("Unknown type variation reference {others}");
             }
         },
         Some(LiteralType::Binary(b)) => match lit.type_variation_reference {
             DEFAULT_CONTAINER_TYPE_VARIATION_REF => ScalarValue::Binary(Some(b.clone())),
-<<<<<<< HEAD
-=======
-            LARGE_CONTAINER_TYPE_VARIATION_REF => {
-                ScalarValue::LargeBinary(Some(b.clone()))
-            }
-            VIEW_CONTAINER_TYPE_VARIATION_REF => ScalarValue::BinaryView(Some(b.clone())),
->>>>>>> 7bd77477
             others => {
                 return substrait_err!("Unknown type variation reference {others}");
             }
