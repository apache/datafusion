--- conflicted
+++ resolved
@@ -88,29 +88,7 @@
 };
 use substrait::proto::{FunctionArgument, SortField};
 
-<<<<<<< HEAD
-use datafusion::arrow::array::GenericListArray;
-use datafusion::common::scalar::ScalarStructBuilder;
-use datafusion::logical_expr::expr::{InList, InSubquery, Sort};
-use std::collections::HashMap;
-use std::str::FromStr;
-use std::sync::Arc;
-
-use crate::variation_const::{
-    DATE_32_TYPE_VARIATION_REF, DATE_64_TYPE_VARIATION_REF,
-    DECIMAL_128_TYPE_VARIATION_REF, DECIMAL_256_TYPE_VARIATION_REF,
-    DEFAULT_CONTAINER_TYPE_VARIATION_REF, DEFAULT_TYPE_VARIATION_REF,
-    INTERVAL_DAY_TIME_TYPE_REF, INTERVAL_MONTH_DAY_NANO_TYPE_REF,
-    INTERVAL_YEAR_MONTH_TYPE_REF, LARGE_CONTAINER_TYPE_VARIATION_REF,
-    TIMESTAMP_MICRO_TYPE_VARIATION_REF, TIMESTAMP_MILLI_TYPE_VARIATION_REF,
-    TIMESTAMP_NANO_TYPE_VARIATION_REF, TIMESTAMP_SECOND_TYPE_VARIATION_REF,
-    UNSIGNED_INTEGER_TYPE_VARIATION_REF,
-};
-
 pub fn name_to_op(name: &str) -> Option<Operator> {
-=======
-pub fn name_to_op(name: &str) -> Result<Operator> {
->>>>>>> dce77db3
     match name {
         "equal" => Some(Operator::Eq),
         "not_equal" => Some(Operator::NotEq),
@@ -1146,13 +1124,8 @@
                 Ok(Arc::new(Expr::ScalarFunction(
                     expr::ScalarFunction::new_udf(func.to_owned(), args),
                 )))
-<<<<<<< HEAD
             } else if let Some(op) = name_to_op(fn_name) {
-                if args.len() != 2 {
-=======
-            } else if let Ok(op) = name_to_op(fn_name) {
                 if f.arguments.len() < 2 {
->>>>>>> dce77db3
                     return not_impl_err!(
                         "Expect at least two arguments for binary operator {op:?}, the provided number of operators is {:?}",
                         f.arguments.len()
