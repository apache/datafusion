// Licensed to the Apache Software Foundation (ASF) under one
// or more contributor license agreements.  See the NOTICE file
// distributed with this work for additional information
// regarding copyright ownership.  The ASF licenses this file
// to you under the Apache License, Version 2.0 (the
// "License"); you may not use this file except in compliance
// with the License.  You may obtain a copy of the License at
//
//   http://www.apache.org/licenses/LICENSE-2.0
//
// Unless required by applicable law or agreed to in writing,
// software distributed under the License is distributed on an
// "AS IS" BASIS, WITHOUT WARRANTIES OR CONDITIONS OF ANY
// KIND, either express or implied.  See the License for the
// specific language governing permissions and limitations
// under the License.

use datafusion::config::ConfigOptions;
use datafusion::optimizer::analyzer::expand_wildcard_rule::ExpandWildcardRule;
use datafusion::optimizer::AnalyzerRule;
use std::sync::Arc;
use substrait::proto::expression_reference::ExprType;

use arrow_buffer::ToByteSlice;
use datafusion::arrow::datatypes::{Field, IntervalUnit};
<<<<<<< HEAD
use datafusion::logical_expr::{Distinct, Like, Partitioning, WindowFrameUnits};
=======
use datafusion::logical_expr::{
    CrossJoin, Distinct, FetchType, Like, Partitioning, SkipType, WindowFrameUnits,
};
>>>>>>> 8adbc232
use datafusion::{
    arrow::datatypes::{DataType, TimeUnit},
    error::{DataFusionError, Result},
    logical_expr::{WindowFrame, WindowFrameBound},
    prelude::{JoinType, SessionContext},
    scalar::ScalarValue,
};

use crate::extensions::Extensions;
use crate::variation_const::{
    DATE_32_TYPE_VARIATION_REF, DATE_64_TYPE_VARIATION_REF,
    DECIMAL_128_TYPE_VARIATION_REF, DECIMAL_256_TYPE_VARIATION_REF,
    DEFAULT_CONTAINER_TYPE_VARIATION_REF, DEFAULT_TYPE_VARIATION_REF,
    INTERVAL_MONTH_DAY_NANO_TYPE_NAME, LARGE_CONTAINER_TYPE_VARIATION_REF,
    UNSIGNED_INTEGER_TYPE_VARIATION_REF, VIEW_CONTAINER_TYPE_VARIATION_REF,
};
use datafusion::arrow::array::{Array, GenericListArray, OffsetSizeTrait};
use datafusion::common::{
    exec_err, internal_err, not_impl_err, plan_err, substrait_datafusion_err,
    substrait_err, DFSchemaRef, ToDFSchema,
};
#[allow(unused_imports)]
use datafusion::logical_expr::expr::{
    Alias, BinaryExpr, Case, Cast, GroupingSet, InList, InSubquery, Sort, WindowFunction,
};
use datafusion::logical_expr::{expr, Between, JoinConstraint, LogicalPlan, Operator};
use datafusion::prelude::Expr;
use pbjson_types::Any as ProtoAny;
use substrait::proto::exchange_rel::{ExchangeKind, RoundRobin, ScatterFields};
use substrait::proto::expression::literal::interval_day_to_second::PrecisionMode;
use substrait::proto::expression::literal::map::KeyValue;
use substrait::proto::expression::literal::{
    user_defined, IntervalDayToSecond, IntervalYearToMonth, List, Map,
    PrecisionTimestamp, Struct, UserDefined,
};
use substrait::proto::expression::subquery::InPredicate;
use substrait::proto::expression::window_function::BoundsType;
use substrait::proto::read_rel::VirtualTable;
use substrait::proto::rel_common::EmitKind;
use substrait::proto::rel_common::EmitKind::Emit;
use substrait::proto::{
    rel_common, ExchangeRel, ExpressionReference, ExtendedExpression, RelCommon,
};
use substrait::{
    proto::{
        aggregate_function::AggregationInvocation,
        aggregate_rel::{Grouping, Measure},
        expression::{
            field_reference::ReferenceType,
            if_then::IfClause,
            literal::{Decimal, LiteralType},
            mask_expression::{StructItem, StructSelect},
            reference_segment,
            window_function::bound as SubstraitBound,
            window_function::bound::Kind as BoundKind,
            window_function::Bound,
            FieldReference, IfThen, Literal, MaskExpression, ReferenceSegment, RexType,
            ScalarFunction, SingularOrList, Subquery,
            WindowFunction as SubstraitWindowFunction,
        },
        function_argument::ArgType,
        join_rel, plan_rel, r#type,
        read_rel::{NamedTable, ReadType},
        rel::RelType,
        set_rel,
        sort_field::{SortDirection, SortKind},
        AggregateFunction, AggregateRel, AggregationPhase, Expression, ExtensionLeafRel,
        ExtensionMultiRel, ExtensionSingleRel, FetchRel, FilterRel, FunctionArgument,
        JoinRel, NamedStruct, Plan, PlanRel, ProjectRel, ReadRel, Rel, RelRoot, SetRel,
        SortField, SortRel,
    },
    version,
};

/// Convert DataFusion LogicalPlan to Substrait Plan
pub fn to_substrait_plan(plan: &LogicalPlan, ctx: &SessionContext) -> Result<Box<Plan>> {
    let mut extensions = Extensions::default();
    // Parse relation nodes
    // Generate PlanRel(s)
    // Note: Only 1 relation tree is currently supported

    // We have to expand wildcard expressions first as wildcards can't be represented in substrait
    let plan = Arc::new(ExpandWildcardRule::new())
        .analyze(plan.clone(), &ConfigOptions::default())?;

    let plan_rels = vec![PlanRel {
        rel_type: Some(plan_rel::RelType::Root(RelRoot {
            input: Some(*to_substrait_rel(&plan, ctx, &mut extensions)?),
            names: to_substrait_named_struct(plan.schema(), &mut extensions)?.names,
        })),
    }];

    // Return parsed plan
    Ok(Box::new(Plan {
        version: Some(version::version_with_producer("datafusion")),
        extension_uris: vec![],
        extensions: extensions.into(),
        relations: plan_rels,
        advanced_extensions: None,
        expected_type_urls: vec![],
    }))
}

/// Serializes a collection of expressions to a Substrait ExtendedExpression message
///
/// The ExtendedExpression message is a top-level message that can be used to send
/// expressions (not plans) between systems.
///
/// Each expression is also given names for the output type.  These are provided as a
/// field and not a String (since the names may be nested, e.g. a struct).  The data
/// type and nullability of this field is redundant (those can be determined by the
/// Expr) and will be ignored.
///
/// Substrait also requires the input schema of the expressions to be included in the
/// message.  The field names of the input schema will be serialized.
pub fn to_substrait_extended_expr(
    exprs: &[(&Expr, &Field)],
    schema: &DFSchemaRef,
    ctx: &SessionContext,
) -> Result<Box<ExtendedExpression>> {
    let mut extensions = Extensions::default();

    let substrait_exprs = exprs
        .iter()
        .map(|(expr, field)| {
            let substrait_expr = to_substrait_rex(
                ctx,
                expr,
                schema,
                /*col_ref_offset=*/ 0,
                &mut extensions,
            )?;
            let mut output_names = Vec::new();
            flatten_names(field, false, &mut output_names)?;
            Ok(ExpressionReference {
                output_names,
                expr_type: Some(ExprType::Expression(substrait_expr)),
            })
        })
        .collect::<Result<Vec<_>>>()?;
    let substrait_schema = to_substrait_named_struct(schema, &mut extensions)?;

    Ok(Box::new(ExtendedExpression {
        advanced_extensions: None,
        expected_type_urls: vec![],
        extension_uris: vec![],
        extensions: extensions.into(),
        version: Some(version::version_with_producer("datafusion")),
        referred_expr: substrait_exprs,
        base_schema: Some(substrait_schema),
    }))
}

/// Convert DataFusion LogicalPlan to Substrait Rel
#[allow(deprecated)]
pub fn to_substrait_rel(
    plan: &LogicalPlan,
    ctx: &SessionContext,
    extensions: &mut Extensions,
) -> Result<Box<Rel>> {
    match plan {
        LogicalPlan::TableScan(scan) => {
            let projection = scan.projection.as_ref().map(|p| {
                p.iter()
                    .map(|i| StructItem {
                        field: *i as i32,
                        child: None,
                    })
                    .collect()
            });

            let projection = projection.map(|struct_items| MaskExpression {
                select: Some(StructSelect { struct_items }),
                maintain_singular_struct: false,
            });

            let table_schema = scan.source.schema().to_dfschema_ref()?;
            let base_schema = to_substrait_named_struct(&table_schema, extensions)?;

            Ok(Box::new(Rel {
                rel_type: Some(RelType::Read(Box::new(ReadRel {
                    common: None,
                    base_schema: Some(base_schema),
                    filter: None,
                    best_effort_filter: None,
                    projection,
                    advanced_extension: None,
                    read_type: Some(ReadType::NamedTable(NamedTable {
                        names: scan.table_name.to_vec(),
                        advanced_extension: None,
                    })),
                }))),
            }))
        }
        LogicalPlan::EmptyRelation(e) => {
            if e.produce_one_row {
                return not_impl_err!(
                    "Producing a row from empty relation is unsupported"
                );
            }
            Ok(Box::new(Rel {
                rel_type: Some(RelType::Read(Box::new(ReadRel {
                    common: None,
                    base_schema: Some(to_substrait_named_struct(&e.schema, extensions)?),
                    filter: None,
                    best_effort_filter: None,
                    projection: None,
                    advanced_extension: None,
                    read_type: Some(ReadType::VirtualTable(VirtualTable {
                        values: vec![],
                        expressions: vec![],
                    })),
                }))),
            }))
        }
        LogicalPlan::Values(v) => {
            let values = v
                .values
                .iter()
                .map(|row| {
                    let fields = row
                        .iter()
                        .map(|v| match v {
                            Expr::Literal(sv) => to_substrait_literal(sv, extensions),
                            Expr::Alias(alias) => match alias.expr.as_ref() {
                                // The schema gives us the names, so we can skip aliases
                                Expr::Literal(sv) => to_substrait_literal(sv, extensions),
                                _ => Err(substrait_datafusion_err!(
                                    "Only literal types can be aliased in Virtual Tables, got: {}", alias.expr.variant_name()
                                )),
                            },
                            _ => Err(substrait_datafusion_err!(
                                "Only literal types and aliases are supported in Virtual Tables, got: {}", v.variant_name()
                            )),
                        })
                        .collect::<Result<_>>()?;
                    Ok(Struct { fields })
                })
                .collect::<Result<_>>()?;
            Ok(Box::new(Rel {
                rel_type: Some(RelType::Read(Box::new(ReadRel {
                    common: None,
                    base_schema: Some(to_substrait_named_struct(&v.schema, extensions)?),
                    filter: None,
                    best_effort_filter: None,
                    projection: None,
                    advanced_extension: None,
                    read_type: Some(ReadType::VirtualTable(VirtualTable {
                        values,
                        expressions: vec![],
                    })),
                }))),
            }))
        }
        LogicalPlan::Projection(p) => {
            let expressions = p
                .expr
                .iter()
                .map(|e| to_substrait_rex(ctx, e, p.input.schema(), 0, extensions))
                .collect::<Result<Vec<_>>>()?;

            let emit_kind = create_project_remapping(
                expressions.len(),
                p.input.as_ref().schema().fields().len(),
            );
            let common = RelCommon {
                emit_kind: Some(emit_kind),
                hint: None,
                advanced_extension: None,
            };

            Ok(Box::new(Rel {
                rel_type: Some(RelType::Project(Box::new(ProjectRel {
                    common: Some(common),
                    input: Some(to_substrait_rel(p.input.as_ref(), ctx, extensions)?),
                    expressions,
                    advanced_extension: None,
                }))),
            }))
        }
        LogicalPlan::Filter(filter) => {
            let input = to_substrait_rel(filter.input.as_ref(), ctx, extensions)?;
            let filter_expr = to_substrait_rex(
                ctx,
                &filter.predicate,
                filter.input.schema(),
                0,
                extensions,
            )?;
            Ok(Box::new(Rel {
                rel_type: Some(RelType::Filter(Box::new(FilterRel {
                    common: None,
                    input: Some(input),
                    condition: Some(Box::new(filter_expr)),
                    advanced_extension: None,
                }))),
            }))
        }
        LogicalPlan::Limit(limit) => {
            let input = to_substrait_rel(limit.input.as_ref(), ctx, extensions)?;
            let FetchType::Literal(fetch) = limit.get_fetch_type()? else {
                return not_impl_err!("Non-literal limit fetch");
            };
            let SkipType::Literal(skip) = limit.get_skip_type()? else {
                return not_impl_err!("Non-literal limit skip");
            };
            Ok(Box::new(Rel {
                rel_type: Some(RelType::Fetch(Box::new(FetchRel {
                    common: None,
                    input: Some(input),
                    offset: skip as i64,
                    // use -1 to signal that ALL records should be returned
                    count: fetch.map(|f| f as i64).unwrap_or(-1),
                    advanced_extension: None,
                }))),
            }))
        }
        LogicalPlan::Sort(sort) => {
            let input = to_substrait_rel(sort.input.as_ref(), ctx, extensions)?;
            let sort_fields = sort
                .expr
                .iter()
                .map(|e| substrait_sort_field(ctx, e, sort.input.schema(), extensions))
                .collect::<Result<Vec<_>>>()?;
            Ok(Box::new(Rel {
                rel_type: Some(RelType::Sort(Box::new(SortRel {
                    common: None,
                    input: Some(input),
                    sorts: sort_fields,
                    advanced_extension: None,
                }))),
            }))
        }
        LogicalPlan::Aggregate(agg) => {
            let input = to_substrait_rel(agg.input.as_ref(), ctx, extensions)?;
            let groupings = to_substrait_groupings(
                ctx,
                &agg.group_expr,
                agg.input.schema(),
                extensions,
            )?;
            let measures = agg
                .aggr_expr
                .iter()
                .map(|e| to_substrait_agg_measure(ctx, e, agg.input.schema(), extensions))
                .collect::<Result<Vec<_>>>()?;

            Ok(Box::new(Rel {
                rel_type: Some(RelType::Aggregate(Box::new(AggregateRel {
                    common: None,
                    input: Some(input),
                    grouping_expressions: vec![],
                    groupings,
                    measures,
                    advanced_extension: None,
                }))),
            }))
        }
        LogicalPlan::Distinct(Distinct::All(plan)) => {
            // Use Substrait's AggregateRel with empty measures to represent `select distinct`
            let input = to_substrait_rel(plan.as_ref(), ctx, extensions)?;
            // Get grouping keys from the input relation's number of output fields
            let grouping = (0..plan.schema().fields().len())
                .map(substrait_field_ref)
                .collect::<Result<Vec<_>>>()?;

            Ok(Box::new(Rel {
                rel_type: Some(RelType::Aggregate(Box::new(AggregateRel {
                    common: None,
                    input: Some(input),
                    grouping_expressions: vec![],
                    groupings: vec![Grouping {
                        grouping_expressions: grouping,
                        expression_references: vec![],
                    }],
                    measures: vec![],
                    advanced_extension: None,
                }))),
            }))
        }
        LogicalPlan::Join(join) => {
            let left = to_substrait_rel(join.left.as_ref(), ctx, extensions)?;
            let right = to_substrait_rel(join.right.as_ref(), ctx, extensions)?;
            let join_type = to_substrait_jointype(join.join_type);
            // we only support basic joins so return an error for anything not yet supported
            match join.join_constraint {
                JoinConstraint::On => {}
                JoinConstraint::Using => {
                    return not_impl_err!("join constraint: `using`")
                }
            }
            // parse filter if exists
            let in_join_schema = join.left.schema().join(join.right.schema())?;
            let join_filter = match &join.filter {
                Some(filter) => Some(to_substrait_rex(
                    ctx,
                    filter,
                    &Arc::new(in_join_schema),
                    0,
                    extensions,
                )?),
                None => None,
            };

            // map the left and right columns to binary expressions in the form `l = r`
            // build a single expression for the ON condition, such as `l.a = r.a AND l.b = r.b`
            let eq_op = if join.null_equals_null {
                Operator::IsNotDistinctFrom
            } else {
                Operator::Eq
            };
            let join_on = to_substrait_join_expr(
                ctx,
                &join.on,
                eq_op,
                join.left.schema(),
                join.right.schema(),
                extensions,
            )?;

            // create conjunction between `join_on` and `join_filter` to embed all join conditions,
            // whether equal or non-equal in a single expression
            let join_expr = match &join_on {
                Some(on_expr) => match &join_filter {
                    Some(filter) => Some(Box::new(make_binary_op_scalar_func(
                        on_expr,
                        filter,
                        Operator::And,
                        extensions,
                    ))),
                    None => join_on.map(Box::new), // the join expression will only contain `join_on` if filter doesn't exist
                },
                None => match &join_filter {
                    Some(_) => join_filter.map(Box::new), // the join expression will only contain `join_filter` if the `on` condition doesn't exist
                    None => None,
                },
            };

            Ok(Box::new(Rel {
                rel_type: Some(RelType::Join(Box::new(JoinRel {
                    common: None,
                    left: Some(left),
                    right: Some(right),
                    r#type: join_type as i32,
                    expression: join_expr,
                    post_join_filter: None,
                    advanced_extension: None,
                }))),
            }))
        }
        LogicalPlan::SubqueryAlias(alias) => {
            // Do nothing if encounters SubqueryAlias
            // since there is no corresponding relation type in Substrait
            to_substrait_rel(alias.input.as_ref(), ctx, extensions)
        }
        LogicalPlan::Union(union) => {
            let input_rels = union
                .inputs
                .iter()
                .map(|input| to_substrait_rel(input.as_ref(), ctx, extensions))
                .collect::<Result<Vec<_>>>()?
                .into_iter()
                .map(|ptr| *ptr)
                .collect();
            Ok(Box::new(Rel {
                rel_type: Some(substrait::proto::rel::RelType::Set(SetRel {
                    common: None,
                    inputs: input_rels,
                    op: set_rel::SetOp::UnionAll as i32, // UNION DISTINCT gets translated to AGGREGATION + UNION ALL
                    advanced_extension: None,
                })),
            }))
        }
        LogicalPlan::Window(window) => {
            let input = to_substrait_rel(window.input.as_ref(), ctx, extensions)?;

            // create a field reference for each input field
            let mut expressions = (0..window.input.schema().fields().len())
                .map(substrait_field_ref)
                .collect::<Result<Vec<_>>>()?;

            // process and add each window function expression
            for expr in &window.window_expr {
                expressions.push(to_substrait_rex(
                    ctx,
                    expr,
                    window.input.schema(),
                    0,
                    extensions,
                )?);
            }

            let emit_kind = create_project_remapping(
                expressions.len(),
                window.input.schema().fields().len(),
            );
            let common = RelCommon {
                emit_kind: Some(emit_kind),
                hint: None,
                advanced_extension: None,
            };
            let project_rel = Box::new(ProjectRel {
                common: Some(common),
                input: Some(input),
                expressions,
                advanced_extension: None,
            });

            Ok(Box::new(Rel {
                rel_type: Some(RelType::Project(project_rel)),
            }))
        }
        LogicalPlan::Repartition(repartition) => {
            let input = to_substrait_rel(repartition.input.as_ref(), ctx, extensions)?;
            let partition_count = match repartition.partitioning_scheme {
                Partitioning::RoundRobinBatch(num) => num,
                Partitioning::Hash(_, num) => num,
                Partitioning::DistributeBy(_) => {
                    return not_impl_err!(
                        "Physical plan does not support DistributeBy partitioning"
                    )
                }
            };
            // ref: https://substrait.io/relations/physical_relations/#exchange-types
            let exchange_kind = match &repartition.partitioning_scheme {
                Partitioning::RoundRobinBatch(_) => {
                    ExchangeKind::RoundRobin(RoundRobin::default())
                }
                Partitioning::Hash(exprs, _) => {
                    let fields = exprs
                        .iter()
                        .map(|e| {
                            try_to_substrait_field_reference(
                                e,
                                repartition.input.schema(),
                            )
                        })
                        .collect::<Result<Vec<_>>>()?;
                    ExchangeKind::ScatterByFields(ScatterFields { fields })
                }
                Partitioning::DistributeBy(_) => {
                    return not_impl_err!(
                        "Physical plan does not support DistributeBy partitioning"
                    )
                }
            };
            let exchange_rel = ExchangeRel {
                common: None,
                input: Some(input),
                exchange_kind: Some(exchange_kind),
                advanced_extension: None,
                partition_count: partition_count as i32,
                targets: vec![],
            };
            Ok(Box::new(Rel {
                rel_type: Some(RelType::Exchange(Box::new(exchange_rel))),
            }))
        }
        LogicalPlan::Extension(extension_plan) => {
            let extension_bytes = ctx
                .state()
                .serializer_registry()
                .serialize_logical_plan(extension_plan.node.as_ref())?;
            let detail = ProtoAny {
                type_url: extension_plan.node.name().to_string(),
                value: extension_bytes.into(),
            };
            let mut inputs_rel = extension_plan
                .node
                .inputs()
                .into_iter()
                .map(|plan| to_substrait_rel(plan, ctx, extensions))
                .collect::<Result<Vec<_>>>()?;
            let rel_type = match inputs_rel.len() {
                0 => RelType::ExtensionLeaf(ExtensionLeafRel {
                    common: None,
                    detail: Some(detail),
                }),
                1 => RelType::ExtensionSingle(Box::new(ExtensionSingleRel {
                    common: None,
                    detail: Some(detail),
                    input: Some(inputs_rel.pop().unwrap()),
                })),
                _ => RelType::ExtensionMulti(ExtensionMultiRel {
                    common: None,
                    detail: Some(detail),
                    inputs: inputs_rel.into_iter().map(|r| *r).collect(),
                }),
            };
            Ok(Box::new(Rel {
                rel_type: Some(rel_type),
            }))
        }
        _ => not_impl_err!("Unsupported operator: {plan}"),
    }
}

/// By default, a Substrait Project outputs all input fields followed by all expressions.
/// A DataFusion Projection only outputs expressions. In order to keep the Substrait
/// plan consistent with DataFusion, we must apply an output mapping that skips the input
/// fields so that the Substrait Project will only output the expression fields.
fn create_project_remapping(expr_count: usize, input_field_count: usize) -> EmitKind {
    let expression_field_start = input_field_count;
    let expression_field_end = expression_field_start + expr_count;
    let output_mapping = (expression_field_start..expression_field_end)
        .map(|i| i as i32)
        .collect();
    Emit(rel_common::Emit { output_mapping })
}

// Substrait wants a list of all field names, including nested fields from structs,
// also from within e.g. lists and maps. However, it does not want the list and map field names
// themselves - only proper structs fields are considered to have useful names.
fn flatten_names(field: &Field, skip_self: bool, names: &mut Vec<String>) -> Result<()> {
    if !skip_self {
        names.push(field.name().to_string());
    }
    match field.data_type() {
        DataType::Struct(fields) => {
            for field in fields {
                flatten_names(field, false, names)?;
            }
            Ok(())
        }
        DataType::List(l) => flatten_names(l, true, names),
        DataType::LargeList(l) => flatten_names(l, true, names),
        DataType::Map(m, _) => match m.data_type() {
            DataType::Struct(key_and_value) if key_and_value.len() == 2 => {
                flatten_names(&key_and_value[0], true, names)?;
                flatten_names(&key_and_value[1], true, names)
            }
            _ => plan_err!("Map fields must contain a Struct with exactly 2 fields"),
        },
        _ => Ok(()),
    }?;
    Ok(())
}

fn to_substrait_named_struct(
    schema: &DFSchemaRef,
    extensions: &mut Extensions,
) -> Result<NamedStruct> {
    let mut names = Vec::with_capacity(schema.fields().len());
    for field in schema.fields() {
        flatten_names(field, false, &mut names)?;
    }

    let field_types = r#type::Struct {
        types: schema
            .fields()
            .iter()
            .map(|f| to_substrait_type(f.data_type(), f.is_nullable(), extensions))
            .collect::<Result<_>>()?,
        type_variation_reference: DEFAULT_TYPE_VARIATION_REF,
        nullability: r#type::Nullability::Unspecified as i32,
    };

    Ok(NamedStruct {
        names,
        r#struct: Some(field_types),
    })
}

fn to_substrait_join_expr(
    ctx: &SessionContext,
    join_conditions: &Vec<(Expr, Expr)>,
    eq_op: Operator,
    left_schema: &DFSchemaRef,
    right_schema: &DFSchemaRef,
    extensions: &mut Extensions,
) -> Result<Option<Expression>> {
    // Only support AND conjunction for each binary expression in join conditions
    let mut exprs: Vec<Expression> = vec![];
    for (left, right) in join_conditions {
        // Parse left
        let l = to_substrait_rex(ctx, left, left_schema, 0, extensions)?;
        // Parse right
        let r = to_substrait_rex(
            ctx,
            right,
            right_schema,
            left_schema.fields().len(), // offset to return the correct index
            extensions,
        )?;
        // AND with existing expression
        exprs.push(make_binary_op_scalar_func(&l, &r, eq_op, extensions));
    }
    let join_expr: Option<Expression> =
        exprs.into_iter().reduce(|acc: Expression, e: Expression| {
            make_binary_op_scalar_func(&acc, &e, Operator::And, extensions)
        });
    Ok(join_expr)
}

fn to_substrait_jointype(join_type: JoinType) -> join_rel::JoinType {
    match join_type {
        JoinType::Inner => join_rel::JoinType::Inner,
        JoinType::Left => join_rel::JoinType::Left,
        JoinType::Right => join_rel::JoinType::Right,
        JoinType::Full => join_rel::JoinType::Outer,
        JoinType::LeftAnti => join_rel::JoinType::LeftAnti,
        JoinType::LeftSemi => join_rel::JoinType::LeftSemi,
        JoinType::RightAnti | JoinType::RightSemi => unimplemented!(),
    }
}

pub fn operator_to_name(op: Operator) -> &'static str {
    match op {
        Operator::Eq => "equal",
        Operator::NotEq => "not_equal",
        Operator::Lt => "lt",
        Operator::LtEq => "lte",
        Operator::Gt => "gt",
        Operator::GtEq => "gte",
        Operator::Plus => "add",
        Operator::Minus => "subtract",
        Operator::Multiply => "multiply",
        Operator::Divide => "divide",
        Operator::Modulo => "mod",
        Operator::And => "and",
        Operator::Or => "or",
        Operator::IsDistinctFrom => "is_distinct_from",
        Operator::IsNotDistinctFrom => "is_not_distinct_from",
        Operator::RegexMatch => "regex_match",
        Operator::RegexIMatch => "regex_imatch",
        Operator::RegexNotMatch => "regex_not_match",
        Operator::RegexNotIMatch => "regex_not_imatch",
        Operator::LikeMatch => "like_match",
        Operator::ILikeMatch => "like_imatch",
        Operator::NotLikeMatch => "like_not_match",
        Operator::NotILikeMatch => "like_not_imatch",
        Operator::BitwiseAnd => "bitwise_and",
        Operator::BitwiseOr => "bitwise_or",
        Operator::StringConcat => "str_concat",
        Operator::AtArrow => "at_arrow",
        Operator::ArrowAt => "arrow_at",
        Operator::BitwiseXor => "bitwise_xor",
        Operator::BitwiseShiftRight => "bitwise_shift_right",
        Operator::BitwiseShiftLeft => "bitwise_shift_left",
    }
}

#[allow(deprecated)]
pub fn parse_flat_grouping_exprs(
    ctx: &SessionContext,
    exprs: &[Expr],
    schema: &DFSchemaRef,
    extensions: &mut Extensions,
) -> Result<Grouping> {
    let grouping_expressions = exprs
        .iter()
        .map(|e| to_substrait_rex(ctx, e, schema, 0, extensions))
        .collect::<Result<Vec<_>>>()?;
    Ok(Grouping {
        grouping_expressions,
        expression_references: vec![],
    })
}

pub fn to_substrait_groupings(
    ctx: &SessionContext,
    exprs: &[Expr],
    schema: &DFSchemaRef,
    extensions: &mut Extensions,
) -> Result<Vec<Grouping>> {
    match exprs.len() {
        1 => match &exprs[0] {
            Expr::GroupingSet(gs) => match gs {
                GroupingSet::Cube(_) => Err(DataFusionError::NotImplemented(
                    "GroupingSet CUBE is not yet supported".to_string(),
                )),
                GroupingSet::GroupingSets(sets) => Ok(sets
                    .iter()
                    .map(|set| parse_flat_grouping_exprs(ctx, set, schema, extensions))
                    .collect::<Result<Vec<_>>>()?),
                GroupingSet::Rollup(set) => {
                    let mut sets: Vec<Vec<Expr>> = vec![vec![]];
                    for i in 0..set.len() {
                        sets.push(set[..=i].to_vec());
                    }
                    Ok(sets
                        .iter()
                        .rev()
                        .map(|set| {
                            parse_flat_grouping_exprs(ctx, set, schema, extensions)
                        })
                        .collect::<Result<Vec<_>>>()?)
                }
            },
            _ => Ok(vec![parse_flat_grouping_exprs(
                ctx, exprs, schema, extensions,
            )?]),
        },
        _ => Ok(vec![parse_flat_grouping_exprs(
            ctx, exprs, schema, extensions,
        )?]),
    }
}

#[allow(deprecated)]
pub fn to_substrait_agg_measure(
    ctx: &SessionContext,
    expr: &Expr,
    schema: &DFSchemaRef,
    extensions: &mut Extensions,
) -> Result<Measure> {
    match expr {
        Expr::AggregateFunction(expr::AggregateFunction { func, args, distinct, filter, order_by, null_treatment: _, }) => {
                    let sorts = if let Some(order_by) = order_by {
                        order_by.iter().map(|expr| to_substrait_sort_field(ctx, expr, schema, extensions)).collect::<Result<Vec<_>>>()?
                    } else {
                        vec![]
                    };
                    let mut arguments: Vec<FunctionArgument> = vec![];
                    for arg in args {
                        arguments.push(FunctionArgument { arg_type: Some(ArgType::Value(to_substrait_rex(ctx, arg, schema, 0, extensions)?)) });
                    }
                    let function_anchor = extensions.register_function(func.name().to_string());
                    Ok(Measure {
                        measure: Some(AggregateFunction {
                            function_reference: function_anchor,
                            arguments,
                            sorts,
                            output_type: None,
                            invocation: match distinct {
                                true => AggregationInvocation::Distinct as i32,
                                false => AggregationInvocation::All as i32,
                            },
                            phase: AggregationPhase::Unspecified as i32,
                            args: vec![],
                            options: vec![],
                        }),
                        filter: match filter {
                            Some(f) => Some(to_substrait_rex(ctx, f, schema, 0, extensions)?),
                            None => None
                        }
                    })

        }
        Expr::Alias(Alias{expr,..})=> {
            to_substrait_agg_measure(ctx, expr, schema, extensions)
        }
        _ => internal_err!(
            "Expression must be compatible with aggregation. Unsupported expression: {:?}. ExpressionType: {:?}",
            expr,
            expr.variant_name()
        ),
    }
}

/// Converts sort expression to corresponding substrait `SortField`
fn to_substrait_sort_field(
    ctx: &SessionContext,
    sort: &Sort,
    schema: &DFSchemaRef,
    extensions: &mut Extensions,
) -> Result<SortField> {
    let sort_kind = match (sort.asc, sort.nulls_first) {
        (true, true) => SortDirection::AscNullsFirst,
        (true, false) => SortDirection::AscNullsLast,
        (false, true) => SortDirection::DescNullsFirst,
        (false, false) => SortDirection::DescNullsLast,
    };
    Ok(SortField {
        expr: Some(to_substrait_rex(ctx, &sort.expr, schema, 0, extensions)?),
        sort_kind: Some(SortKind::Direction(sort_kind.into())),
    })
}

/// Return Substrait scalar function with two arguments
#[allow(deprecated)]
pub fn make_binary_op_scalar_func(
    lhs: &Expression,
    rhs: &Expression,
    op: Operator,
    extensions: &mut Extensions,
) -> Expression {
    let function_anchor = extensions.register_function(operator_to_name(op).to_string());
    Expression {
        rex_type: Some(RexType::ScalarFunction(ScalarFunction {
            function_reference: function_anchor,
            arguments: vec![
                FunctionArgument {
                    arg_type: Some(ArgType::Value(lhs.clone())),
                },
                FunctionArgument {
                    arg_type: Some(ArgType::Value(rhs.clone())),
                },
            ],
            output_type: None,
            args: vec![],
            options: vec![],
        })),
    }
}

/// Convert DataFusion Expr to Substrait Rex
///
/// # Arguments
///
/// * `expr` - DataFusion expression to be parse into a Substrait expression
/// * `schema` - DataFusion input schema for looking up field qualifiers
/// * `col_ref_offset` - Offset for calculating Substrait field reference indices.
///                     This should only be set by caller with more than one input relations i.e. Join.
///                     Substrait expects one set of indices when joining two relations.
///                     Let's say `left` and `right` have `m` and `n` columns, respectively. The `right`
///                     relation will have column indices from `0` to `n-1`, however, Substrait will expect
///                     the `right` indices to be offset by the `left`. This means Substrait will expect to
///                     evaluate the join condition expression on indices [0 .. n-1, n .. n+m-1]. For example:
///                     ```SELECT *
///                        FROM t1
///                        JOIN t2
///                        ON t1.c1 = t2.c0;```
///                     where t1 consists of columns [c0, c1, c2], and t2 = columns [c0, c1]
///                     the join condition should become
///                     `col_ref(1) = col_ref(3 + 0)`
///                     , where `3` is the number of `left` columns (`col_ref_offset`) and `0` is the index
///                     of the join key column from `right`
/// * `extensions` - Substrait extension info. Contains registered function information
#[allow(deprecated)]
pub fn to_substrait_rex(
    ctx: &SessionContext,
    expr: &Expr,
    schema: &DFSchemaRef,
    col_ref_offset: usize,
    extensions: &mut Extensions,
) -> Result<Expression> {
    match expr {
        Expr::InList(InList {
            expr,
            list,
            negated,
        }) => {
            let substrait_list = list
                .iter()
                .map(|x| to_substrait_rex(ctx, x, schema, col_ref_offset, extensions))
                .collect::<Result<Vec<Expression>>>()?;
            let substrait_expr =
                to_substrait_rex(ctx, expr, schema, col_ref_offset, extensions)?;

            let substrait_or_list = Expression {
                rex_type: Some(RexType::SingularOrList(Box::new(SingularOrList {
                    value: Some(Box::new(substrait_expr)),
                    options: substrait_list,
                }))),
            };

            if *negated {
                let function_anchor = extensions.register_function("not".to_string());

                Ok(Expression {
                    rex_type: Some(RexType::ScalarFunction(ScalarFunction {
                        function_reference: function_anchor,
                        arguments: vec![FunctionArgument {
                            arg_type: Some(ArgType::Value(substrait_or_list)),
                        }],
                        output_type: None,
                        args: vec![],
                        options: vec![],
                    })),
                })
            } else {
                Ok(substrait_or_list)
            }
        }
        Expr::ScalarFunction(fun) => {
            let mut arguments: Vec<FunctionArgument> = vec![];
            for arg in &fun.args {
                arguments.push(FunctionArgument {
                    arg_type: Some(ArgType::Value(to_substrait_rex(
                        ctx,
                        arg,
                        schema,
                        col_ref_offset,
                        extensions,
                    )?)),
                });
            }

            let function_anchor = extensions.register_function(fun.name().to_string());
            Ok(Expression {
                rex_type: Some(RexType::ScalarFunction(ScalarFunction {
                    function_reference: function_anchor,
                    arguments,
                    output_type: None,
                    args: vec![],
                    options: vec![],
                })),
            })
        }
        Expr::Between(Between {
            expr,
            negated,
            low,
            high,
        }) => {
            if *negated {
                // `expr NOT BETWEEN low AND high` can be translated into (expr < low OR high < expr)
                let substrait_expr =
                    to_substrait_rex(ctx, expr, schema, col_ref_offset, extensions)?;
                let substrait_low =
                    to_substrait_rex(ctx, low, schema, col_ref_offset, extensions)?;
                let substrait_high =
                    to_substrait_rex(ctx, high, schema, col_ref_offset, extensions)?;

                let l_expr = make_binary_op_scalar_func(
                    &substrait_expr,
                    &substrait_low,
                    Operator::Lt,
                    extensions,
                );
                let r_expr = make_binary_op_scalar_func(
                    &substrait_high,
                    &substrait_expr,
                    Operator::Lt,
                    extensions,
                );

                Ok(make_binary_op_scalar_func(
                    &l_expr,
                    &r_expr,
                    Operator::Or,
                    extensions,
                ))
            } else {
                // `expr BETWEEN low AND high` can be translated into (low <= expr AND expr <= high)
                let substrait_expr =
                    to_substrait_rex(ctx, expr, schema, col_ref_offset, extensions)?;
                let substrait_low =
                    to_substrait_rex(ctx, low, schema, col_ref_offset, extensions)?;
                let substrait_high =
                    to_substrait_rex(ctx, high, schema, col_ref_offset, extensions)?;

                let l_expr = make_binary_op_scalar_func(
                    &substrait_low,
                    &substrait_expr,
                    Operator::LtEq,
                    extensions,
                );
                let r_expr = make_binary_op_scalar_func(
                    &substrait_expr,
                    &substrait_high,
                    Operator::LtEq,
                    extensions,
                );

                Ok(make_binary_op_scalar_func(
                    &l_expr,
                    &r_expr,
                    Operator::And,
                    extensions,
                ))
            }
        }
        Expr::Column(col) => {
            let index = schema.index_of_column(col)?;
            substrait_field_ref(index + col_ref_offset)
        }
        Expr::BinaryExpr(BinaryExpr { left, op, right }) => {
            let l = to_substrait_rex(ctx, left, schema, col_ref_offset, extensions)?;
            let r = to_substrait_rex(ctx, right, schema, col_ref_offset, extensions)?;

            Ok(make_binary_op_scalar_func(&l, &r, *op, extensions))
        }
        Expr::Case(Case {
            expr,
            when_then_expr,
            else_expr,
        }) => {
            let mut ifs: Vec<IfClause> = vec![];
            // Parse base
            if let Some(e) = expr {
                // Base expression exists
                ifs.push(IfClause {
                    r#if: Some(to_substrait_rex(
                        ctx,
                        e,
                        schema,
                        col_ref_offset,
                        extensions,
                    )?),
                    then: None,
                });
            }
            // Parse `when`s
            for (r#if, then) in when_then_expr {
                ifs.push(IfClause {
                    r#if: Some(to_substrait_rex(
                        ctx,
                        r#if,
                        schema,
                        col_ref_offset,
                        extensions,
                    )?),
                    then: Some(to_substrait_rex(
                        ctx,
                        then,
                        schema,
                        col_ref_offset,
                        extensions,
                    )?),
                });
            }

            // Parse outer `else`
            let r#else: Option<Box<Expression>> = match else_expr {
                Some(e) => Some(Box::new(to_substrait_rex(
                    ctx,
                    e,
                    schema,
                    col_ref_offset,
                    extensions,
                )?)),
                None => None,
            };

            Ok(Expression {
                rex_type: Some(RexType::IfThen(Box::new(IfThen { ifs, r#else }))),
            })
        }
        Expr::Cast(Cast { expr, data_type }) => {
            Ok(Expression {
                rex_type: Some(RexType::Cast(Box::new(
                    substrait::proto::expression::Cast {
                        r#type: Some(to_substrait_type(data_type, true, extensions)?),
                        input: Some(Box::new(to_substrait_rex(
                            ctx,
                            expr,
                            schema,
                            col_ref_offset,
                            extensions,
                        )?)),
                        failure_behavior: 0, // FAILURE_BEHAVIOR_UNSPECIFIED
                    },
                ))),
            })
        }
        Expr::Literal(value) => to_substrait_literal_expr(value, extensions),
        Expr::Alias(Alias { expr, .. }) => {
            to_substrait_rex(ctx, expr, schema, col_ref_offset, extensions)
        }
        Expr::WindowFunction(WindowFunction {
            fun,
            args,
            partition_by,
            order_by,
            window_frame,
            null_treatment: _,
        }) => {
            // function reference
            let function_anchor = extensions.register_function(fun.to_string());
            // arguments
            let mut arguments: Vec<FunctionArgument> = vec![];
            for arg in args {
                arguments.push(FunctionArgument {
                    arg_type: Some(ArgType::Value(to_substrait_rex(
                        ctx,
                        arg,
                        schema,
                        col_ref_offset,
                        extensions,
                    )?)),
                });
            }
            // partition by expressions
            let partition_by = partition_by
                .iter()
                .map(|e| to_substrait_rex(ctx, e, schema, col_ref_offset, extensions))
                .collect::<Result<Vec<_>>>()?;
            // order by expressions
            let order_by = order_by
                .iter()
                .map(|e| substrait_sort_field(ctx, e, schema, extensions))
                .collect::<Result<Vec<_>>>()?;
            // window frame
            let bounds = to_substrait_bounds(window_frame)?;
            let bound_type = to_substrait_bound_type(window_frame)?;
            Ok(make_substrait_window_function(
                function_anchor,
                arguments,
                partition_by,
                order_by,
                bounds,
                bound_type,
            ))
        }
        Expr::Like(Like {
            negated,
            expr,
            pattern,
            escape_char,
            case_insensitive,
        }) => make_substrait_like_expr(
            ctx,
            *case_insensitive,
            *negated,
            expr,
            pattern,
            *escape_char,
            schema,
            col_ref_offset,
            extensions,
        ),
        Expr::InSubquery(InSubquery {
            expr,
            subquery,
            negated,
        }) => {
            let substrait_expr =
                to_substrait_rex(ctx, expr, schema, col_ref_offset, extensions)?;

            let subquery_plan =
                to_substrait_rel(subquery.subquery.as_ref(), ctx, extensions)?;

            let substrait_subquery = Expression {
                rex_type: Some(RexType::Subquery(Box::new(Subquery {
                    subquery_type: Some(
                        substrait::proto::expression::subquery::SubqueryType::InPredicate(
                            Box::new(InPredicate {
                                needles: (vec![substrait_expr]),
                                haystack: Some(subquery_plan),
                            }),
                        ),
                    ),
                }))),
            };
            if *negated {
                let function_anchor = extensions.register_function("not".to_string());

                Ok(Expression {
                    rex_type: Some(RexType::ScalarFunction(ScalarFunction {
                        function_reference: function_anchor,
                        arguments: vec![FunctionArgument {
                            arg_type: Some(ArgType::Value(substrait_subquery)),
                        }],
                        output_type: None,
                        args: vec![],
                        options: vec![],
                    })),
                })
            } else {
                Ok(substrait_subquery)
            }
        }
        Expr::Not(arg) => to_substrait_unary_scalar_fn(
            ctx,
            "not",
            arg,
            schema,
            col_ref_offset,
            extensions,
        ),
        Expr::IsNull(arg) => to_substrait_unary_scalar_fn(
            ctx,
            "is_null",
            arg,
            schema,
            col_ref_offset,
            extensions,
        ),
        Expr::IsNotNull(arg) => to_substrait_unary_scalar_fn(
            ctx,
            "is_not_null",
            arg,
            schema,
            col_ref_offset,
            extensions,
        ),
        Expr::IsTrue(arg) => to_substrait_unary_scalar_fn(
            ctx,
            "is_true",
            arg,
            schema,
            col_ref_offset,
            extensions,
        ),
        Expr::IsFalse(arg) => to_substrait_unary_scalar_fn(
            ctx,
            "is_false",
            arg,
            schema,
            col_ref_offset,
            extensions,
        ),
        Expr::IsUnknown(arg) => to_substrait_unary_scalar_fn(
            ctx,
            "is_unknown",
            arg,
            schema,
            col_ref_offset,
            extensions,
        ),
        Expr::IsNotTrue(arg) => to_substrait_unary_scalar_fn(
            ctx,
            "is_not_true",
            arg,
            schema,
            col_ref_offset,
            extensions,
        ),
        Expr::IsNotFalse(arg) => to_substrait_unary_scalar_fn(
            ctx,
            "is_not_false",
            arg,
            schema,
            col_ref_offset,
            extensions,
        ),
        Expr::IsNotUnknown(arg) => to_substrait_unary_scalar_fn(
            ctx,
            "is_not_unknown",
            arg,
            schema,
            col_ref_offset,
            extensions,
        ),
        Expr::Negative(arg) => to_substrait_unary_scalar_fn(
            ctx,
            "negative",
            arg,
            schema,
            col_ref_offset,
            extensions,
        ),
        _ => {
            not_impl_err!("Unsupported expression: {expr:?}")
        }
    }
}

fn to_substrait_type(
    dt: &DataType,
    nullable: bool,
    extensions: &mut Extensions,
) -> Result<substrait::proto::Type> {
    let nullability = if nullable {
        r#type::Nullability::Nullable as i32
    } else {
        r#type::Nullability::Required as i32
    };
    match dt {
        DataType::Null => internal_err!("Null cast is not valid"),
        DataType::Boolean => Ok(substrait::proto::Type {
            kind: Some(r#type::Kind::Bool(r#type::Boolean {
                type_variation_reference: DEFAULT_TYPE_VARIATION_REF,
                nullability,
            })),
        }),
        DataType::Int8 => Ok(substrait::proto::Type {
            kind: Some(r#type::Kind::I8(r#type::I8 {
                type_variation_reference: DEFAULT_TYPE_VARIATION_REF,
                nullability,
            })),
        }),
        DataType::UInt8 => Ok(substrait::proto::Type {
            kind: Some(r#type::Kind::I8(r#type::I8 {
                type_variation_reference: UNSIGNED_INTEGER_TYPE_VARIATION_REF,
                nullability,
            })),
        }),
        DataType::Int16 => Ok(substrait::proto::Type {
            kind: Some(r#type::Kind::I16(r#type::I16 {
                type_variation_reference: DEFAULT_TYPE_VARIATION_REF,
                nullability,
            })),
        }),
        DataType::UInt16 => Ok(substrait::proto::Type {
            kind: Some(r#type::Kind::I16(r#type::I16 {
                type_variation_reference: UNSIGNED_INTEGER_TYPE_VARIATION_REF,
                nullability,
            })),
        }),
        DataType::Int32 => Ok(substrait::proto::Type {
            kind: Some(r#type::Kind::I32(r#type::I32 {
                type_variation_reference: DEFAULT_TYPE_VARIATION_REF,
                nullability,
            })),
        }),
        DataType::UInt32 => Ok(substrait::proto::Type {
            kind: Some(r#type::Kind::I32(r#type::I32 {
                type_variation_reference: UNSIGNED_INTEGER_TYPE_VARIATION_REF,
                nullability,
            })),
        }),
        DataType::Int64 => Ok(substrait::proto::Type {
            kind: Some(r#type::Kind::I64(r#type::I64 {
                type_variation_reference: DEFAULT_TYPE_VARIATION_REF,
                nullability,
            })),
        }),
        DataType::UInt64 => Ok(substrait::proto::Type {
            kind: Some(r#type::Kind::I64(r#type::I64 {
                type_variation_reference: UNSIGNED_INTEGER_TYPE_VARIATION_REF,
                nullability,
            })),
        }),
        // Float16 is not supported in Substrait
        DataType::Float32 => Ok(substrait::proto::Type {
            kind: Some(r#type::Kind::Fp32(r#type::Fp32 {
                type_variation_reference: DEFAULT_TYPE_VARIATION_REF,
                nullability,
            })),
        }),
        DataType::Float64 => Ok(substrait::proto::Type {
            kind: Some(r#type::Kind::Fp64(r#type::Fp64 {
                type_variation_reference: DEFAULT_TYPE_VARIATION_REF,
                nullability,
            })),
        }),
        DataType::Timestamp(unit, tz) => {
            let precision = match unit {
                TimeUnit::Second => 0,
                TimeUnit::Millisecond => 3,
                TimeUnit::Microsecond => 6,
                TimeUnit::Nanosecond => 9,
            };
            let kind = match tz {
                None => r#type::Kind::PrecisionTimestamp(r#type::PrecisionTimestamp {
                    type_variation_reference: DEFAULT_TYPE_VARIATION_REF,
                    nullability,
                    precision,
                }),
                Some(_) => {
                    // If timezone is present, no matter what the actual tz value is, it indicates the
                    // value of the timestamp is tied to UTC epoch. That's all that Substrait cares about.
                    // As the timezone is lost, this conversion may be lossy for downstream use of the value.
                    r#type::Kind::PrecisionTimestampTz(r#type::PrecisionTimestampTz {
                        type_variation_reference: DEFAULT_TYPE_VARIATION_REF,
                        nullability,
                        precision,
                    })
                }
            };
            Ok(substrait::proto::Type { kind: Some(kind) })
        }
        DataType::Date32 => Ok(substrait::proto::Type {
            kind: Some(r#type::Kind::Date(r#type::Date {
                type_variation_reference: DATE_32_TYPE_VARIATION_REF,
                nullability,
            })),
        }),
        DataType::Date64 => Ok(substrait::proto::Type {
            kind: Some(r#type::Kind::Date(r#type::Date {
                type_variation_reference: DATE_64_TYPE_VARIATION_REF,
                nullability,
            })),
        }),
        DataType::Interval(interval_unit) => {
            match interval_unit {
                IntervalUnit::YearMonth => Ok(substrait::proto::Type {
                    kind: Some(r#type::Kind::IntervalYear(r#type::IntervalYear {
                        type_variation_reference: DEFAULT_TYPE_VARIATION_REF,
                        nullability,
                    })),
                }),
                IntervalUnit::DayTime => Ok(substrait::proto::Type {
                    kind: Some(r#type::Kind::IntervalDay(r#type::IntervalDay {
                        type_variation_reference: DEFAULT_TYPE_VARIATION_REF,
                        nullability,
                        precision: Some(3), // DayTime precision is always milliseconds
                    })),
                }),
                IntervalUnit::MonthDayNano => {
                    // Substrait doesn't currently support this type, so we represent it as a UDT
                    Ok(substrait::proto::Type {
                        kind: Some(r#type::Kind::UserDefined(r#type::UserDefined {
                            type_reference: extensions.register_type(
                                INTERVAL_MONTH_DAY_NANO_TYPE_NAME.to_string(),
                            ),
                            type_variation_reference: DEFAULT_TYPE_VARIATION_REF,
                            nullability,
                            type_parameters: vec![],
                        })),
                    })
                }
            }
        }
        DataType::Binary => Ok(substrait::proto::Type {
            kind: Some(r#type::Kind::Binary(r#type::Binary {
                type_variation_reference: DEFAULT_CONTAINER_TYPE_VARIATION_REF,
                nullability,
            })),
        }),
        DataType::FixedSizeBinary(length) => Ok(substrait::proto::Type {
            kind: Some(r#type::Kind::FixedBinary(r#type::FixedBinary {
                length: *length,
                type_variation_reference: DEFAULT_TYPE_VARIATION_REF,
                nullability,
            })),
        }),
        DataType::LargeBinary => Ok(substrait::proto::Type {
            kind: Some(r#type::Kind::Binary(r#type::Binary {
                type_variation_reference: LARGE_CONTAINER_TYPE_VARIATION_REF,
                nullability,
            })),
        }),
        DataType::BinaryView => Ok(substrait::proto::Type {
            kind: Some(r#type::Kind::Binary(r#type::Binary {
                type_variation_reference: VIEW_CONTAINER_TYPE_VARIATION_REF,
                nullability,
            })),
        }),
        DataType::Utf8 => Ok(substrait::proto::Type {
            kind: Some(r#type::Kind::String(r#type::String {
                type_variation_reference: DEFAULT_CONTAINER_TYPE_VARIATION_REF,
                nullability,
            })),
        }),
        DataType::LargeUtf8 => Ok(substrait::proto::Type {
            kind: Some(r#type::Kind::String(r#type::String {
                type_variation_reference: LARGE_CONTAINER_TYPE_VARIATION_REF,
                nullability,
            })),
        }),
        DataType::Utf8View => Ok(substrait::proto::Type {
            kind: Some(r#type::Kind::String(r#type::String {
                type_variation_reference: VIEW_CONTAINER_TYPE_VARIATION_REF,
                nullability,
            })),
        }),
        DataType::List(inner) => {
            let inner_type =
                to_substrait_type(inner.data_type(), inner.is_nullable(), extensions)?;
            Ok(substrait::proto::Type {
                kind: Some(r#type::Kind::List(Box::new(r#type::List {
                    r#type: Some(Box::new(inner_type)),
                    type_variation_reference: DEFAULT_CONTAINER_TYPE_VARIATION_REF,
                    nullability,
                }))),
            })
        }
        DataType::LargeList(inner) => {
            let inner_type =
                to_substrait_type(inner.data_type(), inner.is_nullable(), extensions)?;
            Ok(substrait::proto::Type {
                kind: Some(r#type::Kind::List(Box::new(r#type::List {
                    r#type: Some(Box::new(inner_type)),
                    type_variation_reference: LARGE_CONTAINER_TYPE_VARIATION_REF,
                    nullability,
                }))),
            })
        }
        DataType::Map(inner, _) => match inner.data_type() {
            DataType::Struct(key_and_value) if key_and_value.len() == 2 => {
                let key_type = to_substrait_type(
                    key_and_value[0].data_type(),
                    key_and_value[0].is_nullable(),
                    extensions,
                )?;
                let value_type = to_substrait_type(
                    key_and_value[1].data_type(),
                    key_and_value[1].is_nullable(),
                    extensions,
                )?;
                Ok(substrait::proto::Type {
                    kind: Some(r#type::Kind::Map(Box::new(r#type::Map {
                        key: Some(Box::new(key_type)),
                        value: Some(Box::new(value_type)),
                        type_variation_reference: DEFAULT_CONTAINER_TYPE_VARIATION_REF,
                        nullability,
                    }))),
                })
            }
            _ => plan_err!("Map fields must contain a Struct with exactly 2 fields"),
        },
        DataType::Struct(fields) => {
            let field_types = fields
                .iter()
                .map(|field| {
                    to_substrait_type(field.data_type(), field.is_nullable(), extensions)
                })
                .collect::<Result<Vec<_>>>()?;
            Ok(substrait::proto::Type {
                kind: Some(r#type::Kind::Struct(r#type::Struct {
                    types: field_types,
                    type_variation_reference: DEFAULT_TYPE_VARIATION_REF,
                    nullability,
                })),
            })
        }
        DataType::Decimal128(p, s) => Ok(substrait::proto::Type {
            kind: Some(r#type::Kind::Decimal(r#type::Decimal {
                type_variation_reference: DECIMAL_128_TYPE_VARIATION_REF,
                nullability,
                scale: *s as i32,
                precision: *p as i32,
            })),
        }),
        DataType::Decimal256(p, s) => Ok(substrait::proto::Type {
            kind: Some(r#type::Kind::Decimal(r#type::Decimal {
                type_variation_reference: DECIMAL_256_TYPE_VARIATION_REF,
                nullability,
                scale: *s as i32,
                precision: *p as i32,
            })),
        }),
        _ => not_impl_err!("Unsupported cast type: {dt:?}"),
    }
}

#[allow(deprecated)]
fn make_substrait_window_function(
    function_reference: u32,
    arguments: Vec<FunctionArgument>,
    partitions: Vec<Expression>,
    sorts: Vec<SortField>,
    bounds: (Bound, Bound),
    bounds_type: BoundsType,
) -> Expression {
    Expression {
        rex_type: Some(RexType::WindowFunction(SubstraitWindowFunction {
            function_reference,
            arguments,
            partitions,
            sorts,
            options: vec![],
            output_type: None,
            phase: 0,      // default to AGGREGATION_PHASE_UNSPECIFIED
            invocation: 0, // TODO: fix
            lower_bound: Some(bounds.0),
            upper_bound: Some(bounds.1),
            args: vec![],
            bounds_type: bounds_type as i32,
        })),
    }
}

#[allow(deprecated)]
#[allow(clippy::too_many_arguments)]
fn make_substrait_like_expr(
    ctx: &SessionContext,
    ignore_case: bool,
    negated: bool,
    expr: &Expr,
    pattern: &Expr,
    escape_char: Option<char>,
    schema: &DFSchemaRef,
    col_ref_offset: usize,
    extensions: &mut Extensions,
) -> Result<Expression> {
    let function_anchor = if ignore_case {
        extensions.register_function("ilike".to_string())
    } else {
        extensions.register_function("like".to_string())
    };
    let expr = to_substrait_rex(ctx, expr, schema, col_ref_offset, extensions)?;
    let pattern = to_substrait_rex(ctx, pattern, schema, col_ref_offset, extensions)?;
    let escape_char = to_substrait_literal_expr(
        &ScalarValue::Utf8(escape_char.map(|c| c.to_string())),
        extensions,
    )?;
    let arguments = vec![
        FunctionArgument {
            arg_type: Some(ArgType::Value(expr)),
        },
        FunctionArgument {
            arg_type: Some(ArgType::Value(pattern)),
        },
        FunctionArgument {
            arg_type: Some(ArgType::Value(escape_char)),
        },
    ];

    let substrait_like = Expression {
        rex_type: Some(RexType::ScalarFunction(ScalarFunction {
            function_reference: function_anchor,
            arguments,
            output_type: None,
            args: vec![],
            options: vec![],
        })),
    };

    if negated {
        let function_anchor = extensions.register_function("not".to_string());

        Ok(Expression {
            rex_type: Some(RexType::ScalarFunction(ScalarFunction {
                function_reference: function_anchor,
                arguments: vec![FunctionArgument {
                    arg_type: Some(ArgType::Value(substrait_like)),
                }],
                output_type: None,
                args: vec![],
                options: vec![],
            })),
        })
    } else {
        Ok(substrait_like)
    }
}

fn to_substrait_bound(bound: &WindowFrameBound) -> Bound {
    match bound {
        WindowFrameBound::CurrentRow => Bound {
            kind: Some(BoundKind::CurrentRow(SubstraitBound::CurrentRow {})),
        },
        WindowFrameBound::Preceding(s) => match s {
            ScalarValue::UInt8(Some(v)) => Bound {
                kind: Some(BoundKind::Preceding(SubstraitBound::Preceding {
                    offset: *v as i64,
                })),
            },
            ScalarValue::UInt16(Some(v)) => Bound {
                kind: Some(BoundKind::Preceding(SubstraitBound::Preceding {
                    offset: *v as i64,
                })),
            },
            ScalarValue::UInt32(Some(v)) => Bound {
                kind: Some(BoundKind::Preceding(SubstraitBound::Preceding {
                    offset: *v as i64,
                })),
            },
            ScalarValue::UInt64(Some(v)) => Bound {
                kind: Some(BoundKind::Preceding(SubstraitBound::Preceding {
                    offset: *v as i64,
                })),
            },
            ScalarValue::Int8(Some(v)) => Bound {
                kind: Some(BoundKind::Preceding(SubstraitBound::Preceding {
                    offset: *v as i64,
                })),
            },
            ScalarValue::Int16(Some(v)) => Bound {
                kind: Some(BoundKind::Preceding(SubstraitBound::Preceding {
                    offset: *v as i64,
                })),
            },
            ScalarValue::Int32(Some(v)) => Bound {
                kind: Some(BoundKind::Preceding(SubstraitBound::Preceding {
                    offset: *v as i64,
                })),
            },
            ScalarValue::Int64(Some(v)) => Bound {
                kind: Some(BoundKind::Preceding(SubstraitBound::Preceding {
                    offset: *v,
                })),
            },
            _ => Bound {
                kind: Some(BoundKind::Unbounded(SubstraitBound::Unbounded {})),
            },
        },
        WindowFrameBound::Following(s) => match s {
            ScalarValue::UInt8(Some(v)) => Bound {
                kind: Some(BoundKind::Following(SubstraitBound::Following {
                    offset: *v as i64,
                })),
            },
            ScalarValue::UInt16(Some(v)) => Bound {
                kind: Some(BoundKind::Following(SubstraitBound::Following {
                    offset: *v as i64,
                })),
            },
            ScalarValue::UInt32(Some(v)) => Bound {
                kind: Some(BoundKind::Following(SubstraitBound::Following {
                    offset: *v as i64,
                })),
            },
            ScalarValue::UInt64(Some(v)) => Bound {
                kind: Some(BoundKind::Following(SubstraitBound::Following {
                    offset: *v as i64,
                })),
            },
            ScalarValue::Int8(Some(v)) => Bound {
                kind: Some(BoundKind::Following(SubstraitBound::Following {
                    offset: *v as i64,
                })),
            },
            ScalarValue::Int16(Some(v)) => Bound {
                kind: Some(BoundKind::Following(SubstraitBound::Following {
                    offset: *v as i64,
                })),
            },
            ScalarValue::Int32(Some(v)) => Bound {
                kind: Some(BoundKind::Following(SubstraitBound::Following {
                    offset: *v as i64,
                })),
            },
            ScalarValue::Int64(Some(v)) => Bound {
                kind: Some(BoundKind::Following(SubstraitBound::Following {
                    offset: *v,
                })),
            },
            _ => Bound {
                kind: Some(BoundKind::Unbounded(SubstraitBound::Unbounded {})),
            },
        },
    }
}

fn to_substrait_bound_type(window_frame: &WindowFrame) -> Result<BoundsType> {
    match window_frame.units {
        WindowFrameUnits::Rows => Ok(BoundsType::Rows), // ROWS
        WindowFrameUnits::Range => Ok(BoundsType::Range), // RANGE
        // TODO: Support GROUPS
        unit => not_impl_err!("Unsupported window frame unit: {unit:?}"),
    }
}

fn to_substrait_bounds(window_frame: &WindowFrame) -> Result<(Bound, Bound)> {
    Ok((
        to_substrait_bound(&window_frame.start_bound),
        to_substrait_bound(&window_frame.end_bound),
    ))
}

fn to_substrait_literal(
    value: &ScalarValue,
    extensions: &mut Extensions,
) -> Result<Literal> {
    if value.is_null() {
        return Ok(Literal {
            nullable: true,
            type_variation_reference: DEFAULT_TYPE_VARIATION_REF,
            literal_type: Some(LiteralType::Null(to_substrait_type(
                &value.data_type(),
                true,
                extensions,
            )?)),
        });
    }
    let (literal_type, type_variation_reference) = match value {
        ScalarValue::Boolean(Some(b)) => {
            (LiteralType::Boolean(*b), DEFAULT_TYPE_VARIATION_REF)
        }
        ScalarValue::Int8(Some(n)) => {
            (LiteralType::I8(*n as i32), DEFAULT_TYPE_VARIATION_REF)
        }
        ScalarValue::UInt8(Some(n)) => (
            LiteralType::I8(*n as i32),
            UNSIGNED_INTEGER_TYPE_VARIATION_REF,
        ),
        ScalarValue::Int16(Some(n)) => {
            (LiteralType::I16(*n as i32), DEFAULT_TYPE_VARIATION_REF)
        }
        ScalarValue::UInt16(Some(n)) => (
            LiteralType::I16(*n as i32),
            UNSIGNED_INTEGER_TYPE_VARIATION_REF,
        ),
        ScalarValue::Int32(Some(n)) => (LiteralType::I32(*n), DEFAULT_TYPE_VARIATION_REF),
        ScalarValue::UInt32(Some(n)) => (
            LiteralType::I32(*n as i32),
            UNSIGNED_INTEGER_TYPE_VARIATION_REF,
        ),
        ScalarValue::Int64(Some(n)) => (LiteralType::I64(*n), DEFAULT_TYPE_VARIATION_REF),
        ScalarValue::UInt64(Some(n)) => (
            LiteralType::I64(*n as i64),
            UNSIGNED_INTEGER_TYPE_VARIATION_REF,
        ),
        ScalarValue::Float32(Some(f)) => {
            (LiteralType::Fp32(*f), DEFAULT_TYPE_VARIATION_REF)
        }
        ScalarValue::Float64(Some(f)) => {
            (LiteralType::Fp64(*f), DEFAULT_TYPE_VARIATION_REF)
        }
        ScalarValue::TimestampSecond(Some(t), None) => (
            LiteralType::PrecisionTimestamp(PrecisionTimestamp {
                precision: 0,
                value: *t,
            }),
            DEFAULT_TYPE_VARIATION_REF,
        ),
        ScalarValue::TimestampMillisecond(Some(t), None) => (
            LiteralType::PrecisionTimestamp(PrecisionTimestamp {
                precision: 3,
                value: *t,
            }),
            DEFAULT_TYPE_VARIATION_REF,
        ),
        ScalarValue::TimestampMicrosecond(Some(t), None) => (
            LiteralType::PrecisionTimestamp(PrecisionTimestamp {
                precision: 6,
                value: *t,
            }),
            DEFAULT_TYPE_VARIATION_REF,
        ),
        ScalarValue::TimestampNanosecond(Some(t), None) => (
            LiteralType::PrecisionTimestamp(PrecisionTimestamp {
                precision: 9,
                value: *t,
            }),
            DEFAULT_TYPE_VARIATION_REF,
        ),
        // If timezone is present, no matter what the actual tz value is, it indicates the
        // value of the timestamp is tied to UTC epoch. That's all that Substrait cares about.
        // As the timezone is lost, this conversion may be lossy for downstream use of the value.
        ScalarValue::TimestampSecond(Some(t), Some(_)) => (
            LiteralType::PrecisionTimestampTz(PrecisionTimestamp {
                precision: 0,
                value: *t,
            }),
            DEFAULT_TYPE_VARIATION_REF,
        ),
        ScalarValue::TimestampMillisecond(Some(t), Some(_)) => (
            LiteralType::PrecisionTimestampTz(PrecisionTimestamp {
                precision: 3,
                value: *t,
            }),
            DEFAULT_TYPE_VARIATION_REF,
        ),
        ScalarValue::TimestampMicrosecond(Some(t), Some(_)) => (
            LiteralType::PrecisionTimestampTz(PrecisionTimestamp {
                precision: 6,
                value: *t,
            }),
            DEFAULT_TYPE_VARIATION_REF,
        ),
        ScalarValue::TimestampNanosecond(Some(t), Some(_)) => (
            LiteralType::PrecisionTimestampTz(PrecisionTimestamp {
                precision: 9,
                value: *t,
            }),
            DEFAULT_TYPE_VARIATION_REF,
        ),
        ScalarValue::Date32(Some(d)) => {
            (LiteralType::Date(*d), DATE_32_TYPE_VARIATION_REF)
        }
        // Date64 literal is not supported in Substrait
        ScalarValue::IntervalYearMonth(Some(i)) => (
            LiteralType::IntervalYearToMonth(IntervalYearToMonth {
                // DF only tracks total months, but there should always be 12 months in a year
                years: *i / 12,
                months: *i % 12,
            }),
            DEFAULT_TYPE_VARIATION_REF,
        ),
        ScalarValue::IntervalMonthDayNano(Some(i)) => {
            // IntervalMonthDayNano is internally represented as a 128-bit integer, containing
            // months (32bit), days (32bit), and nanoseconds (64bit)
            let bytes = i.to_byte_slice();
            (
                LiteralType::UserDefined(UserDefined {
                    type_reference: extensions
                        .register_type(INTERVAL_MONTH_DAY_NANO_TYPE_NAME.to_string()),
                    type_parameters: vec![],
                    val: Some(user_defined::Val::Value(ProtoAny {
                        type_url: INTERVAL_MONTH_DAY_NANO_TYPE_NAME.to_string(),
                        value: bytes.to_vec().into(),
                    })),
                }),
                DEFAULT_TYPE_VARIATION_REF,
            )
        }
        ScalarValue::IntervalDayTime(Some(i)) => (
            LiteralType::IntervalDayToSecond(IntervalDayToSecond {
                days: i.days,
                seconds: i.milliseconds / 1000,
                subseconds: (i.milliseconds % 1000) as i64,
                precision_mode: Some(PrecisionMode::Precision(3)), // 3 for milliseconds
            }),
            DEFAULT_TYPE_VARIATION_REF,
        ),
        ScalarValue::Binary(Some(b)) => (
            LiteralType::Binary(b.clone()),
            DEFAULT_CONTAINER_TYPE_VARIATION_REF,
        ),
        ScalarValue::LargeBinary(Some(b)) => (
            LiteralType::Binary(b.clone()),
            LARGE_CONTAINER_TYPE_VARIATION_REF,
        ),
        ScalarValue::BinaryView(Some(b)) => (
            LiteralType::Binary(b.clone()),
            VIEW_CONTAINER_TYPE_VARIATION_REF,
        ),
        ScalarValue::FixedSizeBinary(_, Some(b)) => (
            LiteralType::FixedBinary(b.clone()),
            DEFAULT_TYPE_VARIATION_REF,
        ),
        ScalarValue::Utf8(Some(s)) => (
            LiteralType::String(s.clone()),
            DEFAULT_CONTAINER_TYPE_VARIATION_REF,
        ),
        ScalarValue::LargeUtf8(Some(s)) => (
            LiteralType::String(s.clone()),
            LARGE_CONTAINER_TYPE_VARIATION_REF,
        ),
        ScalarValue::Utf8View(Some(s)) => (
            LiteralType::String(s.clone()),
            VIEW_CONTAINER_TYPE_VARIATION_REF,
        ),
        ScalarValue::Decimal128(v, p, s) if v.is_some() => (
            LiteralType::Decimal(Decimal {
                value: v.unwrap().to_le_bytes().to_vec(),
                precision: *p as i32,
                scale: *s as i32,
            }),
            DECIMAL_128_TYPE_VARIATION_REF,
        ),
        ScalarValue::List(l) => (
            convert_array_to_literal_list(l, extensions)?,
            DEFAULT_CONTAINER_TYPE_VARIATION_REF,
        ),
        ScalarValue::LargeList(l) => (
            convert_array_to_literal_list(l, extensions)?,
            LARGE_CONTAINER_TYPE_VARIATION_REF,
        ),
        ScalarValue::Map(m) => {
            let map = if m.is_empty() || m.value(0).is_empty() {
                let mt = to_substrait_type(m.data_type(), m.is_nullable(), extensions)?;
                let mt = match mt {
                    substrait::proto::Type {
                        kind: Some(r#type::Kind::Map(mt)),
                    } => Ok(mt.as_ref().to_owned()),
                    _ => exec_err!("Unexpected type for a map: {mt:?}"),
                }?;
                LiteralType::EmptyMap(mt)
            } else {
                let keys = (0..m.keys().len())
                    .map(|i| {
                        to_substrait_literal(
                            &ScalarValue::try_from_array(&m.keys(), i)?,
                            extensions,
                        )
                    })
                    .collect::<Result<Vec<_>>>()?;
                let values = (0..m.values().len())
                    .map(|i| {
                        to_substrait_literal(
                            &ScalarValue::try_from_array(&m.values(), i)?,
                            extensions,
                        )
                    })
                    .collect::<Result<Vec<_>>>()?;

                let key_values = keys
                    .into_iter()
                    .zip(values.into_iter())
                    .map(|(k, v)| {
                        Ok(KeyValue {
                            key: Some(k),
                            value: Some(v),
                        })
                    })
                    .collect::<Result<Vec<_>>>()?;
                LiteralType::Map(Map { key_values })
            };
            (map, DEFAULT_CONTAINER_TYPE_VARIATION_REF)
        }
        ScalarValue::Struct(s) => (
            LiteralType::Struct(Struct {
                fields: s
                    .columns()
                    .iter()
                    .map(|col| {
                        to_substrait_literal(
                            &ScalarValue::try_from_array(col, 0)?,
                            extensions,
                        )
                    })
                    .collect::<Result<Vec<_>>>()?,
            }),
            DEFAULT_TYPE_VARIATION_REF,
        ),
        _ => (
            not_impl_err!("Unsupported literal: {value:?}")?,
            DEFAULT_TYPE_VARIATION_REF,
        ),
    };

    Ok(Literal {
        nullable: false,
        type_variation_reference,
        literal_type: Some(literal_type),
    })
}

fn convert_array_to_literal_list<T: OffsetSizeTrait>(
    array: &GenericListArray<T>,
    extensions: &mut Extensions,
) -> Result<LiteralType> {
    assert_eq!(array.len(), 1);
    let nested_array = array.value(0);

    let values = (0..nested_array.len())
        .map(|i| {
            to_substrait_literal(
                &ScalarValue::try_from_array(&nested_array, i)?,
                extensions,
            )
        })
        .collect::<Result<Vec<_>>>()?;

    if values.is_empty() {
        let lt = match to_substrait_type(
            array.data_type(),
            array.is_nullable(),
            extensions,
        )? {
            substrait::proto::Type {
                kind: Some(r#type::Kind::List(lt)),
            } => lt.as_ref().to_owned(),
            _ => unreachable!(),
        };
        Ok(LiteralType::EmptyList(lt))
    } else {
        Ok(LiteralType::List(List { values }))
    }
}

fn to_substrait_literal_expr(
    value: &ScalarValue,
    extensions: &mut Extensions,
) -> Result<Expression> {
    let literal = to_substrait_literal(value, extensions)?;
    Ok(Expression {
        rex_type: Some(RexType::Literal(literal)),
    })
}

/// Util to generate substrait [RexType::ScalarFunction] with one argument
fn to_substrait_unary_scalar_fn(
    ctx: &SessionContext,
    fn_name: &str,
    arg: &Expr,
    schema: &DFSchemaRef,
    col_ref_offset: usize,
    extensions: &mut Extensions,
) -> Result<Expression> {
    let function_anchor = extensions.register_function(fn_name.to_string());
    let substrait_expr = to_substrait_rex(ctx, arg, schema, col_ref_offset, extensions)?;

    Ok(Expression {
        rex_type: Some(RexType::ScalarFunction(ScalarFunction {
            function_reference: function_anchor,
            arguments: vec![FunctionArgument {
                arg_type: Some(ArgType::Value(substrait_expr)),
            }],
            output_type: None,
            options: vec![],
            ..Default::default()
        })),
    })
}

/// Try to convert an [Expr] to a [FieldReference].
/// Returns `Err` if the [Expr] is not a [Expr::Column].
fn try_to_substrait_field_reference(
    expr: &Expr,
    schema: &DFSchemaRef,
) -> Result<FieldReference> {
    match expr {
        Expr::Column(col) => {
            let index = schema.index_of_column(col)?;
            Ok(FieldReference {
                reference_type: Some(ReferenceType::DirectReference(ReferenceSegment {
                    reference_type: Some(reference_segment::ReferenceType::StructField(
                        Box::new(reference_segment::StructField {
                            field: index as i32,
                            child: None,
                        }),
                    )),
                })),
                root_type: None,
            })
        }
        _ => substrait_err!("Expect a `Column` expr, but found {expr:?}"),
    }
}

fn substrait_sort_field(
    ctx: &SessionContext,
    sort: &Sort,
    schema: &DFSchemaRef,
    extensions: &mut Extensions,
) -> Result<SortField> {
    let Sort {
        expr,
        asc,
        nulls_first,
    } = sort;
    let e = to_substrait_rex(ctx, expr, schema, 0, extensions)?;
    let d = match (asc, nulls_first) {
        (true, true) => SortDirection::AscNullsFirst,
        (true, false) => SortDirection::AscNullsLast,
        (false, true) => SortDirection::DescNullsFirst,
        (false, false) => SortDirection::DescNullsLast,
    };
    Ok(SortField {
        expr: Some(e),
        sort_kind: Some(SortKind::Direction(d as i32)),
    })
}

fn substrait_field_ref(index: usize) -> Result<Expression> {
    Ok(Expression {
        rex_type: Some(RexType::Selection(Box::new(FieldReference {
            reference_type: Some(ReferenceType::DirectReference(ReferenceSegment {
                reference_type: Some(reference_segment::ReferenceType::StructField(
                    Box::new(reference_segment::StructField {
                        field: index as i32,
                        child: None,
                    }),
                )),
            })),
            root_type: None,
        }))),
    })
}

#[cfg(test)]
mod test {
    use super::*;
    use crate::logical_plan::consumer::{
        from_substrait_extended_expr, from_substrait_literal_without_names,
        from_substrait_named_struct, from_substrait_type_without_names,
    };
    use arrow_buffer::{IntervalDayTime, IntervalMonthDayNano};
    use datafusion::arrow::array::{
        GenericListArray, Int64Builder, MapBuilder, StringBuilder,
    };
    use datafusion::arrow::datatypes::{Field, Fields, Schema};
    use datafusion::common::scalar::ScalarStructBuilder;
    use datafusion::common::DFSchema;
    use std::collections::HashMap;

    #[test]
    fn round_trip_literals() -> Result<()> {
        round_trip_literal(ScalarValue::Boolean(None))?;
        round_trip_literal(ScalarValue::Boolean(Some(true)))?;
        round_trip_literal(ScalarValue::Boolean(Some(false)))?;

        round_trip_literal(ScalarValue::Int8(None))?;
        round_trip_literal(ScalarValue::Int8(Some(i8::MIN)))?;
        round_trip_literal(ScalarValue::Int8(Some(i8::MAX)))?;
        round_trip_literal(ScalarValue::UInt8(None))?;
        round_trip_literal(ScalarValue::UInt8(Some(u8::MIN)))?;
        round_trip_literal(ScalarValue::UInt8(Some(u8::MAX)))?;

        round_trip_literal(ScalarValue::Int16(None))?;
        round_trip_literal(ScalarValue::Int16(Some(i16::MIN)))?;
        round_trip_literal(ScalarValue::Int16(Some(i16::MAX)))?;
        round_trip_literal(ScalarValue::UInt16(None))?;
        round_trip_literal(ScalarValue::UInt16(Some(u16::MIN)))?;
        round_trip_literal(ScalarValue::UInt16(Some(u16::MAX)))?;

        round_trip_literal(ScalarValue::Int32(None))?;
        round_trip_literal(ScalarValue::Int32(Some(i32::MIN)))?;
        round_trip_literal(ScalarValue::Int32(Some(i32::MAX)))?;
        round_trip_literal(ScalarValue::UInt32(None))?;
        round_trip_literal(ScalarValue::UInt32(Some(u32::MIN)))?;
        round_trip_literal(ScalarValue::UInt32(Some(u32::MAX)))?;

        round_trip_literal(ScalarValue::Int64(None))?;
        round_trip_literal(ScalarValue::Int64(Some(i64::MIN)))?;
        round_trip_literal(ScalarValue::Int64(Some(i64::MAX)))?;
        round_trip_literal(ScalarValue::UInt64(None))?;
        round_trip_literal(ScalarValue::UInt64(Some(u64::MIN)))?;
        round_trip_literal(ScalarValue::UInt64(Some(u64::MAX)))?;

        for (ts, tz) in [
            (Some(12345), None),
            (None, None),
            (Some(12345), Some("UTC".into())),
            (None, Some("UTC".into())),
        ] {
            round_trip_literal(ScalarValue::TimestampSecond(ts, tz.clone()))?;
            round_trip_literal(ScalarValue::TimestampMillisecond(ts, tz.clone()))?;
            round_trip_literal(ScalarValue::TimestampMicrosecond(ts, tz.clone()))?;
            round_trip_literal(ScalarValue::TimestampNanosecond(ts, tz))?;
        }

        round_trip_literal(ScalarValue::List(ScalarValue::new_list_nullable(
            &[ScalarValue::Float32(Some(1.0))],
            &DataType::Float32,
        )))?;
        round_trip_literal(ScalarValue::List(ScalarValue::new_list_nullable(
            &[],
            &DataType::Float32,
        )))?;
        round_trip_literal(ScalarValue::List(Arc::new(GenericListArray::new_null(
            Field::new_list_field(DataType::Float32, true).into(),
            1,
        ))))?;
        round_trip_literal(ScalarValue::LargeList(ScalarValue::new_large_list(
            &[ScalarValue::Float32(Some(1.0))],
            &DataType::Float32,
        )))?;
        round_trip_literal(ScalarValue::LargeList(ScalarValue::new_large_list(
            &[],
            &DataType::Float32,
        )))?;
        round_trip_literal(ScalarValue::LargeList(Arc::new(
            GenericListArray::new_null(
                Field::new_list_field(DataType::Float32, true).into(),
                1,
            ),
        )))?;

        // Null map
        let mut map_builder =
            MapBuilder::new(None, StringBuilder::new(), Int64Builder::new());
        map_builder.append(false)?;
        round_trip_literal(ScalarValue::Map(Arc::new(map_builder.finish())))?;

        // Empty map
        let mut map_builder =
            MapBuilder::new(None, StringBuilder::new(), Int64Builder::new());
        map_builder.append(true)?;
        round_trip_literal(ScalarValue::Map(Arc::new(map_builder.finish())))?;

        // Valid map
        let mut map_builder =
            MapBuilder::new(None, StringBuilder::new(), Int64Builder::new());
        map_builder.keys().append_value("key1");
        map_builder.keys().append_value("key2");
        map_builder.values().append_value(1);
        map_builder.values().append_value(2);
        map_builder.append(true)?;
        round_trip_literal(ScalarValue::Map(Arc::new(map_builder.finish())))?;

        let c0 = Field::new("c0", DataType::Boolean, true);
        let c1 = Field::new("c1", DataType::Int32, true);
        let c2 = Field::new("c2", DataType::Utf8, true);
        round_trip_literal(
            ScalarStructBuilder::new()
                .with_scalar(c0.to_owned(), ScalarValue::Boolean(Some(true)))
                .with_scalar(c1.to_owned(), ScalarValue::Int32(Some(1)))
                .with_scalar(c2.to_owned(), ScalarValue::Utf8(None))
                .build()?,
        )?;
        round_trip_literal(ScalarStructBuilder::new_null(vec![c0, c1, c2]))?;

        round_trip_literal(ScalarValue::IntervalYearMonth(Some(17)))?;
        round_trip_literal(ScalarValue::IntervalMonthDayNano(Some(
            IntervalMonthDayNano::new(17, 25, 1234567890),
        )))?;
        round_trip_literal(ScalarValue::IntervalDayTime(Some(IntervalDayTime::new(
            57, 123456,
        ))))?;

        Ok(())
    }

    fn round_trip_literal(scalar: ScalarValue) -> Result<()> {
        println!("Checking round trip of {scalar:?}");

        let mut extensions = Extensions::default();
        let substrait_literal = to_substrait_literal(&scalar, &mut extensions)?;
        let roundtrip_scalar =
            from_substrait_literal_without_names(&substrait_literal, &extensions)?;
        assert_eq!(scalar, roundtrip_scalar);
        Ok(())
    }

    #[test]
    fn custom_type_literal_extensions() -> Result<()> {
        let mut extensions = Extensions::default();
        // IntervalMonthDayNano is represented as a custom type in Substrait
        let scalar = ScalarValue::IntervalMonthDayNano(Some(IntervalMonthDayNano::new(
            17, 25, 1234567890,
        )));
        let substrait_literal = to_substrait_literal(&scalar, &mut extensions)?;
        let roundtrip_scalar =
            from_substrait_literal_without_names(&substrait_literal, &extensions)?;
        assert_eq!(scalar, roundtrip_scalar);

        assert_eq!(
            extensions,
            Extensions {
                functions: HashMap::new(),
                types: HashMap::from([(
                    0,
                    INTERVAL_MONTH_DAY_NANO_TYPE_NAME.to_string()
                )]),
                type_variations: HashMap::new(),
            }
        );

        // Check we fail if we don't propagate extensions
        assert!(from_substrait_literal_without_names(
            &substrait_literal,
            &Extensions::default()
        )
        .is_err());
        Ok(())
    }

    #[test]
    fn round_trip_types() -> Result<()> {
        round_trip_type(DataType::Boolean)?;
        round_trip_type(DataType::Int8)?;
        round_trip_type(DataType::UInt8)?;
        round_trip_type(DataType::Int16)?;
        round_trip_type(DataType::UInt16)?;
        round_trip_type(DataType::Int32)?;
        round_trip_type(DataType::UInt32)?;
        round_trip_type(DataType::Int64)?;
        round_trip_type(DataType::UInt64)?;
        round_trip_type(DataType::Float32)?;
        round_trip_type(DataType::Float64)?;

        for tz in [None, Some("UTC".into())] {
            round_trip_type(DataType::Timestamp(TimeUnit::Second, tz.clone()))?;
            round_trip_type(DataType::Timestamp(TimeUnit::Millisecond, tz.clone()))?;
            round_trip_type(DataType::Timestamp(TimeUnit::Microsecond, tz.clone()))?;
            round_trip_type(DataType::Timestamp(TimeUnit::Nanosecond, tz))?;
        }

        round_trip_type(DataType::Date32)?;
        round_trip_type(DataType::Date64)?;
        round_trip_type(DataType::Binary)?;
        round_trip_type(DataType::FixedSizeBinary(10))?;
        round_trip_type(DataType::LargeBinary)?;
        round_trip_type(DataType::BinaryView)?;
        round_trip_type(DataType::Utf8)?;
        round_trip_type(DataType::LargeUtf8)?;
        round_trip_type(DataType::Utf8View)?;
        round_trip_type(DataType::Decimal128(10, 2))?;
        round_trip_type(DataType::Decimal256(30, 2))?;

        round_trip_type(DataType::List(
            Field::new_list_field(DataType::Int32, true).into(),
        ))?;
        round_trip_type(DataType::LargeList(
            Field::new_list_field(DataType::Int32, true).into(),
        ))?;

        round_trip_type(DataType::Map(
            Field::new_struct(
                "entries",
                [
                    Field::new("key", DataType::Utf8, false).into(),
                    Field::new("value", DataType::Int32, true).into(),
                ],
                false,
            )
            .into(),
            false,
        ))?;

        round_trip_type(DataType::Struct(
            vec![
                Field::new("c0", DataType::Int32, true),
                Field::new("c1", DataType::Utf8, true),
            ]
            .into(),
        ))?;

        round_trip_type(DataType::Interval(IntervalUnit::YearMonth))?;
        round_trip_type(DataType::Interval(IntervalUnit::MonthDayNano))?;
        round_trip_type(DataType::Interval(IntervalUnit::DayTime))?;

        Ok(())
    }

    fn round_trip_type(dt: DataType) -> Result<()> {
        println!("Checking round trip of {dt:?}");

        let mut extensions = Extensions::default();

        // As DataFusion doesn't consider nullability as a property of the type, but field,
        // it doesn't matter if we set nullability to true or false here.
        let substrait = to_substrait_type(&dt, true, &mut extensions)?;
        let roundtrip_dt = from_substrait_type_without_names(&substrait, &extensions)?;
        assert_eq!(dt, roundtrip_dt);
        Ok(())
    }

    #[test]
    fn custom_type_extensions() -> Result<()> {
        let mut extensions = Extensions::default();
        // IntervalMonthDayNano is represented as a custom type in Substrait
        let dt = DataType::Interval(IntervalUnit::MonthDayNano);

        let substrait = to_substrait_type(&dt, true, &mut extensions)?;
        let roundtrip_dt = from_substrait_type_without_names(&substrait, &extensions)?;
        assert_eq!(dt, roundtrip_dt);

        assert_eq!(
            extensions,
            Extensions {
                functions: HashMap::new(),
                types: HashMap::from([(
                    0,
                    INTERVAL_MONTH_DAY_NANO_TYPE_NAME.to_string()
                )]),
                type_variations: HashMap::new(),
            }
        );

        // Check we fail if we don't propagate extensions
        assert!(
            from_substrait_type_without_names(&substrait, &Extensions::default())
                .is_err()
        );

        Ok(())
    }

    #[test]
    fn named_struct_names() -> Result<()> {
        let mut extensions = Extensions::default();
        let schema = DFSchemaRef::new(DFSchema::try_from(Schema::new(vec![
            Field::new("int", DataType::Int32, true),
            Field::new(
                "struct",
                DataType::Struct(Fields::from(vec![Field::new(
                    "inner",
                    DataType::List(Arc::new(Field::new("item", DataType::Utf8, true))),
                    true,
                )])),
                true,
            ),
            Field::new("trailer", DataType::Float64, true),
        ]))?);

        let named_struct = to_substrait_named_struct(&schema, &mut extensions)?;

        // Struct field names should be flattened DFS style
        // List field names should be omitted
        assert_eq!(
            named_struct.names,
            vec!["int", "struct", "inner", "trailer"]
        );

        let roundtrip_schema = from_substrait_named_struct(&named_struct, &extensions)?;
        assert_eq!(schema.as_ref(), &roundtrip_schema);
        Ok(())
    }

    #[tokio::test]
    async fn extended_expressions() -> Result<()> {
        let ctx = SessionContext::new();

        // One expression, empty input schema
        let expr = Expr::Literal(ScalarValue::Int32(Some(42)));
        let field = Field::new("out", DataType::Int32, false);
        let empty_schema = DFSchemaRef::new(DFSchema::empty());
        let substrait =
            to_substrait_extended_expr(&[(&expr, &field)], &empty_schema, &ctx)?;
        let roundtrip_expr = from_substrait_extended_expr(&ctx, &substrait).await?;

        assert_eq!(roundtrip_expr.input_schema, empty_schema);
        assert_eq!(roundtrip_expr.exprs.len(), 1);

        let (rt_expr, rt_field) = roundtrip_expr.exprs.first().unwrap();
        assert_eq!(rt_field, &field);
        assert_eq!(rt_expr, &expr);

        // Multiple expressions, with column references
        let expr1 = Expr::Column("c0".into());
        let expr2 = Expr::Column("c1".into());
        let out1 = Field::new("out1", DataType::Int32, true);
        let out2 = Field::new("out2", DataType::Utf8, true);
        let input_schema = DFSchemaRef::new(DFSchema::try_from(Schema::new(vec![
            Field::new("c0", DataType::Int32, true),
            Field::new("c1", DataType::Utf8, true),
        ]))?);

        let substrait = to_substrait_extended_expr(
            &[(&expr1, &out1), (&expr2, &out2)],
            &input_schema,
            &ctx,
        )?;
        let roundtrip_expr = from_substrait_extended_expr(&ctx, &substrait).await?;

        assert_eq!(roundtrip_expr.input_schema, input_schema);
        assert_eq!(roundtrip_expr.exprs.len(), 2);

        let mut exprs = roundtrip_expr.exprs.into_iter();

        let (rt_expr, rt_field) = exprs.next().unwrap();
        assert_eq!(rt_field, out1);
        assert_eq!(rt_expr, expr1);

        let (rt_expr, rt_field) = exprs.next().unwrap();
        assert_eq!(rt_field, out2);
        assert_eq!(rt_expr, expr2);

        Ok(())
    }

    #[tokio::test]
    async fn invalid_extended_expression() {
        let ctx = SessionContext::new();

        // Not ok if input schema is missing field referenced by expr
        let expr = Expr::Column("missing".into());
        let field = Field::new("out", DataType::Int32, false);
        let empty_schema = DFSchemaRef::new(DFSchema::empty());

        let err = to_substrait_extended_expr(&[(&expr, &field)], &empty_schema, &ctx);

        assert!(matches!(err, Err(DataFusionError::SchemaError(_, _))));
    }
}<|MERGE_RESOLUTION|>--- conflicted
+++ resolved
@@ -23,13 +23,9 @@
 
 use arrow_buffer::ToByteSlice;
 use datafusion::arrow::datatypes::{Field, IntervalUnit};
-<<<<<<< HEAD
-use datafusion::logical_expr::{Distinct, Like, Partitioning, WindowFrameUnits};
-=======
 use datafusion::logical_expr::{
-    CrossJoin, Distinct, FetchType, Like, Partitioning, SkipType, WindowFrameUnits,
+    Distinct, FetchType, Like, Partitioning, SkipType, WindowFrameUnits,
 };
->>>>>>> 8adbc232
 use datafusion::{
     arrow::datatypes::{DataType, TimeUnit},
     error::{DataFusionError, Result},
