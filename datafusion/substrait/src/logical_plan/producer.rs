// Licensed to the Apache Software Foundation (ASF) under one
// or more contributor license agreements.  See the NOTICE file
// distributed with this work for additional information
// regarding copyright ownership.  The ASF licenses this file
// to you under the Apache License, Version 2.0 (the
// "License"); you may not use this file except in compliance
// with the License.  You may obtain a copy of the License at
//
//   http://www.apache.org/licenses/LICENSE-2.0
//
// Unless required by applicable law or agreed to in writing,
// software distributed under the License is distributed on an
// "AS IS" BASIS, WITHOUT WARRANTIES OR CONDITIONS OF ANY
// KIND, either express or implied.  See the License for the
// specific language governing permissions and limitations
// under the License.

<<<<<<< HEAD
use std::sync::Arc;
use substrait::proto::expression_reference::ExprType;

use arrow_buffer::ToByteSlice;
use datafusion::arrow::datatypes::{Field, IntervalUnit};
use datafusion::logical_expr::{
    CrossJoin, Distinct, Like, Partitioning, Scalar, WindowFrameUnits,
=======
use datafusion::config::ConfigOptions;
use datafusion::optimizer::analyzer::expand_wildcard_rule::ExpandWildcardRule;
use datafusion::optimizer::AnalyzerRule;
use std::sync::Arc;
use substrait::proto::expression_reference::ExprType;

use datafusion::arrow::datatypes::{Field, IntervalUnit};
use datafusion::logical_expr::{
    Aggregate, Distinct, EmptyRelation, Extension, Filter, Join, Like, Limit,
    Partitioning, Projection, Repartition, Sort, SortExpr, SubqueryAlias, TableScan,
    TryCast, Union, Values, Window, WindowFrameUnits,
>>>>>>> f667a01f
};
use datafusion::{
    arrow::datatypes::{DataType, TimeUnit},
    error::{DataFusionError, Result},
    logical_expr::{WindowFrame, WindowFrameBound},
    prelude::JoinType,
    scalar::ScalarValue,
};

use crate::extensions::Extensions;
use crate::variation_const::{
    DATE_32_TYPE_VARIATION_REF, DATE_64_TYPE_VARIATION_REF,
    DECIMAL_128_TYPE_VARIATION_REF, DECIMAL_256_TYPE_VARIATION_REF,
    DEFAULT_CONTAINER_TYPE_VARIATION_REF, DEFAULT_TYPE_VARIATION_REF,
    LARGE_CONTAINER_TYPE_VARIATION_REF, UNSIGNED_INTEGER_TYPE_VARIATION_REF,
    VIEW_CONTAINER_TYPE_VARIATION_REF,
};
use datafusion::arrow::array::{Array, GenericListArray, OffsetSizeTrait};
use datafusion::arrow::temporal_conversions::NANOSECONDS;
use datafusion::common::{
    exec_err, internal_err, not_impl_err, plan_err, substrait_datafusion_err,
    substrait_err, Column, DFSchema, DFSchemaRef, ToDFSchema,
};
use datafusion::execution::registry::SerializerRegistry;
use datafusion::execution::SessionState;
use datafusion::logical_expr::expr::{
    Alias, BinaryExpr, Case, Cast, GroupingSet, InList, InSubquery, WindowFunction,
};
use datafusion::logical_expr::{expr, Between, JoinConstraint, LogicalPlan, Operator};
use datafusion::prelude::Expr;
use pbjson_types::Any as ProtoAny;
use substrait::proto::exchange_rel::{ExchangeKind, RoundRobin, ScatterFields};
use substrait::proto::expression::cast::FailureBehavior;
use substrait::proto::expression::field_reference::{RootReference, RootType};
use substrait::proto::expression::literal::interval_day_to_second::PrecisionMode;
use substrait::proto::expression::literal::map::KeyValue;
use substrait::proto::expression::literal::{
    IntervalCompound, IntervalDayToSecond, IntervalYearToMonth, List, Map,
    PrecisionTimestamp, Struct,
};
use substrait::proto::expression::subquery::InPredicate;
use substrait::proto::expression::window_function::BoundsType;
use substrait::proto::expression::ScalarFunction;
use substrait::proto::read_rel::VirtualTable;
use substrait::proto::rel_common::EmitKind;
use substrait::proto::rel_common::EmitKind::Emit;
use substrait::proto::{
<<<<<<< HEAD
    rel_common, CrossRel, ExchangeRel, ExpressionReference, ExtendedExpression, RelCommon,
=======
    fetch_rel, rel_common, ExchangeRel, ExpressionReference, ExtendedExpression,
    RelCommon,
>>>>>>> f667a01f
};
use substrait::{
    proto::{
        aggregate_function::AggregationInvocation,
        aggregate_rel::{Grouping, Measure},
        expression::{
            field_reference::ReferenceType,
            if_then::IfClause,
            literal::{Decimal, LiteralType},
            mask_expression::{StructItem, StructSelect},
            reference_segment,
            window_function::bound as SubstraitBound,
            window_function::bound::Kind as BoundKind,
            window_function::Bound,
            FieldReference, IfThen, Literal, MaskExpression, ReferenceSegment, RexType,
            SingularOrList, WindowFunction as SubstraitWindowFunction,
        },
        function_argument::ArgType,
        join_rel, plan_rel, r#type,
        read_rel::{NamedTable, ReadType},
        rel::RelType,
        set_rel,
        sort_field::{SortDirection, SortKind},
        AggregateFunction, AggregateRel, AggregationPhase, Expression, ExtensionLeafRel,
        ExtensionMultiRel, ExtensionSingleRel, FetchRel, FilterRel, FunctionArgument,
        JoinRel, NamedStruct, Plan, PlanRel, ProjectRel, ReadRel, Rel, RelRoot, SetRel,
        SortField, SortRel,
    },
    version,
};

/// This trait is used to produce Substrait plans, converting them from DataFusion Logical Plans.
/// It can be implemented by users to allow for custom handling of relations, expressions, etc.
///
/// Combined with the [crate::logical_plan::consumer::SubstraitConsumer] this allows for fully
/// customizable Substrait serde.
///
/// # Example Usage
///
/// ```
/// # use std::sync::Arc;
/// # use substrait::proto::{Expression, Rel};
/// # use substrait::proto::rel::RelType;
/// # use datafusion::common::DFSchemaRef;
/// # use datafusion::error::Result;
/// # use datafusion::execution::SessionState;
/// # use datafusion::logical_expr::{Between, Extension, Projection};
/// # use datafusion_substrait::extensions::Extensions;
/// # use datafusion_substrait::logical_plan::producer::{from_projection, SubstraitProducer};
///
/// struct CustomSubstraitProducer {
///     extensions: Extensions,
///     state: Arc<SessionState>,
/// }
///
/// impl SubstraitProducer for CustomSubstraitProducer {
///
///     fn register_function(&mut self, signature: String) -> u32 {
///        self.extensions.register_function(signature)
///     }
///
///     fn get_extensions(self) -> Extensions {
///         self.extensions
///     }
///
///     // You can set additional metadata on the Rels you produce
///     fn handle_projection(&mut self, plan: &Projection) -> Result<Box<Rel>> {
///         let mut rel = from_projection(self, plan)?;
///         match rel.rel_type {
///             Some(RelType::Project(mut project)) => {
///                 let mut project = project.clone();
///                 // set common metadata or advanced extension
///                 project.common = None;
///                 project.advanced_extension = None;
///                 Ok(Box::new(Rel {
///                     rel_type: Some(RelType::Project(project)),
///                 }))
///             }
///             rel_type => Ok(Box::new(Rel { rel_type })),
///        }
///     }
///
///     // You can tweak how you convert expressions for your target system
///     fn handle_between(&mut self, between: &Between, schema: &DFSchemaRef) -> Result<Expression> {
///        // add your own encoding for Between
///        todo!()
///    }
///
///     // You can fully control how you convert UserDefinedLogicalNodes into Substrait
///     fn handle_extension(&mut self, _plan: &Extension) -> Result<Box<Rel>> {
///         // implement your own serializer into Substrait
///        todo!()
///    }
/// }
/// ```
pub trait SubstraitProducer: Send + Sync + Sized {
    /// Within a Substrait plan, functions are referenced using function anchors that are stored at
    /// the top level of the [Plan] within
    /// [ExtensionFunction](substrait::proto::extensions::simple_extension_declaration::ExtensionFunction)
    /// messages.
    ///
    /// When given a function signature, this method should return the existing anchor for it if
    /// there is one. Otherwise, it should generate a new anchor.
    fn register_function(&mut self, signature: String) -> u32;

    /// Consume the producer to generate the [Extensions] for the Substrait plan based on the
    /// functions that have been registered
    fn get_extensions(self) -> Extensions;

    // Logical Plan Methods
    // There is one method per LogicalPlan to allow for easy overriding of producer behaviour.
    // These methods have default implementations calling the common handler code, to allow for users
    // to re-use common handling logic.

    fn handle_plan(&mut self, plan: &LogicalPlan) -> Result<Box<Rel>> {
        to_substrait_rel(self, plan)
    }

    fn handle_projection(&mut self, plan: &Projection) -> Result<Box<Rel>> {
        from_projection(self, plan)
    }

    fn handle_filter(&mut self, plan: &Filter) -> Result<Box<Rel>> {
        from_filter(self, plan)
    }

    fn handle_window(&mut self, plan: &Window) -> Result<Box<Rel>> {
        from_window(self, plan)
    }

    fn handle_aggregate(&mut self, plan: &Aggregate) -> Result<Box<Rel>> {
        from_aggregate(self, plan)
    }

    fn handle_sort(&mut self, plan: &Sort) -> Result<Box<Rel>> {
        from_sort(self, plan)
    }

    fn handle_join(&mut self, plan: &Join) -> Result<Box<Rel>> {
        from_join(self, plan)
    }

    fn handle_repartition(&mut self, plan: &Repartition) -> Result<Box<Rel>> {
        from_repartition(self, plan)
    }

    fn handle_union(&mut self, plan: &Union) -> Result<Box<Rel>> {
        from_union(self, plan)
    }

    fn handle_table_scan(&mut self, plan: &TableScan) -> Result<Box<Rel>> {
        from_table_scan(self, plan)
    }

    fn handle_empty_relation(&mut self, plan: &EmptyRelation) -> Result<Box<Rel>> {
        from_empty_relation(plan)
    }

    fn handle_subquery_alias(&mut self, plan: &SubqueryAlias) -> Result<Box<Rel>> {
        from_subquery_alias(self, plan)
    }

    fn handle_limit(&mut self, plan: &Limit) -> Result<Box<Rel>> {
        from_limit(self, plan)
    }

    fn handle_values(&mut self, plan: &Values) -> Result<Box<Rel>> {
        from_values(self, plan)
    }

    fn handle_distinct(&mut self, plan: &Distinct) -> Result<Box<Rel>> {
        from_distinct(self, plan)
    }

    fn handle_extension(&mut self, _plan: &Extension) -> Result<Box<Rel>> {
        substrait_err!("Specify handling for LogicalPlan::Extension by implementing the SubstraitProducer trait")
    }

    // Expression Methods
    // There is one method per DataFusion Expr to allow for easy overriding of producer behaviour
    // These methods have default implementations calling the common handler code, to allow for users
    // to re-use common handling logic.

    fn handle_expr(&mut self, expr: &Expr, schema: &DFSchemaRef) -> Result<Expression> {
        to_substrait_rex(self, expr, schema)
    }

    fn handle_alias(
        &mut self,
        alias: &Alias,
        schema: &DFSchemaRef,
    ) -> Result<Expression> {
        from_alias(self, alias, schema)
    }

    fn handle_column(
        &mut self,
        column: &Column,
        schema: &DFSchemaRef,
    ) -> Result<Expression> {
        from_column(column, schema)
    }

    fn handle_literal(&mut self, value: &ScalarValue) -> Result<Expression> {
        from_literal(self, value)
    }

    fn handle_binary_expr(
        &mut self,
        expr: &BinaryExpr,
        schema: &DFSchemaRef,
    ) -> Result<Expression> {
        from_binary_expr(self, expr, schema)
    }

    fn handle_like(&mut self, like: &Like, schema: &DFSchemaRef) -> Result<Expression> {
        from_like(self, like, schema)
    }

    /// For handling Not, IsNotNull, IsNull, IsTrue, IsFalse, IsUnknown, IsNotTrue, IsNotFalse, IsNotUnknown, Negative
    fn handle_unary_expr(
        &mut self,
        expr: &Expr,
        schema: &DFSchemaRef,
    ) -> Result<Expression> {
        from_unary_expr(self, expr, schema)
    }

    fn handle_between(
        &mut self,
        between: &Between,
        schema: &DFSchemaRef,
    ) -> Result<Expression> {
        from_between(self, between, schema)
    }

    fn handle_case(&mut self, case: &Case, schema: &DFSchemaRef) -> Result<Expression> {
        from_case(self, case, schema)
    }

    fn handle_cast(&mut self, cast: &Cast, schema: &DFSchemaRef) -> Result<Expression> {
        from_cast(self, cast, schema)
    }

    fn handle_try_cast(
        &mut self,
        cast: &TryCast,
        schema: &DFSchemaRef,
    ) -> Result<Expression> {
        from_try_cast(self, cast, schema)
    }

    fn handle_scalar_function(
        &mut self,
        scalar_fn: &expr::ScalarFunction,
        schema: &DFSchemaRef,
    ) -> Result<Expression> {
        from_scalar_function(self, scalar_fn, schema)
    }

    fn handle_aggregate_function(
        &mut self,
        agg_fn: &expr::AggregateFunction,
        schema: &DFSchemaRef,
    ) -> Result<Measure> {
        from_aggregate_function(self, agg_fn, schema)
    }

    fn handle_window_function(
        &mut self,
        window_fn: &WindowFunction,
        schema: &DFSchemaRef,
    ) -> Result<Expression> {
        from_window_function(self, window_fn, schema)
    }

    fn handle_in_list(
        &mut self,
        in_list: &InList,
        schema: &DFSchemaRef,
    ) -> Result<Expression> {
        from_in_list(self, in_list, schema)
    }

    fn handle_in_subquery(
        &mut self,
        in_subquery: &InSubquery,
        schema: &DFSchemaRef,
    ) -> Result<Expression> {
        from_in_subquery(self, in_subquery, schema)
    }
}

struct DefaultSubstraitProducer<'a> {
    extensions: Extensions,
    serializer_registry: &'a dyn SerializerRegistry,
}

impl<'a> DefaultSubstraitProducer<'a> {
    pub fn new(state: &'a SessionState) -> Self {
        DefaultSubstraitProducer {
            extensions: Extensions::default(),
            serializer_registry: state.serializer_registry().as_ref(),
        }
    }
}

impl SubstraitProducer for DefaultSubstraitProducer<'_> {
    fn register_function(&mut self, fn_name: String) -> u32 {
        self.extensions.register_function(fn_name)
    }

    fn get_extensions(self) -> Extensions {
        self.extensions
    }

    fn handle_extension(&mut self, plan: &Extension) -> Result<Box<Rel>> {
        let extension_bytes = self
            .serializer_registry
            .serialize_logical_plan(plan.node.as_ref())?;
        let detail = ProtoAny {
            type_url: plan.node.name().to_string(),
            value: extension_bytes.into(),
        };
        let mut inputs_rel = plan
            .node
            .inputs()
            .into_iter()
            .map(|plan| self.handle_plan(plan))
            .collect::<Result<Vec<_>>>()?;
        let rel_type = match inputs_rel.len() {
            0 => RelType::ExtensionLeaf(ExtensionLeafRel {
                common: None,
                detail: Some(detail),
            }),
            1 => RelType::ExtensionSingle(Box::new(ExtensionSingleRel {
                common: None,
                detail: Some(detail),
                input: Some(inputs_rel.pop().unwrap()),
            })),
            _ => RelType::ExtensionMulti(ExtensionMultiRel {
                common: None,
                detail: Some(detail),
                inputs: inputs_rel.into_iter().map(|r| *r).collect(),
            }),
        };
        Ok(Box::new(Rel {
            rel_type: Some(rel_type),
        }))
    }
}

/// Convert DataFusion LogicalPlan to Substrait Plan
pub fn to_substrait_plan(plan: &LogicalPlan, state: &SessionState) -> Result<Box<Plan>> {
    // Parse relation nodes
    // Generate PlanRel(s)
    // Note: Only 1 relation tree is currently supported

    // We have to expand wildcard expressions first as wildcards can't be represented in substrait
    let plan = Arc::new(ExpandWildcardRule::new())
        .analyze(plan.clone(), &ConfigOptions::default())?;

    let mut producer: DefaultSubstraitProducer = DefaultSubstraitProducer::new(state);
    let plan_rels = vec![PlanRel {
        rel_type: Some(plan_rel::RelType::Root(RelRoot {
            input: Some(*producer.handle_plan(&plan)?),
            names: to_substrait_named_struct(plan.schema())?.names,
        })),
    }];

    // Return parsed plan
    let extensions = producer.get_extensions();
    Ok(Box::new(Plan {
        version: Some(version::version_with_producer("datafusion")),
        extension_uris: vec![],
        extensions: extensions.into(),
        relations: plan_rels,
        advanced_extensions: None,
        expected_type_urls: vec![],
    }))
}

/// Serializes a collection of expressions to a Substrait ExtendedExpression message
///
/// The ExtendedExpression message is a top-level message that can be used to send
/// expressions (not plans) between systems.
///
/// Each expression is also given names for the output type.  These are provided as a
/// field and not a String (since the names may be nested, e.g. a struct).  The data
/// type and nullability of this field is redundant (those can be determined by the
/// Expr) and will be ignored.
///
/// Substrait also requires the input schema of the expressions to be included in the
/// message.  The field names of the input schema will be serialized.
pub fn to_substrait_extended_expr(
    exprs: &[(&Expr, &Field)],
    schema: &DFSchemaRef,
<<<<<<< HEAD
    ctx: &SessionContext,
) -> Result<Box<ExtendedExpression>> {
    let mut extensions = Extensions::default();

    let substrait_exprs = exprs
        .iter()
        .map(|(expr, field)| {
            let substrait_expr = to_substrait_rex(
                ctx,
                expr,
                schema,
                /*col_ref_offset=*/ 0,
                &mut extensions,
            )?;
=======
    state: &SessionState,
) -> Result<Box<ExtendedExpression>> {
    let mut producer = DefaultSubstraitProducer::new(state);
    let substrait_exprs = exprs
        .iter()
        .map(|(expr, field)| {
            let substrait_expr = producer.handle_expr(expr, schema)?;
>>>>>>> f667a01f
            let mut output_names = Vec::new();
            flatten_names(field, false, &mut output_names)?;
            Ok(ExpressionReference {
                output_names,
                expr_type: Some(ExprType::Expression(substrait_expr)),
            })
        })
        .collect::<Result<Vec<_>>>()?;
<<<<<<< HEAD
    let substrait_schema = to_substrait_named_struct(schema, &mut extensions)?;

=======
    let substrait_schema = to_substrait_named_struct(schema)?;

    let extensions = producer.get_extensions();
>>>>>>> f667a01f
    Ok(Box::new(ExtendedExpression {
        advanced_extensions: None,
        expected_type_urls: vec![],
        extension_uris: vec![],
        extensions: extensions.into(),
        version: Some(version::version_with_producer("datafusion")),
        referred_expr: substrait_exprs,
        base_schema: Some(substrait_schema),
    }))
}

<<<<<<< HEAD
/// Convert DataFusion LogicalPlan to Substrait Rel
=======
>>>>>>> f667a01f
pub fn to_substrait_rel(
    producer: &mut impl SubstraitProducer,
    plan: &LogicalPlan,
) -> Result<Box<Rel>> {
    match plan {
        LogicalPlan::Projection(plan) => producer.handle_projection(plan),
        LogicalPlan::Filter(plan) => producer.handle_filter(plan),
        LogicalPlan::Window(plan) => producer.handle_window(plan),
        LogicalPlan::Aggregate(plan) => producer.handle_aggregate(plan),
        LogicalPlan::Sort(plan) => producer.handle_sort(plan),
        LogicalPlan::Join(plan) => producer.handle_join(plan),
        LogicalPlan::Repartition(plan) => producer.handle_repartition(plan),
        LogicalPlan::Union(plan) => producer.handle_union(plan),
        LogicalPlan::TableScan(plan) => producer.handle_table_scan(plan),
        LogicalPlan::EmptyRelation(plan) => producer.handle_empty_relation(plan),
        LogicalPlan::Subquery(plan) => not_impl_err!("Unsupported plan type: {plan:?}")?,
        LogicalPlan::SubqueryAlias(plan) => producer.handle_subquery_alias(plan),
        LogicalPlan::Limit(plan) => producer.handle_limit(plan),
        LogicalPlan::Statement(plan) => not_impl_err!("Unsupported plan type: {plan:?}")?,
        LogicalPlan::Values(plan) => producer.handle_values(plan),
        LogicalPlan::Explain(plan) => not_impl_err!("Unsupported plan type: {plan:?}")?,
        LogicalPlan::Analyze(plan) => not_impl_err!("Unsupported plan type: {plan:?}")?,
        LogicalPlan::Extension(plan) => producer.handle_extension(plan),
        LogicalPlan::Distinct(plan) => producer.handle_distinct(plan),
        LogicalPlan::Dml(plan) => not_impl_err!("Unsupported plan type: {plan:?}")?,
        LogicalPlan::Ddl(plan) => not_impl_err!("Unsupported plan type: {plan:?}")?,
        LogicalPlan::Copy(plan) => not_impl_err!("Unsupported plan type: {plan:?}")?,
        LogicalPlan::DescribeTable(plan) => {
            not_impl_err!("Unsupported plan type: {plan:?}")?
        }
        LogicalPlan::Unnest(plan) => not_impl_err!("Unsupported plan type: {plan:?}")?,
        LogicalPlan::RecursiveQuery(plan) => {
            not_impl_err!("Unsupported plan type: {plan:?}")?
        }
    }
}

pub fn from_table_scan(
    _producer: &mut impl SubstraitProducer,
    scan: &TableScan,
) -> Result<Box<Rel>> {
    let projection = scan.projection.as_ref().map(|p| {
        p.iter()
            .map(|i| StructItem {
                field: *i as i32,
                child: None,
            })
            .collect()
    });

    let projection = projection.map(|struct_items| MaskExpression {
        select: Some(StructSelect { struct_items }),
        maintain_singular_struct: false,
    });

    let table_schema = scan.source.schema().to_dfschema_ref()?;
    let base_schema = to_substrait_named_struct(&table_schema)?;

    Ok(Box::new(Rel {
        rel_type: Some(RelType::Read(Box::new(ReadRel {
            common: None,
            base_schema: Some(base_schema),
            filter: None,
            best_effort_filter: None,
            projection,
            advanced_extension: None,
            read_type: Some(ReadType::NamedTable(NamedTable {
                names: scan.table_name.to_vec(),
                advanced_extension: None,
            })),
        }))),
    }))
}

pub fn from_empty_relation(e: &EmptyRelation) -> Result<Box<Rel>> {
    if e.produce_one_row {
        return not_impl_err!("Producing a row from empty relation is unsupported");
    }
    #[allow(deprecated)]
    Ok(Box::new(Rel {
        rel_type: Some(RelType::Read(Box::new(ReadRel {
            common: None,
            base_schema: Some(to_substrait_named_struct(&e.schema)?),
            filter: None,
            best_effort_filter: None,
            projection: None,
            advanced_extension: None,
            read_type: Some(ReadType::VirtualTable(VirtualTable {
                values: vec![],
                expressions: vec![],
            })),
        }))),
    }))
}

pub fn from_values(
    producer: &mut impl SubstraitProducer,
    v: &Values,
) -> Result<Box<Rel>> {
    let values = v
        .values
        .iter()
        .map(|row| {
            let fields = row
                .iter()
                .map(|v| match v {
                    Expr::Literal(sv) => to_substrait_literal(producer, sv),
                    Expr::Alias(alias) => match alias.expr.as_ref() {
                        // The schema gives us the names, so we can skip aliases
                        Expr::Literal(sv) => to_substrait_literal(producer, sv),
                        _ => Err(substrait_datafusion_err!(
                                    "Only literal types can be aliased in Virtual Tables, got: {}", alias.expr.variant_name()
                                )),
                    },
                    _ => Err(substrait_datafusion_err!(
                                "Only literal types and aliases are supported in Virtual Tables, got: {}", v.variant_name()
                            )),
                })
                .collect::<Result<_>>()?;
            Ok(Struct { fields })
        })
        .collect::<Result<_>>()?;
    #[allow(deprecated)]
    Ok(Box::new(Rel {
        rel_type: Some(RelType::Read(Box::new(ReadRel {
            common: None,
            base_schema: Some(to_substrait_named_struct(&v.schema)?),
            filter: None,
            best_effort_filter: None,
            projection: None,
            advanced_extension: None,
            read_type: Some(ReadType::VirtualTable(VirtualTable {
                values,
                expressions: vec![],
            })),
        }))),
    }))
}

pub fn from_projection(
    producer: &mut impl SubstraitProducer,
    p: &Projection,
) -> Result<Box<Rel>> {
    let expressions = p
        .expr
        .iter()
        .map(|e| producer.handle_expr(e, p.input.schema()))
        .collect::<Result<Vec<_>>>()?;

    let emit_kind = create_project_remapping(
        expressions.len(),
        p.input.as_ref().schema().fields().len(),
    );
    let common = RelCommon {
        emit_kind: Some(emit_kind),
        hint: None,
        advanced_extension: None,
    };

    Ok(Box::new(Rel {
        rel_type: Some(RelType::Project(Box::new(ProjectRel {
            common: Some(common),
            input: Some(producer.handle_plan(p.input.as_ref())?),
            expressions,
            advanced_extension: None,
        }))),
    }))
}

pub fn from_filter(
    producer: &mut impl SubstraitProducer,
    filter: &Filter,
) -> Result<Box<Rel>> {
    let input = producer.handle_plan(filter.input.as_ref())?;
    let filter_expr = producer.handle_expr(&filter.predicate, filter.input.schema())?;
    Ok(Box::new(Rel {
        rel_type: Some(RelType::Filter(Box::new(FilterRel {
            common: None,
            input: Some(input),
            condition: Some(Box::new(filter_expr)),
            advanced_extension: None,
        }))),
    }))
}

pub fn from_limit(
    producer: &mut impl SubstraitProducer,
    limit: &Limit,
) -> Result<Box<Rel>> {
    let input = producer.handle_plan(limit.input.as_ref())?;
    let empty_schema = Arc::new(DFSchema::empty());
    let offset_mode = limit
        .skip
        .as_ref()
        .map(|expr| producer.handle_expr(expr.as_ref(), &empty_schema))
        .transpose()?
        .map(Box::new)
        .map(fetch_rel::OffsetMode::OffsetExpr);
    let count_mode = limit
        .fetch
        .as_ref()
        .map(|expr| producer.handle_expr(expr.as_ref(), &empty_schema))
        .transpose()?
        .map(Box::new)
        .map(fetch_rel::CountMode::CountExpr);
    Ok(Box::new(Rel {
        rel_type: Some(RelType::Fetch(Box::new(FetchRel {
            common: None,
            input: Some(input),
            offset_mode,
            count_mode,
            advanced_extension: None,
        }))),
    }))
}

pub fn from_sort(producer: &mut impl SubstraitProducer, sort: &Sort) -> Result<Box<Rel>> {
    let Sort { expr, input, fetch } = sort;
    let sort_fields = expr
        .iter()
        .map(|e| substrait_sort_field(producer, e, input.schema()))
        .collect::<Result<Vec<_>>>()?;

    let input = producer.handle_plan(input.as_ref())?;

    let sort_rel = Box::new(Rel {
        rel_type: Some(RelType::Sort(Box::new(SortRel {
            common: None,
            input: Some(input),
            sorts: sort_fields,
            advanced_extension: None,
        }))),
    });

    match fetch {
        Some(amount) => {
            let count_mode =
                Some(fetch_rel::CountMode::CountExpr(Box::new(Expression {
                    rex_type: Some(RexType::Literal(Literal {
                        nullable: false,
                        type_variation_reference: DEFAULT_TYPE_VARIATION_REF,
                        literal_type: Some(LiteralType::I64(*amount as i64)),
                    })),
                })));
            Ok(Box::new(Rel {
                rel_type: Some(RelType::Fetch(Box::new(FetchRel {
                    common: None,
                    input: Some(sort_rel),
                    offset_mode: None,
                    count_mode,
                    advanced_extension: None,
                }))),
            }))
        }
        None => Ok(sort_rel),
    }
}

pub fn from_aggregate(
    producer: &mut impl SubstraitProducer,
    agg: &Aggregate,
) -> Result<Box<Rel>> {
    let input = producer.handle_plan(agg.input.as_ref())?;
    let (grouping_expressions, groupings) =
        to_substrait_groupings(producer, &agg.group_expr, agg.input.schema())?;
    let measures = agg
        .aggr_expr
        .iter()
        .map(|e| to_substrait_agg_measure(producer, e, agg.input.schema()))
        .collect::<Result<Vec<_>>>()?;

    Ok(Box::new(Rel {
        rel_type: Some(RelType::Aggregate(Box::new(AggregateRel {
            common: None,
            input: Some(input),
            grouping_expressions,
            groupings,
            measures,
            advanced_extension: None,
        }))),
    }))
}

pub fn from_distinct(
    producer: &mut impl SubstraitProducer,
    distinct: &Distinct,
) -> Result<Box<Rel>> {
    match distinct {
        Distinct::All(plan) => {
            // Use Substrait's AggregateRel with empty measures to represent `select distinct`
            let input = producer.handle_plan(plan.as_ref())?;
            // Get grouping keys from the input relation's number of output fields
            let grouping = (0..plan.schema().fields().len())
                .map(substrait_field_ref)
                .collect::<Result<Vec<_>>>()?;

            #[allow(deprecated)]
            Ok(Box::new(Rel {
                rel_type: Some(RelType::Aggregate(Box::new(AggregateRel {
                    common: None,
                    input: Some(input),
                    grouping_expressions: vec![],
                    groupings: vec![Grouping {
                        grouping_expressions: grouping,
                        expression_references: vec![],
                    }],
                    measures: vec![],
                    advanced_extension: None,
                }))),
            }))
        }
        Distinct::On(_) => not_impl_err!("Cannot convert Distinct::On"),
    }
}

pub fn from_join(producer: &mut impl SubstraitProducer, join: &Join) -> Result<Box<Rel>> {
    let left = producer.handle_plan(join.left.as_ref())?;
    let right = producer.handle_plan(join.right.as_ref())?;
    let join_type = to_substrait_jointype(join.join_type);
    // we only support basic joins so return an error for anything not yet supported
    match join.join_constraint {
        JoinConstraint::On => {}
        JoinConstraint::Using => return not_impl_err!("join constraint: `using`"),
    }
    let in_join_schema = Arc::new(join.left.schema().join(join.right.schema())?);

    // convert filter if present
    let join_filter = match &join.filter {
        Some(filter) => Some(producer.handle_expr(filter, &in_join_schema)?),
        None => None,
    };

    // map the left and right columns to binary expressions in the form `l = r`
    // build a single expression for the ON condition, such as `l.a = r.a AND l.b = r.b`
    let eq_op = if join.null_equals_null {
        Operator::IsNotDistinctFrom
    } else {
        Operator::Eq
    };
    let join_on = to_substrait_join_expr(producer, &join.on, eq_op, &in_join_schema)?;

    // create conjunction between `join_on` and `join_filter` to embed all join conditions,
    // whether equal or non-equal in a single expression
    let join_expr = match &join_on {
        Some(on_expr) => match &join_filter {
            Some(filter) => Some(Box::new(make_binary_op_scalar_func(
                producer,
                on_expr,
                filter,
                Operator::And,
            ))),
            None => join_on.map(Box::new), // the join expression will only contain `join_on` if filter doesn't exist
        },
        None => match &join_filter {
            Some(_) => join_filter.map(Box::new), // the join expression will only contain `join_filter` if the `on` condition doesn't exist
            None => None,
        },
    };

    Ok(Box::new(Rel {
        rel_type: Some(RelType::Join(Box::new(JoinRel {
            common: None,
            left: Some(left),
            right: Some(right),
            r#type: join_type as i32,
            expression: join_expr,
            post_join_filter: None,
            advanced_extension: None,
        }))),
    }))
}

pub fn from_subquery_alias(
    producer: &mut impl SubstraitProducer,
    alias: &SubqueryAlias,
) -> Result<Box<Rel>> {
    // Do nothing if encounters SubqueryAlias
    // since there is no corresponding relation type in Substrait
    producer.handle_plan(alias.input.as_ref())
}

pub fn from_union(
    producer: &mut impl SubstraitProducer,
    union: &Union,
) -> Result<Box<Rel>> {
    let input_rels = union
        .inputs
        .iter()
        .map(|input| producer.handle_plan(input.as_ref()))
        .collect::<Result<Vec<_>>>()?
        .into_iter()
        .map(|ptr| *ptr)
        .collect();
    Ok(Box::new(Rel {
        rel_type: Some(RelType::Set(SetRel {
            common: None,
            inputs: input_rels,
            op: set_rel::SetOp::UnionAll as i32, // UNION DISTINCT gets translated to AGGREGATION + UNION ALL
            advanced_extension: None,
        })),
    }))
}

pub fn from_window(
    producer: &mut impl SubstraitProducer,
    window: &Window,
) -> Result<Box<Rel>> {
    let input = producer.handle_plan(window.input.as_ref())?;

    // create a field reference for each input field
    let mut expressions = (0..window.input.schema().fields().len())
        .map(substrait_field_ref)
        .collect::<Result<Vec<_>>>()?;

    // process and add each window function expression
    for expr in &window.window_expr {
        expressions.push(producer.handle_expr(expr, window.input.schema())?);
    }

    let emit_kind =
        create_project_remapping(expressions.len(), window.input.schema().fields().len());
    let common = RelCommon {
        emit_kind: Some(emit_kind),
        hint: None,
        advanced_extension: None,
    };
    let project_rel = Box::new(ProjectRel {
        common: Some(common),
        input: Some(input),
        expressions,
        advanced_extension: None,
    });

    Ok(Box::new(Rel {
        rel_type: Some(RelType::Project(project_rel)),
    }))
}

pub fn from_repartition(
    producer: &mut impl SubstraitProducer,
    repartition: &Repartition,
) -> Result<Box<Rel>> {
    let input = producer.handle_plan(repartition.input.as_ref())?;
    let partition_count = match repartition.partitioning_scheme {
        Partitioning::RoundRobinBatch(num) => num,
        Partitioning::Hash(_, num) => num,
        Partitioning::DistributeBy(_) => {
            return not_impl_err!(
                "Physical plan does not support DistributeBy partitioning"
            )
        }
    };
    // ref: https://substrait.io/relations/physical_relations/#exchange-types
    let exchange_kind = match &repartition.partitioning_scheme {
        Partitioning::RoundRobinBatch(_) => {
            ExchangeKind::RoundRobin(RoundRobin::default())
        }
        Partitioning::Hash(exprs, _) => {
            let fields = exprs
                .iter()
                .map(|e| try_to_substrait_field_reference(e, repartition.input.schema()))
                .collect::<Result<Vec<_>>>()?;
            ExchangeKind::ScatterByFields(ScatterFields { fields })
        }
        Partitioning::DistributeBy(_) => {
            return not_impl_err!(
                "Physical plan does not support DistributeBy partitioning"
            )
        }
    };
    let exchange_rel = ExchangeRel {
        common: None,
        input: Some(input),
        exchange_kind: Some(exchange_kind),
        advanced_extension: None,
        partition_count: partition_count as i32,
        targets: vec![],
    };
    Ok(Box::new(Rel {
        rel_type: Some(RelType::Exchange(Box::new(exchange_rel))),
    }))
}

/// By default, a Substrait Project outputs all input fields followed by all expressions.
/// A DataFusion Projection only outputs expressions. In order to keep the Substrait
/// plan consistent with DataFusion, we must apply an output mapping that skips the input
/// fields so that the Substrait Project will only output the expression fields.
fn create_project_remapping(expr_count: usize, input_field_count: usize) -> EmitKind {
    let expression_field_start = input_field_count;
    let expression_field_end = expression_field_start + expr_count;
    let output_mapping = (expression_field_start..expression_field_end)
        .map(|i| i as i32)
        .collect();
    Emit(rel_common::Emit { output_mapping })
}

// Substrait wants a list of all field names, including nested fields from structs,
// also from within e.g. lists and maps. However, it does not want the list and map field names
// themselves - only proper structs fields are considered to have useful names.
fn flatten_names(field: &Field, skip_self: bool, names: &mut Vec<String>) -> Result<()> {
    if !skip_self {
        names.push(field.name().to_string());
    }
    match field.data_type() {
        DataType::Struct(fields) => {
            for field in fields {
                flatten_names(field, false, names)?;
            }
            Ok(())
        }
        DataType::List(l) => flatten_names(l, true, names),
        DataType::LargeList(l) => flatten_names(l, true, names),
        DataType::Map(m, _) => match m.data_type() {
            DataType::Struct(key_and_value) if key_and_value.len() == 2 => {
                flatten_names(&key_and_value[0], true, names)?;
                flatten_names(&key_and_value[1], true, names)
            }
            _ => plan_err!("Map fields must contain a Struct with exactly 2 fields"),
        },
        _ => Ok(()),
    }?;
    Ok(())
}
<<<<<<< HEAD

fn to_substrait_named_struct(
    schema: &DFSchemaRef,
    extensions: &mut Extensions,
) -> Result<NamedStruct> {
    let mut names = Vec::with_capacity(schema.fields().len());
    for field in schema.fields() {
        flatten_names(field, false, &mut names)?;
    }

=======

fn to_substrait_named_struct(schema: &DFSchemaRef) -> Result<NamedStruct> {
    let mut names = Vec::with_capacity(schema.fields().len());
    for field in schema.fields() {
        flatten_names(field, false, &mut names)?;
    }

>>>>>>> f667a01f
    let field_types = r#type::Struct {
        types: schema
            .fields()
            .iter()
            .map(|f| to_substrait_type(f.data_type(), f.is_nullable()))
            .collect::<Result<_>>()?,
        type_variation_reference: DEFAULT_TYPE_VARIATION_REF,
        nullability: r#type::Nullability::Unspecified as i32,
    };

    Ok(NamedStruct {
        names,
        r#struct: Some(field_types),
    })
}

fn to_substrait_join_expr(
    producer: &mut impl SubstraitProducer,
    join_conditions: &Vec<(Expr, Expr)>,
    eq_op: Operator,
    join_schema: &DFSchemaRef,
) -> Result<Option<Expression>> {
    // Only support AND conjunction for each binary expression in join conditions
    let mut exprs: Vec<Expression> = vec![];
    for (left, right) in join_conditions {
        let l = producer.handle_expr(left, join_schema)?;
        let r = producer.handle_expr(right, join_schema)?;
        // AND with existing expression
        exprs.push(make_binary_op_scalar_func(producer, &l, &r, eq_op));
    }

    let join_expr: Option<Expression> =
        exprs.into_iter().reduce(|acc: Expression, e: Expression| {
            make_binary_op_scalar_func(producer, &acc, &e, Operator::And)
        });
    Ok(join_expr)
}

fn to_substrait_jointype(join_type: JoinType) -> join_rel::JoinType {
    match join_type {
        JoinType::Inner => join_rel::JoinType::Inner,
        JoinType::Left => join_rel::JoinType::Left,
        JoinType::Right => join_rel::JoinType::Right,
        JoinType::Full => join_rel::JoinType::Outer,
        JoinType::LeftAnti => join_rel::JoinType::LeftAnti,
        JoinType::LeftSemi => join_rel::JoinType::LeftSemi,
        JoinType::LeftMark => join_rel::JoinType::LeftMark,
        JoinType::RightAnti | JoinType::RightSemi => {
            unimplemented!()
        }
    }
}

pub fn operator_to_name(op: Operator) -> &'static str {
    match op {
        Operator::Eq => "equal",
        Operator::NotEq => "not_equal",
        Operator::Lt => "lt",
        Operator::LtEq => "lte",
        Operator::Gt => "gt",
        Operator::GtEq => "gte",
        Operator::Plus => "add",
        Operator::Minus => "subtract",
        Operator::Multiply => "multiply",
        Operator::Divide => "divide",
        Operator::Modulo => "modulus",
        Operator::And => "and",
        Operator::Or => "or",
        Operator::IsDistinctFrom => "is_distinct_from",
        Operator::IsNotDistinctFrom => "is_not_distinct_from",
        Operator::RegexMatch => "regex_match",
        Operator::RegexIMatch => "regex_imatch",
        Operator::RegexNotMatch => "regex_not_match",
        Operator::RegexNotIMatch => "regex_not_imatch",
        Operator::LikeMatch => "like_match",
        Operator::ILikeMatch => "like_imatch",
        Operator::NotLikeMatch => "like_not_match",
        Operator::NotILikeMatch => "like_not_imatch",
        Operator::BitwiseAnd => "bitwise_and",
        Operator::BitwiseOr => "bitwise_or",
        Operator::StringConcat => "str_concat",
        Operator::AtArrow => "at_arrow",
        Operator::ArrowAt => "arrow_at",
        Operator::BitwiseXor => "bitwise_xor",
        Operator::BitwiseShiftRight => "bitwise_shift_right",
        Operator::BitwiseShiftLeft => "bitwise_shift_left",
    }
}

pub fn parse_flat_grouping_exprs(
    producer: &mut impl SubstraitProducer,
    exprs: &[Expr],
    schema: &DFSchemaRef,
    ref_group_exprs: &mut Vec<Expression>,
) -> Result<Grouping> {
    let mut expression_references = vec![];
    let mut grouping_expressions = vec![];

    for e in exprs {
        let rex = producer.handle_expr(e, schema)?;
        grouping_expressions.push(rex.clone());
        ref_group_exprs.push(rex);
        expression_references.push((ref_group_exprs.len() - 1) as u32);
    }
    #[allow(deprecated)]
    Ok(Grouping {
        grouping_expressions,
        expression_references,
    })
}

pub fn to_substrait_groupings(
    producer: &mut impl SubstraitProducer,
    exprs: &[Expr],
    schema: &DFSchemaRef,
) -> Result<(Vec<Expression>, Vec<Grouping>)> {
    let mut ref_group_exprs = vec![];
    let groupings = match exprs.len() {
        1 => match &exprs[0] {
            Expr::GroupingSet(gs) => match gs {
                GroupingSet::Cube(_) => Err(DataFusionError::NotImplemented(
                    "GroupingSet CUBE is not yet supported".to_string(),
                )),
                GroupingSet::GroupingSets(sets) => Ok(sets
                    .iter()
                    .map(|set| {
                        parse_flat_grouping_exprs(
                            producer,
                            set,
                            schema,
                            &mut ref_group_exprs,
                        )
                    })
                    .collect::<Result<Vec<_>>>()?),
                GroupingSet::Rollup(set) => {
                    let mut sets: Vec<Vec<Expr>> = vec![vec![]];
                    for i in 0..set.len() {
                        sets.push(set[..=i].to_vec());
                    }
                    Ok(sets
                        .iter()
                        .rev()
                        .map(|set| {
                            parse_flat_grouping_exprs(
                                producer,
                                set,
                                schema,
                                &mut ref_group_exprs,
                            )
                        })
                        .collect::<Result<Vec<_>>>()?)
                }
            },
            _ => Ok(vec![parse_flat_grouping_exprs(
                producer,
                exprs,
                schema,
                &mut ref_group_exprs,
            )?]),
        },
        _ => Ok(vec![parse_flat_grouping_exprs(
            producer,
            exprs,
            schema,
            &mut ref_group_exprs,
        )?]),
    }?;
    Ok((ref_group_exprs, groupings))
}

pub fn from_aggregate_function(
    producer: &mut impl SubstraitProducer,
    agg_fn: &expr::AggregateFunction,
    schema: &DFSchemaRef,
) -> Result<Measure> {
    let expr::AggregateFunction {
        func,
        args,
        distinct,
        filter,
        order_by,
        null_treatment: _null_treatment,
    } = agg_fn;
    let sorts = if let Some(order_by) = order_by {
        order_by
            .iter()
            .map(|expr| to_substrait_sort_field(producer, expr, schema))
            .collect::<Result<Vec<_>>>()?
    } else {
        vec![]
    };
    let mut arguments: Vec<FunctionArgument> = vec![];
    for arg in args {
        arguments.push(FunctionArgument {
            arg_type: Some(ArgType::Value(producer.handle_expr(arg, schema)?)),
        });
    }
    let function_anchor = producer.register_function(func.name().to_string());
    #[allow(deprecated)]
    Ok(Measure {
        measure: Some(AggregateFunction {
            function_reference: function_anchor,
            arguments,
            sorts,
            output_type: None,
            invocation: match distinct {
                true => AggregationInvocation::Distinct as i32,
                false => AggregationInvocation::All as i32,
            },
            phase: AggregationPhase::Unspecified as i32,
            args: vec![],
            options: vec![],
        }),
        filter: match filter {
            Some(f) => Some(producer.handle_expr(f, schema)?),
            None => None,
        },
    })
}

pub fn to_substrait_agg_measure(
    producer: &mut impl SubstraitProducer,
    expr: &Expr,
    schema: &DFSchemaRef,
) -> Result<Measure> {
    match expr {
        Expr::AggregateFunction(agg_fn) => from_aggregate_function(producer, agg_fn, schema),
        Expr::Alias(Alias { expr, .. }) => {
            to_substrait_agg_measure(producer, expr, schema)
        }
        _ => internal_err!(
            "Expression must be compatible with aggregation. Unsupported expression: {:?}. ExpressionType: {:?}",
            expr,
            expr.variant_name()
        ),
    }
}

/// Converts sort expression to corresponding substrait `SortField`
fn to_substrait_sort_field(
    producer: &mut impl SubstraitProducer,
    sort: &expr::Sort,
    schema: &DFSchemaRef,
) -> Result<SortField> {
    let sort_kind = match (sort.asc, sort.nulls_first) {
        (true, true) => SortDirection::AscNullsFirst,
        (true, false) => SortDirection::AscNullsLast,
        (false, true) => SortDirection::DescNullsFirst,
        (false, false) => SortDirection::DescNullsLast,
    };
    Ok(SortField {
        expr: Some(producer.handle_expr(&sort.expr, schema)?),
        sort_kind: Some(SortKind::Direction(sort_kind.into())),
    })
}

/// Return Substrait scalar function with two arguments
pub fn make_binary_op_scalar_func(
    producer: &mut impl SubstraitProducer,
    lhs: &Expression,
    rhs: &Expression,
    op: Operator,
) -> Expression {
    let function_anchor = producer.register_function(operator_to_name(op).to_string());
    #[allow(deprecated)]
    Expression {
        rex_type: Some(RexType::ScalarFunction(ScalarFunction {
            function_reference: function_anchor,
            arguments: vec![
                FunctionArgument {
                    arg_type: Some(ArgType::Value(lhs.clone())),
                },
                FunctionArgument {
                    arg_type: Some(ArgType::Value(rhs.clone())),
                },
            ],
            output_type: None,
            args: vec![],
            options: vec![],
        })),
    }
}

/// Convert DataFusion Expr to Substrait Rex
///
/// # Arguments
/// * `producer` - SubstraitProducer implementation which the handles the actual conversion
/// * `expr` - DataFusion expression to convert into a Substrait expression
/// * `schema` - DataFusion input schema for looking up columns
pub fn to_substrait_rex(
    producer: &mut impl SubstraitProducer,
    expr: &Expr,
    schema: &DFSchemaRef,
) -> Result<Expression> {
    match expr {
        Expr::Alias(expr) => producer.handle_alias(expr, schema),
        Expr::Column(expr) => producer.handle_column(expr, schema),
        Expr::ScalarVariable(_, _) => {
            not_impl_err!("Cannot convert {expr:?} to Substrait")
        }
        Expr::Literal(expr) => producer.handle_literal(expr),
        Expr::BinaryExpr(expr) => producer.handle_binary_expr(expr, schema),
        Expr::Like(expr) => producer.handle_like(expr, schema),
        Expr::SimilarTo(_) => not_impl_err!("Cannot convert {expr:?} to Substrait"),
        Expr::Not(_) => producer.handle_unary_expr(expr, schema),
        Expr::IsNotNull(_) => producer.handle_unary_expr(expr, schema),
        Expr::IsNull(_) => producer.handle_unary_expr(expr, schema),
        Expr::IsTrue(_) => producer.handle_unary_expr(expr, schema),
        Expr::IsFalse(_) => producer.handle_unary_expr(expr, schema),
        Expr::IsUnknown(_) => producer.handle_unary_expr(expr, schema),
        Expr::IsNotTrue(_) => producer.handle_unary_expr(expr, schema),
        Expr::IsNotFalse(_) => producer.handle_unary_expr(expr, schema),
        Expr::IsNotUnknown(_) => producer.handle_unary_expr(expr, schema),
        Expr::Negative(_) => producer.handle_unary_expr(expr, schema),
        Expr::Between(expr) => producer.handle_between(expr, schema),
        Expr::Case(expr) => producer.handle_case(expr, schema),
        Expr::Cast(expr) => producer.handle_cast(expr, schema),
        Expr::TryCast(expr) => producer.handle_try_cast(expr, schema),
        Expr::ScalarFunction(expr) => producer.handle_scalar_function(expr, schema),
        Expr::AggregateFunction(_) => {
            internal_err!(
                "AggregateFunction should only be encountered as part of a LogicalPlan::Aggregate"
            )
        }
        Expr::WindowFunction(expr) => producer.handle_window_function(expr, schema),
        Expr::InList(expr) => producer.handle_in_list(expr, schema),
        Expr::Exists(expr) => not_impl_err!("Cannot convert {expr:?} to Substrait"),
        Expr::InSubquery(expr) => producer.handle_in_subquery(expr, schema),
        Expr::ScalarSubquery(expr) => {
            not_impl_err!("Cannot convert {expr:?} to Substrait")
        }
        Expr::Wildcard { .. } => not_impl_err!("Cannot convert {expr:?} to Substrait"),
        Expr::GroupingSet(expr) => not_impl_err!("Cannot convert {expr:?} to Substrait"),
        Expr::Placeholder(expr) => not_impl_err!("Cannot convert {expr:?} to Substrait"),
        Expr::OuterReferenceColumn(_, _) => {
            not_impl_err!("Cannot convert {expr:?} to Substrait")
        }
        Expr::Unnest(expr) => not_impl_err!("Cannot convert {expr:?} to Substrait"),
    }
}

pub fn from_in_list(
    producer: &mut impl SubstraitProducer,
    in_list: &InList,
    schema: &DFSchemaRef,
) -> Result<Expression> {
    let InList {
        expr,
        list,
        negated,
    } = in_list;
    let substrait_list = list
        .iter()
        .map(|x| producer.handle_expr(x, schema))
        .collect::<Result<Vec<Expression>>>()?;
    let substrait_expr = producer.handle_expr(expr, schema)?;

    let substrait_or_list = Expression {
        rex_type: Some(RexType::SingularOrList(Box::new(SingularOrList {
            value: Some(Box::new(substrait_expr)),
            options: substrait_list,
        }))),
    };

    if *negated {
        let function_anchor = producer.register_function("not".to_string());

        #[allow(deprecated)]
        Ok(Expression {
            rex_type: Some(RexType::ScalarFunction(ScalarFunction {
                function_reference: function_anchor,
                arguments: vec![FunctionArgument {
                    arg_type: Some(ArgType::Value(substrait_or_list)),
                }],
                output_type: None,
                args: vec![],
                options: vec![],
            })),
        })
    } else {
        Ok(substrait_or_list)
    }
}

pub fn from_scalar_function(
    producer: &mut impl SubstraitProducer,
    fun: &expr::ScalarFunction,
    schema: &DFSchemaRef,
) -> Result<Expression> {
    let mut arguments: Vec<FunctionArgument> = vec![];
    for arg in &fun.args {
        arguments.push(FunctionArgument {
            arg_type: Some(ArgType::Value(producer.handle_expr(arg, schema)?)),
        });
    }

    let function_anchor = producer.register_function(fun.name().to_string());
    #[allow(deprecated)]
    Ok(Expression {
        rex_type: Some(RexType::ScalarFunction(ScalarFunction {
            function_reference: function_anchor,
            arguments,
            output_type: None,
            options: vec![],
            args: vec![],
        })),
    })
}

pub fn from_between(
    producer: &mut impl SubstraitProducer,
    between: &Between,
    schema: &DFSchemaRef,
) -> Result<Expression> {
    let Between {
        expr,
        negated,
        low,
        high,
    } = between;
    if *negated {
        // `expr NOT BETWEEN low AND high` can be translated into (expr < low OR high < expr)
        let substrait_expr = producer.handle_expr(expr.as_ref(), schema)?;
        let substrait_low = producer.handle_expr(low.as_ref(), schema)?;
        let substrait_high = producer.handle_expr(high.as_ref(), schema)?;

        let l_expr = make_binary_op_scalar_func(
            producer,
            &substrait_expr,
            &substrait_low,
            Operator::Lt,
        );
        let r_expr = make_binary_op_scalar_func(
            producer,
            &substrait_high,
            &substrait_expr,
            Operator::Lt,
        );

        Ok(make_binary_op_scalar_func(
            producer,
            &l_expr,
            &r_expr,
            Operator::Or,
        ))
    } else {
        // `expr BETWEEN low AND high` can be translated into (low <= expr AND expr <= high)
        let substrait_expr = producer.handle_expr(expr.as_ref(), schema)?;
        let substrait_low = producer.handle_expr(low.as_ref(), schema)?;
        let substrait_high = producer.handle_expr(high.as_ref(), schema)?;

        let l_expr = make_binary_op_scalar_func(
            producer,
            &substrait_low,
            &substrait_expr,
            Operator::LtEq,
        );
        let r_expr = make_binary_op_scalar_func(
            producer,
            &substrait_expr,
            &substrait_high,
            Operator::LtEq,
        );

        Ok(make_binary_op_scalar_func(
            producer,
            &l_expr,
            &r_expr,
            Operator::And,
        ))
    }
}
pub fn from_column(col: &Column, schema: &DFSchemaRef) -> Result<Expression> {
    let index = schema.index_of_column(col)?;
    substrait_field_ref(index)
}

pub fn from_binary_expr(
    producer: &mut impl SubstraitProducer,
    expr: &BinaryExpr,
    schema: &DFSchemaRef,
) -> Result<Expression> {
    let BinaryExpr { left, op, right } = expr;
    let l = producer.handle_expr(left, schema)?;
    let r = producer.handle_expr(right, schema)?;
    Ok(make_binary_op_scalar_func(producer, &l, &r, *op))
}
pub fn from_case(
    producer: &mut impl SubstraitProducer,
    case: &Case,
    schema: &DFSchemaRef,
) -> Result<Expression> {
    let Case {
        expr,
        when_then_expr,
        else_expr,
    } = case;
    let mut ifs: Vec<IfClause> = vec![];
    // Parse base
    if let Some(e) = expr {
        // Base expression exists
        ifs.push(IfClause {
            r#if: Some(producer.handle_expr(e, schema)?),
            then: None,
        });
    }
    // Parse `when`s
    for (r#if, then) in when_then_expr {
        ifs.push(IfClause {
            r#if: Some(producer.handle_expr(r#if, schema)?),
            then: Some(producer.handle_expr(then, schema)?),
        });
    }

    // Parse outer `else`
    let r#else: Option<Box<Expression>> = match else_expr {
        Some(e) => Some(Box::new(producer.handle_expr(e, schema)?)),
        None => None,
    };

    Ok(Expression {
        rex_type: Some(RexType::IfThen(Box::new(IfThen { ifs, r#else }))),
    })
}

pub fn from_cast(
    producer: &mut impl SubstraitProducer,
    cast: &Cast,
    schema: &DFSchemaRef,
) -> Result<Expression> {
    let Cast { expr, data_type } = cast;
    Ok(Expression {
        rex_type: Some(RexType::Cast(Box::new(
            substrait::proto::expression::Cast {
                r#type: Some(to_substrait_type(data_type, true)?),
                input: Some(Box::new(producer.handle_expr(expr, schema)?)),
                failure_behavior: FailureBehavior::ThrowException.into(),
            },
        ))),
    })
}

pub fn from_try_cast(
    producer: &mut impl SubstraitProducer,
    cast: &TryCast,
    schema: &DFSchemaRef,
) -> Result<Expression> {
    let TryCast { expr, data_type } = cast;
    Ok(Expression {
        rex_type: Some(RexType::Cast(Box::new(
            substrait::proto::expression::Cast {
                r#type: Some(to_substrait_type(data_type, true)?),
                input: Some(Box::new(producer.handle_expr(expr, schema)?)),
                failure_behavior: FailureBehavior::ReturnNull.into(),
            },
        ))),
    })
}

pub fn from_literal(
    producer: &mut impl SubstraitProducer,
    value: &ScalarValue,
) -> Result<Expression> {
    to_substrait_literal_expr(producer, value)
}

pub fn from_alias(
    producer: &mut impl SubstraitProducer,
    alias: &Alias,
    schema: &DFSchemaRef,
) -> Result<Expression> {
    producer.handle_expr(alias.expr.as_ref(), schema)
}

pub fn from_window_function(
    producer: &mut impl SubstraitProducer,
    window_fn: &WindowFunction,
    schema: &DFSchemaRef,
) -> Result<Expression> {
    let WindowFunction {
        fun,
        args,
        partition_by,
        order_by,
        window_frame,
        null_treatment: _,
    } = window_fn;
    // function reference
    let function_anchor = producer.register_function(fun.to_string());
    // arguments
    let mut arguments: Vec<FunctionArgument> = vec![];
    for arg in args {
        arguments.push(FunctionArgument {
            arg_type: Some(ArgType::Value(producer.handle_expr(arg, schema)?)),
        });
    }
    // partition by expressions
    let partition_by = partition_by
        .iter()
        .map(|e| producer.handle_expr(e, schema))
        .collect::<Result<Vec<_>>>()?;
    // order by expressions
    let order_by = order_by
        .iter()
        .map(|e| substrait_sort_field(producer, e, schema))
        .collect::<Result<Vec<_>>>()?;
    // window frame
    let bounds = to_substrait_bounds(window_frame)?;
    let bound_type = to_substrait_bound_type(window_frame)?;
    Ok(make_substrait_window_function(
        function_anchor,
        arguments,
        partition_by,
        order_by,
        bounds,
        bound_type,
    ))
}

pub fn from_like(
    producer: &mut impl SubstraitProducer,
    like: &Like,
    schema: &DFSchemaRef,
) -> Result<Expression> {
    let Like {
        negated,
        expr,
        pattern,
        escape_char,
        case_insensitive,
    } = like;
    make_substrait_like_expr(
        producer,
        *case_insensitive,
        *negated,
        expr,
        pattern,
        *escape_char,
        schema,
    )
}

pub fn from_in_subquery(
    producer: &mut impl SubstraitProducer,
    subquery: &InSubquery,
    schema: &DFSchemaRef,
) -> Result<Expression> {
    let InSubquery {
        expr,
        subquery,
        negated,
    } = subquery;
    let substrait_expr = producer.handle_expr(expr, schema)?;

    let subquery_plan = producer.handle_plan(subquery.subquery.as_ref())?;

    let substrait_subquery = Expression {
        rex_type: Some(RexType::Subquery(Box::new(
            substrait::proto::expression::Subquery {
                subquery_type: Some(
                    substrait::proto::expression::subquery::SubqueryType::InPredicate(
                        Box::new(InPredicate {
                            needles: (vec![substrait_expr]),
                            haystack: Some(subquery_plan),
                        }),
                    ),
                ),
            },
        ))),
    };
    if *negated {
        let function_anchor = producer.register_function("not".to_string());

        #[allow(deprecated)]
        Ok(Expression {
            rex_type: Some(RexType::ScalarFunction(ScalarFunction {
                function_reference: function_anchor,
                arguments: vec![FunctionArgument {
                    arg_type: Some(ArgType::Value(substrait_subquery)),
                }],
                output_type: None,
                args: vec![],
                options: vec![],
            })),
        })
    } else {
        Ok(substrait_subquery)
    }
}

pub fn from_unary_expr(
    producer: &mut impl SubstraitProducer,
    expr: &Expr,
    schema: &DFSchemaRef,
) -> Result<Expression> {
    let (fn_name, arg) = match expr {
        Expr::Not(arg) => ("not", arg),
        Expr::IsNull(arg) => ("is_null", arg),
        Expr::IsNotNull(arg) => ("is_not_null", arg),
        Expr::IsTrue(arg) => ("is_true", arg),
        Expr::IsFalse(arg) => ("is_false", arg),
        Expr::IsUnknown(arg) => ("is_unknown", arg),
        Expr::IsNotTrue(arg) => ("is_not_true", arg),
        Expr::IsNotFalse(arg) => ("is_not_false", arg),
        Expr::IsNotUnknown(arg) => ("is_not_unknown", arg),
        Expr::Negative(arg) => ("negate", arg),
        expr => not_impl_err!("Unsupported expression: {expr:?}")?,
    };
    to_substrait_unary_scalar_fn(producer, fn_name, arg, schema)
}

fn to_substrait_type(dt: &DataType, nullable: bool) -> Result<substrait::proto::Type> {
    let nullability = if nullable {
        r#type::Nullability::Nullable as i32
    } else {
        r#type::Nullability::Required as i32
    };
    match dt {
        DataType::Null => internal_err!("Null cast is not valid"),
        DataType::Boolean => Ok(substrait::proto::Type {
            kind: Some(r#type::Kind::Bool(r#type::Boolean {
                type_variation_reference: DEFAULT_TYPE_VARIATION_REF,
                nullability,
            })),
        }),
        DataType::Int8 => Ok(substrait::proto::Type {
            kind: Some(r#type::Kind::I8(r#type::I8 {
                type_variation_reference: DEFAULT_TYPE_VARIATION_REF,
                nullability,
            })),
        }),
        DataType::UInt8 => Ok(substrait::proto::Type {
            kind: Some(r#type::Kind::I8(r#type::I8 {
                type_variation_reference: UNSIGNED_INTEGER_TYPE_VARIATION_REF,
                nullability,
            })),
        }),
        DataType::Int16 => Ok(substrait::proto::Type {
            kind: Some(r#type::Kind::I16(r#type::I16 {
                type_variation_reference: DEFAULT_TYPE_VARIATION_REF,
                nullability,
            })),
        }),
        DataType::UInt16 => Ok(substrait::proto::Type {
            kind: Some(r#type::Kind::I16(r#type::I16 {
                type_variation_reference: UNSIGNED_INTEGER_TYPE_VARIATION_REF,
                nullability,
            })),
        }),
        DataType::Int32 => Ok(substrait::proto::Type {
            kind: Some(r#type::Kind::I32(r#type::I32 {
                type_variation_reference: DEFAULT_TYPE_VARIATION_REF,
                nullability,
            })),
        }),
        DataType::UInt32 => Ok(substrait::proto::Type {
            kind: Some(r#type::Kind::I32(r#type::I32 {
                type_variation_reference: UNSIGNED_INTEGER_TYPE_VARIATION_REF,
                nullability,
            })),
        }),
        DataType::Int64 => Ok(substrait::proto::Type {
            kind: Some(r#type::Kind::I64(r#type::I64 {
                type_variation_reference: DEFAULT_TYPE_VARIATION_REF,
                nullability,
            })),
        }),
        DataType::UInt64 => Ok(substrait::proto::Type {
            kind: Some(r#type::Kind::I64(r#type::I64 {
                type_variation_reference: UNSIGNED_INTEGER_TYPE_VARIATION_REF,
                nullability,
            })),
        }),
        // Float16 is not supported in Substrait
        DataType::Float32 => Ok(substrait::proto::Type {
            kind: Some(r#type::Kind::Fp32(r#type::Fp32 {
                type_variation_reference: DEFAULT_TYPE_VARIATION_REF,
                nullability,
            })),
        }),
        DataType::Float64 => Ok(substrait::proto::Type {
            kind: Some(r#type::Kind::Fp64(r#type::Fp64 {
                type_variation_reference: DEFAULT_TYPE_VARIATION_REF,
                nullability,
            })),
        }),
        DataType::Timestamp(unit, tz) => {
            let precision = match unit {
                TimeUnit::Second => 0,
                TimeUnit::Millisecond => 3,
                TimeUnit::Microsecond => 6,
                TimeUnit::Nanosecond => 9,
            };
            let kind = match tz {
                None => r#type::Kind::PrecisionTimestamp(r#type::PrecisionTimestamp {
                    type_variation_reference: DEFAULT_TYPE_VARIATION_REF,
                    nullability,
                    precision,
                }),
                Some(_) => {
                    // If timezone is present, no matter what the actual tz value is, it indicates the
                    // value of the timestamp is tied to UTC epoch. That's all that Substrait cares about.
                    // As the timezone is lost, this conversion may be lossy for downstream use of the value.
                    r#type::Kind::PrecisionTimestampTz(r#type::PrecisionTimestampTz {
                        type_variation_reference: DEFAULT_TYPE_VARIATION_REF,
                        nullability,
                        precision,
                    })
                }
            };
            Ok(substrait::proto::Type { kind: Some(kind) })
        }
        DataType::Date32 => Ok(substrait::proto::Type {
            kind: Some(r#type::Kind::Date(r#type::Date {
                type_variation_reference: DATE_32_TYPE_VARIATION_REF,
                nullability,
            })),
        }),
        DataType::Date64 => Ok(substrait::proto::Type {
            kind: Some(r#type::Kind::Date(r#type::Date {
                type_variation_reference: DATE_64_TYPE_VARIATION_REF,
                nullability,
            })),
        }),
        DataType::Interval(interval_unit) => {
            match interval_unit {
                IntervalUnit::YearMonth => Ok(substrait::proto::Type {
                    kind: Some(r#type::Kind::IntervalYear(r#type::IntervalYear {
                        type_variation_reference: DEFAULT_TYPE_VARIATION_REF,
                        nullability,
                    })),
                }),
                IntervalUnit::DayTime => Ok(substrait::proto::Type {
                    kind: Some(r#type::Kind::IntervalDay(r#type::IntervalDay {
                        type_variation_reference: DEFAULT_TYPE_VARIATION_REF,
                        nullability,
                        precision: Some(3), // DayTime precision is always milliseconds
                    })),
                }),
                IntervalUnit::MonthDayNano => {
                    Ok(substrait::proto::Type {
                        kind: Some(r#type::Kind::IntervalCompound(
                            r#type::IntervalCompound {
                                type_variation_reference: DEFAULT_TYPE_VARIATION_REF,
                                nullability,
                                precision: 9, // nanos
                            },
                        )),
                    })
                }
            }
        }
        DataType::Binary => Ok(substrait::proto::Type {
            kind: Some(r#type::Kind::Binary(r#type::Binary {
                type_variation_reference: DEFAULT_CONTAINER_TYPE_VARIATION_REF,
                nullability,
            })),
        }),
        DataType::FixedSizeBinary(length) => Ok(substrait::proto::Type {
            kind: Some(r#type::Kind::FixedBinary(r#type::FixedBinary {
                length: *length,
                type_variation_reference: DEFAULT_TYPE_VARIATION_REF,
                nullability,
            })),
        }),
        DataType::LargeBinary => Ok(substrait::proto::Type {
            kind: Some(r#type::Kind::Binary(r#type::Binary {
                type_variation_reference: LARGE_CONTAINER_TYPE_VARIATION_REF,
                nullability,
            })),
        }),
        DataType::BinaryView => Ok(substrait::proto::Type {
            kind: Some(r#type::Kind::Binary(r#type::Binary {
                type_variation_reference: VIEW_CONTAINER_TYPE_VARIATION_REF,
                nullability,
            })),
        }),
        DataType::Utf8 => Ok(substrait::proto::Type {
            kind: Some(r#type::Kind::String(r#type::String {
                type_variation_reference: DEFAULT_CONTAINER_TYPE_VARIATION_REF,
                nullability,
            })),
        }),
        DataType::LargeUtf8 => Ok(substrait::proto::Type {
            kind: Some(r#type::Kind::String(r#type::String {
                type_variation_reference: LARGE_CONTAINER_TYPE_VARIATION_REF,
                nullability,
            })),
        }),
        DataType::Utf8View => Ok(substrait::proto::Type {
            kind: Some(r#type::Kind::String(r#type::String {
                type_variation_reference: VIEW_CONTAINER_TYPE_VARIATION_REF,
                nullability,
            })),
        }),
        DataType::List(inner) => {
            let inner_type = to_substrait_type(inner.data_type(), inner.is_nullable())?;
            Ok(substrait::proto::Type {
                kind: Some(r#type::Kind::List(Box::new(r#type::List {
                    r#type: Some(Box::new(inner_type)),
                    type_variation_reference: DEFAULT_CONTAINER_TYPE_VARIATION_REF,
                    nullability,
                }))),
            })
        }
        DataType::LargeList(inner) => {
            let inner_type = to_substrait_type(inner.data_type(), inner.is_nullable())?;
            Ok(substrait::proto::Type {
                kind: Some(r#type::Kind::List(Box::new(r#type::List {
                    r#type: Some(Box::new(inner_type)),
                    type_variation_reference: LARGE_CONTAINER_TYPE_VARIATION_REF,
                    nullability,
                }))),
            })
        }
        DataType::Map(inner, _) => match inner.data_type() {
            DataType::Struct(key_and_value) if key_and_value.len() == 2 => {
                let key_type = to_substrait_type(
                    key_and_value[0].data_type(),
                    key_and_value[0].is_nullable(),
                )?;
                let value_type = to_substrait_type(
                    key_and_value[1].data_type(),
                    key_and_value[1].is_nullable(),
                )?;
                Ok(substrait::proto::Type {
                    kind: Some(r#type::Kind::Map(Box::new(r#type::Map {
                        key: Some(Box::new(key_type)),
                        value: Some(Box::new(value_type)),
                        type_variation_reference: DEFAULT_CONTAINER_TYPE_VARIATION_REF,
                        nullability,
                    }))),
                })
            }
            _ => plan_err!("Map fields must contain a Struct with exactly 2 fields"),
        },
        DataType::Struct(fields) => {
            let field_types = fields
                .iter()
                .map(|field| to_substrait_type(field.data_type(), field.is_nullable()))
                .collect::<Result<Vec<_>>>()?;
            Ok(substrait::proto::Type {
                kind: Some(r#type::Kind::Struct(r#type::Struct {
                    types: field_types,
                    type_variation_reference: DEFAULT_TYPE_VARIATION_REF,
                    nullability,
                })),
            })
        }
        DataType::Decimal128(p, s) => Ok(substrait::proto::Type {
            kind: Some(r#type::Kind::Decimal(r#type::Decimal {
                type_variation_reference: DECIMAL_128_TYPE_VARIATION_REF,
                nullability,
                scale: *s as i32,
                precision: *p as i32,
            })),
        }),
        DataType::Decimal256(p, s) => Ok(substrait::proto::Type {
            kind: Some(r#type::Kind::Decimal(r#type::Decimal {
                type_variation_reference: DECIMAL_256_TYPE_VARIATION_REF,
                nullability,
                scale: *s as i32,
                precision: *p as i32,
            })),
        }),
        _ => not_impl_err!("Unsupported cast type: {dt:?}"),
    }
}

fn make_substrait_window_function(
    function_reference: u32,
    arguments: Vec<FunctionArgument>,
    partitions: Vec<Expression>,
    sorts: Vec<SortField>,
    bounds: (Bound, Bound),
    bounds_type: BoundsType,
) -> Expression {
    #[allow(deprecated)]
    Expression {
        rex_type: Some(RexType::WindowFunction(SubstraitWindowFunction {
            function_reference,
            arguments,
            partitions,
            sorts,
            options: vec![],
            output_type: None,
            phase: 0,      // default to AGGREGATION_PHASE_UNSPECIFIED
            invocation: 0, // TODO: fix
            lower_bound: Some(bounds.0),
            upper_bound: Some(bounds.1),
            args: vec![],
            bounds_type: bounds_type as i32,
        })),
    }
}

fn make_substrait_like_expr(
    producer: &mut impl SubstraitProducer,
    ignore_case: bool,
    negated: bool,
    expr: &Expr,
    pattern: &Expr,
    escape_char: Option<char>,
    schema: &DFSchemaRef,
) -> Result<Expression> {
    let function_anchor = if ignore_case {
        producer.register_function("ilike".to_string())
    } else {
        producer.register_function("like".to_string())
    };
    let expr = producer.handle_expr(expr, schema)?;
    let pattern = producer.handle_expr(pattern, schema)?;
    let escape_char = to_substrait_literal_expr(
<<<<<<< HEAD
        &ScalarValue::Utf8(escape_char.map(|c| c.to_string())).into(),
        extensions,
=======
        producer,
        &ScalarValue::Utf8(escape_char.map(|c| c.to_string())),
>>>>>>> f667a01f
    )?;
    let arguments = vec![
        FunctionArgument {
            arg_type: Some(ArgType::Value(expr)),
        },
        FunctionArgument {
            arg_type: Some(ArgType::Value(pattern)),
        },
        FunctionArgument {
            arg_type: Some(ArgType::Value(escape_char)),
        },
    ];

    #[allow(deprecated)]
    let substrait_like = Expression {
        rex_type: Some(RexType::ScalarFunction(ScalarFunction {
            function_reference: function_anchor,
            arguments,
            output_type: None,
            args: vec![],
            options: vec![],
        })),
    };

    if negated {
        let function_anchor = producer.register_function("not".to_string());

        #[allow(deprecated)]
        Ok(Expression {
            rex_type: Some(RexType::ScalarFunction(ScalarFunction {
                function_reference: function_anchor,
                arguments: vec![FunctionArgument {
                    arg_type: Some(ArgType::Value(substrait_like)),
                }],
                output_type: None,
                args: vec![],
                options: vec![],
            })),
        })
    } else {
        Ok(substrait_like)
    }
}

fn to_substrait_bound_offset(value: &ScalarValue) -> Option<i64> {
    match value {
        ScalarValue::UInt8(Some(v)) => Some(*v as i64),
        ScalarValue::UInt16(Some(v)) => Some(*v as i64),
        ScalarValue::UInt32(Some(v)) => Some(*v as i64),
        ScalarValue::UInt64(Some(v)) => Some(*v as i64),
        ScalarValue::Int8(Some(v)) => Some(*v as i64),
        ScalarValue::Int16(Some(v)) => Some(*v as i64),
        ScalarValue::Int32(Some(v)) => Some(*v as i64),
        ScalarValue::Int64(Some(v)) => Some(*v),
        _ => None,
    }
}

fn to_substrait_bound(bound: &WindowFrameBound) -> Bound {
    match bound {
        WindowFrameBound::CurrentRow => Bound {
            kind: Some(BoundKind::CurrentRow(SubstraitBound::CurrentRow {})),
        },
        WindowFrameBound::Preceding(s) => match to_substrait_bound_offset(s) {
            Some(offset) => Bound {
                kind: Some(BoundKind::Preceding(SubstraitBound::Preceding { offset })),
            },
            None => Bound {
                kind: Some(BoundKind::Unbounded(SubstraitBound::Unbounded {})),
            },
        },
        WindowFrameBound::Following(s) => match to_substrait_bound_offset(s) {
            Some(offset) => Bound {
                kind: Some(BoundKind::Following(SubstraitBound::Following { offset })),
            },
            None => Bound {
                kind: Some(BoundKind::Unbounded(SubstraitBound::Unbounded {})),
            },
        },
    }
}

fn to_substrait_bound_type(window_frame: &WindowFrame) -> Result<BoundsType> {
    match window_frame.units {
        WindowFrameUnits::Rows => Ok(BoundsType::Rows), // ROWS
        WindowFrameUnits::Range => Ok(BoundsType::Range), // RANGE
        // TODO: Support GROUPS
        unit => not_impl_err!("Unsupported window frame unit: {unit:?}"),
    }
}

fn to_substrait_bounds(window_frame: &WindowFrame) -> Result<(Bound, Bound)> {
    Ok((
        to_substrait_bound(&window_frame.start_bound),
        to_substrait_bound(&window_frame.end_bound),
    ))
}

<<<<<<< HEAD
fn to_substrait_literal(scalar: &Scalar, extensions: &mut Extensions) -> Result<Literal> {
    if scalar.value().is_null() {
=======
fn to_substrait_literal(
    producer: &mut impl SubstraitProducer,
    value: &ScalarValue,
) -> Result<Literal> {
    if value.is_null() {
>>>>>>> f667a01f
        return Ok(Literal {
            nullable: true,
            type_variation_reference: DEFAULT_TYPE_VARIATION_REF,
            literal_type: Some(LiteralType::Null(to_substrait_type(
                scalar.data_type(),
                true,
            )?)),
        });
    }
    let (literal_type, type_variation_reference) = match scalar.value() {
        ScalarValue::Boolean(Some(b)) => {
            (LiteralType::Boolean(*b), DEFAULT_TYPE_VARIATION_REF)
        }
        ScalarValue::Int8(Some(n)) => {
            (LiteralType::I8(*n as i32), DEFAULT_TYPE_VARIATION_REF)
        }
        ScalarValue::UInt8(Some(n)) => (
            LiteralType::I8(*n as i32),
            UNSIGNED_INTEGER_TYPE_VARIATION_REF,
        ),
        ScalarValue::Int16(Some(n)) => {
            (LiteralType::I16(*n as i32), DEFAULT_TYPE_VARIATION_REF)
        }
        ScalarValue::UInt16(Some(n)) => (
            LiteralType::I16(*n as i32),
            UNSIGNED_INTEGER_TYPE_VARIATION_REF,
        ),
        ScalarValue::Int32(Some(n)) => (LiteralType::I32(*n), DEFAULT_TYPE_VARIATION_REF),
        ScalarValue::UInt32(Some(n)) => (
            LiteralType::I32(*n as i32),
            UNSIGNED_INTEGER_TYPE_VARIATION_REF,
        ),
        ScalarValue::Int64(Some(n)) => (LiteralType::I64(*n), DEFAULT_TYPE_VARIATION_REF),
        ScalarValue::UInt64(Some(n)) => (
            LiteralType::I64(*n as i64),
            UNSIGNED_INTEGER_TYPE_VARIATION_REF,
        ),
        ScalarValue::Float32(Some(f)) => {
            (LiteralType::Fp32(*f), DEFAULT_TYPE_VARIATION_REF)
        }
        ScalarValue::Float64(Some(f)) => {
            (LiteralType::Fp64(*f), DEFAULT_TYPE_VARIATION_REF)
        }
        ScalarValue::TimestampSecond(Some(t), None) => (
            LiteralType::PrecisionTimestamp(PrecisionTimestamp {
                precision: 0,
                value: *t,
            }),
            DEFAULT_TYPE_VARIATION_REF,
        ),
        ScalarValue::TimestampMillisecond(Some(t), None) => (
            LiteralType::PrecisionTimestamp(PrecisionTimestamp {
                precision: 3,
                value: *t,
            }),
            DEFAULT_TYPE_VARIATION_REF,
        ),
        ScalarValue::TimestampMicrosecond(Some(t), None) => (
            LiteralType::PrecisionTimestamp(PrecisionTimestamp {
                precision: 6,
                value: *t,
            }),
            DEFAULT_TYPE_VARIATION_REF,
        ),
        ScalarValue::TimestampNanosecond(Some(t), None) => (
            LiteralType::PrecisionTimestamp(PrecisionTimestamp {
                precision: 9,
                value: *t,
            }),
            DEFAULT_TYPE_VARIATION_REF,
        ),
        // If timezone is present, no matter what the actual tz value is, it indicates the
        // value of the timestamp is tied to UTC epoch. That's all that Substrait cares about.
        // As the timezone is lost, this conversion may be lossy for downstream use of the value.
        ScalarValue::TimestampSecond(Some(t), Some(_)) => (
            LiteralType::PrecisionTimestampTz(PrecisionTimestamp {
                precision: 0,
                value: *t,
            }),
            DEFAULT_TYPE_VARIATION_REF,
        ),
        ScalarValue::TimestampMillisecond(Some(t), Some(_)) => (
            LiteralType::PrecisionTimestampTz(PrecisionTimestamp {
                precision: 3,
                value: *t,
            }),
            DEFAULT_TYPE_VARIATION_REF,
        ),
        ScalarValue::TimestampMicrosecond(Some(t), Some(_)) => (
            LiteralType::PrecisionTimestampTz(PrecisionTimestamp {
                precision: 6,
                value: *t,
            }),
            DEFAULT_TYPE_VARIATION_REF,
        ),
        ScalarValue::TimestampNanosecond(Some(t), Some(_)) => (
            LiteralType::PrecisionTimestampTz(PrecisionTimestamp {
                precision: 9,
                value: *t,
            }),
            DEFAULT_TYPE_VARIATION_REF,
        ),
        ScalarValue::Date32(Some(d)) => {
            (LiteralType::Date(*d), DATE_32_TYPE_VARIATION_REF)
        }
        // Date64 literal is not supported in Substrait
        ScalarValue::IntervalYearMonth(Some(i)) => (
            LiteralType::IntervalYearToMonth(IntervalYearToMonth {
                // DF only tracks total months, but there should always be 12 months in a year
                years: *i / 12,
                months: *i % 12,
            }),
            DEFAULT_TYPE_VARIATION_REF,
        ),
        ScalarValue::IntervalMonthDayNano(Some(i)) => (
            LiteralType::IntervalCompound(IntervalCompound {
                interval_year_to_month: Some(IntervalYearToMonth {
                    years: i.months / 12,
                    months: i.months % 12,
                }),
                interval_day_to_second: Some(IntervalDayToSecond {
                    days: i.days,
                    seconds: (i.nanoseconds / NANOSECONDS) as i32,
                    subseconds: i.nanoseconds % NANOSECONDS,
                    precision_mode: Some(PrecisionMode::Precision(9)), // nanoseconds
                }),
            }),
            DEFAULT_TYPE_VARIATION_REF,
        ),
        ScalarValue::IntervalDayTime(Some(i)) => (
            LiteralType::IntervalDayToSecond(IntervalDayToSecond {
                days: i.days,
                seconds: i.milliseconds / 1000,
                subseconds: (i.milliseconds % 1000) as i64,
                precision_mode: Some(PrecisionMode::Precision(3)), // 3 for milliseconds
            }),
            DEFAULT_TYPE_VARIATION_REF,
        ),
        ScalarValue::Binary(Some(b)) => (
            LiteralType::Binary(b.clone()),
            DEFAULT_CONTAINER_TYPE_VARIATION_REF,
        ),
        ScalarValue::LargeBinary(Some(b)) => (
            LiteralType::Binary(b.clone()),
            LARGE_CONTAINER_TYPE_VARIATION_REF,
        ),
        ScalarValue::BinaryView(Some(b)) => (
            LiteralType::Binary(b.clone()),
            VIEW_CONTAINER_TYPE_VARIATION_REF,
        ),
        ScalarValue::FixedSizeBinary(_, Some(b)) => (
            LiteralType::FixedBinary(b.clone()),
            DEFAULT_TYPE_VARIATION_REF,
        ),
        ScalarValue::Utf8(Some(s)) => (
            LiteralType::String(s.clone()),
            DEFAULT_CONTAINER_TYPE_VARIATION_REF,
        ),
        ScalarValue::LargeUtf8(Some(s)) => (
            LiteralType::String(s.clone()),
            LARGE_CONTAINER_TYPE_VARIATION_REF,
        ),
        ScalarValue::Utf8View(Some(s)) => (
            LiteralType::String(s.clone()),
            VIEW_CONTAINER_TYPE_VARIATION_REF,
        ),
        ScalarValue::Decimal128(v, p, s) if v.is_some() => (
            LiteralType::Decimal(Decimal {
                value: v.unwrap().to_le_bytes().to_vec(),
                precision: *p as i32,
                scale: *s as i32,
            }),
            DECIMAL_128_TYPE_VARIATION_REF,
        ),
        ScalarValue::List(l) => (
            convert_array_to_literal_list(producer, l)?,
            DEFAULT_CONTAINER_TYPE_VARIATION_REF,
        ),
        ScalarValue::LargeList(l) => (
            convert_array_to_literal_list(producer, l)?,
            LARGE_CONTAINER_TYPE_VARIATION_REF,
        ),
        ScalarValue::Map(m) => {
            let map = if m.is_empty() || m.value(0).is_empty() {
                let mt = to_substrait_type(m.data_type(), m.is_nullable())?;
                let mt = match mt {
                    substrait::proto::Type {
                        kind: Some(r#type::Kind::Map(mt)),
                    } => Ok(mt.as_ref().to_owned()),
                    _ => exec_err!("Unexpected type for a map: {mt:?}"),
                }?;
                LiteralType::EmptyMap(mt)
            } else {
                let keys = (0..m.keys().len())
                    .map(|i| {
                        to_substrait_literal(
<<<<<<< HEAD
                            &Scalar::try_from_array(&m.keys(), i)?,
                            extensions,
=======
                            producer,
                            &ScalarValue::try_from_array(&m.keys(), i)?,
>>>>>>> f667a01f
                        )
                    })
                    .collect::<Result<Vec<_>>>()?;
                let values = (0..m.values().len())
                    .map(|i| {
                        to_substrait_literal(
<<<<<<< HEAD
                            &Scalar::try_from_array(&m.values(), i)?,
                            extensions,
=======
                            producer,
                            &ScalarValue::try_from_array(&m.values(), i)?,
>>>>>>> f667a01f
                        )
                    })
                    .collect::<Result<Vec<_>>>()?;

                let key_values = keys
                    .into_iter()
                    .zip(values.into_iter())
                    .map(|(k, v)| {
                        Ok(KeyValue {
                            key: Some(k),
                            value: Some(v),
                        })
                    })
                    .collect::<Result<Vec<_>>>()?;
                LiteralType::Map(Map { key_values })
            };
            (map, DEFAULT_CONTAINER_TYPE_VARIATION_REF)
        }
        ScalarValue::Struct(s) => (
            LiteralType::Struct(Struct {
                fields: s
                    .columns()
                    .iter()
                    .map(|col| {
<<<<<<< HEAD
                        to_substrait_literal(&Scalar::try_from_array(col, 0)?, extensions)
=======
                        to_substrait_literal(
                            producer,
                            &ScalarValue::try_from_array(col, 0)?,
                        )
>>>>>>> f667a01f
                    })
                    .collect::<Result<Vec<_>>>()?,
            }),
            DEFAULT_TYPE_VARIATION_REF,
        ),
        _ => (
            not_impl_err!("Unsupported literal: {scalar:?}")?,
            DEFAULT_TYPE_VARIATION_REF,
        ),
    };

    Ok(Literal {
        nullable: false,
        type_variation_reference,
        literal_type: Some(literal_type),
    })
}

fn convert_array_to_literal_list<T: OffsetSizeTrait>(
    producer: &mut impl SubstraitProducer,
    array: &GenericListArray<T>,
) -> Result<LiteralType> {
    assert_eq!(array.len(), 1);
    let nested_array = array.value(0);

    let values = (0..nested_array.len())
        .map(|i| {
<<<<<<< HEAD
            to_substrait_literal(&Scalar::try_from_array(&nested_array, i)?, extensions)
=======
            to_substrait_literal(
                producer,
                &ScalarValue::try_from_array(&nested_array, i)?,
            )
>>>>>>> f667a01f
        })
        .collect::<Result<Vec<_>>>()?;

    if values.is_empty() {
        let lt = match to_substrait_type(array.data_type(), array.is_nullable())? {
            substrait::proto::Type {
                kind: Some(r#type::Kind::List(lt)),
            } => lt.as_ref().to_owned(),
            _ => unreachable!(),
        };
        Ok(LiteralType::EmptyList(lt))
    } else {
        Ok(LiteralType::List(List { values }))
    }
}

fn to_substrait_literal_expr(
<<<<<<< HEAD
    value: &Scalar,
    extensions: &mut Extensions,
=======
    producer: &mut impl SubstraitProducer,
    value: &ScalarValue,
>>>>>>> f667a01f
) -> Result<Expression> {
    let literal = to_substrait_literal(producer, value)?;
    Ok(Expression {
        rex_type: Some(RexType::Literal(literal)),
    })
}

/// Util to generate substrait [RexType::ScalarFunction] with one argument
fn to_substrait_unary_scalar_fn(
    producer: &mut impl SubstraitProducer,
    fn_name: &str,
    arg: &Expr,
    schema: &DFSchemaRef,
) -> Result<Expression> {
    let function_anchor = producer.register_function(fn_name.to_string());
    let substrait_expr = producer.handle_expr(arg, schema)?;

    Ok(Expression {
        rex_type: Some(RexType::ScalarFunction(ScalarFunction {
            function_reference: function_anchor,
            arguments: vec![FunctionArgument {
                arg_type: Some(ArgType::Value(substrait_expr)),
            }],
            output_type: None,
            options: vec![],
            ..Default::default()
        })),
    })
}

/// Try to convert an [Expr] to a [FieldReference].
/// Returns `Err` if the [Expr] is not a [Expr::Column].
fn try_to_substrait_field_reference(
    expr: &Expr,
    schema: &DFSchemaRef,
) -> Result<FieldReference> {
    match expr {
        Expr::Column(col) => {
            let index = schema.index_of_column(col)?;
            Ok(FieldReference {
                reference_type: Some(ReferenceType::DirectReference(ReferenceSegment {
                    reference_type: Some(reference_segment::ReferenceType::StructField(
                        Box::new(reference_segment::StructField {
                            field: index as i32,
                            child: None,
                        }),
                    )),
                })),
                root_type: Some(RootType::RootReference(RootReference {})),
            })
        }
        _ => substrait_err!("Expect a `Column` expr, but found {expr:?}"),
    }
}

fn substrait_sort_field(
    producer: &mut impl SubstraitProducer,
    sort: &SortExpr,
    schema: &DFSchemaRef,
) -> Result<SortField> {
    let SortExpr {
        expr,
        asc,
        nulls_first,
    } = sort;
    let e = producer.handle_expr(expr, schema)?;
    let d = match (asc, nulls_first) {
        (true, true) => SortDirection::AscNullsFirst,
        (true, false) => SortDirection::AscNullsLast,
        (false, true) => SortDirection::DescNullsFirst,
        (false, false) => SortDirection::DescNullsLast,
    };
    Ok(SortField {
        expr: Some(e),
        sort_kind: Some(SortKind::Direction(d as i32)),
    })
}

fn substrait_field_ref(index: usize) -> Result<Expression> {
    Ok(Expression {
        rex_type: Some(RexType::Selection(Box::new(FieldReference {
            reference_type: Some(ReferenceType::DirectReference(ReferenceSegment {
                reference_type: Some(reference_segment::ReferenceType::StructField(
                    Box::new(reference_segment::StructField {
                        field: index as i32,
                        child: None,
                    }),
                )),
            })),
            root_type: Some(RootType::RootReference(RootReference {})),
        }))),
    })
}

#[cfg(test)]
mod test {
    use super::*;
    use crate::logical_plan::consumer::{
        from_substrait_extended_expr, from_substrait_literal_without_names,
        from_substrait_named_struct, from_substrait_type_without_names,
<<<<<<< HEAD
=======
        DefaultSubstraitConsumer,
>>>>>>> f667a01f
    };
    use arrow_buffer::{IntervalDayTime, IntervalMonthDayNano};
    use datafusion::arrow::array::{
        GenericListArray, Int64Builder, MapBuilder, StringBuilder,
    };
    use datafusion::arrow::datatypes::{Field, Fields, Schema};
    use datafusion::common::scalar::ScalarStructBuilder;
    use datafusion::common::DFSchema;
<<<<<<< HEAD
    use std::collections::HashMap;
=======
    use datafusion::execution::{SessionState, SessionStateBuilder};
    use datafusion::prelude::SessionContext;
    use std::sync::OnceLock;

    static TEST_SESSION_STATE: OnceLock<SessionState> = OnceLock::new();
    static TEST_EXTENSIONS: OnceLock<Extensions> = OnceLock::new();
    fn test_consumer() -> DefaultSubstraitConsumer<'static> {
        let extensions = TEST_EXTENSIONS.get_or_init(Extensions::default);
        let state = TEST_SESSION_STATE.get_or_init(|| SessionContext::default().state());
        DefaultSubstraitConsumer::new(extensions, state)
    }
>>>>>>> f667a01f

    #[test]
    fn round_trip_literals() -> Result<()> {
        round_trip_literal(ScalarValue::Boolean(None))?;
        round_trip_literal(ScalarValue::Boolean(Some(true)))?;
        round_trip_literal(ScalarValue::Boolean(Some(false)))?;

        round_trip_literal(ScalarValue::Int8(None))?;
        round_trip_literal(ScalarValue::Int8(Some(i8::MIN)))?;
        round_trip_literal(ScalarValue::Int8(Some(i8::MAX)))?;
        round_trip_literal(ScalarValue::UInt8(None))?;
        round_trip_literal(ScalarValue::UInt8(Some(u8::MIN)))?;
        round_trip_literal(ScalarValue::UInt8(Some(u8::MAX)))?;

        round_trip_literal(ScalarValue::Int16(None))?;
        round_trip_literal(ScalarValue::Int16(Some(i16::MIN)))?;
        round_trip_literal(ScalarValue::Int16(Some(i16::MAX)))?;
        round_trip_literal(ScalarValue::UInt16(None))?;
        round_trip_literal(ScalarValue::UInt16(Some(u16::MIN)))?;
        round_trip_literal(ScalarValue::UInt16(Some(u16::MAX)))?;

        round_trip_literal(ScalarValue::Int32(None))?;
        round_trip_literal(ScalarValue::Int32(Some(i32::MIN)))?;
        round_trip_literal(ScalarValue::Int32(Some(i32::MAX)))?;
        round_trip_literal(ScalarValue::UInt32(None))?;
        round_trip_literal(ScalarValue::UInt32(Some(u32::MIN)))?;
        round_trip_literal(ScalarValue::UInt32(Some(u32::MAX)))?;

        round_trip_literal(ScalarValue::Int64(None))?;
        round_trip_literal(ScalarValue::Int64(Some(i64::MIN)))?;
        round_trip_literal(ScalarValue::Int64(Some(i64::MAX)))?;
        round_trip_literal(ScalarValue::UInt64(None))?;
        round_trip_literal(ScalarValue::UInt64(Some(u64::MIN)))?;
        round_trip_literal(ScalarValue::UInt64(Some(u64::MAX)))?;

        for (ts, tz) in [
            (Some(12345), None),
            (None, None),
            (Some(12345), Some("UTC".into())),
            (None, Some("UTC".into())),
        ] {
            round_trip_literal(ScalarValue::TimestampSecond(ts, tz.clone()))?;
            round_trip_literal(ScalarValue::TimestampMillisecond(ts, tz.clone()))?;
            round_trip_literal(ScalarValue::TimestampMicrosecond(ts, tz.clone()))?;
            round_trip_literal(ScalarValue::TimestampNanosecond(ts, tz))?;
        }

        round_trip_literal(ScalarValue::List(ScalarValue::new_list_nullable(
            &[ScalarValue::Float32(Some(1.0))],
            &DataType::Float32,
        )))?;
        round_trip_literal(ScalarValue::List(ScalarValue::new_list_nullable(
            &[],
            &DataType::Float32,
        )))?;
        round_trip_literal(ScalarValue::List(Arc::new(GenericListArray::new_null(
            Field::new_list_field(DataType::Float32, true).into(),
            1,
        ))))?;
        round_trip_literal(ScalarValue::LargeList(ScalarValue::new_large_list(
            &[ScalarValue::Float32(Some(1.0))],
            &DataType::Float32,
        )))?;
        round_trip_literal(ScalarValue::LargeList(ScalarValue::new_large_list(
            &[],
            &DataType::Float32,
        )))?;
        round_trip_literal(ScalarValue::LargeList(Arc::new(
            GenericListArray::new_null(
                Field::new_list_field(DataType::Float32, true).into(),
                1,
            ),
        )))?;

        // Null map
        let mut map_builder =
            MapBuilder::new(None, StringBuilder::new(), Int64Builder::new());
        map_builder.append(false)?;
        round_trip_literal(ScalarValue::Map(Arc::new(map_builder.finish())))?;

        // Empty map
        let mut map_builder =
            MapBuilder::new(None, StringBuilder::new(), Int64Builder::new());
        map_builder.append(true)?;
        round_trip_literal(ScalarValue::Map(Arc::new(map_builder.finish())))?;

        // Valid map
        let mut map_builder =
            MapBuilder::new(None, StringBuilder::new(), Int64Builder::new());
        map_builder.keys().append_value("key1");
        map_builder.keys().append_value("key2");
        map_builder.values().append_value(1);
        map_builder.values().append_value(2);
        map_builder.append(true)?;
        round_trip_literal(ScalarValue::Map(Arc::new(map_builder.finish())))?;

        let c0 = Field::new("c0", DataType::Boolean, true);
        let c1 = Field::new("c1", DataType::Int32, true);
        let c2 = Field::new("c2", DataType::Utf8, true);
        round_trip_literal(
            ScalarStructBuilder::new()
                .with_scalar(c0.to_owned(), ScalarValue::Boolean(Some(true)))
                .with_scalar(c1.to_owned(), ScalarValue::Int32(Some(1)))
                .with_scalar(c2.to_owned(), ScalarValue::Utf8(None))
                .build()?,
        )?;
        round_trip_literal(ScalarStructBuilder::new_null(vec![c0, c1, c2]))?;

        round_trip_literal(ScalarValue::IntervalYearMonth(Some(17)))?;
        round_trip_literal(ScalarValue::IntervalMonthDayNano(Some(
            IntervalMonthDayNano::new(17, 25, 1234567890),
        )))?;
        round_trip_literal(ScalarValue::IntervalDayTime(Some(IntervalDayTime::new(
            57, 123456,
        ))))?;

        Ok(())
    }

    fn round_trip_literal(scalar: ScalarValue) -> Result<()> {
        println!("Checking round trip of {scalar:?}");
<<<<<<< HEAD

        let mut extensions = Extensions::default();
        let scalar = Scalar::from(scalar);
        let substrait_literal = to_substrait_literal(&scalar, &mut extensions)?;
        let roundtrip_scalar =
            from_substrait_literal_without_names(&substrait_literal, &extensions)?;
        assert_eq!(scalar, roundtrip_scalar);
        Ok(())
    }

    #[test]
    fn custom_type_literal_extensions() -> Result<()> {
        let mut extensions = Extensions::default();
        // IntervalMonthDayNano is represented as a custom type in Substrait
        let scalar = ScalarValue::IntervalMonthDayNano(Some(IntervalMonthDayNano::new(
            17, 25, 1234567890,
        )));

        let scalar = Scalar::from(scalar);
        let substrait_literal = to_substrait_literal(&scalar, &mut extensions)?;
=======
        let state = SessionContext::default().state();
        let mut producer = DefaultSubstraitProducer::new(&state);
        let substrait_literal = to_substrait_literal(&mut producer, &scalar)?;
>>>>>>> f667a01f
        let roundtrip_scalar =
            from_substrait_literal_without_names(&test_consumer(), &substrait_literal)?;
        assert_eq!(scalar, roundtrip_scalar);
        Ok(())
    }

    #[test]
    fn round_trip_types() -> Result<()> {
        round_trip_type(DataType::Boolean)?;
        round_trip_type(DataType::Int8)?;
        round_trip_type(DataType::UInt8)?;
        round_trip_type(DataType::Int16)?;
        round_trip_type(DataType::UInt16)?;
        round_trip_type(DataType::Int32)?;
        round_trip_type(DataType::UInt32)?;
        round_trip_type(DataType::Int64)?;
        round_trip_type(DataType::UInt64)?;
        round_trip_type(DataType::Float32)?;
        round_trip_type(DataType::Float64)?;

        for tz in [None, Some("UTC".into())] {
            round_trip_type(DataType::Timestamp(TimeUnit::Second, tz.clone()))?;
            round_trip_type(DataType::Timestamp(TimeUnit::Millisecond, tz.clone()))?;
            round_trip_type(DataType::Timestamp(TimeUnit::Microsecond, tz.clone()))?;
            round_trip_type(DataType::Timestamp(TimeUnit::Nanosecond, tz))?;
        }

        round_trip_type(DataType::Date32)?;
        round_trip_type(DataType::Date64)?;
        round_trip_type(DataType::Binary)?;
        round_trip_type(DataType::FixedSizeBinary(10))?;
        round_trip_type(DataType::LargeBinary)?;
        round_trip_type(DataType::BinaryView)?;
        round_trip_type(DataType::Utf8)?;
        round_trip_type(DataType::LargeUtf8)?;
        round_trip_type(DataType::Utf8View)?;
        round_trip_type(DataType::Decimal128(10, 2))?;
        round_trip_type(DataType::Decimal256(30, 2))?;

        round_trip_type(DataType::List(
            Field::new_list_field(DataType::Int32, true).into(),
        ))?;
        round_trip_type(DataType::LargeList(
            Field::new_list_field(DataType::Int32, true).into(),
        ))?;

        round_trip_type(DataType::Map(
            Field::new_struct(
                "entries",
                [
                    Field::new("key", DataType::Utf8, false).into(),
                    Field::new("value", DataType::Int32, true).into(),
                ],
                false,
            )
            .into(),
            false,
        ))?;

        round_trip_type(DataType::Struct(
            vec![
                Field::new("c0", DataType::Int32, true),
                Field::new("c1", DataType::Utf8, true),
            ]
            .into(),
        ))?;

        round_trip_type(DataType::Interval(IntervalUnit::YearMonth))?;
        round_trip_type(DataType::Interval(IntervalUnit::MonthDayNano))?;
        round_trip_type(DataType::Interval(IntervalUnit::DayTime))?;

        Ok(())
    }

    fn round_trip_type(dt: DataType) -> Result<()> {
        println!("Checking round trip of {dt:?}");

        // As DataFusion doesn't consider nullability as a property of the type, but field,
        // it doesn't matter if we set nullability to true or false here.
        let substrait = to_substrait_type(&dt, true)?;
        let consumer = test_consumer();
        let roundtrip_dt = from_substrait_type_without_names(&consumer, &substrait)?;
        assert_eq!(dt, roundtrip_dt);
        Ok(())
    }

    #[test]
    fn to_field_reference() -> Result<()> {
        let expression = substrait_field_ref(2)?;

        match &expression.rex_type {
            Some(RexType::Selection(field_ref)) => {
                assert_eq!(
                    field_ref
                        .root_type
                        .clone()
                        .expect("root type should be set"),
                    RootType::RootReference(RootReference {})
                );
            }

            _ => panic!("Should not be anything other than field reference"),
        }
        Ok(())
    }

    #[test]
    fn named_struct_names() -> Result<()> {
        let schema = DFSchemaRef::new(DFSchema::try_from(Schema::new(vec![
            Field::new("int", DataType::Int32, true),
            Field::new(
                "struct",
                DataType::Struct(Fields::from(vec![Field::new(
                    "inner",
                    DataType::List(Arc::new(Field::new_list_field(DataType::Utf8, true))),
                    true,
                )])),
                true,
            ),
            Field::new("trailer", DataType::Float64, true),
        ]))?);

        let named_struct = to_substrait_named_struct(&schema)?;

        // Struct field names should be flattened DFS style
        // List field names should be omitted
        assert_eq!(
            named_struct.names,
            vec!["int", "struct", "inner", "trailer"]
        );

        let roundtrip_schema =
            from_substrait_named_struct(&test_consumer(), &named_struct)?;
        assert_eq!(schema.as_ref(), &roundtrip_schema);
        Ok(())
    }

    #[tokio::test]
    async fn extended_expressions() -> Result<()> {
        let state = SessionStateBuilder::default().build();

        // One expression, empty input schema
        let expr = Expr::Literal(ScalarValue::Int32(Some(42)));
        let field = Field::new("out", DataType::Int32, false);
        let empty_schema = DFSchemaRef::new(DFSchema::empty());
        let substrait =
            to_substrait_extended_expr(&[(&expr, &field)], &empty_schema, &state)?;
        let roundtrip_expr = from_substrait_extended_expr(&state, &substrait).await?;

        assert_eq!(roundtrip_expr.input_schema, empty_schema);
        assert_eq!(roundtrip_expr.exprs.len(), 1);

        let (rt_expr, rt_field) = roundtrip_expr.exprs.first().unwrap();
        assert_eq!(rt_field, &field);
        assert_eq!(rt_expr, &expr);

        // Multiple expressions, with column references
        let expr1 = Expr::Column("c0".into());
        let expr2 = Expr::Column("c1".into());
        let out1 = Field::new("out1", DataType::Int32, true);
        let out2 = Field::new("out2", DataType::Utf8, true);
        let input_schema = DFSchemaRef::new(DFSchema::try_from(Schema::new(vec![
            Field::new("c0", DataType::Int32, true),
            Field::new("c1", DataType::Utf8, true),
        ]))?);

        let substrait = to_substrait_extended_expr(
            &[(&expr1, &out1), (&expr2, &out2)],
            &input_schema,
            &state,
        )?;
        let roundtrip_expr = from_substrait_extended_expr(&state, &substrait).await?;

        assert_eq!(roundtrip_expr.input_schema, input_schema);
        assert_eq!(roundtrip_expr.exprs.len(), 2);

        let mut exprs = roundtrip_expr.exprs.into_iter();

        let (rt_expr, rt_field) = exprs.next().unwrap();
        assert_eq!(rt_field, out1);
        assert_eq!(rt_expr, expr1);

        let (rt_expr, rt_field) = exprs.next().unwrap();
        assert_eq!(rt_field, out2);
        assert_eq!(rt_expr, expr2);

        Ok(())
    }

<<<<<<< HEAD
    #[test]
    fn named_struct_names() -> Result<()> {
        let mut extensions = Extensions::default();
        let schema = DFSchemaRef::new(DFSchema::try_from(Schema::new(vec![
            Field::new("int", DataType::Int32, true),
            Field::new(
                "struct",
                DataType::Struct(Fields::from(vec![Field::new(
                    "inner",
                    DataType::List(Arc::new(Field::new("item", DataType::Utf8, true))),
                    true,
                )])),
                true,
            ),
            Field::new("trailer", DataType::Float64, true),
        ]))?);

        let named_struct = to_substrait_named_struct(&schema, &mut extensions)?;

        // Struct field names should be flattened DFS style
        // List field names should be omitted
        assert_eq!(
            named_struct.names,
            vec!["int", "struct", "inner", "trailer"]
        );

        let roundtrip_schema = from_substrait_named_struct(&named_struct, &extensions)?;
        assert_eq!(schema.as_ref(), &roundtrip_schema);
        Ok(())
    }

    #[tokio::test]
    async fn extended_expressions() -> Result<()> {
        let ctx = SessionContext::new();

        // One expression, empty input schema
        let expr = Expr::from(ScalarValue::Int32(Some(42)));
        let field = Field::new("out", DataType::Int32, false);
        let empty_schema = DFSchemaRef::new(DFSchema::empty());
        let substrait =
            to_substrait_extended_expr(&[(&expr, &field)], &empty_schema, &ctx)?;
        let roundtrip_expr = from_substrait_extended_expr(&ctx, &substrait).await?;

        assert_eq!(roundtrip_expr.input_schema, empty_schema);
        assert_eq!(roundtrip_expr.exprs.len(), 1);

        let (rt_expr, rt_field) = roundtrip_expr.exprs.first().unwrap();
        assert_eq!(rt_field, &field);
        assert_eq!(rt_expr, &expr);

        // Multiple expressions, with column references
        let expr1 = Expr::Column("c0".into());
        let expr2 = Expr::Column("c1".into());
        let out1 = Field::new("out1", DataType::Int32, true);
        let out2 = Field::new("out2", DataType::Utf8, true);
        let input_schema = DFSchemaRef::new(DFSchema::try_from(Schema::new(vec![
            Field::new("c0", DataType::Int32, true),
            Field::new("c1", DataType::Utf8, true),
        ]))?);

        let substrait = to_substrait_extended_expr(
            &[(&expr1, &out1), (&expr2, &out2)],
            &input_schema,
            &ctx,
        )?;
        let roundtrip_expr = from_substrait_extended_expr(&ctx, &substrait).await?;

        assert_eq!(roundtrip_expr.input_schema, input_schema);
        assert_eq!(roundtrip_expr.exprs.len(), 2);

        let mut exprs = roundtrip_expr.exprs.into_iter();

        let (rt_expr, rt_field) = exprs.next().unwrap();
        assert_eq!(rt_field, out1);
        assert_eq!(rt_expr, expr1);

        let (rt_expr, rt_field) = exprs.next().unwrap();
        assert_eq!(rt_field, out2);
        assert_eq!(rt_expr, expr2);

        Ok(())
    }

    #[tokio::test]
    async fn invalid_extended_expression() {
        let ctx = SessionContext::new();
=======
    #[tokio::test]
    async fn invalid_extended_expression() {
        let state = SessionStateBuilder::default().build();
>>>>>>> f667a01f

        // Not ok if input schema is missing field referenced by expr
        let expr = Expr::Column("missing".into());
        let field = Field::new("out", DataType::Int32, false);
        let empty_schema = DFSchemaRef::new(DFSchema::empty());

<<<<<<< HEAD
        let err = to_substrait_extended_expr(&[(&expr, &field)], &empty_schema, &ctx);
=======
        let err = to_substrait_extended_expr(&[(&expr, &field)], &empty_schema, &state);
>>>>>>> f667a01f

        assert!(matches!(err, Err(DataFusionError::SchemaError(_, _))));
    }
}<|MERGE_RESOLUTION|>--- conflicted
+++ resolved
@@ -15,15 +15,6 @@
 // specific language governing permissions and limitations
 // under the License.
 
-<<<<<<< HEAD
-use std::sync::Arc;
-use substrait::proto::expression_reference::ExprType;
-
-use arrow_buffer::ToByteSlice;
-use datafusion::arrow::datatypes::{Field, IntervalUnit};
-use datafusion::logical_expr::{
-    CrossJoin, Distinct, Like, Partitioning, Scalar, WindowFrameUnits,
-=======
 use datafusion::config::ConfigOptions;
 use datafusion::optimizer::analyzer::expand_wildcard_rule::ExpandWildcardRule;
 use datafusion::optimizer::AnalyzerRule;
@@ -33,9 +24,8 @@
 use datafusion::arrow::datatypes::{Field, IntervalUnit};
 use datafusion::logical_expr::{
     Aggregate, Distinct, EmptyRelation, Extension, Filter, Join, Like, Limit,
-    Partitioning, Projection, Repartition, Sort, SortExpr, SubqueryAlias, TableScan,
-    TryCast, Union, Values, Window, WindowFrameUnits,
->>>>>>> f667a01f
+    Partitioning, Projection, Repartition, Scalar, Sort, SortExpr, SubqueryAlias,
+    TableScan, TryCast, Union, Values, Window, WindowFrameUnits,
 };
 use datafusion::{
     arrow::datatypes::{DataType, TimeUnit},
@@ -83,12 +73,8 @@
 use substrait::proto::rel_common::EmitKind;
 use substrait::proto::rel_common::EmitKind::Emit;
 use substrait::proto::{
-<<<<<<< HEAD
-    rel_common, CrossRel, ExchangeRel, ExpressionReference, ExtendedExpression, RelCommon,
-=======
     fetch_rel, rel_common, ExchangeRel, ExpressionReference, ExtendedExpression,
     RelCommon,
->>>>>>> f667a01f
 };
 use substrait::{
     proto::{
@@ -292,7 +278,7 @@
         from_column(column, schema)
     }
 
-    fn handle_literal(&mut self, value: &ScalarValue) -> Result<Expression> {
+    fn handle_literal(&mut self, value: &Scalar) -> Result<Expression> {
         from_literal(self, value)
     }
 
@@ -486,22 +472,6 @@
 pub fn to_substrait_extended_expr(
     exprs: &[(&Expr, &Field)],
     schema: &DFSchemaRef,
-<<<<<<< HEAD
-    ctx: &SessionContext,
-) -> Result<Box<ExtendedExpression>> {
-    let mut extensions = Extensions::default();
-
-    let substrait_exprs = exprs
-        .iter()
-        .map(|(expr, field)| {
-            let substrait_expr = to_substrait_rex(
-                ctx,
-                expr,
-                schema,
-                /*col_ref_offset=*/ 0,
-                &mut extensions,
-            )?;
-=======
     state: &SessionState,
 ) -> Result<Box<ExtendedExpression>> {
     let mut producer = DefaultSubstraitProducer::new(state);
@@ -509,7 +479,6 @@
         .iter()
         .map(|(expr, field)| {
             let substrait_expr = producer.handle_expr(expr, schema)?;
->>>>>>> f667a01f
             let mut output_names = Vec::new();
             flatten_names(field, false, &mut output_names)?;
             Ok(ExpressionReference {
@@ -518,14 +487,9 @@
             })
         })
         .collect::<Result<Vec<_>>>()?;
-<<<<<<< HEAD
-    let substrait_schema = to_substrait_named_struct(schema, &mut extensions)?;
-
-=======
     let substrait_schema = to_substrait_named_struct(schema)?;
 
     let extensions = producer.get_extensions();
->>>>>>> f667a01f
     Ok(Box::new(ExtendedExpression {
         advanced_extensions: None,
         expected_type_urls: vec![],
@@ -537,10 +501,6 @@
     }))
 }
 
-<<<<<<< HEAD
-/// Convert DataFusion LogicalPlan to Substrait Rel
-=======
->>>>>>> f667a01f
 pub fn to_substrait_rel(
     producer: &mut impl SubstraitProducer,
     plan: &LogicalPlan,
@@ -1064,18 +1024,6 @@
     }?;
     Ok(())
 }
-<<<<<<< HEAD
-
-fn to_substrait_named_struct(
-    schema: &DFSchemaRef,
-    extensions: &mut Extensions,
-) -> Result<NamedStruct> {
-    let mut names = Vec::with_capacity(schema.fields().len());
-    for field in schema.fields() {
-        flatten_names(field, false, &mut names)?;
-    }
-
-=======
 
 fn to_substrait_named_struct(schema: &DFSchemaRef) -> Result<NamedStruct> {
     let mut names = Vec::with_capacity(schema.fields().len());
@@ -1083,7 +1031,6 @@
         flatten_names(field, false, &mut names)?;
     }
 
->>>>>>> f667a01f
     let field_types = r#type::Struct {
         types: schema
             .fields()
@@ -1645,7 +1592,7 @@
 
 pub fn from_literal(
     producer: &mut impl SubstraitProducer,
-    value: &ScalarValue,
+    value: &Scalar,
 ) -> Result<Expression> {
     to_substrait_literal_expr(producer, value)
 }
@@ -2097,13 +2044,8 @@
     let expr = producer.handle_expr(expr, schema)?;
     let pattern = producer.handle_expr(pattern, schema)?;
     let escape_char = to_substrait_literal_expr(
-<<<<<<< HEAD
+        producer,
         &ScalarValue::Utf8(escape_char.map(|c| c.to_string())).into(),
-        extensions,
-=======
-        producer,
-        &ScalarValue::Utf8(escape_char.map(|c| c.to_string())),
->>>>>>> f667a01f
     )?;
     let arguments = vec![
         FunctionArgument {
@@ -2202,16 +2144,11 @@
     ))
 }
 
-<<<<<<< HEAD
-fn to_substrait_literal(scalar: &Scalar, extensions: &mut Extensions) -> Result<Literal> {
+fn to_substrait_literal(
+    producer: &mut impl SubstraitProducer,
+    scalar: &Scalar,
+) -> Result<Literal> {
     if scalar.value().is_null() {
-=======
-fn to_substrait_literal(
-    producer: &mut impl SubstraitProducer,
-    value: &ScalarValue,
-) -> Result<Literal> {
-    if value.is_null() {
->>>>>>> f667a01f
         return Ok(Literal {
             nullable: true,
             type_variation_reference: DEFAULT_TYPE_VARIATION_REF,
@@ -2408,26 +2345,16 @@
                 let keys = (0..m.keys().len())
                     .map(|i| {
                         to_substrait_literal(
-<<<<<<< HEAD
+                            producer,
                             &Scalar::try_from_array(&m.keys(), i)?,
-                            extensions,
-=======
-                            producer,
-                            &ScalarValue::try_from_array(&m.keys(), i)?,
->>>>>>> f667a01f
                         )
                     })
                     .collect::<Result<Vec<_>>>()?;
                 let values = (0..m.values().len())
                     .map(|i| {
                         to_substrait_literal(
-<<<<<<< HEAD
+                            producer,
                             &Scalar::try_from_array(&m.values(), i)?,
-                            extensions,
-=======
-                            producer,
-                            &ScalarValue::try_from_array(&m.values(), i)?,
->>>>>>> f667a01f
                         )
                     })
                     .collect::<Result<Vec<_>>>()?;
@@ -2452,14 +2379,7 @@
                     .columns()
                     .iter()
                     .map(|col| {
-<<<<<<< HEAD
-                        to_substrait_literal(&Scalar::try_from_array(col, 0)?, extensions)
-=======
-                        to_substrait_literal(
-                            producer,
-                            &ScalarValue::try_from_array(col, 0)?,
-                        )
->>>>>>> f667a01f
+                        to_substrait_literal(producer, &Scalar::try_from_array(col, 0)?)
                     })
                     .collect::<Result<Vec<_>>>()?,
             }),
@@ -2487,14 +2407,7 @@
 
     let values = (0..nested_array.len())
         .map(|i| {
-<<<<<<< HEAD
-            to_substrait_literal(&Scalar::try_from_array(&nested_array, i)?, extensions)
-=======
-            to_substrait_literal(
-                producer,
-                &ScalarValue::try_from_array(&nested_array, i)?,
-            )
->>>>>>> f667a01f
+            to_substrait_literal(producer, &Scalar::try_from_array(&nested_array, i)?)
         })
         .collect::<Result<Vec<_>>>()?;
 
@@ -2512,13 +2425,8 @@
 }
 
 fn to_substrait_literal_expr(
-<<<<<<< HEAD
+    producer: &mut impl SubstraitProducer,
     value: &Scalar,
-    extensions: &mut Extensions,
-=======
-    producer: &mut impl SubstraitProducer,
-    value: &ScalarValue,
->>>>>>> f667a01f
 ) -> Result<Expression> {
     let literal = to_substrait_literal(producer, value)?;
     Ok(Expression {
@@ -2619,10 +2527,7 @@
     use crate::logical_plan::consumer::{
         from_substrait_extended_expr, from_substrait_literal_without_names,
         from_substrait_named_struct, from_substrait_type_without_names,
-<<<<<<< HEAD
-=======
         DefaultSubstraitConsumer,
->>>>>>> f667a01f
     };
     use arrow_buffer::{IntervalDayTime, IntervalMonthDayNano};
     use datafusion::arrow::array::{
@@ -2631,9 +2536,6 @@
     use datafusion::arrow::datatypes::{Field, Fields, Schema};
     use datafusion::common::scalar::ScalarStructBuilder;
     use datafusion::common::DFSchema;
-<<<<<<< HEAD
-    use std::collections::HashMap;
-=======
     use datafusion::execution::{SessionState, SessionStateBuilder};
     use datafusion::prelude::SessionContext;
     use std::sync::OnceLock;
@@ -2645,7 +2547,6 @@
         let state = TEST_SESSION_STATE.get_or_init(|| SessionContext::default().state());
         DefaultSubstraitConsumer::new(extensions, state)
     }
->>>>>>> f667a01f
 
     #[test]
     fn round_trip_literals() -> Result<()> {
@@ -2766,33 +2667,11 @@
     }
 
     fn round_trip_literal(scalar: ScalarValue) -> Result<()> {
+        let scalar = Scalar::from(scalar);
         println!("Checking round trip of {scalar:?}");
-<<<<<<< HEAD
-
-        let mut extensions = Extensions::default();
-        let scalar = Scalar::from(scalar);
-        let substrait_literal = to_substrait_literal(&scalar, &mut extensions)?;
-        let roundtrip_scalar =
-            from_substrait_literal_without_names(&substrait_literal, &extensions)?;
-        assert_eq!(scalar, roundtrip_scalar);
-        Ok(())
-    }
-
-    #[test]
-    fn custom_type_literal_extensions() -> Result<()> {
-        let mut extensions = Extensions::default();
-        // IntervalMonthDayNano is represented as a custom type in Substrait
-        let scalar = ScalarValue::IntervalMonthDayNano(Some(IntervalMonthDayNano::new(
-            17, 25, 1234567890,
-        )));
-
-        let scalar = Scalar::from(scalar);
-        let substrait_literal = to_substrait_literal(&scalar, &mut extensions)?;
-=======
         let state = SessionContext::default().state();
         let mut producer = DefaultSubstraitProducer::new(&state);
         let substrait_literal = to_substrait_literal(&mut producer, &scalar)?;
->>>>>>> f667a01f
         let roundtrip_scalar =
             from_substrait_literal_without_names(&test_consumer(), &substrait_literal)?;
         assert_eq!(scalar, roundtrip_scalar);
@@ -2935,7 +2814,7 @@
         let state = SessionStateBuilder::default().build();
 
         // One expression, empty input schema
-        let expr = Expr::Literal(ScalarValue::Int32(Some(42)));
+        let expr = Expr::from(ScalarValue::Int32(Some(42)));
         let field = Field::new("out", DataType::Int32, false);
         let empty_schema = DFSchemaRef::new(DFSchema::empty());
         let substrait =
@@ -2982,109 +2861,16 @@
         Ok(())
     }
 
-<<<<<<< HEAD
-    #[test]
-    fn named_struct_names() -> Result<()> {
-        let mut extensions = Extensions::default();
-        let schema = DFSchemaRef::new(DFSchema::try_from(Schema::new(vec![
-            Field::new("int", DataType::Int32, true),
-            Field::new(
-                "struct",
-                DataType::Struct(Fields::from(vec![Field::new(
-                    "inner",
-                    DataType::List(Arc::new(Field::new("item", DataType::Utf8, true))),
-                    true,
-                )])),
-                true,
-            ),
-            Field::new("trailer", DataType::Float64, true),
-        ]))?);
-
-        let named_struct = to_substrait_named_struct(&schema, &mut extensions)?;
-
-        // Struct field names should be flattened DFS style
-        // List field names should be omitted
-        assert_eq!(
-            named_struct.names,
-            vec!["int", "struct", "inner", "trailer"]
-        );
-
-        let roundtrip_schema = from_substrait_named_struct(&named_struct, &extensions)?;
-        assert_eq!(schema.as_ref(), &roundtrip_schema);
-        Ok(())
-    }
-
-    #[tokio::test]
-    async fn extended_expressions() -> Result<()> {
-        let ctx = SessionContext::new();
-
-        // One expression, empty input schema
-        let expr = Expr::from(ScalarValue::Int32(Some(42)));
-        let field = Field::new("out", DataType::Int32, false);
-        let empty_schema = DFSchemaRef::new(DFSchema::empty());
-        let substrait =
-            to_substrait_extended_expr(&[(&expr, &field)], &empty_schema, &ctx)?;
-        let roundtrip_expr = from_substrait_extended_expr(&ctx, &substrait).await?;
-
-        assert_eq!(roundtrip_expr.input_schema, empty_schema);
-        assert_eq!(roundtrip_expr.exprs.len(), 1);
-
-        let (rt_expr, rt_field) = roundtrip_expr.exprs.first().unwrap();
-        assert_eq!(rt_field, &field);
-        assert_eq!(rt_expr, &expr);
-
-        // Multiple expressions, with column references
-        let expr1 = Expr::Column("c0".into());
-        let expr2 = Expr::Column("c1".into());
-        let out1 = Field::new("out1", DataType::Int32, true);
-        let out2 = Field::new("out2", DataType::Utf8, true);
-        let input_schema = DFSchemaRef::new(DFSchema::try_from(Schema::new(vec![
-            Field::new("c0", DataType::Int32, true),
-            Field::new("c1", DataType::Utf8, true),
-        ]))?);
-
-        let substrait = to_substrait_extended_expr(
-            &[(&expr1, &out1), (&expr2, &out2)],
-            &input_schema,
-            &ctx,
-        )?;
-        let roundtrip_expr = from_substrait_extended_expr(&ctx, &substrait).await?;
-
-        assert_eq!(roundtrip_expr.input_schema, input_schema);
-        assert_eq!(roundtrip_expr.exprs.len(), 2);
-
-        let mut exprs = roundtrip_expr.exprs.into_iter();
-
-        let (rt_expr, rt_field) = exprs.next().unwrap();
-        assert_eq!(rt_field, out1);
-        assert_eq!(rt_expr, expr1);
-
-        let (rt_expr, rt_field) = exprs.next().unwrap();
-        assert_eq!(rt_field, out2);
-        assert_eq!(rt_expr, expr2);
-
-        Ok(())
-    }
-
-    #[tokio::test]
-    async fn invalid_extended_expression() {
-        let ctx = SessionContext::new();
-=======
     #[tokio::test]
     async fn invalid_extended_expression() {
         let state = SessionStateBuilder::default().build();
->>>>>>> f667a01f
 
         // Not ok if input schema is missing field referenced by expr
         let expr = Expr::Column("missing".into());
         let field = Field::new("out", DataType::Int32, false);
         let empty_schema = DFSchemaRef::new(DFSchema::empty());
 
-<<<<<<< HEAD
-        let err = to_substrait_extended_expr(&[(&expr, &field)], &empty_schema, &ctx);
-=======
         let err = to_substrait_extended_expr(&[(&expr, &field)], &empty_schema, &state);
->>>>>>> f667a01f
 
         assert!(matches!(err, Err(DataFusionError::SchemaError(_, _))));
     }
