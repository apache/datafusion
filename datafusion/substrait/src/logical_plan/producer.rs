--- conflicted
+++ resolved
@@ -1904,17 +1904,6 @@
             LiteralType::Binary(b.clone()),
             DEFAULT_CONTAINER_TYPE_VARIATION_REF,
         ),
-<<<<<<< HEAD
-=======
-        ScalarValue::LargeBinary(Some(b)) => (
-            LiteralType::Binary(b.clone()),
-            LARGE_CONTAINER_TYPE_VARIATION_REF,
-        ),
-        ScalarValue::BinaryView(Some(b)) => (
-            LiteralType::Binary(b.clone()),
-            VIEW_CONTAINER_TYPE_VARIATION_REF,
-        ),
->>>>>>> 7bd77477
         ScalarValue::FixedSizeBinary(_, Some(b)) => (
             LiteralType::FixedBinary(b.clone()),
             DEFAULT_TYPE_VARIATION_REF,
@@ -1923,17 +1912,6 @@
             LiteralType::String(s.clone()),
             DEFAULT_CONTAINER_TYPE_VARIATION_REF,
         ),
-<<<<<<< HEAD
-=======
-        ScalarValue::LargeUtf8(Some(s)) => (
-            LiteralType::String(s.clone()),
-            LARGE_CONTAINER_TYPE_VARIATION_REF,
-        ),
-        ScalarValue::Utf8View(Some(s)) => (
-            LiteralType::String(s.clone()),
-            VIEW_CONTAINER_TYPE_VARIATION_REF,
-        ),
->>>>>>> 7bd77477
         ScalarValue::Decimal128(v, p, s) if v.is_some() => (
             LiteralType::Decimal(Decimal {
                 value: v.unwrap().to_le_bytes().to_vec(),
