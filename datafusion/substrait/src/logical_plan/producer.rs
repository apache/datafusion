// Licensed to the Apache Software Foundation (ASF) under one
// or more contributor license agreements.  See the NOTICE file
// distributed with this work for additional information
// regarding copyright ownership.  The ASF licenses this file
// to you under the Apache License, Version 2.0 (the
// "License"); you may not use this file except in compliance
// with the License.  You may obtain a copy of the License at
//
//   http://www.apache.org/licenses/LICENSE-2.0
//
// Unless required by applicable law or agreed to in writing,
// software distributed under the License is distributed on an
// "AS IS" BASIS, WITHOUT WARRANTIES OR CONDITIONS OF ANY
// KIND, either express or implied.  See the License for the
// specific language governing permissions and limitations
// under the License.

use std::{collections::HashMap, mem, sync::Arc};

use datafusion::{
    arrow::datatypes::DataType,
    error::{DataFusionError, Result},
    logical_expr::{WindowFrame, WindowFrameBound},
    prelude::JoinType,
    scalar::ScalarValue,
    sql::TableReference,
};

use datafusion::common::DFSchemaRef;
#[allow(unused_imports)]
use datafusion::logical_expr::aggregate_function;
use datafusion::logical_expr::expr::{BinaryExpr, Case, Cast, Sort, WindowFunction};
use datafusion::logical_expr::{expr, Between, JoinConstraint, LogicalPlan, Operator};
use datafusion::prelude::{binary_expr, Expr};
use substrait::proto::{
    aggregate_function::AggregationInvocation,
    aggregate_rel::{Grouping, Measure},
    expression::{
        field_reference::ReferenceType,
        if_then::IfClause,
        literal::{Decimal, LiteralType},
        mask_expression::{StructItem, StructSelect},
        reference_segment,
        window_function::bound as SubstraitBound,
        window_function::bound::Kind as BoundKind,
        window_function::Bound,
        FieldReference, IfThen, Literal, MaskExpression, ReferenceSegment, RexType,
        ScalarFunction, WindowFunction as SubstraitWindowFunction,
    },
    extensions::{
        self,
        simple_extension_declaration::{ExtensionFunction, MappingType},
    },
    function_argument::ArgType,
    join_rel, plan_rel, r#type,
    read_rel::{NamedTable, ReadType},
    rel::RelType,
    sort_field::{SortDirection, SortKind},
    AggregateFunction, AggregateRel, AggregationPhase, Expression, FetchRel, FilterRel,
    FunctionArgument, JoinRel, NamedStruct, Plan, PlanRel, ProjectRel, ReadRel, Rel,
    RelRoot, SortField, SortRel,
};

/// Convert DataFusion LogicalPlan to Substrait Plan
pub fn to_substrait_plan(plan: &LogicalPlan) -> Result<Box<Plan>> {
    // Parse relation nodes
    let mut extension_info: (
        Vec<extensions::SimpleExtensionDeclaration>,
        HashMap<String, u32>,
    ) = (vec![], HashMap::new());
    // Generate PlanRel(s)
    // Note: Only 1 relation tree is currently supported
    let plan_rels = vec![PlanRel {
        rel_type: Some(plan_rel::RelType::Root(RelRoot {
            input: Some(*to_substrait_rel(plan, &mut extension_info)?),
            names: plan.schema().field_names(),
        })),
    }];

    let (function_extensions, _) = extension_info;

    // Return parsed plan
    Ok(Box::new(Plan {
        version: None, // TODO: https://github.com/apache/arrow-datafusion/issues/4949
        extension_uris: vec![],
        extensions: function_extensions,
        relations: plan_rels,
        advanced_extensions: None,
        expected_type_urls: vec![],
    }))
}

/// Convert DataFusion LogicalPlan to Substrait Rel
pub fn to_substrait_rel(
    plan: &LogicalPlan,
    extension_info: &mut (
        Vec<extensions::SimpleExtensionDeclaration>,
        HashMap<String, u32>,
    ),
) -> Result<Box<Rel>> {
    match plan {
        LogicalPlan::TableScan(scan) => {
            let projection = scan.projection.as_ref().map(|p| {
                p.iter()
                    .map(|i| StructItem {
                        field: *i as i32,
                        child: None,
                    })
                    .collect()
            });

            if let Some(struct_items) = projection {
                let table_reference = TableReference::parse_str(&scan.table_name);
                let names = match table_reference {
                    TableReference::Bare { table } => vec![table.to_string()],
                    TableReference::Partial { schema, table } => {
                        vec![schema.to_string(), table.to_string()]
                    }
                    TableReference::Full {
                        catalog,
                        schema,
                        table,
                    } => vec![catalog.to_string(), schema.to_string(), table.to_string()],
                };
                Ok(Box::new(Rel {
                    rel_type: Some(RelType::Read(Box::new(ReadRel {
                        common: None,
                        base_schema: Some(NamedStruct {
                            names: scan
                                .source
                                .schema()
                                .fields()
                                .iter()
                                .map(|f| f.name().to_owned())
                                .collect(),
                            r#struct: None,
                        }),
                        filter: None,
                        best_effort_filter: None,
                        projection: Some(MaskExpression {
                            select: Some(StructSelect { struct_items }),
                            maintain_singular_struct: false,
                        }),
                        advanced_extension: None,
                        read_type: Some(ReadType::NamedTable(NamedTable {
<<<<<<< HEAD
                            names,
=======
                            names: vec![scan.table_name.to_string()],
>>>>>>> 26b8377b
                            advanced_extension: None,
                        })),
                    }))),
                }))
            } else {
                Err(DataFusionError::NotImplemented(
                    "TableScan without projection is not supported".to_string(),
                ))
            }
        }
        LogicalPlan::Projection(p) => {
            let expressions = p
                .expr
                .iter()
                .map(|e| to_substrait_rex(e, p.input.schema(), extension_info))
                .collect::<Result<Vec<_>>>()?;
            Ok(Box::new(Rel {
                rel_type: Some(RelType::Project(Box::new(ProjectRel {
                    common: None,
                    input: Some(to_substrait_rel(p.input.as_ref(), extension_info)?),
                    expressions,
                    advanced_extension: None,
                }))),
            }))
        }
        LogicalPlan::Filter(filter) => {
            let input = to_substrait_rel(filter.input.as_ref(), extension_info)?;
            let filter_expr = to_substrait_rex(
                &filter.predicate,
                filter.input.schema(),
                extension_info,
            )?;
            Ok(Box::new(Rel {
                rel_type: Some(RelType::Filter(Box::new(FilterRel {
                    common: None,
                    input: Some(input),
                    condition: Some(Box::new(filter_expr)),
                    advanced_extension: None,
                }))),
            }))
        }
        LogicalPlan::Limit(limit) => {
            let input = to_substrait_rel(limit.input.as_ref(), extension_info)?;
            let limit_fetch = limit.fetch.unwrap_or(0);
            Ok(Box::new(Rel {
                rel_type: Some(RelType::Fetch(Box::new(FetchRel {
                    common: None,
                    input: Some(input),
                    offset: limit.skip as i64,
                    count: limit_fetch as i64,
                    advanced_extension: None,
                }))),
            }))
        }
        LogicalPlan::Sort(sort) => {
            let input = to_substrait_rel(sort.input.as_ref(), extension_info)?;
            let sort_fields = sort
                .expr
                .iter()
                .map(|e| substrait_sort_field(e, sort.input.schema(), extension_info))
                .collect::<Result<Vec<_>>>()?;
            Ok(Box::new(Rel {
                rel_type: Some(RelType::Sort(Box::new(SortRel {
                    common: None,
                    input: Some(input),
                    sorts: sort_fields,
                    advanced_extension: None,
                }))),
            }))
        }
        LogicalPlan::Aggregate(agg) => {
            let input = to_substrait_rel(agg.input.as_ref(), extension_info)?;
            // Translate aggregate expression to Substrait's groupings (repeated repeated Expression)
            let grouping = agg
                .group_expr
                .iter()
                .map(|e| to_substrait_rex(e, agg.input.schema(), extension_info))
                .collect::<Result<Vec<_>>>()?;
            let measures = agg
                .aggr_expr
                .iter()
                .map(|e| to_substrait_agg_measure(e, agg.input.schema(), extension_info))
                .collect::<Result<Vec<_>>>()?;

            Ok(Box::new(Rel {
                rel_type: Some(RelType::Aggregate(Box::new(AggregateRel {
                    common: None,
                    input: Some(input),
                    groupings: vec![Grouping {
                        grouping_expressions: grouping,
                    }], //groupings,
                    measures,
                    advanced_extension: None,
                }))),
            }))
        }
        LogicalPlan::Distinct(distinct) => {
            // Use Substrait's AggregateRel with empty measures to represent `select distinct`
            let input = to_substrait_rel(distinct.input.as_ref(), extension_info)?;
            // Get grouping keys from the input relation's number of output fields
            let grouping = (0..distinct.input.schema().fields().len())
                .map(substrait_field_ref)
                .collect::<Result<Vec<_>>>()?;

            Ok(Box::new(Rel {
                rel_type: Some(RelType::Aggregate(Box::new(AggregateRel {
                    common: None,
                    input: Some(input),
                    groupings: vec![Grouping {
                        grouping_expressions: grouping,
                    }],
                    measures: vec![],
                    advanced_extension: None,
                }))),
            }))
        }
        LogicalPlan::Join(join) => {
            let left = to_substrait_rel(join.left.as_ref(), extension_info)?;
            let right = to_substrait_rel(join.right.as_ref(), extension_info)?;
            let join_type = to_substrait_jointype(join.join_type);
            // we only support basic joins so return an error for anything not yet supported
            if join.filter.is_some() {
                return Err(DataFusionError::NotImplemented("join filter".to_string()));
            }
            match join.join_constraint {
                JoinConstraint::On => {}
                _ => {
                    return Err(DataFusionError::NotImplemented(
                        "join constraint".to_string(),
                    ))
                }
            }
            // map the left and right columns to binary expressions in the form `l = r`
            // build a single expression for the ON condition, such as `l.a = r.a AND l.b = r.b`
            let eq_op = if join.null_equals_null {
                Operator::IsNotDistinctFrom
            } else {
                Operator::Eq
            };
            let join_expression = join
                .on
                .iter()
                .map(|(l, r)| binary_expr(l.clone(), eq_op, r.clone()))
                .reduce(|acc: Expr, expr: Expr| acc.and(expr));
            // join schema from left and right to maintain all nececesary columns from inputs
            // note that we cannot simple use join.schema here since we discard some input columns
            // when performing semi and anti joins
            let join_schema = join.left.schema().join(join.right.schema());
            if let Some(e) = join_expression {
                Ok(Box::new(Rel {
                    rel_type: Some(RelType::Join(Box::new(JoinRel {
                        common: None,
                        left: Some(left),
                        right: Some(right),
                        r#type: join_type as i32,
                        expression: Some(Box::new(to_substrait_rex(
                            &e,
                            &Arc::new(join_schema?),
                            extension_info,
                        )?)),
                        post_join_filter: None,
                        advanced_extension: None,
                    }))),
                }))
            } else {
                Err(DataFusionError::NotImplemented(
                    "Empty join condition".to_string(),
                ))
            }
        }
        LogicalPlan::SubqueryAlias(alias) => {
            // Do nothing if encounters SubqueryAlias
            // since there is no corresponding relation type in Substrait
            to_substrait_rel(alias.input.as_ref(), extension_info)
        }
        LogicalPlan::Window(window) => {
            let input = to_substrait_rel(window.input.as_ref(), extension_info)?;
            // If the input is a Project relation, we can just append the WindowFunction expressions
            // before returning
            // Otherwise, wrap the input in a Project relation before appending the WindowFunction
            // expressions
            let mut project_rel: Box<ProjectRel> = match &input.as_ref().rel_type {
                Some(RelType::Project(p)) => Box::new(*p.clone()),
                _ => {
                    // Create Projection with field referencing all output fields in the input relation
                    let expressions = (0..window.input.schema().fields().len())
                        .map(substrait_field_ref)
                        .collect::<Result<Vec<_>>>()?;
                    Box::new(ProjectRel {
                        common: None,
                        input: Some(input),
                        expressions,
                        advanced_extension: None,
                    })
                }
            };
            // Parse WindowFunction expression
            let mut window_exprs = vec![];
            for expr in &window.window_expr {
                window_exprs.push(to_substrait_rex(
                    expr,
                    window.input.schema(),
                    extension_info,
                )?);
            }
            // Append parsed WindowFunction expressions
            project_rel.expressions.extend(window_exprs);
            Ok(Box::new(Rel {
                rel_type: Some(RelType::Project(project_rel)),
            }))
        }
        _ => Err(DataFusionError::NotImplemented(format!(
            "Unsupported operator: {plan:?}"
        ))),
    }
}

fn to_substrait_jointype(join_type: JoinType) -> join_rel::JoinType {
    match join_type {
        JoinType::Inner => join_rel::JoinType::Inner,
        JoinType::Left => join_rel::JoinType::Left,
        JoinType::Right => join_rel::JoinType::Right,
        JoinType::Full => join_rel::JoinType::Outer,
        JoinType::LeftAnti => join_rel::JoinType::Anti,
        JoinType::LeftSemi => join_rel::JoinType::Semi,
        JoinType::RightAnti | JoinType::RightSemi => unimplemented!(),
    }
}

pub fn operator_to_name(op: Operator) -> &'static str {
    match op {
        Operator::Eq => "equal",
        Operator::NotEq => "not_equal",
        Operator::Lt => "lt",
        Operator::LtEq => "lte",
        Operator::Gt => "gt",
        Operator::GtEq => "gte",
        Operator::Plus => "add",
        Operator::Minus => "substract",
        Operator::Multiply => "multiply",
        Operator::Divide => "divide",
        Operator::Modulo => "mod",
        Operator::And => "and",
        Operator::Or => "or",
        Operator::IsDistinctFrom => "is_distinct_from",
        Operator::IsNotDistinctFrom => "is_not_distinct_from",
        Operator::RegexMatch => "regex_match",
        Operator::RegexIMatch => "regex_imatch",
        Operator::RegexNotMatch => "regex_not_match",
        Operator::RegexNotIMatch => "regex_not_imatch",
        Operator::BitwiseAnd => "bitwise_and",
        Operator::BitwiseOr => "bitwise_or",
        Operator::StringConcat => "str_concat",
        Operator::BitwiseXor => "bitwise_xor",
        Operator::BitwiseShiftRight => "bitwise_shift_right",
        Operator::BitwiseShiftLeft => "bitwise_shift_left",
    }
}

#[allow(deprecated)]
pub fn to_substrait_agg_measure(
    expr: &Expr,
    schema: &DFSchemaRef,
    extension_info: &mut (
        Vec<extensions::SimpleExtensionDeclaration>,
        HashMap<String, u32>,
    ),
) -> Result<Measure> {
    match expr {
        Expr::AggregateFunction(expr::AggregateFunction { fun, args, distinct, filter }) => {
            let mut arguments: Vec<FunctionArgument> = vec![];
            for arg in args {
                arguments.push(FunctionArgument { arg_type: Some(ArgType::Value(to_substrait_rex(arg, schema, extension_info)?)) });
            }
            let function_name = fun.to_string().to_lowercase();
            let function_anchor = _register_function(function_name, extension_info);
            Ok(Measure {
                measure: Some(AggregateFunction {
                    function_reference: function_anchor,
                    arguments,
                    sorts: vec![],
                    output_type: None,
                    invocation: match distinct {
                        true => AggregationInvocation::Distinct as i32,
                        false => AggregationInvocation::All as i32,
                    },
                    phase: AggregationPhase::Unspecified as i32,
                    args: vec![],
                    options: vec![],
                }),
                filter: match filter {
                    Some(f) => Some(to_substrait_rex(f, schema, extension_info)?),
                    None => None
                }
            })
        }
        Expr::Alias(expr, _name) => {
            to_substrait_agg_measure(expr, schema, extension_info)
        }
        _ => Err(DataFusionError::Internal(format!(
            "Expression must be compatible with aggregation. Unsupported expression: {:?}. ExpressionType: {:?}",
            expr,
            expr.variant_name()
        ))),
    }
}

fn _register_function(
    function_name: String,
    extension_info: &mut (
        Vec<extensions::SimpleExtensionDeclaration>,
        HashMap<String, u32>,
    ),
) -> u32 {
    let (function_extensions, function_set) = extension_info;
    let function_name = function_name.to_lowercase();
    // To prevent ambiguous references between ScalarFunctions and AggregateFunctions,
    // a plan-relative identifier starting from 0 is used as the function_anchor.
    // The consumer is responsible for correctly registering <function_anchor,function_name>
    // mapping info stored in the extensions by the producer.
    let function_anchor = match function_set.get(&function_name) {
        Some(function_anchor) => {
            // Function has been registered
            *function_anchor
        }
        None => {
            // Function has NOT been registered
            let function_anchor = function_set.len() as u32;
            function_set.insert(function_name.clone(), function_anchor);

            let function_extension = ExtensionFunction {
                extension_uri_reference: u32::MAX,
                function_anchor,
                name: function_name,
            };
            let simple_extension = extensions::SimpleExtensionDeclaration {
                mapping_type: Some(MappingType::ExtensionFunction(function_extension)),
            };
            function_extensions.push(simple_extension);
            function_anchor
        }
    };

    // Return function anchor
    function_anchor
}

/// Return Substrait scalar function with two arguments
#[allow(deprecated)]
pub fn make_binary_op_scalar_func(
    lhs: &Expression,
    rhs: &Expression,
    op: Operator,
    extension_info: &mut (
        Vec<extensions::SimpleExtensionDeclaration>,
        HashMap<String, u32>,
    ),
) -> Expression {
    let function_name = operator_to_name(op).to_string().to_lowercase();
    let function_anchor = _register_function(function_name, extension_info);
    Expression {
        rex_type: Some(RexType::ScalarFunction(ScalarFunction {
            function_reference: function_anchor,
            arguments: vec![
                FunctionArgument {
                    arg_type: Some(ArgType::Value(lhs.clone())),
                },
                FunctionArgument {
                    arg_type: Some(ArgType::Value(rhs.clone())),
                },
            ],
            output_type: None,
            args: vec![],
            options: vec![],
        })),
    }
}

/// Convert DataFusion Expr to Substrait Rex
pub fn to_substrait_rex(
    expr: &Expr,
    schema: &DFSchemaRef,
    extension_info: &mut (
        Vec<extensions::SimpleExtensionDeclaration>,
        HashMap<String, u32>,
    ),
) -> Result<Expression> {
    match expr {
        Expr::Between(Between {
            expr,
            negated,
            low,
            high,
        }) => {
            if *negated {
                // `expr NOT BETWEEN low AND high` can be translated into (expr < low OR high < expr)
                let substrait_expr = to_substrait_rex(expr, schema, extension_info)?;
                let substrait_low = to_substrait_rex(low, schema, extension_info)?;
                let substrait_high = to_substrait_rex(high, schema, extension_info)?;

                let l_expr = make_binary_op_scalar_func(
                    &substrait_expr,
                    &substrait_low,
                    Operator::Lt,
                    extension_info,
                );
                let r_expr = make_binary_op_scalar_func(
                    &substrait_high,
                    &substrait_expr,
                    Operator::Lt,
                    extension_info,
                );

                Ok(make_binary_op_scalar_func(
                    &l_expr,
                    &r_expr,
                    Operator::Or,
                    extension_info,
                ))
            } else {
                // `expr BETWEEN low AND high` can be translated into (low <= expr AND expr <= high)
                let substrait_expr = to_substrait_rex(expr, schema, extension_info)?;
                let substrait_low = to_substrait_rex(low, schema, extension_info)?;
                let substrait_high = to_substrait_rex(high, schema, extension_info)?;

                let l_expr = make_binary_op_scalar_func(
                    &substrait_low,
                    &substrait_expr,
                    Operator::LtEq,
                    extension_info,
                );
                let r_expr = make_binary_op_scalar_func(
                    &substrait_expr,
                    &substrait_high,
                    Operator::LtEq,
                    extension_info,
                );

                Ok(make_binary_op_scalar_func(
                    &l_expr,
                    &r_expr,
                    Operator::And,
                    extension_info,
                ))
            }
        }
        Expr::Column(col) => {
            let index = schema.index_of_column(col)?;
            substrait_field_ref(index)
        }
        Expr::BinaryExpr(BinaryExpr { left, op, right }) => {
            let l = to_substrait_rex(left, schema, extension_info)?;
            let r = to_substrait_rex(right, schema, extension_info)?;

            Ok(make_binary_op_scalar_func(&l, &r, *op, extension_info))
        }
        Expr::Case(Case {
            expr,
            when_then_expr,
            else_expr,
        }) => {
            let mut ifs: Vec<IfClause> = vec![];
            // Parse base
            if let Some(e) = expr {
                // Base expression exists
                ifs.push(IfClause {
                    r#if: Some(to_substrait_rex(e, schema, extension_info)?),
                    then: None,
                });
            }
            // Parse `when`s
            for (r#if, then) in when_then_expr {
                ifs.push(IfClause {
                    r#if: Some(to_substrait_rex(r#if, schema, extension_info)?),
                    then: Some(to_substrait_rex(then, schema, extension_info)?),
                });
            }

            // Parse outer `else`
            let r#else: Option<Box<Expression>> = match else_expr {
                Some(e) => Some(Box::new(to_substrait_rex(e, schema, extension_info)?)),
                None => None,
            };

            Ok(Expression {
                rex_type: Some(RexType::IfThen(Box::new(IfThen { ifs, r#else }))),
            })
        }
        Expr::Cast(Cast { expr, data_type }) => {
            Ok(Expression {
                rex_type: Some(RexType::Cast(Box::new(
                    substrait::proto::expression::Cast {
                        r#type: Some(to_substrait_type(data_type)?),
                        input: Some(Box::new(to_substrait_rex(
                            expr,
                            schema,
                            extension_info,
                        )?)),
                        failure_behavior: 0, // FAILURE_BEHAVIOR_UNSPECIFIED
                    },
                ))),
            })
        }
        Expr::Literal(value) => {
            let literal_type = match value {
                ScalarValue::Int8(Some(n)) => Some(LiteralType::I8(*n as i32)),
                ScalarValue::UInt8(Some(n)) => Some(LiteralType::I8(*n as i32)),
                ScalarValue::Int16(Some(n)) => Some(LiteralType::I16(*n as i32)),
                ScalarValue::UInt16(Some(n)) => Some(LiteralType::I16(*n as i32)),
                ScalarValue::Int32(Some(n)) => Some(LiteralType::I32(*n)),
                ScalarValue::UInt32(Some(n)) => Some(LiteralType::I32(unsafe {
                    mem::transmute_copy::<u32, i32>(n)
                })),
                ScalarValue::Int64(Some(n)) => Some(LiteralType::I64(*n)),
                ScalarValue::UInt64(Some(n)) => Some(LiteralType::I64(unsafe {
                    mem::transmute_copy::<u64, i64>(n)
                })),
                ScalarValue::Boolean(Some(b)) => Some(LiteralType::Boolean(*b)),
                ScalarValue::Float32(Some(f)) => Some(LiteralType::Fp32(*f)),
                ScalarValue::Float64(Some(f)) => Some(LiteralType::Fp64(*f)),
                ScalarValue::Decimal128(v, p, s) if v.is_some() => {
                    Some(LiteralType::Decimal(Decimal {
                        value: v.unwrap().to_le_bytes().to_vec(),
                        precision: *p as i32,
                        scale: *s as i32,
                    }))
                }
                ScalarValue::Utf8(Some(s)) => Some(LiteralType::String(s.clone())),
                ScalarValue::LargeUtf8(Some(s)) => Some(LiteralType::String(s.clone())),
                ScalarValue::Binary(Some(b)) => Some(LiteralType::Binary(b.clone())),
                ScalarValue::LargeBinary(Some(b)) => Some(LiteralType::Binary(b.clone())),
                ScalarValue::Date32(Some(d)) => Some(LiteralType::Date(*d)),
                _ => Some(try_to_substrait_null(value)?),
            };

            let type_variation_reference = if value.is_unsigned() { 1 } else { 0 };

            Ok(Expression {
                rex_type: Some(RexType::Literal(Literal {
                    nullable: true,
                    type_variation_reference,
                    literal_type,
                })),
            })
        }
        Expr::Alias(expr, _alias) => to_substrait_rex(expr, schema, extension_info),
        Expr::WindowFunction(WindowFunction {
            fun,
            args,
            partition_by,
            order_by,
            window_frame,
        }) => {
            // function reference
            let function_name = fun.to_string().to_lowercase();
            let function_anchor = _register_function(function_name, extension_info);
            // arguments
            let mut arguments: Vec<FunctionArgument> = vec![];
            for arg in args {
                arguments.push(FunctionArgument {
                    arg_type: Some(ArgType::Value(to_substrait_rex(
                        arg,
                        schema,
                        extension_info,
                    )?)),
                });
            }
            // partition by expressions
            let partition_by = partition_by
                .iter()
                .map(|e| to_substrait_rex(e, schema, extension_info))
                .collect::<Result<Vec<_>>>()?;
            // order by expressions
            let order_by = order_by
                .iter()
                .map(|e| substrait_sort_field(e, schema, extension_info))
                .collect::<Result<Vec<_>>>()?;
            // window frame
            let bounds = to_substrait_bounds(window_frame)?;
            Ok(make_substrait_window_function(
                function_anchor,
                arguments,
                partition_by,
                order_by,
                bounds,
            ))
        }
        _ => Err(DataFusionError::NotImplemented(format!(
            "Unsupported expression: {expr:?}"
        ))),
    }
}

fn to_substrait_type(dt: &DataType) -> Result<substrait::proto::Type> {
    let default_type_ref = 0;
    let default_nullability = r#type::Nullability::Required as i32;
    match dt {
        DataType::Null => Err(DataFusionError::Internal(
            "Null cast is not valid".to_string(),
        )),
        DataType::Boolean => Ok(substrait::proto::Type {
            kind: Some(r#type::Kind::Bool(r#type::Boolean {
                type_variation_reference: default_type_ref,
                nullability: default_nullability,
            })),
        }),
        DataType::Int8 => Ok(substrait::proto::Type {
            kind: Some(r#type::Kind::I8(r#type::I8 {
                type_variation_reference: default_type_ref,
                nullability: default_nullability,
            })),
        }),
        DataType::Int16 => Ok(substrait::proto::Type {
            kind: Some(r#type::Kind::I16(r#type::I16 {
                type_variation_reference: default_type_ref,
                nullability: default_nullability,
            })),
        }),
        DataType::Int32 => Ok(substrait::proto::Type {
            kind: Some(r#type::Kind::I32(r#type::I32 {
                type_variation_reference: default_type_ref,
                nullability: default_nullability,
            })),
        }),
        DataType::Int64 => Ok(substrait::proto::Type {
            kind: Some(r#type::Kind::I64(r#type::I64 {
                type_variation_reference: default_type_ref,
                nullability: default_nullability,
            })),
        }),
        DataType::Decimal128(p, s) => Ok(substrait::proto::Type {
            kind: Some(r#type::Kind::Decimal(r#type::Decimal {
                type_variation_reference: default_type_ref,
                nullability: default_nullability,
                scale: *s as i32,
                precision: *p as i32,
            })),
        }),
        _ => Err(DataFusionError::NotImplemented(format!(
            "Unsupported cast type: {dt:?}"
        ))),
    }
}

#[allow(deprecated)]
fn make_substrait_window_function(
    function_reference: u32,
    arguments: Vec<FunctionArgument>,
    partitions: Vec<Expression>,
    sorts: Vec<SortField>,
    bounds: (Bound, Bound),
) -> Expression {
    Expression {
        rex_type: Some(RexType::WindowFunction(SubstraitWindowFunction {
            function_reference,
            arguments,
            partitions,
            sorts,
            options: vec![],
            output_type: None,
            phase: 0,      // default to AGGREGATION_PHASE_UNSPECIFIED
            invocation: 0, // TODO: fix
            lower_bound: Some(bounds.0),
            upper_bound: Some(bounds.1),
            args: vec![],
        })),
    }
}

fn to_substrait_bound(bound: &WindowFrameBound) -> Bound {
    match bound {
        WindowFrameBound::CurrentRow => Bound {
            kind: Some(BoundKind::CurrentRow(SubstraitBound::CurrentRow {})),
        },
        WindowFrameBound::Preceding(s) => match s {
            ScalarValue::UInt8(Some(v)) => Bound {
                kind: Some(BoundKind::Preceding(SubstraitBound::Preceding {
                    offset: *v as i64,
                })),
            },
            ScalarValue::UInt16(Some(v)) => Bound {
                kind: Some(BoundKind::Preceding(SubstraitBound::Preceding {
                    offset: *v as i64,
                })),
            },
            ScalarValue::UInt32(Some(v)) => Bound {
                kind: Some(BoundKind::Preceding(SubstraitBound::Preceding {
                    offset: *v as i64,
                })),
            },
            ScalarValue::UInt64(Some(v)) => Bound {
                kind: Some(BoundKind::Preceding(SubstraitBound::Preceding {
                    offset: *v as i64,
                })),
            },
            ScalarValue::Int8(Some(v)) => Bound {
                kind: Some(BoundKind::Preceding(SubstraitBound::Preceding {
                    offset: *v as i64,
                })),
            },
            ScalarValue::Int16(Some(v)) => Bound {
                kind: Some(BoundKind::Preceding(SubstraitBound::Preceding {
                    offset: *v as i64,
                })),
            },
            ScalarValue::Int32(Some(v)) => Bound {
                kind: Some(BoundKind::Preceding(SubstraitBound::Preceding {
                    offset: *v as i64,
                })),
            },
            ScalarValue::Int64(Some(v)) => Bound {
                kind: Some(BoundKind::Preceding(SubstraitBound::Preceding {
                    offset: *v,
                })),
            },
            _ => Bound {
                kind: Some(BoundKind::Unbounded(SubstraitBound::Unbounded {})),
            },
        },
        WindowFrameBound::Following(s) => match s {
            ScalarValue::UInt8(Some(v)) => Bound {
                kind: Some(BoundKind::Following(SubstraitBound::Following {
                    offset: *v as i64,
                })),
            },
            ScalarValue::UInt16(Some(v)) => Bound {
                kind: Some(BoundKind::Following(SubstraitBound::Following {
                    offset: *v as i64,
                })),
            },
            ScalarValue::UInt32(Some(v)) => Bound {
                kind: Some(BoundKind::Following(SubstraitBound::Following {
                    offset: *v as i64,
                })),
            },
            ScalarValue::UInt64(Some(v)) => Bound {
                kind: Some(BoundKind::Following(SubstraitBound::Following {
                    offset: *v as i64,
                })),
            },
            ScalarValue::Int8(Some(v)) => Bound {
                kind: Some(BoundKind::Following(SubstraitBound::Following {
                    offset: *v as i64,
                })),
            },
            ScalarValue::Int16(Some(v)) => Bound {
                kind: Some(BoundKind::Following(SubstraitBound::Following {
                    offset: *v as i64,
                })),
            },
            ScalarValue::Int32(Some(v)) => Bound {
                kind: Some(BoundKind::Following(SubstraitBound::Following {
                    offset: *v as i64,
                })),
            },
            ScalarValue::Int64(Some(v)) => Bound {
                kind: Some(BoundKind::Following(SubstraitBound::Following {
                    offset: *v,
                })),
            },
            _ => Bound {
                kind: Some(BoundKind::Unbounded(SubstraitBound::Unbounded {})),
            },
        },
    }
}

fn to_substrait_bounds(window_frame: &WindowFrame) -> Result<(Bound, Bound)> {
    Ok((
        to_substrait_bound(&window_frame.start_bound),
        to_substrait_bound(&window_frame.end_bound),
    ))
}

fn try_to_substrait_null(v: &ScalarValue) -> Result<LiteralType> {
    let default_type_ref = 0;
    let default_nullability = r#type::Nullability::Nullable as i32;
    match v {
        ScalarValue::Int8(None) => Ok(LiteralType::Null(substrait::proto::Type {
            kind: Some(r#type::Kind::I8(r#type::I8 {
                type_variation_reference: default_type_ref,
                nullability: default_nullability,
            })),
        })),
        ScalarValue::Int16(None) => Ok(LiteralType::Null(substrait::proto::Type {
            kind: Some(r#type::Kind::I16(r#type::I16 {
                type_variation_reference: default_type_ref,
                nullability: default_nullability,
            })),
        })),
        ScalarValue::Int32(None) => Ok(LiteralType::Null(substrait::proto::Type {
            kind: Some(r#type::Kind::I32(r#type::I32 {
                type_variation_reference: default_type_ref,
                nullability: default_nullability,
            })),
        })),
        ScalarValue::Int64(None) => Ok(LiteralType::Null(substrait::proto::Type {
            kind: Some(r#type::Kind::I64(r#type::I64 {
                type_variation_reference: default_type_ref,
                nullability: default_nullability,
            })),
        })),
        ScalarValue::Decimal128(None, p, s) => {
            Ok(LiteralType::Null(substrait::proto::Type {
                kind: Some(r#type::Kind::Decimal(r#type::Decimal {
                    scale: *s as i32,
                    precision: *p as i32,
                    type_variation_reference: default_type_ref,
                    nullability: default_nullability,
                })),
            }))
        }
        // TODO: Extend support for remaining data types
        _ => Err(DataFusionError::NotImplemented(format!(
            "Unsupported literal: {v:?}"
        ))),
    }
}

fn substrait_sort_field(
    expr: &Expr,
    schema: &DFSchemaRef,
    extension_info: &mut (
        Vec<extensions::SimpleExtensionDeclaration>,
        HashMap<String, u32>,
    ),
) -> Result<SortField> {
    match expr {
        Expr::Sort(Sort {
            expr,
            asc,
            nulls_first,
        }) => {
            let e = to_substrait_rex(expr, schema, extension_info)?;
            let d = match (asc, nulls_first) {
                (true, true) => SortDirection::AscNullsFirst,
                (true, false) => SortDirection::AscNullsLast,
                (false, true) => SortDirection::DescNullsFirst,
                (false, false) => SortDirection::DescNullsLast,
            };
            Ok(SortField {
                expr: Some(e),
                sort_kind: Some(SortKind::Direction(d as i32)),
            })
        }
        _ => Err(DataFusionError::NotImplemented(format!(
            "Expecting sort expression but got {expr:?}"
        ))),
    }
}

fn substrait_field_ref(index: usize) -> Result<Expression> {
    Ok(Expression {
        rex_type: Some(RexType::Selection(Box::new(FieldReference {
            reference_type: Some(ReferenceType::DirectReference(ReferenceSegment {
                reference_type: Some(reference_segment::ReferenceType::StructField(
                    Box::new(reference_segment::StructField {
                        field: index as i32,
                        child: None,
                    }),
                )),
            })),
            root_type: None,
        }))),
    })
}<|MERGE_RESOLUTION|>--- conflicted
+++ resolved
@@ -110,8 +110,7 @@
             });
 
             if let Some(struct_items) = projection {
-                let table_reference = TableReference::parse_str(&scan.table_name);
-                let names = match table_reference {
+                let names = match &scan.table_name {
                     TableReference::Bare { table } => vec![table.to_string()],
                     TableReference::Partial { schema, table } => {
                         vec![schema.to_string(), table.to_string()]
@@ -143,11 +142,7 @@
                         }),
                         advanced_extension: None,
                         read_type: Some(ReadType::NamedTable(NamedTable {
-<<<<<<< HEAD
                             names,
-=======
-                            names: vec![scan.table_name.to_string()],
->>>>>>> 26b8377b
                             advanced_extension: None,
                         })),
                     }))),
