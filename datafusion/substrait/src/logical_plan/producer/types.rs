// Licensed to the Apache Software Foundation (ASF) under one
// or more contributor license agreements.  See the NOTICE file
// distributed with this work for additional information
// regarding copyright ownership.  The ASF licenses this file
// to you under the Apache License, Version 2.0 (the
// "License"); you may not use this file except in compliance
// with the License.  You may obtain a copy of the License at
//
//   http://www.apache.org/licenses/LICENSE-2.0
//
// Unless required by applicable law or agreed to in writing,
// software distributed under the License is distributed on an
// "AS IS" BASIS, WITHOUT WARRANTIES OR CONDITIONS OF ANY
// KIND, either express or implied.  See the License for the
// specific language governing permissions and limitations
// under the License.

use crate::logical_plan::producer::utils::flatten_names;
use crate::logical_plan::producer::{to_substrait_precision, SubstraitProducer};
use crate::variation_const::{
    DATE_32_TYPE_VARIATION_REF, DATE_64_TYPE_VARIATION_REF,
    DECIMAL_128_TYPE_VARIATION_REF, DECIMAL_256_TYPE_VARIATION_REF,
    DEFAULT_CONTAINER_TYPE_VARIATION_REF, DEFAULT_INTERVAL_DAY_TYPE_VARIATION_REF,
    DEFAULT_MAP_TYPE_VARIATION_REF, DEFAULT_TYPE_VARIATION_REF,
    DICTIONARY_MAP_TYPE_VARIATION_REF, DURATION_INTERVAL_DAY_TYPE_VARIATION_REF,
    FLOAT_16_TYPE_NAME, LARGE_CONTAINER_TYPE_VARIATION_REF, TIME_32_TYPE_VARIATION_REF,
    TIME_64_TYPE_VARIATION_REF, UNSIGNED_INTEGER_TYPE_VARIATION_REF,
    VIEW_CONTAINER_TYPE_VARIATION_REF,
};
use datafusion::arrow::datatypes::{DataType, IntervalUnit};
use datafusion::common::{internal_err, not_impl_err, plan_err, DFSchemaRef};
use substrait::proto::{r#type, NamedStruct};

pub(crate) fn to_substrait_type(
    producer: &mut impl SubstraitProducer,
    dt: &DataType,
    nullable: bool,
) -> datafusion::common::Result<substrait::proto::Type> {
    let nullability = if nullable {
        r#type::Nullability::Nullable as i32
    } else {
        r#type::Nullability::Required as i32
    };
    match dt {
        DataType::Null => internal_err!("Null cast is not valid"),
        DataType::Boolean => Ok(substrait::proto::Type {
            kind: Some(r#type::Kind::Bool(r#type::Boolean {
                type_variation_reference: DEFAULT_TYPE_VARIATION_REF,
                nullability,
            })),
        }),
        DataType::Int8 => Ok(substrait::proto::Type {
            kind: Some(r#type::Kind::I8(r#type::I8 {
                type_variation_reference: DEFAULT_TYPE_VARIATION_REF,
                nullability,
            })),
        }),
        DataType::UInt8 => Ok(substrait::proto::Type {
            kind: Some(r#type::Kind::I8(r#type::I8 {
                type_variation_reference: UNSIGNED_INTEGER_TYPE_VARIATION_REF,
                nullability,
            })),
        }),
        DataType::Int16 => Ok(substrait::proto::Type {
            kind: Some(r#type::Kind::I16(r#type::I16 {
                type_variation_reference: DEFAULT_TYPE_VARIATION_REF,
                nullability,
            })),
        }),
        DataType::UInt16 => Ok(substrait::proto::Type {
            kind: Some(r#type::Kind::I16(r#type::I16 {
                type_variation_reference: UNSIGNED_INTEGER_TYPE_VARIATION_REF,
                nullability,
            })),
        }),
        DataType::Int32 => Ok(substrait::proto::Type {
            kind: Some(r#type::Kind::I32(r#type::I32 {
                type_variation_reference: DEFAULT_TYPE_VARIATION_REF,
                nullability,
            })),
        }),
        DataType::UInt32 => Ok(substrait::proto::Type {
            kind: Some(r#type::Kind::I32(r#type::I32 {
                type_variation_reference: UNSIGNED_INTEGER_TYPE_VARIATION_REF,
                nullability,
            })),
        }),
        DataType::Int64 => Ok(substrait::proto::Type {
            kind: Some(r#type::Kind::I64(r#type::I64 {
                type_variation_reference: DEFAULT_TYPE_VARIATION_REF,
                nullability,
            })),
        }),
        DataType::UInt64 => Ok(substrait::proto::Type {
            kind: Some(r#type::Kind::I64(r#type::I64 {
                type_variation_reference: UNSIGNED_INTEGER_TYPE_VARIATION_REF,
                nullability,
            })),
        }),
        DataType::Float16 => {
            let type_anchor = producer.register_type(FLOAT_16_TYPE_NAME.to_string());
            Ok(substrait::proto::Type {
                kind: Some(r#type::Kind::UserDefined(r#type::UserDefined {
                    type_reference: type_anchor,
                    type_variation_reference: DEFAULT_TYPE_VARIATION_REF,
                    nullability,
                    type_parameters: vec![],
                })),
            })
        }
        DataType::Float32 => Ok(substrait::proto::Type {
            kind: Some(r#type::Kind::Fp32(r#type::Fp32 {
                type_variation_reference: DEFAULT_TYPE_VARIATION_REF,
                nullability,
            })),
        }),
        DataType::Float64 => Ok(substrait::proto::Type {
            kind: Some(r#type::Kind::Fp64(r#type::Fp64 {
                type_variation_reference: DEFAULT_TYPE_VARIATION_REF,
                nullability,
            })),
        }),
        DataType::Timestamp(unit, tz) => {
            let precision = to_substrait_precision(unit);
            let kind = match tz {
                None => r#type::Kind::PrecisionTimestamp(r#type::PrecisionTimestamp {
                    type_variation_reference: DEFAULT_TYPE_VARIATION_REF,
                    nullability,
                    precision,
                }),
                Some(_) => {
                    // If timezone is present, no matter what the actual tz value is, it indicates the
                    // value of the timestamp is tied to UTC epoch. That's all that Substrait cares about.
                    // As the timezone is lost, this conversion may be lossy for downstream use of the value.
                    r#type::Kind::PrecisionTimestampTz(r#type::PrecisionTimestampTz {
                        type_variation_reference: DEFAULT_TYPE_VARIATION_REF,
                        nullability,
                        precision,
                    })
                }
            };
            Ok(substrait::proto::Type { kind: Some(kind) })
        }
        DataType::Time32(unit) => {
            let precision = to_substrait_precision(unit);
            Ok(substrait::proto::Type {
                kind: Some(r#type::Kind::PrecisionTime(r#type::PrecisionTime {
                    precision,
                    type_variation_reference: TIME_32_TYPE_VARIATION_REF,
                    nullability,
                })),
            })
        }
        DataType::Time64(unit) => {
            let precision = to_substrait_precision(unit);
            Ok(substrait::proto::Type {
                kind: Some(r#type::Kind::PrecisionTime(r#type::PrecisionTime {
                    precision,
                    type_variation_reference: TIME_64_TYPE_VARIATION_REF,
                    nullability,
                })),
            })
        }
        DataType::Date32 => Ok(substrait::proto::Type {
            kind: Some(r#type::Kind::Date(r#type::Date {
                type_variation_reference: DATE_32_TYPE_VARIATION_REF,
                nullability,
            })),
        }),
        DataType::Date64 => Ok(substrait::proto::Type {
            kind: Some(r#type::Kind::Date(r#type::Date {
                type_variation_reference: DATE_64_TYPE_VARIATION_REF,
                nullability,
            })),
        }),
        DataType::Interval(interval_unit) => {
            match interval_unit {
                IntervalUnit::YearMonth => Ok(substrait::proto::Type {
                    kind: Some(r#type::Kind::IntervalYear(r#type::IntervalYear {
                        type_variation_reference: DEFAULT_TYPE_VARIATION_REF,
                        nullability,
                    })),
                }),
                IntervalUnit::DayTime => Ok(substrait::proto::Type {
                    kind: Some(r#type::Kind::IntervalDay(r#type::IntervalDay {
                        type_variation_reference: DEFAULT_INTERVAL_DAY_TYPE_VARIATION_REF,
                        nullability,
                        precision: Some(3), // DayTime precision is always milliseconds
                    })),
                }),
                IntervalUnit::MonthDayNano => {
                    Ok(substrait::proto::Type {
                        kind: Some(r#type::Kind::IntervalCompound(
                            r#type::IntervalCompound {
                                type_variation_reference: DEFAULT_TYPE_VARIATION_REF,
                                nullability,
                                precision: 9, // nanos
                            },
                        )),
                    })
                }
            }
        }
        DataType::Duration(duration_unit) => {
            let precision = to_substrait_precision(duration_unit);
            Ok(substrait::proto::Type {
                kind: Some(r#type::Kind::IntervalDay(r#type::IntervalDay {
                    type_variation_reference: DURATION_INTERVAL_DAY_TYPE_VARIATION_REF,
                    nullability,
                    precision: Some(precision),
                })),
            })
        }
        DataType::Binary => Ok(substrait::proto::Type {
            kind: Some(r#type::Kind::Binary(r#type::Binary {
                type_variation_reference: DEFAULT_CONTAINER_TYPE_VARIATION_REF,
                nullability,
            })),
        }),
        DataType::FixedSizeBinary(length) => Ok(substrait::proto::Type {
            kind: Some(r#type::Kind::FixedBinary(r#type::FixedBinary {
                length: *length,
                type_variation_reference: DEFAULT_TYPE_VARIATION_REF,
                nullability,
            })),
        }),
        DataType::LargeBinary => Ok(substrait::proto::Type {
            kind: Some(r#type::Kind::Binary(r#type::Binary {
                type_variation_reference: LARGE_CONTAINER_TYPE_VARIATION_REF,
                nullability,
            })),
        }),
        DataType::BinaryView => Ok(substrait::proto::Type {
            kind: Some(r#type::Kind::Binary(r#type::Binary {
                type_variation_reference: VIEW_CONTAINER_TYPE_VARIATION_REF,
                nullability,
            })),
        }),
        DataType::Utf8 => Ok(substrait::proto::Type {
            kind: Some(r#type::Kind::String(r#type::String {
                type_variation_reference: DEFAULT_CONTAINER_TYPE_VARIATION_REF,
                nullability,
            })),
        }),
        DataType::LargeUtf8 => Ok(substrait::proto::Type {
            kind: Some(r#type::Kind::String(r#type::String {
                type_variation_reference: LARGE_CONTAINER_TYPE_VARIATION_REF,
                nullability,
            })),
        }),
        DataType::Utf8View => Ok(substrait::proto::Type {
            kind: Some(r#type::Kind::String(r#type::String {
                type_variation_reference: VIEW_CONTAINER_TYPE_VARIATION_REF,
                nullability,
            })),
        }),
        DataType::List(inner) => {
            let inner_type =
                to_substrait_type(producer, inner.data_type(), inner.is_nullable())?;
            Ok(substrait::proto::Type {
                kind: Some(r#type::Kind::List(Box::new(r#type::List {
                    r#type: Some(Box::new(inner_type)),
                    type_variation_reference: DEFAULT_CONTAINER_TYPE_VARIATION_REF,
                    nullability,
                }))),
            })
        }
        DataType::LargeList(inner) => {
            let inner_type =
                to_substrait_type(producer, inner.data_type(), inner.is_nullable())?;
            Ok(substrait::proto::Type {
                kind: Some(r#type::Kind::List(Box::new(r#type::List {
                    r#type: Some(Box::new(inner_type)),
                    type_variation_reference: LARGE_CONTAINER_TYPE_VARIATION_REF,
                    nullability,
                }))),
            })
        }
        DataType::Map(inner, _) => match inner.data_type() {
            DataType::Struct(key_and_value) if key_and_value.len() == 2 => {
                let key_type = to_substrait_type(
                    producer,
                    key_and_value[0].data_type(),
                    key_and_value[0].is_nullable(),
                )?;
                let value_type = to_substrait_type(
                    producer,
                    key_and_value[1].data_type(),
                    key_and_value[1].is_nullable(),
                )?;
                Ok(substrait::proto::Type {
                    kind: Some(r#type::Kind::Map(Box::new(r#type::Map {
                        key: Some(Box::new(key_type)),
                        value: Some(Box::new(value_type)),
                        type_variation_reference: DEFAULT_MAP_TYPE_VARIATION_REF,
                        nullability,
                    }))),
                })
            }
            _ => plan_err!("Map fields must contain a Struct with exactly 2 fields"),
        },
        DataType::Dictionary(key_type, value_type) => {
            let key_type = to_substrait_type(producer, key_type, nullable)?;
            let value_type = to_substrait_type(producer, value_type, nullable)?;
            Ok(substrait::proto::Type {
                kind: Some(r#type::Kind::Map(Box::new(r#type::Map {
                    key: Some(Box::new(key_type)),
                    value: Some(Box::new(value_type)),
                    type_variation_reference: DICTIONARY_MAP_TYPE_VARIATION_REF,
                    nullability,
                }))),
            })
        }
        DataType::Struct(fields) => {
            let field_types = fields
                .iter()
                .map(|field| {
                    to_substrait_type(producer, field.data_type(), field.is_nullable())
                })
                .collect::<datafusion::common::Result<Vec<_>>>()?;
            Ok(substrait::proto::Type {
                kind: Some(r#type::Kind::Struct(r#type::Struct {
                    types: field_types,
                    type_variation_reference: DEFAULT_TYPE_VARIATION_REF,
                    nullability,
                })),
            })
        }
        DataType::Decimal128(p, s) => Ok(substrait::proto::Type {
            kind: Some(r#type::Kind::Decimal(r#type::Decimal {
                type_variation_reference: DECIMAL_128_TYPE_VARIATION_REF,
                nullability,
                scale: *s as i32,
                precision: *p as i32,
            })),
        }),
        DataType::Decimal256(p, s) => Ok(substrait::proto::Type {
            kind: Some(r#type::Kind::Decimal(r#type::Decimal {
                type_variation_reference: DECIMAL_256_TYPE_VARIATION_REF,
                nullability,
                scale: *s as i32,
                precision: *p as i32,
            })),
        }),
        _ => not_impl_err!("Unsupported cast type: {dt}"),
    }
}

pub(crate) fn to_substrait_named_struct(
    producer: &mut impl SubstraitProducer,
    schema: &DFSchemaRef,
) -> datafusion::common::Result<NamedStruct> {
    let mut names = Vec::with_capacity(schema.fields().len());
    for field in schema.fields() {
        flatten_names(field, false, &mut names)?;
    }

    let field_types = r#type::Struct {
        types: schema
            .fields()
            .iter()
            .map(|f| to_substrait_type(producer, f.data_type(), f.is_nullable()))
            .collect::<datafusion::common::Result<_>>()?,
        type_variation_reference: DEFAULT_TYPE_VARIATION_REF,
        nullability: r#type::Nullability::Required as i32,
    };

    Ok(NamedStruct {
        names,
        r#struct: Some(field_types),
    })
}

#[cfg(test)]
mod tests {
    use super::*;
    use crate::logical_plan::consumer::tests::test_consumer;
    use crate::logical_plan::consumer::{
        from_substrait_named_struct, from_substrait_type_without_names,
    };
    use crate::logical_plan::producer::DefaultSubstraitProducer;
    use datafusion::arrow::datatypes::{Field, Fields, Schema, TimeUnit};
    use datafusion::common::{DFSchema, Result};
    use datafusion::prelude::SessionContext;
    use std::sync::Arc;

    #[test]
    fn round_trip_types() -> Result<()> {
        round_trip_type(DataType::Boolean)?;
        round_trip_type(DataType::Int8)?;
        round_trip_type(DataType::UInt8)?;
        round_trip_type(DataType::Int16)?;
        round_trip_type(DataType::UInt16)?;
        round_trip_type(DataType::Int32)?;
        round_trip_type(DataType::UInt32)?;
        round_trip_type(DataType::Int64)?;
        round_trip_type(DataType::UInt64)?;
        round_trip_type(DataType::Float32)?;
        round_trip_type(DataType::Float64)?;

        for tz in [None, Some("UTC".into())] {
            round_trip_type(DataType::Timestamp(TimeUnit::Second, tz.clone()))?;
            round_trip_type(DataType::Timestamp(TimeUnit::Millisecond, tz.clone()))?;
            round_trip_type(DataType::Timestamp(TimeUnit::Microsecond, tz.clone()))?;
            round_trip_type(DataType::Timestamp(TimeUnit::Nanosecond, tz))?;
        }

        round_trip_type(DataType::Time32(TimeUnit::Second))?;
        round_trip_type(DataType::Time32(TimeUnit::Millisecond))?;
        round_trip_type(DataType::Time64(TimeUnit::Microsecond))?;
        round_trip_type(DataType::Time64(TimeUnit::Nanosecond))?;
        round_trip_type(DataType::Date32)?;
        round_trip_type(DataType::Date64)?;
        round_trip_type(DataType::Binary)?;
        round_trip_type(DataType::FixedSizeBinary(10))?;
        round_trip_type(DataType::LargeBinary)?;
        round_trip_type(DataType::BinaryView)?;
        round_trip_type(DataType::Utf8)?;
        round_trip_type(DataType::LargeUtf8)?;
        round_trip_type(DataType::Utf8View)?;
        round_trip_type(DataType::Decimal128(10, 2))?;
        round_trip_type(DataType::Decimal256(30, 2))?;

        round_trip_type(DataType::List(
            Field::new_list_field(DataType::Int32, true).into(),
        ))?;
        round_trip_type(DataType::LargeList(
            Field::new_list_field(DataType::Int32, true).into(),
        ))?;

        round_trip_type(DataType::Map(
            Field::new_struct(
                "entries",
                [
                    Field::new("key", DataType::Utf8, false).into(),
                    Field::new("value", DataType::Int32, true).into(),
                ],
                false,
            )
            .into(),
            false,
        ))?;
        round_trip_type(DataType::Dictionary(
            Box::new(DataType::Utf8),
            Box::new(DataType::Int32),
        ))?;

        round_trip_type(DataType::Struct(
            vec![
                Field::new("c0", DataType::Int32, true),
                Field::new("c1", DataType::Utf8, true),
            ]
            .into(),
        ))?;

        round_trip_type(DataType::Interval(IntervalUnit::YearMonth))?;
        round_trip_type(DataType::Interval(IntervalUnit::MonthDayNano))?;
        round_trip_type(DataType::Interval(IntervalUnit::DayTime))?;

        round_trip_type(DataType::Duration(TimeUnit::Second))?;
        round_trip_type(DataType::Duration(TimeUnit::Millisecond))?;
        round_trip_type(DataType::Duration(TimeUnit::Microsecond))?;
        round_trip_type(DataType::Duration(TimeUnit::Nanosecond))?;

        Ok(())
    }

    fn round_trip_type(dt: DataType) -> Result<()> {
        println!("Checking round trip of {dt}");
<<<<<<< HEAD
=======

        let state = SessionContext::default().state();
        let mut producer = DefaultSubstraitProducer::new(&state);
>>>>>>> d1279731

        // As DataFusion doesn't consider nullability as a property of the type, but field,
        // it doesn't matter if we set nullability to true or false here.
        let substrait = to_substrait_type(&mut producer, &dt, true)?;
        let consumer = test_consumer();
        let roundtrip_dt = from_substrait_type_without_names(&consumer, &substrait)?;
        assert_eq!(dt, roundtrip_dt);
        Ok(())
    }

    #[test]
    fn named_struct_names() -> Result<()> {
        let schema = DFSchemaRef::new(DFSchema::try_from(Schema::new(vec![
            Field::new("int", DataType::Int32, true),
            Field::new(
                "struct",
                DataType::Struct(Fields::from(vec![Field::new(
                    "inner",
                    DataType::List(Arc::new(Field::new_list_field(DataType::Utf8, true))),
                    true,
                )])),
                true,
            ),
            Field::new("trailer", DataType::Float64, true),
        ]))?);

        let state = SessionContext::default().state();
        let mut producer = DefaultSubstraitProducer::new(&state);

        let named_struct = to_substrait_named_struct(&mut producer, &schema)?;

        // Struct field names should be flattened DFS style
        // List field names should be omitted
        assert_eq!(
            named_struct.names,
            vec!["int", "struct", "inner", "trailer"]
        );

        let roundtrip_schema =
            from_substrait_named_struct(&test_consumer(), &named_struct)?;
        assert_eq!(schema.as_ref(), &roundtrip_schema);
        Ok(())
    }
}<|MERGE_RESOLUTION|>--- conflicted
+++ resolved
@@ -467,12 +467,9 @@
 
     fn round_trip_type(dt: DataType) -> Result<()> {
         println!("Checking round trip of {dt}");
-<<<<<<< HEAD
-=======
 
         let state = SessionContext::default().state();
         let mut producer = DefaultSubstraitProducer::new(&state);
->>>>>>> d1279731
 
         // As DataFusion doesn't consider nullability as a property of the type, but field,
         // it doesn't matter if we set nullability to true or false here.
