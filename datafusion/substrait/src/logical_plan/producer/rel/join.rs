// Licensed to the Apache Software Foundation (ASF) under one
// or more contributor license agreements.  See the NOTICE file
// distributed with this work for additional information
// regarding copyright ownership.  The ASF licenses this file
// to you under the Apache License, Version 2.0 (the
// "License"); you may not use this file except in compliance
// with the License.  You may obtain a copy of the License at
//
//   http://www.apache.org/licenses/LICENSE-2.0
//
// Unless required by applicable law or agreed to in writing,
// software distributed under the License is distributed on an
// "AS IS" BASIS, WITHOUT WARRANTIES OR CONDITIONS OF ANY
// KIND, either express or implied.  See the License for the
// specific language governing permissions and limitations
// under the License.

use crate::logical_plan::producer::{make_binary_op_scalar_func, SubstraitProducer};
use datafusion::common::{
    not_impl_err, DFSchemaRef, JoinConstraint, JoinType, NullEquality,
};
use datafusion::logical_expr::{Expr, Join, Operator};
use std::sync::Arc;
use substrait::proto::rel::RelType;
use substrait::proto::{join_rel, Expression, JoinRel, Rel};

pub fn from_join(
    producer: &mut impl SubstraitProducer,
    join: &Join,
) -> datafusion::common::Result<Box<Rel>> {
    let left = producer.handle_plan(join.left.as_ref())?;
    let right = producer.handle_plan(join.right.as_ref())?;
    let join_type = to_substrait_jointype(join.join_type);
    // we only support basic joins so return an error for anything not yet supported
    match join.join_constraint {
        JoinConstraint::On => {}
        JoinConstraint::Using => return not_impl_err!("join constraint: `using`"),
    }
    let in_join_schema = Arc::new(join.left.schema().join(join.right.schema())?);

    // convert filter if present
    let join_filter = match &join.filter {
        Some(filter) => Some(producer.handle_expr(filter, &in_join_schema)?),
        None => None,
    };

    // map the left and right columns to binary expressions in the form `l = r`
    // build a single expression for the ON condition, such as `l.a = r.a AND l.b = r.b`
    let eq_op = match join.null_equality {
        NullEquality::NullEqualsNothing => Operator::Eq,
        NullEquality::NullEqualsNull => Operator::IsNotDistinctFrom,
    };
    let join_on = to_substrait_join_expr(producer, &join.on, eq_op, &in_join_schema)?;

    // create conjunction between `join_on` and `join_filter` to embed all join conditions,
    // whether equal or non-equal in a single expression
    let join_expr = match &join_on {
        Some(on_expr) => match &join_filter {
            Some(filter) => Some(Box::new(make_binary_op_scalar_func(
                producer,
                on_expr,
                filter,
                Operator::And,
            ))),
            None => join_on.map(Box::new), // the join expression will only contain `join_on` if filter doesn't exist
        },
        None => match &join_filter {
            Some(_) => join_filter.map(Box::new), // the join expression will only contain `join_filter` if the `on` condition doesn't exist
            None => None,
        },
    };

    Ok(Box::new(Rel {
        rel_type: Some(RelType::Join(Box::new(JoinRel {
            common: None,
            left: Some(left),
            right: Some(right),
            r#type: join_type as i32,
            expression: join_expr,
            post_join_filter: None,
            advanced_extension: None,
        }))),
    }))
}

fn to_substrait_join_expr(
    producer: &mut impl SubstraitProducer,
    join_conditions: &Vec<(Expr, Expr)>,
    eq_op: Operator,
    join_schema: &DFSchemaRef,
) -> datafusion::common::Result<Option<Expression>> {
    // Only support AND conjunction for each binary expression in join conditions
    let mut exprs: Vec<Expression> = vec![];
    for (left, right) in join_conditions {
        let l = producer.handle_expr(left, join_schema)?;
        let r = producer.handle_expr(right, join_schema)?;
        // AND with existing expression
        exprs.push(make_binary_op_scalar_func(producer, &l, &r, eq_op));
    }

    let join_expr: Option<Expression> =
        exprs.into_iter().reduce(|acc: Expression, e: Expression| {
            make_binary_op_scalar_func(producer, &acc, &e, Operator::And)
        });
    Ok(join_expr)
}

fn to_substrait_jointype(join_type: JoinType) -> join_rel::JoinType {
    match join_type {
        JoinType::Inner => join_rel::JoinType::Inner,
        JoinType::Left => join_rel::JoinType::Left,
        JoinType::Right => join_rel::JoinType::Right,
        JoinType::Full => join_rel::JoinType::Outer,
        JoinType::LeftAnti => join_rel::JoinType::LeftAnti,
        JoinType::LeftSemi => join_rel::JoinType::LeftSemi,
        JoinType::LeftMark => join_rel::JoinType::LeftMark,
        JoinType::RightMark => join_rel::JoinType::RightMark,
<<<<<<< HEAD
        JoinType::RightAnti | JoinType::RightSemi | JoinType::LeftSingle => {
            unimplemented!()
        }
=======
        JoinType::RightAnti => join_rel::JoinType::RightAnti,
        JoinType::RightSemi => join_rel::JoinType::RightSemi,
>>>>>>> c8260095
    }
}<|MERGE_RESOLUTION|>--- conflicted
+++ resolved
@@ -115,13 +115,10 @@
         JoinType::LeftSemi => join_rel::JoinType::LeftSemi,
         JoinType::LeftMark => join_rel::JoinType::LeftMark,
         JoinType::RightMark => join_rel::JoinType::RightMark,
-<<<<<<< HEAD
-        JoinType::RightAnti | JoinType::RightSemi | JoinType::LeftSingle => {
+        JoinType::RightAnti => join_rel::JoinType::RightAnti,
+        JoinType::RightSemi => join_rel::JoinType::RightSemi,
+        JoinType::LeftSingle => {
             unimplemented!()
         }
-=======
-        JoinType::RightAnti => join_rel::JoinType::RightAnti,
-        JoinType::RightSemi => join_rel::JoinType::RightSemi,
->>>>>>> c8260095
     }
 }