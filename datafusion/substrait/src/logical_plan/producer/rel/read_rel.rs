--- conflicted
+++ resolved
@@ -18,19 +18,13 @@
 use crate::logical_plan::producer::{
     to_substrait_literal, to_substrait_named_struct, SubstraitProducer,
 };
-<<<<<<< HEAD
 use datafusion::catalog::default_table_source::DefaultTableSource;
-use datafusion::common::{not_impl_err, substrait_datafusion_err, DFSchema, ToDFSchema};
-use datafusion::logical_expr::utils::conjunction;
-use datafusion::logical_expr::{EmptyRelation, Expr, TableScan, Values};
-use pbjson_types::Any;
-use prost::Message;
-=======
 use datafusion::common::{substrait_datafusion_err, DFSchema, ToDFSchema};
 use datafusion::logical_expr::utils::conjunction;
 use datafusion::logical_expr::{EmptyRelation, Expr, TableScan, Values};
 use datafusion::scalar::ScalarValue;
->>>>>>> 90aa47e1
+use pbjson_types::Any;
+use prost::Message;
 use std::sync::Arc;
 use substrait::proto::expression::literal::Struct as LiteralStruct;
 use substrait::proto::expression::mask_expression::{StructItem, StructSelect};
@@ -41,7 +35,6 @@
 use substrait::proto::rel::RelType;
 use substrait::proto::{ReadRel, Rel};
 
-<<<<<<< HEAD
 use crate::logical_plan::constants::TABLE_FUNCTION_TYPE_URL;
 
 #[derive(Clone, PartialEq, ::prost::Message)]
@@ -86,7 +79,8 @@
             value: extension.encode_to_vec().into(),
         }),
     }))
-=======
+}
+
 /// Converts rows of literal expressions into Substrait literal structs.
 ///
 /// Each row is expected to contain only `Expr::Literal` or `Expr::Alias` wrapping literals.
@@ -147,7 +141,6 @@
             Ok(NestedStruct { fields })
         })
         .collect()
->>>>>>> 90aa47e1
 }
 
 pub fn from_table_scan(
