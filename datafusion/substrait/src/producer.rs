--- conflicted
+++ resolved
@@ -74,11 +74,7 @@
 
     // Return parsed plan
     Ok(Box::new(Plan {
-<<<<<<< HEAD
-        version: None, // TODO not sure what version should go here?
-=======
         version: None, // TODO: https://github.com/apache/arrow-datafusion/issues/4949
->>>>>>> 84ba3c2d
         extension_uris: vec![],
         extensions: function_extensions,
         relations: plan_rels,
