// Licensed to the Apache Software Foundation (ASF) under one
// or more contributor license agreements.  See the NOTICE file
// distributed with this work for additional information
// regarding copyright ownership.  The ASF licenses this file
// to you under the Apache License, Version 2.0 (the
// "License"); you may not use this file except in compliance
// with the License.  You may obtain a copy of the License at
//
//   http://www.apache.org/licenses/LICENSE-2.0
//
// Unless required by applicable law or agreed to in writing,
// software distributed under the License is distributed on an
// "AS IS" BASIS, WITHOUT WARRANTIES OR CONDITIONS OF ANY
// KIND, either express or implied.  See the License for the
// specific language governing permissions and limitations
// under the License.

use datafusion::common::{plan_err, DataFusionError, HashMap};
use substrait::proto::extensions::simple_extension_declaration::{
    ExtensionFunction, ExtensionType, ExtensionTypeVariation, MappingType,
};
use substrait::proto::extensions::SimpleExtensionDeclaration;

/// Substrait uses [SimpleExtensions](https://substrait.io/extensions/#simple-extensions) to define
/// behavior of plans in addition to what's supported directly by the protobuf definitions.
/// That includes functions, but also provides support for custom types and variations for existing
/// types. This structs facilitates the use of these extensions in DataFusion.
/// TODO: DF doesn't yet use extensions for type variations <https://github.com/apache/datafusion/issues/11544>
/// TODO: DF doesn't yet provide valid extensionUris <https://github.com/apache/datafusion/issues/11545>
#[derive(Default, Debug, PartialEq)]
pub struct Extensions {
    pub functions: HashMap<u32, String>, // anchor -> function name
    pub types: HashMap<u32, String>,     // anchor -> type name
    pub type_variations: HashMap<u32, String>, // anchor -> type variation name
}

impl Extensions {
    /// Registers a function and returns the anchor (reference) to it. If the function has already
    /// been registered, it returns the existing anchor.
    /// Function names are case-insensitive (converted to lowercase).
    pub fn register_function(&mut self, function_name: String) -> u32 {
        let function_name = function_name.to_lowercase();

        // Some functions are named differently in Substrait default extensions than in DF
        // Rename those to match the Substrait extensions for interoperability
        let function_name = match function_name.as_str() {
            "substr" => "substring".to_string(),
<<<<<<< HEAD
            "log" => "logb".to_string(),
=======
            "isnan" => "is_nan".to_string(),
>>>>>>> 71b92bc9
            _ => function_name,
        };

        match self.functions.iter().find(|(_, f)| *f == &function_name) {
            Some((function_anchor, _)) => *function_anchor, // Function has been registered
            None => {
                // Function has NOT been registered
                let function_anchor = self.functions.len() as u32;
                self.functions
                    .insert(function_anchor, function_name.clone());
                function_anchor
            }
        }
    }

    /// Registers a type and returns the anchor (reference) to it. If the type has already
    /// been registered, it returns the existing anchor.
    pub fn register_type(&mut self, type_name: String) -> u32 {
        let type_name = type_name.to_lowercase();
        match self.types.iter().find(|(_, t)| *t == &type_name) {
            Some((type_anchor, _)) => *type_anchor, // Type has been registered
            None => {
                // Type has NOT been registered
                let type_anchor = self.types.len() as u32;
                self.types.insert(type_anchor, type_name.clone());
                type_anchor
            }
        }
    }
}

impl TryFrom<&Vec<SimpleExtensionDeclaration>> for Extensions {
    type Error = DataFusionError;

    fn try_from(
        value: &Vec<SimpleExtensionDeclaration>,
    ) -> datafusion::common::Result<Self> {
        let mut functions = HashMap::new();
        let mut types = HashMap::new();
        let mut type_variations = HashMap::new();

        for ext in value {
            match &ext.mapping_type {
                Some(MappingType::ExtensionFunction(ext_f)) => {
                    functions.insert(ext_f.function_anchor, ext_f.name.to_owned());
                }
                Some(MappingType::ExtensionType(ext_t)) => {
                    types.insert(ext_t.type_anchor, ext_t.name.to_owned());
                }
                Some(MappingType::ExtensionTypeVariation(ext_v)) => {
                    type_variations
                        .insert(ext_v.type_variation_anchor, ext_v.name.to_owned());
                }
                None => return plan_err!("Cannot parse empty extension"),
            }
        }

        Ok(Extensions {
            functions,
            types,
            type_variations,
        })
    }
}

impl From<Extensions> for Vec<SimpleExtensionDeclaration> {
    fn from(val: Extensions) -> Vec<SimpleExtensionDeclaration> {
        let mut extensions = vec![];
        for (f_anchor, f_name) in val.functions {
            let function_extension = ExtensionFunction {
                extension_uri_reference: u32::MAX,
                function_anchor: f_anchor,
                name: f_name,
            };
            let simple_extension = SimpleExtensionDeclaration {
                mapping_type: Some(MappingType::ExtensionFunction(function_extension)),
            };
            extensions.push(simple_extension);
        }

        for (t_anchor, t_name) in val.types {
            let type_extension = ExtensionType {
                extension_uri_reference: u32::MAX, // https://github.com/apache/datafusion/issues/11545
                type_anchor: t_anchor,
                name: t_name,
            };
            let simple_extension = SimpleExtensionDeclaration {
                mapping_type: Some(MappingType::ExtensionType(type_extension)),
            };
            extensions.push(simple_extension);
        }

        for (tv_anchor, tv_name) in val.type_variations {
            let type_variation_extension = ExtensionTypeVariation {
                extension_uri_reference: u32::MAX, // We don't register proper extension URIs yet
                type_variation_anchor: tv_anchor,
                name: tv_name,
            };
            let simple_extension = SimpleExtensionDeclaration {
                mapping_type: Some(MappingType::ExtensionTypeVariation(
                    type_variation_extension,
                )),
            };
            extensions.push(simple_extension);
        }

        extensions
    }
}<|MERGE_RESOLUTION|>--- conflicted
+++ resolved
@@ -45,11 +45,8 @@
         // Rename those to match the Substrait extensions for interoperability
         let function_name = match function_name.as_str() {
             "substr" => "substring".to_string(),
-<<<<<<< HEAD
             "log" => "logb".to_string(),
-=======
             "isnan" => "is_nan".to_string(),
->>>>>>> 71b92bc9
             _ => function_name,
         };
 
