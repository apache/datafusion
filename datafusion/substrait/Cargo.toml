# Licensed to the Apache Software Foundation (ASF) under one
# or more contributor license agreements.  See the NOTICE file
# distributed with this work for additional information
# regarding copyright ownership.  The ASF licenses this file
# to you under the Apache License, Version 2.0 (the
# "License"); you may not use this file except in compliance
# with the License.  You may obtain a copy of the License at
#
#   http://www.apache.org/licenses/LICENSE-2.0
#
# Unless required by applicable law or agreed to in writing,
# software distributed under the License is distributed on an
# "AS IS" BASIS, WITHOUT WARRANTIES OR CONDITIONS OF ANY
# KIND, either express or implied.  See the License for the
# specific language governing permissions and limitations
# under the License.

[package]
name = "datafusion-substrait"
description = "DataFusion Substrait Producer and Consumer"
version = { workspace = true }
edition = { workspace = true }
readme = { workspace = true }
homepage = { workspace = true }
repository = { workspace = true }
license = { workspace = true }
authors = { workspace = true }
rust-version = { workspace = true }

[dependencies]
async-recursion = "1.0"
chrono = { version = "0.4.23", default-features = false }
datafusion = { version = "26.0.0", path = "../core" }
<<<<<<< HEAD
itertools = "0.10.5"
object_store = "0.5.4"
=======
itertools = "0.11"
object_store = "0.6.1"
>>>>>>> 8c7678a0
prost = "0.11"
prost-types = "0.11"
substrait = "0.11.0"
tokio = "1.17"

[features]
protoc = ["substrait/protoc"]<|MERGE_RESOLUTION|>--- conflicted
+++ resolved
@@ -31,13 +31,8 @@
 async-recursion = "1.0"
 chrono = { version = "0.4.23", default-features = false }
 datafusion = { version = "26.0.0", path = "../core" }
-<<<<<<< HEAD
-itertools = "0.10.5"
-object_store = "0.5.4"
-=======
 itertools = "0.11"
 object_store = "0.6.1"
->>>>>>> 8c7678a0
 prost = "0.11"
 prost-types = "0.11"
 substrait = "0.11.0"
