# Licensed to the Apache Software Foundation (ASF) under one
# or more contributor license agreements.  See the NOTICE file
# distributed with this work for additional information
# regarding copyright ownership.  The ASF licenses this file
# to you under the Apache License, Version 2.0 (the
# "License"); you may not use this file except in compliance
# with the License.  You may obtain a copy of the License at
#
#   http://www.apache.org/licenses/LICENSE-2.0
#
# Unless required by applicable law or agreed to in writing,
# software distributed under the License is distributed on an
# "AS IS" BASIS, WITHOUT WARRANTIES OR CONDITIONS OF ANY
# KIND, either express or implied.  See the License for the
# specific language governing permissions and limitations
# under the License.

[package]
name = "datafusion-substrait"
description = "DataFusion Substrait Producer and Consumer"
readme = "README.md"
version = { workspace = true }
edition = { workspace = true }
homepage = { workspace = true }
repository = { workspace = true }
license = { workspace = true }
authors = { workspace = true }
# Specify MSRV here as `cargo msrv` doesn't support workspace version
rust-version = "1.76"

[lints]
workspace = true

[dependencies]
arrow-buffer = { workspace = true }
async-recursion = "1.0"
chrono = { workspace = true }
datafusion = { workspace = true, default-features = true }
itertools = { workspace = true }
object_store = { workspace = true }
pbjson-types = "0.7"
prost = "0.13"
<<<<<<< HEAD
substrait = { version = "0.37", features = ["serde"] }
=======
substrait = { version = "0.41", features = ["serde"] }
>>>>>>> b8b76bc2
url = { workspace = true }

[dev-dependencies]
datafusion-functions-aggregate = { workspace = true }
serde_json = "1.0"
tokio = { workspace = true }

[features]
protoc = ["substrait/protoc"]<|MERGE_RESOLUTION|>--- conflicted
+++ resolved
@@ -40,11 +40,7 @@
 object_store = { workspace = true }
 pbjson-types = "0.7"
 prost = "0.13"
-<<<<<<< HEAD
-substrait = { version = "0.37", features = ["serde"] }
-=======
 substrait = { version = "0.41", features = ["serde"] }
->>>>>>> b8b76bc2
 url = { workspace = true }
 
 [dev-dependencies]
