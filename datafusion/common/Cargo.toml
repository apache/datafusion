--- conflicted
+++ resolved
@@ -38,15 +38,10 @@
 pyarrow = ["pyo3"]
 
 [dependencies]
-<<<<<<< HEAD
-arrow = { version = "15.0.0", features = ["prettyprint"] }
+cranelift-module = { version = "0.84.0", optional = true }
 apache-avro = { path = "/home/martin/git/apache/avro/lang/rust/avro", features = ["snappy"], optional = true }
-cranelift-module = { version = "0.84.0", optional = true }
-=======
 arrow = { version = "16.0.0", features = ["prettyprint"] }
-avro-rs = { version = "0.13", features = ["snappy"], optional = true }
 cranelift-module = { version = "0.85.0", optional = true }
->>>>>>> aed3aa46
 ordered-float = "3.0"
 parquet = { version = "16.0.0", features = ["arrow"], optional = true }
 pyo3 = { version = "0.16", optional = true }
