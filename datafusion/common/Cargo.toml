# Licensed to the Apache Software Foundation (ASF) under one
# or more contributor license agreements.  See the NOTICE file
# distributed with this work for additional information
# regarding copyright ownership.  The ASF licenses this file
# to you under the Apache License, Version 2.0 (the
# "License"); you may not use this file except in compliance
# with the License.  You may obtain a copy of the License at
#
#   http://www.apache.org/licenses/LICENSE-2.0
#
# Unless required by applicable law or agreed to in writing,
# software distributed under the License is distributed on an
# "AS IS" BASIS, WITHOUT WARRANTIES OR CONDITIONS OF ANY
# KIND, either express or implied.  See the License for the
# specific language governing permissions and limitations
# under the License.

[package]
name = "datafusion-common"
description = "Common functionality for DataFusion query engine"
version = "19.0.0"
homepage = "https://github.com/apache/arrow-datafusion"
repository = "https://github.com/apache/arrow-datafusion"
readme = "README.md"
authors = ["Apache Arrow <dev@arrow.apache.org>"]
license = "Apache-2.0"
keywords = ["arrow", "query", "sql"]
edition = "2021"
rust-version = "1.62"

[lib]
name = "datafusion_common"
path = "src/lib.rs"

[features]
avro = ["apache-avro"]
default = []
jit = ["cranelift-module"]
pyarrow = ["pyo3", "arrow/pyarrow"]

[dependencies]
apache-avro = { version = "0.14", default-features = false, features = ["snappy"], optional = true }
arrow = { version = "34.0.0", default-features = false }
chrono = { version = "0.4", default-features = false }
cranelift-module = { version = "0.92.0", optional = true }
num_cpus = "1.13.0"
object_store = { version = "0.5.4", default-features = false, optional = true }
parquet = { version = "34.0.0", default-features = false, optional = true }
pyo3 = { version = "0.18.0", optional = true }
<<<<<<< HEAD
sqlparser = "0.32"
rand = "0.8.4"
=======
sqlparser = "0.32"
>>>>>>> ff013e24
<|MERGE_RESOLUTION|>--- conflicted
+++ resolved
@@ -47,9 +47,5 @@
 object_store = { version = "0.5.4", default-features = false, optional = true }
 parquet = { version = "34.0.0", default-features = false, optional = true }
 pyo3 = { version = "0.18.0", optional = true }
-<<<<<<< HEAD
 sqlparser = "0.32"
 rand = "0.8.4"
-=======
-sqlparser = "0.32"
->>>>>>> ff013e24
