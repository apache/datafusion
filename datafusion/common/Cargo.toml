# Licensed to the Apache Software Foundation (ASF) under one
# or more contributor license agreements.  See the NOTICE file
# distributed with this work for additional information
# regarding copyright ownership.  The ASF licenses this file
# to you under the Apache License, Version 2.0 (the
# "License"); you may not use this file except in compliance
# with the License.  You may obtain a copy of the License at
#
#   http://www.apache.org/licenses/LICENSE-2.0
#
# Unless required by applicable law or agreed to in writing,
# software distributed under the License is distributed on an
# "AS IS" BASIS, WITHOUT WARRANTIES OR CONDITIONS OF ANY
# KIND, either express or implied.  See the License for the
# specific language governing permissions and limitations
# under the License.

[package]
name = "datafusion-common"
description = "Common functionality for DataFusion query engine"
keywords = ["arrow", "query", "sql"]
readme = "README.md"
version = { workspace = true }
edition = { workspace = true }
homepage = { workspace = true }
repository = { workspace = true }
license = { workspace = true }
authors = { workspace = true }
rust-version = { workspace = true }

[package.metadata.docs.rs]
all-features = true

# Note: add additional linter rules in lib.rs.
# Rust does not support workspace + new linter rules in subcrates yet
# https://github.com/rust-lang/cargo/issues/13157
[lints]
workspace = true

[lib]
name = "datafusion_common"

[features]
backtrace = []
parquet_encryption = [
    "parquet",
    "parquet/encryption",
    "dep:hex",
]
force_hash_collisions = []
recursive_protection = ["dep:recursive"]
parquet = ["dep:parquet"]
sql = ["sqlparser"]

[dependencies]
ahash = { workspace = true }
<<<<<<< HEAD
=======
apache-avro = { workspace = true, features = [
    "bzip",
    "snappy",
    "xz",
    "zstandard",
], optional = true }
>>>>>>> 769f3673
arrow = { workspace = true }
arrow-ipc = { workspace = true }
chrono = { workspace = true }
half = { workspace = true }
hashbrown = { workspace = true }
hex = { workspace = true, optional = true }
indexmap = { workspace = true }
libc = "0.2.177"
log = { workspace = true }
object_store = { workspace = true, optional = true }
parquet = { workspace = true, optional = true, default-features = true }
paste = { workspace = true }
recursive = { workspace = true, optional = true }
sqlparser = { workspace = true, optional = true }
tokio = { workspace = true }

[target.'cfg(target_family = "wasm")'.dependencies]
web-time = "1.1.0"

[dev-dependencies]
chrono = { workspace = true }
insta = { workspace = true }
rand = { workspace = true }
sqlparser = { workspace = true }<|MERGE_RESOLUTION|>--- conflicted
+++ resolved
@@ -54,15 +54,6 @@
 
 [dependencies]
 ahash = { workspace = true }
-<<<<<<< HEAD
-=======
-apache-avro = { workspace = true, features = [
-    "bzip",
-    "snappy",
-    "xz",
-    "zstandard",
-], optional = true }
->>>>>>> 769f3673
 arrow = { workspace = true }
 arrow-ipc = { workspace = true }
 chrono = { workspace = true }
