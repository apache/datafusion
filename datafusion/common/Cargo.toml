# Licensed to the Apache Software Foundation (ASF) under one
# or more contributor license agreements.  See the NOTICE file
# distributed with this work for additional information
# regarding copyright ownership.  The ASF licenses this file
# to you under the Apache License, Version 2.0 (the
# "License"); you may not use this file except in compliance
# with the License.  You may obtain a copy of the License at
#
#   http://www.apache.org/licenses/LICENSE-2.0
#
# Unless required by applicable law or agreed to in writing,
# software distributed under the License is distributed on an
# "AS IS" BASIS, WITHOUT WARRANTIES OR CONDITIONS OF ANY
# KIND, either express or implied.  See the License for the
# specific language governing permissions and limitations
# under the License.

[package]
name = "datafusion-common"
description = "Common functionality for DataFusion query engine"
keywords = ["arrow", "query", "sql"]
readme = "README.md"
version = { workspace = true }
edition = { workspace = true }
homepage = { workspace = true }
repository = { workspace = true }
license = { workspace = true }
authors = { workspace = true }
rust-version = { workspace = true }

[lints]
workspace = true

[lib]
name = "datafusion_common"
path = "src/lib.rs"

[features]
avro = ["apache-avro"]
backtrace = []
pyarrow = ["pyo3", "arrow/pyarrow", "parquet"]
force_hash_collisions = []
recursive_protection = ["dep:recursive"]

[dependencies]
ahash = { workspace = true }
apache-avro = { version = "0.17", default-features = false, features = [
    "bzip",
    "snappy",
    "xz",
    "zstandard",
], optional = true }
arrow = { workspace = true }
arrow-array = { workspace = true }
arrow-buffer = { workspace = true }
arrow-ipc = { workspace = true }
arrow-schema = { workspace = true }
base64 = "0.22.1"
half = { workspace = true }
hashbrown = { workspace = true }
indexmap = { workspace = true }
libc = "0.2.140"
log = { workspace = true }
object_store = { workspace = true, optional = true }
parquet = { workspace = true, optional = true, default-features = true }
paste = "1.0.15"
<<<<<<< HEAD
pyo3 = { version = "0.23.0", optional = true }
=======
pyo3 = { version = "0.23.3", optional = true }
>>>>>>> 26058ac0
recursive = { workspace = true, optional = true }
sqlparser = { workspace = true }
tokio = { workspace = true }

[target.'cfg(target_family = "wasm")'.dependencies]
web-time = "1.1.0"

[dev-dependencies]
chrono = { workspace = true }
rand = { workspace = true }<|MERGE_RESOLUTION|>--- conflicted
+++ resolved
@@ -64,11 +64,7 @@
 object_store = { workspace = true, optional = true }
 parquet = { workspace = true, optional = true, default-features = true }
 paste = "1.0.15"
-<<<<<<< HEAD
-pyo3 = { version = "0.23.0", optional = true }
-=======
 pyo3 = { version = "0.23.3", optional = true }
->>>>>>> 26058ac0
 recursive = { workspace = true, optional = true }
 sqlparser = { workspace = true }
 tokio = { workspace = true }
