// Licensed to the Apache Software Foundation (ASF) under one
// or more contributor license agreements.  See the NOTICE file
// distributed with this work for additional information
// regarding copyright ownership.  The ASF licenses this file
// to you under the Apache License, Version 2.0 (the
// "License"); you may not use this file except in compliance
// with the License.  You may obtain a copy of the License at
//
//   http://www.apache.org/licenses/LICENSE-2.0
//
// Unless required by applicable law or agreed to in writing,
// software distributed under the License is distributed on an
// "AS IS" BASIS, WITHOUT WARRANTIES OR CONDITIONS OF ANY
// KIND, either express or implied.  See the License for the
// specific language governing permissions and limitations
// under the License.

//! This module provides data structures to represent statistics

use arrow::datatypes::{DataType, SchemaRef};
use std::fmt::Display;

use arrow::datatypes::DataType;

use crate::ScalarValue;

/// Statistics for a relation
/// Fields are optional and can be inexact because the sources
/// sometimes provide approximate estimates for performance reasons
/// and the transformations output are not always predictable.
#[derive(Debug, Clone, PartialEq, Eq)]
pub struct Statistics {
    /// The number of table rows
    pub num_rows: Option<usize>,
    /// total bytes of the table rows
    pub total_byte_size: Option<usize>,
    /// Statistics on a column level
    pub column_statistics: Option<Vec<ColumnStatistics>>,
    /// If true, any field that is `Some(..)` is the actual value in the data provided by the operator (it is not
    /// an estimate). Any or all other fields might still be None, in which case no information is known.
    /// if false, any field that is `Some(..)` may contain an inexact estimate and may not be the actual value.
    pub is_exact: bool,
}

impl Statistics {
    /// Returns a [`Statistics`] instance corresponding to the given schema by assigning infinite
    /// bounds to each column in the schema. This is useful when the input statistics are not
    /// known to give an opportunity to the current executor to shrink the bounds of some columns.
    pub fn new_with_unbounded_columns(schema: SchemaRef) -> Self {
        Self {
            num_rows: None,
            total_byte_size: None,
            column_statistics: Some(
                schema
                    .fields()
                    .iter()
                    .map(|field| {
                        let inf = ScalarValue::try_from(field.data_type()).ok();
                        ColumnStatistics {
                            null_count: None,
                            max_value: inf.clone(),
                            min_value: inf,
                            distinct_count: None,
                        }
                    })
                    .collect(),
            ),
            is_exact: false,
        }
    }
}

impl Display for Statistics {
    fn fmt(&self, f: &mut std::fmt::Formatter<'_>) -> std::fmt::Result {
        if self.num_rows.is_none() && self.total_byte_size.is_none() && !self.is_exact {
            return Ok(());
        }

        let rows = self
            .num_rows
            .map_or_else(|| "None".to_string(), |v| v.to_string());
        let bytes = self
            .total_byte_size
            .map_or_else(|| "None".to_string(), |v| v.to_string());

        write!(f, "rows={}, bytes={}, exact={}", rows, bytes, self.is_exact)?;

        Ok(())
    }
}

/// Statistics for a column within a relation
#[derive(Clone, Debug, Default, PartialEq, Eq)]
pub struct ColumnStatistics {
    /// Number of null values on column
    pub null_count: Option<usize>,
    /// Maximum value of column
    pub max_value: Option<ScalarValue>,
    /// Minimum value of column
    pub min_value: Option<ScalarValue>,
    /// Number of distinct values
    pub distinct_count: Option<usize>,
}

impl ColumnStatistics {
<<<<<<< HEAD
=======
    /// Column contains a single non null value (e.g constant).
    pub fn is_singleton(&self) -> bool {
        match (&self.min_value, &self.max_value) {
            // Min and max values are the same and not infinity.
            (Some(min), Some(max)) => !min.is_null() && !max.is_null() && (min == max),
            (_, _) => false,
        }
    }

>>>>>>> c72b98e4
    /// Returns the [`ColumnStatistics`] corresponding to the given datatype by assigning infinite bounds.
    pub fn new_with_unbounded_column(dt: &DataType) -> ColumnStatistics {
        let null = ScalarValue::try_from(dt.clone()).ok();
        ColumnStatistics {
            null_count: None,
            max_value: null.clone(),
            min_value: null,
            distinct_count: None,
        }
    }
}<|MERGE_RESOLUTION|>--- conflicted
+++ resolved
@@ -103,8 +103,6 @@
 }
 
 impl ColumnStatistics {
-<<<<<<< HEAD
-=======
     /// Column contains a single non null value (e.g constant).
     pub fn is_singleton(&self) -> bool {
         match (&self.min_value, &self.max_value) {
@@ -114,7 +112,6 @@
         }
     }
 
->>>>>>> c72b98e4
     /// Returns the [`ColumnStatistics`] corresponding to the given datatype by assigning infinite bounds.
     pub fn new_with_unbounded_column(dt: &DataType) -> ColumnStatistics {
         let null = ScalarValue::try_from(dt.clone()).ok();
