// Licensed to the Apache Software Foundation (ASF) under one
// or more contributor license agreements.  See the NOTICE file
// distributed with this work for additional information
// regarding copyright ownership.  The ASF licenses this file
// to you under the Apache License, Version 2.0 (the
// "License"); you may not use this file except in compliance
// with the License.  You may obtain a copy of the License at
//
//   http://www.apache.org/licenses/LICENSE-2.0
//
// Unless required by applicable law or agreed to in writing,
// software distributed under the License is distributed on an
// "AS IS" BASIS, WITHOUT WARRANTIES OR CONDITIONS OF ANY
// KIND, either express or implied.  See the License for the
// specific language governing permissions and limitations
// under the License.

//! This module provides ScalarValue, an enum that can be used for storage of single elements

use std::borrow::Borrow;
use std::cmp::{max, Ordering};
use std::convert::{Infallible, TryInto};
use std::ops::{Add, Sub};
use std::str::FromStr;
use std::{convert::TryFrom, fmt, iter::repeat, sync::Arc};

use crate::cast::as_struct_array;
use crate::delta::shift_months;
use crate::error::{DataFusionError, Result};
use arrow::{
    array::*,
    compute::kernels::cast::{cast, cast_with_options, CastOptions},
    datatypes::{
        ArrowDictionaryKeyType, ArrowNativeType, DataType, Field, Float32Type,
        Float64Type, Int16Type, Int32Type, Int64Type, Int8Type, IntervalDayTimeType,
        IntervalMonthDayNanoType, IntervalUnit, IntervalYearMonthType, TimeUnit,
        TimestampMicrosecondType, TimestampMillisecondType, TimestampNanosecondType,
        TimestampSecondType, UInt16Type, UInt32Type, UInt64Type, UInt8Type,
        DECIMAL128_MAX_PRECISION,
    },
};
use chrono::{Datelike, Duration, NaiveDate, NaiveDateTime};
<<<<<<< HEAD
use ordered_float::OrderedFloat;

use crate::cast::{as_decimal128_array, as_struct_array};
use crate::delta::shift_months;
use crate::error::{DataFusionError, Result};
=======
>>>>>>> c8c8febd

/// Represents a dynamically typed, nullable single value.
/// This is the single-valued counter-part of arrow's `Array`.
/// https://arrow.apache.org/docs/python/api/datatypes.html
/// https://github.com/apache/arrow/blob/master/format/Schema.fbs#L354-L375
#[derive(Clone)]
pub enum ScalarValue {
    /// represents `DataType::Null` (castable to/from any other type)
    Null,
    /// true or false value
    Boolean(Option<bool>),
    /// 32bit float
    Float32(Option<f32>),
    /// 64bit float
    Float64(Option<f64>),
    /// 128bit decimal, using the i128 to represent the decimal, precision scale
    Decimal128(Option<i128>, u8, u8),
    /// signed 8bit int
    Int8(Option<i8>),
    /// signed 16bit int
    Int16(Option<i16>),
    /// signed 32bit int
    Int32(Option<i32>),
    /// signed 64bit int
    Int64(Option<i64>),
    /// unsigned 8bit int
    UInt8(Option<u8>),
    /// unsigned 16bit int
    UInt16(Option<u16>),
    /// unsigned 32bit int
    UInt32(Option<u32>),
    /// unsigned 64bit int
    UInt64(Option<u64>),
    /// utf-8 encoded string.
    Utf8(Option<String>),
    /// utf-8 encoded string representing a LargeString's arrow type.
    LargeUtf8(Option<String>),
    /// binary
    Binary(Option<Vec<u8>>),
    /// fixed size binary
    FixedSizeBinary(i32, Option<Vec<u8>>),
    /// large binary
    LargeBinary(Option<Vec<u8>>),
    /// list of nested ScalarValue
    List(Option<Vec<ScalarValue>>, Box<Field>),
    /// Date stored as a signed 32bit int days since UNIX epoch 1970-01-01
    Date32(Option<i32>),
    /// Date stored as a signed 64bit int milliseconds since UNIX epoch 1970-01-01
    Date64(Option<i64>),
    /// Time stored as a signed 64bit int as nanoseconds since midnight
    Time64(Option<i64>),
    /// Timestamp Second
    TimestampSecond(Option<i64>, Option<String>),
    /// Timestamp Milliseconds
    TimestampMillisecond(Option<i64>, Option<String>),
    /// Timestamp Microseconds
    TimestampMicrosecond(Option<i64>, Option<String>),
    /// Timestamp Nanoseconds
    TimestampNanosecond(Option<i64>, Option<String>),
    /// Number of elapsed whole months
    IntervalYearMonth(Option<i32>),
    /// Number of elapsed days and milliseconds (no leap seconds)
    /// stored as 2 contiguous 32-bit signed integers
    IntervalDayTime(Option<i64>),
    /// A triple of the number of elapsed months, days, and nanoseconds.
    /// Months and days are encoded as 32-bit signed integers.
    /// Nanoseconds is encoded as a 64-bit signed integer (no leap seconds).
    IntervalMonthDayNano(Option<i128>),
    /// struct of nested ScalarValue
    Struct(Option<Vec<ScalarValue>>, Box<Vec<Field>>),
    /// Dictionary type: index type and value
    Dictionary(Box<DataType>, Box<ScalarValue>),
}

// manual implementation of `PartialEq`
impl PartialEq for ScalarValue {
    fn eq(&self, other: &Self) -> bool {
        use ScalarValue::*;
        // This purposely doesn't have a catch-all "(_, _)" so that
        // any newly added enum variant will require editing this list
        // or else face a compile error
        match (self, other) {
            (Decimal128(v1, p1, s1), Decimal128(v2, p2, s2)) => {
                v1.eq(v2) && p1.eq(p2) && s1.eq(s2)
            }
            (Decimal128(_, _, _), _) => false,
            (Boolean(v1), Boolean(v2)) => v1.eq(v2),
            (Boolean(_), _) => false,
            (Float32(v1), Float32(v2)) => match (v1, v2) {
                (Some(f1), Some(f2)) => f1.to_bits() == f2.to_bits(),
                _ => v1.eq(v2),
            },
            (Float32(_), _) => false,
            (Float64(v1), Float64(v2)) => match (v1, v2) {
                (Some(f1), Some(f2)) => f1.to_bits() == f2.to_bits(),
                _ => v1.eq(v2),
            },
            (Float64(_), _) => false,
            (Int8(v1), Int8(v2)) => v1.eq(v2),
            (Int8(_), _) => false,
            (Int16(v1), Int16(v2)) => v1.eq(v2),
            (Int16(_), _) => false,
            (Int32(v1), Int32(v2)) => v1.eq(v2),
            (Int32(_), _) => false,
            (Int64(v1), Int64(v2)) => v1.eq(v2),
            (Int64(_), _) => false,
            (UInt8(v1), UInt8(v2)) => v1.eq(v2),
            (UInt8(_), _) => false,
            (UInt16(v1), UInt16(v2)) => v1.eq(v2),
            (UInt16(_), _) => false,
            (UInt32(v1), UInt32(v2)) => v1.eq(v2),
            (UInt32(_), _) => false,
            (UInt64(v1), UInt64(v2)) => v1.eq(v2),
            (UInt64(_), _) => false,
            (Utf8(v1), Utf8(v2)) => v1.eq(v2),
            (Utf8(_), _) => false,
            (LargeUtf8(v1), LargeUtf8(v2)) => v1.eq(v2),
            (LargeUtf8(_), _) => false,
            (Binary(v1), Binary(v2)) => v1.eq(v2),
            (Binary(_), _) => false,
            (FixedSizeBinary(_, v1), FixedSizeBinary(_, v2)) => v1.eq(v2),
            (FixedSizeBinary(_, _), _) => false,
            (LargeBinary(v1), LargeBinary(v2)) => v1.eq(v2),
            (LargeBinary(_), _) => false,
            (List(v1, t1), List(v2, t2)) => v1.eq(v2) && t1.eq(t2),
            (List(_, _), _) => false,
            (Date32(v1), Date32(v2)) => v1.eq(v2),
            (Date32(_), _) => false,
            (Date64(v1), Date64(v2)) => v1.eq(v2),
            (Date64(_), _) => false,
            (Time64(v1), Time64(v2)) => v1.eq(v2),
            (Time64(_), _) => false,
            (TimestampSecond(v1, _), TimestampSecond(v2, _)) => v1.eq(v2),
            (TimestampSecond(_, _), _) => false,
            (TimestampMillisecond(v1, _), TimestampMillisecond(v2, _)) => v1.eq(v2),
            (TimestampMillisecond(_, _), _) => false,
            (TimestampMicrosecond(v1, _), TimestampMicrosecond(v2, _)) => v1.eq(v2),
            (TimestampMicrosecond(_, _), _) => false,
            (TimestampNanosecond(v1, _), TimestampNanosecond(v2, _)) => v1.eq(v2),
            (TimestampNanosecond(_, _), _) => false,
            (IntervalYearMonth(v1), IntervalYearMonth(v2)) => v1.eq(v2),
            (IntervalYearMonth(_), _) => false,
            (IntervalDayTime(v1), IntervalDayTime(v2)) => v1.eq(v2),
            (IntervalDayTime(_), _) => false,
            (IntervalMonthDayNano(v1), IntervalMonthDayNano(v2)) => v1.eq(v2),
            (IntervalMonthDayNano(_), _) => false,
            (Struct(v1, t1), Struct(v2, t2)) => v1.eq(v2) && t1.eq(t2),
            (Struct(_, _), _) => false,
            (Dictionary(k1, v1), Dictionary(k2, v2)) => k1.eq(k2) && v1.eq(v2),
            (Dictionary(_, _), _) => false,
            (Null, Null) => true,
            (Null, _) => false,
        }
    }
}

// manual implementation of `PartialOrd`
impl PartialOrd for ScalarValue {
    fn partial_cmp(&self, other: &Self) -> Option<Ordering> {
        use ScalarValue::*;
        // This purposely doesn't have a catch-all "(_, _)" so that
        // any newly added enum variant will require editing this list
        // or else face a compile error
        match (self, other) {
            (Decimal128(v1, p1, s1), Decimal128(v2, p2, s2)) => {
                if p1.eq(p2) && s1.eq(s2) {
                    v1.partial_cmp(v2)
                } else {
                    // Two decimal values can be compared if they have the same precision and scale.
                    None
                }
            }
            (Decimal128(_, _, _), _) => None,
            (Boolean(v1), Boolean(v2)) => v1.partial_cmp(v2),
            (Boolean(_), _) => None,
            (Float32(v1), Float32(v2)) => match (v1, v2) {
                (Some(f1), Some(f2)) => Some(f1.total_cmp(f2)),
                _ => v1.partial_cmp(v2),
            },
            (Float32(_), _) => None,
            (Float64(v1), Float64(v2)) => match (v1, v2) {
                (Some(f1), Some(f2)) => Some(f1.total_cmp(f2)),
                _ => v1.partial_cmp(v2),
            },
            (Float64(_), _) => None,
            (Int8(v1), Int8(v2)) => v1.partial_cmp(v2),
            (Int8(_), _) => None,
            (Int16(v1), Int16(v2)) => v1.partial_cmp(v2),
            (Int16(_), _) => None,
            (Int32(v1), Int32(v2)) => v1.partial_cmp(v2),
            (Int32(_), _) => None,
            (Int64(v1), Int64(v2)) => v1.partial_cmp(v2),
            (Int64(_), _) => None,
            (UInt8(v1), UInt8(v2)) => v1.partial_cmp(v2),
            (UInt8(_), _) => None,
            (UInt16(v1), UInt16(v2)) => v1.partial_cmp(v2),
            (UInt16(_), _) => None,
            (UInt32(v1), UInt32(v2)) => v1.partial_cmp(v2),
            (UInt32(_), _) => None,
            (UInt64(v1), UInt64(v2)) => v1.partial_cmp(v2),
            (UInt64(_), _) => None,
            (Utf8(v1), Utf8(v2)) => v1.partial_cmp(v2),
            (Utf8(_), _) => None,
            (LargeUtf8(v1), LargeUtf8(v2)) => v1.partial_cmp(v2),
            (LargeUtf8(_), _) => None,
            (Binary(v1), Binary(v2)) => v1.partial_cmp(v2),
            (Binary(_), _) => None,
            (FixedSizeBinary(_, v1), FixedSizeBinary(_, v2)) => v1.partial_cmp(v2),
            (FixedSizeBinary(_, _), _) => None,
            (LargeBinary(v1), LargeBinary(v2)) => v1.partial_cmp(v2),
            (LargeBinary(_), _) => None,
            (List(v1, t1), List(v2, t2)) => {
                if t1.eq(t2) {
                    v1.partial_cmp(v2)
                } else {
                    None
                }
            }
            (List(_, _), _) => None,
            (Date32(v1), Date32(v2)) => v1.partial_cmp(v2),
            (Date32(_), _) => None,
            (Date64(v1), Date64(v2)) => v1.partial_cmp(v2),
            (Date64(_), _) => None,
            (Time64(v1), Time64(v2)) => v1.partial_cmp(v2),
            (Time64(_), _) => None,
            (TimestampSecond(v1, _), TimestampSecond(v2, _)) => v1.partial_cmp(v2),
            (TimestampSecond(_, _), _) => None,
            (TimestampMillisecond(v1, _), TimestampMillisecond(v2, _)) => {
                v1.partial_cmp(v2)
            }
            (TimestampMillisecond(_, _), _) => None,
            (TimestampMicrosecond(v1, _), TimestampMicrosecond(v2, _)) => {
                v1.partial_cmp(v2)
            }
            (TimestampMicrosecond(_, _), _) => None,
            (TimestampNanosecond(v1, _), TimestampNanosecond(v2, _)) => {
                v1.partial_cmp(v2)
            }
            (TimestampNanosecond(_, _), _) => None,
            (IntervalYearMonth(v1), IntervalYearMonth(v2)) => v1.partial_cmp(v2),
            (IntervalYearMonth(_), _) => None,
            (IntervalDayTime(v1), IntervalDayTime(v2)) => v1.partial_cmp(v2),
            (IntervalDayTime(_), _) => None,
            (IntervalMonthDayNano(v1), IntervalMonthDayNano(v2)) => v1.partial_cmp(v2),
            (IntervalMonthDayNano(_), _) => None,
            (Struct(v1, t1), Struct(v2, t2)) => {
                if t1.eq(t2) {
                    v1.partial_cmp(v2)
                } else {
                    None
                }
            }
            (Struct(_, _), _) => None,
            (Dictionary(k1, v1), Dictionary(k2, v2)) => {
                // Don't compare if the key types don't match (it is effectively a different datatype)
                if k1 == k2 {
                    v1.partial_cmp(v2)
                } else {
                    None
                }
            }
            (Dictionary(_, _), _) => None,
            (Null, Null) => Some(Ordering::Equal),
            (Null, _) => None,
        }
    }
}

impl Eq for ScalarValue {}

// TODO implement this in arrow-rs with simd
// https://github.com/apache/arrow-rs/issues/1010
macro_rules! decimal_op {
    ($LHS:expr, $RHS:expr, $PRECISION:expr, $LHS_SCALE:expr, $RHS_SCALE:expr, $OPERATION:tt) => {{
        let (difference, side) = if $LHS_SCALE > $RHS_SCALE {
            ($LHS_SCALE - $RHS_SCALE, true)
        } else {
            ($RHS_SCALE - $LHS_SCALE, false)
        };
        let scale = max($LHS_SCALE, $RHS_SCALE);
        Ok(match ($LHS, $RHS, difference) {
            (None, None, _) => ScalarValue::Decimal128(None, $PRECISION, scale),
            (lhs, None, 0) => ScalarValue::Decimal128(*lhs, $PRECISION, scale),
            (Some(lhs_value), None, _) => {
                let mut new_value = *lhs_value;
                if !side {
                    new_value *= 10_i128.pow(difference as u32)
                }
                ScalarValue::Decimal128(Some(new_value), $PRECISION, scale)
            }
            (None, Some(rhs_value), 0) => {
                let value = decimal_right!(*rhs_value, $OPERATION);
                ScalarValue::Decimal128(Some(value), $PRECISION, scale)
            }
            (None, Some(rhs_value), _) => {
                let mut new_value = decimal_right!(*rhs_value, $OPERATION);
                if side {
                    new_value *= 10_i128.pow(difference as u32)
                };
                ScalarValue::Decimal128(Some(new_value), $PRECISION, scale)
            }
            (Some(lhs_value), Some(rhs_value), 0) => {
                decimal_binary_op!(lhs_value, rhs_value, $OPERATION, $PRECISION, scale)
            }
            (Some(lhs_value), Some(rhs_value), _) => {
                let (left_arg, right_arg) = if side {
                    (*lhs_value, rhs_value * 10_i128.pow(difference as u32))
                } else {
                    (lhs_value * 10_i128.pow(difference as u32), *rhs_value)
                };
                decimal_binary_op!(left_arg, right_arg, $OPERATION, $PRECISION, scale)
            }
        })
    }};
}

macro_rules! decimal_binary_op {
    ($LHS:expr, $RHS:expr, $OPERATION:tt, $PRECISION:expr, $SCALE:expr) => {
        // TODO: This simple implementation loses precision for calculations like
        //       multiplication and division. Improve this implementation for such
        //       operations.
        ScalarValue::Decimal128(Some($LHS $OPERATION $RHS), $PRECISION, $SCALE)
    };
}

macro_rules! decimal_right {
    ($TERM:expr, +) => {
        $TERM
    };
    ($TERM:expr, *) => {
        $TERM
    };
    ($TERM:expr, -) => {
        -$TERM
    };
    ($TERM:expr, /) => {
        Err(DataFusionError::NotImplemented(format!(
            "Decimal reciprocation not yet supported",
        )))
    };
}

// Returns the result of applying operation to two scalar values.
macro_rules! primitive_op {
    ($LEFT:expr, $RIGHT:expr, $SCALAR:ident, $OPERATION:tt) => {
        match ($LEFT, $RIGHT) {
            (lhs, None) => Ok(ScalarValue::$SCALAR(*lhs)),
            #[allow(unused_variables)]
            (None, Some(b)) => { primitive_right!(*b, $OPERATION, $SCALAR) },
            (Some(a), Some(b)) => Ok(ScalarValue::$SCALAR(Some(*a $OPERATION *b))),
        }
    };
}

macro_rules! primitive_right {
    ($TERM:expr, +, $SCALAR:ident) => {
        Ok(ScalarValue::$SCALAR(Some($TERM)))
    };
    ($TERM:expr, *, $SCALAR:ident) => {
        Ok(ScalarValue::$SCALAR(Some($TERM)))
    };
    ($TERM:expr, -, UInt64) => {
        unsigned_subtraction_error!("UInt64")
    };
    ($TERM:expr, -, UInt32) => {
        unsigned_subtraction_error!("UInt32")
    };
    ($TERM:expr, -, UInt16) => {
        unsigned_subtraction_error!("UInt16")
    };
    ($TERM:expr, -, UInt8) => {
        unsigned_subtraction_error!("UInt8")
    };
    ($TERM:expr, -, $SCALAR:ident) => {
        Ok(ScalarValue::$SCALAR(Some(-$TERM)))
    };
    ($TERM:expr, /, Float64) => {
        Ok(ScalarValue::$SCALAR(Some($TERM.recip())))
    };
    ($TERM:expr, /, Float32) => {
        Ok(ScalarValue::$SCALAR(Some($TERM.recip())))
    };
    ($TERM:expr, /, $SCALAR:ident) => {
        Err(DataFusionError::Internal(format!(
            "Can not divide an uninitialized value to a non-floating point value",
        )))
    };
}

macro_rules! unsigned_subtraction_error {
    ($SCALAR:expr) => {{
        let msg = format!(
            "Can not subtract a {} value from an uninitialized value",
            $SCALAR
        );
        Err(DataFusionError::Internal(msg))
    }};
}

macro_rules! impl_op {
    ($LHS:expr, $RHS:expr, $OPERATION:tt) => {
        match ($LHS, $RHS) {
            // Binary operations on arguments with the same type:
            (
                ScalarValue::Decimal128(v1, p1, s1),
                ScalarValue::Decimal128(v2, p2, s2),
            ) => {
                decimal_op!(v1, v2, *p1.max(p2), *s1, *s2, $OPERATION)
            }
            (ScalarValue::Float64(lhs), ScalarValue::Float64(rhs)) => {
                primitive_op!(lhs, rhs, Float64, $OPERATION)
            }
            (ScalarValue::Float32(lhs), ScalarValue::Float32(rhs)) => {
                primitive_op!(lhs, rhs, Float32, $OPERATION)
            }
            (ScalarValue::UInt64(lhs), ScalarValue::UInt64(rhs)) => {
                primitive_op!(lhs, rhs, UInt64, $OPERATION)
            }
            (ScalarValue::Int64(lhs), ScalarValue::Int64(rhs)) => {
                primitive_op!(lhs, rhs, Int64, $OPERATION)
            }
            (ScalarValue::UInt32(lhs), ScalarValue::UInt32(rhs)) => {
                primitive_op!(lhs, rhs, UInt32, $OPERATION)
            }
            (ScalarValue::Int32(lhs), ScalarValue::Int32(rhs)) => {
                primitive_op!(lhs, rhs, Int32, $OPERATION)
            }
            (ScalarValue::UInt16(lhs), ScalarValue::UInt16(rhs)) => {
                primitive_op!(lhs, rhs, UInt16, $OPERATION)
            }
            (ScalarValue::Int16(lhs), ScalarValue::Int16(rhs)) => {
                primitive_op!(lhs, rhs, Int16, $OPERATION)
            }
            (ScalarValue::UInt8(lhs), ScalarValue::UInt8(rhs)) => {
                primitive_op!(lhs, rhs, UInt8, $OPERATION)
            }
            (ScalarValue::Int8(lhs), ScalarValue::Int8(rhs)) => {
                primitive_op!(lhs, rhs, Int8, $OPERATION)
            }
            // Binary operations on arguments with different types:
            (ScalarValue::Date32(Some(days)), _) => {
                let value = date32_add(*days, $RHS, get_sign!($OPERATION))?;
                Ok(ScalarValue::Date32(Some(value)))
            }
            (ScalarValue::Date64(Some(ms)), _) => {
                let value = date64_add(*ms, $RHS, get_sign!($OPERATION))?;
                Ok(ScalarValue::Date64(Some(value)))
            }
            (ScalarValue::TimestampSecond(Some(ts_s), zone), _) => {
                let value = seconds_add(*ts_s, $RHS, get_sign!($OPERATION))?;
                Ok(ScalarValue::TimestampSecond(Some(value), zone.clone()))
            }
            (ScalarValue::TimestampMillisecond(Some(ts_ms), zone), _) => {
                let value = milliseconds_add(*ts_ms, $RHS, get_sign!($OPERATION))?;
                Ok(ScalarValue::TimestampMillisecond(Some(value), zone.clone()))
            }
            (ScalarValue::TimestampMicrosecond(Some(ts_us), zone), _) => {
                let value = microseconds_add(*ts_us, $RHS, get_sign!($OPERATION))?;
                Ok(ScalarValue::TimestampMicrosecond(Some(value), zone.clone()))
            }
            (ScalarValue::TimestampNanosecond(Some(ts_ns), zone), _) => {
                let value = nanoseconds_add(*ts_ns, $RHS, get_sign!($OPERATION))?;
                Ok(ScalarValue::TimestampNanosecond(Some(value), zone.clone()))
            }
            _ => Err(DataFusionError::Internal(format!(
                "Operator {} is not implemented for types {:?} and {:?}",
                stringify!($OPERATION),
                $LHS,
                $RHS
            ))),
        }
    };
}

macro_rules! get_sign {
    (+) => {
        1
    };
    (-) => {
        -1
    };
}

#[inline]
pub fn date32_add(days: i32, scalar: &ScalarValue, sign: i32) -> Result<i32> {
    let epoch = NaiveDate::from_ymd(1970, 1, 1);
    let prior = epoch.add(Duration::days(days as i64));
    let posterior = do_date_math(prior, scalar, sign)?;
    Ok(posterior.sub(epoch).num_days() as i32)
}

#[inline]
pub fn date64_add(ms: i64, scalar: &ScalarValue, sign: i32) -> Result<i64> {
    let epoch = NaiveDate::from_ymd(1970, 1, 1);
    let prior = epoch.add(Duration::milliseconds(ms));
    let posterior = do_date_math(prior, scalar, sign)?;
    Ok(posterior.sub(epoch).num_milliseconds())
}

#[inline]
pub fn seconds_add(ts_s: i64, scalar: &ScalarValue, sign: i32) -> Result<i64> {
    Ok(do_date_time_math(ts_s, 0, scalar, sign)?.timestamp())
}

#[inline]
pub fn milliseconds_add(ts_ms: i64, scalar: &ScalarValue, sign: i32) -> Result<i64> {
    let secs = ts_ms / 1000;
    let nsecs = ((ts_ms % 1000) * 1_000_000) as u32;
    Ok(do_date_time_math(secs, nsecs, scalar, sign)?.timestamp_millis())
}

#[inline]
pub fn microseconds_add(ts_us: i64, scalar: &ScalarValue, sign: i32) -> Result<i64> {
    let secs = ts_us / 1_000_000;
    let nsecs = ((ts_us % 1_000_000) * 1000) as u32;
    Ok(do_date_time_math(secs, nsecs, scalar, sign)?.timestamp_nanos() / 1000)
}

#[inline]
pub fn nanoseconds_add(ts_ns: i64, scalar: &ScalarValue, sign: i32) -> Result<i64> {
    let secs = ts_ns / 1_000_000_000;
    let nsecs = (ts_ns % 1_000_000_000) as u32;
    Ok(do_date_time_math(secs, nsecs, scalar, sign)?.timestamp_nanos())
}

#[inline]
fn do_date_time_math(
    secs: i64,
    nsecs: u32,
    scalar: &ScalarValue,
    sign: i32,
) -> Result<NaiveDateTime> {
    let prior = NaiveDateTime::from_timestamp(secs, nsecs);
    do_date_math(prior, scalar, sign)
}

fn do_date_math<D>(prior: D, scalar: &ScalarValue, sign: i32) -> Result<D>
where
    D: Datelike + Add<Duration, Output = D>,
{
    Ok(match scalar {
        ScalarValue::IntervalDayTime(Some(i)) => add_day_time(prior, *i, sign),
        ScalarValue::IntervalYearMonth(Some(i)) => shift_months(prior, *i * sign),
        ScalarValue::IntervalMonthDayNano(Some(i)) => add_m_d_nano(prior, *i, sign),
        other => Err(DataFusionError::Execution(format!(
            "DateIntervalExpr does not support non-interval type {:?}",
            other
        )))?,
    })
}

// Can remove once chrono:0.4.23 is released
fn add_m_d_nano<D>(prior: D, interval: i128, sign: i32) -> D
where
    D: Datelike + Add<Duration, Output = D>,
{
    let (months, days, nanos) = IntervalMonthDayNanoType::to_parts(interval);
    let months = months * sign;
    let days = days * sign;
    let nanos = nanos * sign as i64;
    let a = shift_months(prior, months);
    let b = a.add(Duration::days(days as i64));
    b.add(Duration::nanoseconds(nanos))
}

// Can remove once chrono:0.4.23 is released
fn add_day_time<D>(prior: D, interval: i64, sign: i32) -> D
where
    D: Datelike + Add<Duration, Output = D>,
{
    let (days, ms) = IntervalDayTimeType::to_parts(interval);
    let days = days * sign;
    let ms = ms * sign;
    let intermediate = prior.add(Duration::days(days as i64));
    intermediate.add(Duration::milliseconds(ms as i64))
}

//Float wrapper over f32/f64. Just because we cannot build std::hash::Hash for floats directly we have to do it through type wrapper
struct Fl<T>(T);

macro_rules! hash_float_value {
    ($(($t:ty, $i:ty)),+) => {
        $(impl std::hash::Hash for Fl<$t> {
            #[inline]
            fn hash<H: std::hash::Hasher>(&self, state: &mut H) {
                state.write(&<$i>::from_ne_bytes(self.0.to_ne_bytes()).to_ne_bytes())
            }
        })+
    };
}

hash_float_value!((f64, u64), (f32, u32));

// manual implementation of `Hash`
impl std::hash::Hash for ScalarValue {
    fn hash<H: std::hash::Hasher>(&self, state: &mut H) {
        use ScalarValue::*;
        match self {
            Decimal128(v, p, s) => {
                v.hash(state);
                p.hash(state);
                s.hash(state)
            }
            Boolean(v) => v.hash(state),
            Float32(v) => v.map(Fl).hash(state),
            Float64(v) => v.map(Fl).hash(state),
            Int8(v) => v.hash(state),
            Int16(v) => v.hash(state),
            Int32(v) => v.hash(state),
            Int64(v) => v.hash(state),
            UInt8(v) => v.hash(state),
            UInt16(v) => v.hash(state),
            UInt32(v) => v.hash(state),
            UInt64(v) => v.hash(state),
            Utf8(v) => v.hash(state),
            LargeUtf8(v) => v.hash(state),
            Binary(v) => v.hash(state),
            FixedSizeBinary(_, v) => v.hash(state),
            LargeBinary(v) => v.hash(state),
            List(v, t) => {
                v.hash(state);
                t.hash(state);
            }
            Date32(v) => v.hash(state),
            Date64(v) => v.hash(state),
            Time64(v) => v.hash(state),
            TimestampSecond(v, _) => v.hash(state),
            TimestampMillisecond(v, _) => v.hash(state),
            TimestampMicrosecond(v, _) => v.hash(state),
            TimestampNanosecond(v, _) => v.hash(state),
            IntervalYearMonth(v) => v.hash(state),
            IntervalDayTime(v) => v.hash(state),
            IntervalMonthDayNano(v) => v.hash(state),
            Struct(v, t) => {
                v.hash(state);
                t.hash(state);
            }
            Dictionary(k, v) => {
                k.hash(state);
                v.hash(state);
            }
            // stable hash for Null value
            Null => 1.hash(state),
        }
    }
}

/// return a reference to the values array and the index into it for a
/// dictionary array
#[inline]
fn get_dict_value<K: ArrowDictionaryKeyType>(
    array: &ArrayRef,
    index: usize,
) -> (&ArrayRef, Option<usize>) {
    let dict_array = as_dictionary_array::<K>(array);
    (dict_array.values(), dict_array.key(index))
}

/// Create a dictionary array representing `value` repeated `size`
/// times
fn dict_from_scalar<K: ArrowDictionaryKeyType>(
    value: &ScalarValue,
    size: usize,
) -> ArrayRef {
    // values array is one element long (the value)
    let values_array = value.to_array_of_size(1);

    // Create a key array with `size` elements, each of 0
    let key_array: PrimitiveArray<K> = std::iter::repeat(Some(K::default_value()))
        .take(size)
        .collect();

    // create a new DictionaryArray
    //
    // Note: this path could be made faster by using the ArrayData
    // APIs and skipping validation, if it every comes up in
    // performance traces.
    Arc::new(
        DictionaryArray::<K>::try_new(&key_array, &values_array)
            // should always be valid by construction above
            .expect("Can not construct dictionary array"),
    )
}

/// Create a dictionary array representing all the values in values
fn dict_from_values<K: ArrowDictionaryKeyType>(
    values_array: &dyn Array,
) -> Result<ArrayRef> {
    // Create a key array with `size` elements of 0..array_len for all
    // non-null value elements
    let key_array: PrimitiveArray<K> = (0..values_array.len())
        .map(|index| {
            if values_array.is_valid(index) {
                let native_index = K::Native::from_usize(index).ok_or_else(|| {
                    DataFusionError::Internal(format!(
                        "Can not create index of type {} from value {}",
                        K::DATA_TYPE,
                        index
                    ))
                })?;
                Ok(Some(native_index))
            } else {
                Ok(None)
            }
        })
        .collect::<Result<Vec<_>>>()?
        .into_iter()
        .collect();

    // create a new DictionaryArray
    //
    // Note: this path could be made faster by using the ArrayData
    // APIs and skipping validation, if it every comes up in
    // performance traces.
    let dict_array = DictionaryArray::<K>::try_new(&key_array, values_array)?;
    Ok(Arc::new(dict_array))
}

macro_rules! typed_cast_tz {
    ($array:expr, $index:expr, $ARRAYTYPE:ident, $SCALAR:ident, $TZ:expr) => {{
        let array = $array.as_any().downcast_ref::<$ARRAYTYPE>().unwrap();
        ScalarValue::$SCALAR(
            match array.is_null($index) {
                true => None,
                false => Some(array.value($index).into()),
            },
            $TZ.clone(),
        )
    }};
}

macro_rules! typed_cast {
    ($array:expr, $index:expr, $ARRAYTYPE:ident, $SCALAR:ident) => {{
        let array = $array.as_any().downcast_ref::<$ARRAYTYPE>().unwrap();
        ScalarValue::$SCALAR(match array.is_null($index) {
            true => None,
            false => Some(array.value($index).into()),
        })
    }};
}

// keep until https://github.com/apache/arrow-rs/issues/2054 is finished
macro_rules! build_list {
    ($VALUE_BUILDER_TY:ident, $SCALAR_TY:ident, $VALUES:expr, $SIZE:expr) => {{
        match $VALUES {
            // the return on the macro is necessary, to short-circuit and return ArrayRef
            None => {
                return new_null_array(
                    &DataType::List(Box::new(Field::new(
                        "item",
                        DataType::$SCALAR_TY,
                        true,
                    ))),
                    $SIZE,
                )
            }
            Some(values) => {
                build_values_list!($VALUE_BUILDER_TY, $SCALAR_TY, values, $SIZE)
            }
        }
    }};
}

macro_rules! build_timestamp_list {
    ($TIME_UNIT:expr, $TIME_ZONE:expr, $VALUES:expr, $SIZE:expr) => {{
        match $VALUES {
            // the return on the macro is necessary, to short-circuit and return ArrayRef
            None => {
                return new_null_array(
                    &DataType::List(Box::new(Field::new(
                        "item",
                        DataType::Timestamp($TIME_UNIT, $TIME_ZONE),
                        true,
                    ))),
                    $SIZE,
                )
            }
            Some(values) => match $TIME_UNIT {
                TimeUnit::Second => {
                    build_values_list_tz!(
                        TimestampSecondBuilder,
                        TimestampSecond,
                        values,
                        $SIZE
                    )
                }
                TimeUnit::Microsecond => build_values_list_tz!(
                    TimestampMillisecondBuilder,
                    TimestampMillisecond,
                    values,
                    $SIZE
                ),
                TimeUnit::Millisecond => build_values_list_tz!(
                    TimestampMicrosecondBuilder,
                    TimestampMicrosecond,
                    values,
                    $SIZE
                ),
                TimeUnit::Nanosecond => build_values_list_tz!(
                    TimestampNanosecondBuilder,
                    TimestampNanosecond,
                    values,
                    $SIZE
                ),
            },
        }
    }};
}

macro_rules! new_builder {
    (StringBuilder, $len:expr) => {
        StringBuilder::new()
    };
    (LargeStringBuilder, $len:expr) => {
        LargeStringBuilder::new()
    };
    ($el:ident, $len:expr) => {{
        <$el>::with_capacity($len)
    }};
}

macro_rules! build_values_list {
    ($VALUE_BUILDER_TY:ident, $SCALAR_TY:ident, $VALUES:expr, $SIZE:expr) => {{
        let builder = new_builder!($VALUE_BUILDER_TY, $VALUES.len());
        let mut builder = ListBuilder::new(builder);

        for _ in 0..$SIZE {
            for scalar_value in $VALUES {
                match scalar_value {
                    ScalarValue::$SCALAR_TY(Some(v)) => {
                        builder.values().append_value(v.clone());
                    }
                    ScalarValue::$SCALAR_TY(None) => {
                        builder.values().append_null();
                    }
                    _ => panic!("Incompatible ScalarValue for list"),
                };
            }
            builder.append(true);
        }

        builder.finish()
    }};
}

macro_rules! build_values_list_tz {
    ($VALUE_BUILDER_TY:ident, $SCALAR_TY:ident, $VALUES:expr, $SIZE:expr) => {{
        let mut builder =
            ListBuilder::new($VALUE_BUILDER_TY::with_capacity($VALUES.len()));

        for _ in 0..$SIZE {
            for scalar_value in $VALUES {
                match scalar_value {
                    ScalarValue::$SCALAR_TY(Some(v), _) => {
                        builder.values().append_value(v.clone());
                    }
                    ScalarValue::$SCALAR_TY(None, _) => {
                        builder.values().append_null();
                    }
                    _ => panic!("Incompatible ScalarValue for list"),
                };
            }
            builder.append(true);
        }

        builder.finish()
    }};
}

macro_rules! build_array_from_option {
    ($DATA_TYPE:ident, $ARRAY_TYPE:ident, $EXPR:expr, $SIZE:expr) => {{
        match $EXPR {
            Some(value) => Arc::new($ARRAY_TYPE::from_value(*value, $SIZE)),
            None => new_null_array(&DataType::$DATA_TYPE, $SIZE),
        }
    }};
    ($DATA_TYPE:ident, $ENUM:expr, $ARRAY_TYPE:ident, $EXPR:expr, $SIZE:expr) => {{
        match $EXPR {
            Some(value) => Arc::new($ARRAY_TYPE::from_value(*value, $SIZE)),
            None => new_null_array(&DataType::$DATA_TYPE($ENUM), $SIZE),
        }
    }};
    ($DATA_TYPE:ident, $ENUM:expr, $ENUM2:expr, $ARRAY_TYPE:ident, $EXPR:expr, $SIZE:expr) => {{
        match $EXPR {
            Some(value) => {
                let array: ArrayRef = Arc::new($ARRAY_TYPE::from_value(*value, $SIZE));
                // Need to call cast to cast to final data type with timezone/extra param
                cast(&array, &DataType::$DATA_TYPE($ENUM, $ENUM2))
                    .expect("cannot do temporal cast")
            }
            None => new_null_array(&DataType::$DATA_TYPE($ENUM, $ENUM2), $SIZE),
        }
    }};
}

macro_rules! eq_array_primitive {
    ($array:expr, $index:expr, $ARRAYTYPE:ident, $VALUE:expr) => {{
        let array = $array.as_any().downcast_ref::<$ARRAYTYPE>().unwrap();
        let is_valid = array.is_valid($index);
        match $VALUE {
            Some(val) => is_valid && &array.value($index) == val,
            None => !is_valid,
        }
    }};
}

impl ScalarValue {
    /// Create a decimal Scalar from value/precision and scale.
    pub fn try_new_decimal128(value: i128, precision: u8, scale: u8) -> Result<Self> {
        // make sure the precision and scale is valid
        if precision <= DECIMAL128_MAX_PRECISION && scale <= precision {
            return Ok(ScalarValue::Decimal128(Some(value), precision, scale));
        }
        Err(DataFusionError::Internal(format!(
            "Can not new a decimal type ScalarValue for precision {} and scale {}",
            precision, scale
        )))
    }

    /// Returns a [`ScalarValue::Utf8`] representing `val`
    pub fn new_utf8(val: impl Into<String>) -> Self {
        ScalarValue::Utf8(Some(val.into()))
    }

    /// Returns a [`ScalarValue::IntervalYearMonth`] representing
    /// `years` years and `months` months
    pub fn new_interval_ym(years: i32, months: i32) -> Self {
        let val = IntervalYearMonthType::make_value(years, months);
        ScalarValue::IntervalYearMonth(Some(val))
    }

    /// Returns a [`ScalarValue::IntervalDayTime`] representing
    /// `days` days and `millis` milliseconds
    pub fn new_interval_dt(days: i32, millis: i32) -> Self {
        let val = IntervalDayTimeType::make_value(days, millis);
        Self::IntervalDayTime(Some(val))
    }

    /// Returns a [`ScalarValue::IntervalMonthDayNano`] representing
    /// `months` months and `days` days, and `nanos` nanoseconds
    pub fn new_interval_mdn(months: i32, days: i32, nanos: i64) -> Self {
        let val = IntervalMonthDayNanoType::make_value(months, days, nanos);
        ScalarValue::IntervalMonthDayNano(Some(val))
    }

    /// Create a new nullable ScalarValue::List with the specified child_type
    pub fn new_list(scalars: Option<Vec<Self>>, child_type: DataType) -> Self {
        Self::List(scalars, Box::new(Field::new("item", child_type, true)))
    }

    /// Getter for the `DataType` of the value
    pub fn get_datatype(&self) -> DataType {
        match self {
            ScalarValue::Boolean(_) => DataType::Boolean,
            ScalarValue::UInt8(_) => DataType::UInt8,
            ScalarValue::UInt16(_) => DataType::UInt16,
            ScalarValue::UInt32(_) => DataType::UInt32,
            ScalarValue::UInt64(_) => DataType::UInt64,
            ScalarValue::Int8(_) => DataType::Int8,
            ScalarValue::Int16(_) => DataType::Int16,
            ScalarValue::Int32(_) => DataType::Int32,
            ScalarValue::Int64(_) => DataType::Int64,
            ScalarValue::Decimal128(_, precision, scale) => {
                DataType::Decimal128(*precision, *scale)
            }
            ScalarValue::TimestampSecond(_, tz_opt) => {
                DataType::Timestamp(TimeUnit::Second, tz_opt.clone())
            }
            ScalarValue::TimestampMillisecond(_, tz_opt) => {
                DataType::Timestamp(TimeUnit::Millisecond, tz_opt.clone())
            }
            ScalarValue::TimestampMicrosecond(_, tz_opt) => {
                DataType::Timestamp(TimeUnit::Microsecond, tz_opt.clone())
            }
            ScalarValue::TimestampNanosecond(_, tz_opt) => {
                DataType::Timestamp(TimeUnit::Nanosecond, tz_opt.clone())
            }
            ScalarValue::Float32(_) => DataType::Float32,
            ScalarValue::Float64(_) => DataType::Float64,
            ScalarValue::Utf8(_) => DataType::Utf8,
            ScalarValue::LargeUtf8(_) => DataType::LargeUtf8,
            ScalarValue::Binary(_) => DataType::Binary,
            ScalarValue::FixedSizeBinary(sz, _) => DataType::FixedSizeBinary(*sz),
            ScalarValue::LargeBinary(_) => DataType::LargeBinary,
            ScalarValue::List(_, field) => DataType::List(Box::new(Field::new(
                "item",
                field.data_type().clone(),
                true,
            ))),
            ScalarValue::Date32(_) => DataType::Date32,
            ScalarValue::Date64(_) => DataType::Date64,
            ScalarValue::Time64(_) => DataType::Time64(TimeUnit::Nanosecond),
            ScalarValue::IntervalYearMonth(_) => {
                DataType::Interval(IntervalUnit::YearMonth)
            }
            ScalarValue::IntervalDayTime(_) => DataType::Interval(IntervalUnit::DayTime),
            ScalarValue::IntervalMonthDayNano(_) => {
                DataType::Interval(IntervalUnit::MonthDayNano)
            }
            ScalarValue::Struct(_, fields) => DataType::Struct(fields.as_ref().clone()),
            ScalarValue::Dictionary(k, v) => {
                DataType::Dictionary(k.clone(), Box::new(v.get_datatype()))
            }
            ScalarValue::Null => DataType::Null,
        }
    }

    /// Calculate arithmetic negation for a scalar value
    pub fn arithmetic_negate(&self) -> Result<Self> {
        match self {
            ScalarValue::Int8(None)
            | ScalarValue::Int16(None)
            | ScalarValue::Int32(None)
            | ScalarValue::Int64(None)
            | ScalarValue::Float32(None) => Ok(self.clone()),
            ScalarValue::Float64(Some(v)) => Ok(ScalarValue::Float64(Some(-v))),
            ScalarValue::Float32(Some(v)) => Ok(ScalarValue::Float32(Some(-v))),
            ScalarValue::Int8(Some(v)) => Ok(ScalarValue::Int8(Some(-v))),
            ScalarValue::Int16(Some(v)) => Ok(ScalarValue::Int16(Some(-v))),
            ScalarValue::Int32(Some(v)) => Ok(ScalarValue::Int32(Some(-v))),
            ScalarValue::Int64(Some(v)) => Ok(ScalarValue::Int64(Some(-v))),
            ScalarValue::Decimal128(Some(v), precision, scale) => {
                Ok(ScalarValue::Decimal128(Some(-v), *precision, *scale))
            }
            value => Err(DataFusionError::Internal(format!(
                "Can not run arithmetic negative on scalar value {:?}",
                value
            ))),
        }
    }

    pub fn add<T: Borrow<ScalarValue>>(&self, other: T) -> Result<ScalarValue> {
        let rhs = other.borrow();
        impl_op!(self, rhs, +)
    }

    pub fn sub<T: Borrow<ScalarValue>>(&self, other: T) -> Result<ScalarValue> {
        let rhs = other.borrow();
        impl_op!(self, rhs, -)
    }

    pub fn is_unsigned(&self) -> bool {
        matches!(
            self,
            ScalarValue::UInt8(_)
                | ScalarValue::UInt16(_)
                | ScalarValue::UInt32(_)
                | ScalarValue::UInt64(_)
        )
    }

    /// whether this value is null or not.
    pub fn is_null(&self) -> bool {
        match self {
            ScalarValue::Boolean(v) => v.is_none(),
            ScalarValue::Null => true,
            ScalarValue::Float32(v) => v.is_none(),
            ScalarValue::Float64(v) => v.is_none(),
            ScalarValue::Decimal128(v, _, _) => v.is_none(),
            ScalarValue::Int8(v) => v.is_none(),
            ScalarValue::Int16(v) => v.is_none(),
            ScalarValue::Int32(v) => v.is_none(),
            ScalarValue::Int64(v) => v.is_none(),
            ScalarValue::UInt8(v) => v.is_none(),
            ScalarValue::UInt16(v) => v.is_none(),
            ScalarValue::UInt32(v) => v.is_none(),
            ScalarValue::UInt64(v) => v.is_none(),
            ScalarValue::Utf8(v) => v.is_none(),
            ScalarValue::LargeUtf8(v) => v.is_none(),
            ScalarValue::Binary(v) => v.is_none(),
            ScalarValue::FixedSizeBinary(_, v) => v.is_none(),
            ScalarValue::LargeBinary(v) => v.is_none(),
            ScalarValue::List(v, _) => v.is_none(),
            ScalarValue::Date32(v) => v.is_none(),
            ScalarValue::Date64(v) => v.is_none(),
            ScalarValue::Time64(v) => v.is_none(),
            ScalarValue::TimestampSecond(v, _) => v.is_none(),
            ScalarValue::TimestampMillisecond(v, _) => v.is_none(),
            ScalarValue::TimestampMicrosecond(v, _) => v.is_none(),
            ScalarValue::TimestampNanosecond(v, _) => v.is_none(),
            ScalarValue::IntervalYearMonth(v) => v.is_none(),
            ScalarValue::IntervalDayTime(v) => v.is_none(),
            ScalarValue::IntervalMonthDayNano(v) => v.is_none(),
            ScalarValue::Struct(v, _) => v.is_none(),
            ScalarValue::Dictionary(_, v) => v.is_null(),
        }
    }

    /// Absolute distance between two numeric values (of the same type). This method will return
    /// None if either one of the arguments are null. It might also return None if the resulting
    /// distance is greater than [`usize::MAX`]. If the type is a float, then the distance will be
    /// rounded to the nearest integer.
    ///
    ///
    /// Note: the datatype itself must support subtraction.
    pub fn distance(&self, other: &ScalarValue) -> Option<usize> {
        // Having an explicit null check here is important because the
        // subtraction for scalar values will return a real value even
        // if one side is null.
        if self.is_null() || other.is_null() {
            return None;
        }

        let distance = if self > other {
            self.sub(other).ok()?
        } else {
            other.sub(self).ok()?
        };

        match distance {
            ScalarValue::Int8(Some(v)) => usize::try_from(v).ok(),
            ScalarValue::Int16(Some(v)) => usize::try_from(v).ok(),
            ScalarValue::Int32(Some(v)) => usize::try_from(v).ok(),
            ScalarValue::Int64(Some(v)) => usize::try_from(v).ok(),
            ScalarValue::UInt8(Some(v)) => Some(v as usize),
            ScalarValue::UInt16(Some(v)) => Some(v as usize),
            ScalarValue::UInt32(Some(v)) => usize::try_from(v).ok(),
            ScalarValue::UInt64(Some(v)) => usize::try_from(v).ok(),
            // TODO: we might want to look into supporting ceil/floor here for floats.
            ScalarValue::Float32(Some(v)) => Some(v.round() as usize),
            ScalarValue::Float64(Some(v)) => Some(v.round() as usize),
            _ => None,
        }
    }

    /// Converts a scalar value into an 1-row array.
    pub fn to_array(&self) -> ArrayRef {
        self.to_array_of_size(1)
    }

    /// Converts an iterator of references [`ScalarValue`] into an [`ArrayRef`]
    /// corresponding to those values. For example,
    ///
    /// Returns an error if the iterator is empty or if the
    /// [`ScalarValue`]s are not all the same type
    ///
    /// Example
    /// ```
    /// use datafusion_common::ScalarValue;
    /// use arrow::array::{ArrayRef, BooleanArray};
    ///
    /// let scalars = vec![
    ///   ScalarValue::Boolean(Some(true)),
    ///   ScalarValue::Boolean(None),
    ///   ScalarValue::Boolean(Some(false)),
    /// ];
    ///
    /// // Build an Array from the list of ScalarValues
    /// let array = ScalarValue::iter_to_array(scalars.into_iter())
    ///   .unwrap();
    ///
    /// let expected: ArrayRef = std::sync::Arc::new(
    ///   BooleanArray::from(vec![
    ///     Some(true),
    ///     None,
    ///     Some(false)
    ///   ]
    /// ));
    ///
    /// assert_eq!(&array, &expected);
    /// ```
    pub fn iter_to_array(
        scalars: impl IntoIterator<Item = ScalarValue>,
    ) -> Result<ArrayRef> {
        let mut scalars = scalars.into_iter().peekable();

        // figure out the type based on the first element
        let data_type = match scalars.peek() {
            None => {
                return Err(DataFusionError::Internal(
                    "Empty iterator passed to ScalarValue::iter_to_array".to_string(),
                ));
            }
            Some(sv) => sv.get_datatype(),
        };

        /// Creates an array of $ARRAY_TY by unpacking values of
        /// SCALAR_TY for primitive types
        macro_rules! build_array_primitive {
            ($ARRAY_TY:ident, $SCALAR_TY:ident) => {{
                {
                    let array = scalars.map(|sv| {
                        if let ScalarValue::$SCALAR_TY(v) = sv {
                            Ok(v)
                        } else {
                            Err(DataFusionError::Internal(format!(
                                "Inconsistent types in ScalarValue::iter_to_array. \
                                    Expected {:?}, got {:?}",
                                data_type, sv
                            )))
                        }
                    })
                    .collect::<Result<$ARRAY_TY>>()?;
                    Arc::new(array)
                }
            }};
        }

        macro_rules! build_array_primitive_tz {
            ($ARRAY_TY:ident, $SCALAR_TY:ident) => {{
                {
                    let array = scalars.map(|sv| {
                        if let ScalarValue::$SCALAR_TY(v, _) = sv {
                            Ok(v)
                        } else {
                            Err(DataFusionError::Internal(format!(
                                "Inconsistent types in ScalarValue::iter_to_array. \
                                    Expected {:?}, got {:?}",
                                data_type, sv
                            )))
                        }
                    })
                    .collect::<Result<$ARRAY_TY>>()?;
                    Arc::new(array)
                }
            }};
        }

        /// Creates an array of $ARRAY_TY by unpacking values of
        /// SCALAR_TY for "string-like" types.
        macro_rules! build_array_string {
            ($ARRAY_TY:ident, $SCALAR_TY:ident) => {{
                {
                    let array = scalars.map(|sv| {
                        if let ScalarValue::$SCALAR_TY(v) = sv {
                            Ok(v)
                        } else {
                            Err(DataFusionError::Internal(format!(
                                "Inconsistent types in ScalarValue::iter_to_array. \
                                    Expected {:?}, got {:?}",
                                data_type, sv
                            )))
                        }
                    })
                    .collect::<Result<$ARRAY_TY>>()?;
                    Arc::new(array)
                }
            }};
        }

        macro_rules! build_array_list_primitive {
            ($ARRAY_TY:ident, $SCALAR_TY:ident, $NATIVE_TYPE:ident) => {{
                Arc::new(ListArray::from_iter_primitive::<$ARRAY_TY, _, _>(
                    scalars.into_iter().map(|x| match x {
                        ScalarValue::List(xs, _) => xs.map(|x| {
                            x.iter().map(|x| match x {
                                ScalarValue::$SCALAR_TY(i) => *i,
                                sv => panic!(
                                    "Inconsistent types in ScalarValue::iter_to_array. \
                                        Expected {:?}, got {:?}",
                                    data_type, sv
                                ),
                            })
                            .collect::<Vec<Option<$NATIVE_TYPE>>>()
                        }),
                        sv => panic!(
                            "Inconsistent types in ScalarValue::iter_to_array. \
                                Expected {:?}, got {:?}",
                            data_type, sv
                        ),
                    }),
                ))
            }};
        }

        macro_rules! build_array_list_string {
            ($BUILDER:ident, $SCALAR_TY:ident) => {{
                let mut builder = ListBuilder::new($BUILDER::new());
                for scalar in scalars.into_iter() {
                    match scalar {
                        ScalarValue::List(Some(xs), _) => {
                            for s in xs {
                                match s {
                                    ScalarValue::$SCALAR_TY(Some(val)) => {
                                        builder.values().append_value(val);
                                    }
                                    ScalarValue::$SCALAR_TY(None) => {
                                        builder.values().append_null();
                                    }
                                    sv => {
                                        return Err(DataFusionError::Internal(format!(
                                            "Inconsistent types in ScalarValue::iter_to_array. \
                                                Expected Utf8, got {:?}",
                                            sv
                                        )))
                                    }
                                }
                            }
                            builder.append(true);
                        }
                        ScalarValue::List(None, _) => {
                            builder.append(false);
                        }
                        sv => {
                            return Err(DataFusionError::Internal(format!(
                                "Inconsistent types in ScalarValue::iter_to_array. \
                                    Expected List, got {:?}",
                                sv
                            )))
                        }
                    }
                }
                Arc::new(builder.finish())
            }};
        }

        let array: ArrayRef = match &data_type {
            DataType::Decimal128(precision, scale) => {
                let decimal_array =
                    ScalarValue::iter_to_decimal_array(scalars, *precision, *scale)?;
                Arc::new(decimal_array)
            }
            DataType::Decimal256(_, _) => {
                return Err(DataFusionError::Internal(
                    "Decimal256 is not supported for ScalarValue".to_string(),
                ));
            }
            DataType::Null => ScalarValue::iter_to_null_array(scalars),
            DataType::Boolean => build_array_primitive!(BooleanArray, Boolean),
            DataType::Float32 => build_array_primitive!(Float32Array, Float32),
            DataType::Float64 => build_array_primitive!(Float64Array, Float64),
            DataType::Int8 => build_array_primitive!(Int8Array, Int8),
            DataType::Int16 => build_array_primitive!(Int16Array, Int16),
            DataType::Int32 => build_array_primitive!(Int32Array, Int32),
            DataType::Int64 => build_array_primitive!(Int64Array, Int64),
            DataType::UInt8 => build_array_primitive!(UInt8Array, UInt8),
            DataType::UInt16 => build_array_primitive!(UInt16Array, UInt16),
            DataType::UInt32 => build_array_primitive!(UInt32Array, UInt32),
            DataType::UInt64 => build_array_primitive!(UInt64Array, UInt64),
            DataType::Utf8 => build_array_string!(StringArray, Utf8),
            DataType::LargeUtf8 => build_array_string!(LargeStringArray, LargeUtf8),
            DataType::Binary => build_array_string!(BinaryArray, Binary),
            DataType::LargeBinary => build_array_string!(LargeBinaryArray, LargeBinary),
            DataType::Date32 => build_array_primitive!(Date32Array, Date32),
            DataType::Date64 => build_array_primitive!(Date64Array, Date64),
            DataType::Time64(TimeUnit::Nanosecond) => {
                build_array_primitive!(Time64NanosecondArray, Time64)
            }
            DataType::Timestamp(TimeUnit::Second, _) => {
                build_array_primitive_tz!(TimestampSecondArray, TimestampSecond)
            }
            DataType::Timestamp(TimeUnit::Millisecond, _) => {
                build_array_primitive_tz!(TimestampMillisecondArray, TimestampMillisecond)
            }
            DataType::Timestamp(TimeUnit::Microsecond, _) => {
                build_array_primitive_tz!(TimestampMicrosecondArray, TimestampMicrosecond)
            }
            DataType::Timestamp(TimeUnit::Nanosecond, _) => {
                build_array_primitive_tz!(TimestampNanosecondArray, TimestampNanosecond)
            }
            DataType::Interval(IntervalUnit::DayTime) => {
                build_array_primitive!(IntervalDayTimeArray, IntervalDayTime)
            }
            DataType::Interval(IntervalUnit::YearMonth) => {
                build_array_primitive!(IntervalYearMonthArray, IntervalYearMonth)
            }
            DataType::List(fields) if fields.data_type() == &DataType::Int8 => {
                build_array_list_primitive!(Int8Type, Int8, i8)
            }
            DataType::List(fields) if fields.data_type() == &DataType::Int16 => {
                build_array_list_primitive!(Int16Type, Int16, i16)
            }
            DataType::List(fields) if fields.data_type() == &DataType::Int32 => {
                build_array_list_primitive!(Int32Type, Int32, i32)
            }
            DataType::List(fields) if fields.data_type() == &DataType::Int64 => {
                build_array_list_primitive!(Int64Type, Int64, i64)
            }
            DataType::List(fields) if fields.data_type() == &DataType::UInt8 => {
                build_array_list_primitive!(UInt8Type, UInt8, u8)
            }
            DataType::List(fields) if fields.data_type() == &DataType::UInt16 => {
                build_array_list_primitive!(UInt16Type, UInt16, u16)
            }
            DataType::List(fields) if fields.data_type() == &DataType::UInt32 => {
                build_array_list_primitive!(UInt32Type, UInt32, u32)
            }
            DataType::List(fields) if fields.data_type() == &DataType::UInt64 => {
                build_array_list_primitive!(UInt64Type, UInt64, u64)
            }
            DataType::List(fields) if fields.data_type() == &DataType::Float32 => {
                build_array_list_primitive!(Float32Type, Float32, f32)
            }
            DataType::List(fields) if fields.data_type() == &DataType::Float64 => {
                build_array_list_primitive!(Float64Type, Float64, f64)
            }
            DataType::List(fields) if fields.data_type() == &DataType::Utf8 => {
                build_array_list_string!(StringBuilder, Utf8)
            }
            DataType::List(fields) if fields.data_type() == &DataType::LargeUtf8 => {
                build_array_list_string!(LargeStringBuilder, LargeUtf8)
            }
            DataType::List(_) => {
                // Fallback case handling homogeneous lists with any ScalarValue element type
                let list_array = ScalarValue::iter_to_array_list(scalars, &data_type)?;
                Arc::new(list_array)
            }
            DataType::Struct(fields) => {
                // Initialize a Vector to store the ScalarValues for each column
                let mut columns: Vec<Vec<ScalarValue>> =
                    (0..fields.len()).map(|_| Vec::new()).collect();

                // Iterate over scalars to populate the column scalars for each row
                for scalar in scalars {
                    if let ScalarValue::Struct(values, fields) = scalar {
                        match values {
                            Some(values) => {
                                // Push value for each field
                                for (column, value) in columns.iter_mut().zip(values) {
                                    column.push(value.clone());
                                }
                            }
                            None => {
                                // Push NULL of the appropriate type for each field
                                for (column, field) in
                                    columns.iter_mut().zip(fields.as_ref())
                                {
                                    column
                                        .push(ScalarValue::try_from(field.data_type())?);
                                }
                            }
                        };
                    } else {
                        return Err(DataFusionError::Internal(format!(
                            "Expected Struct but found: {}",
                            scalar
                        )));
                    };
                }

                // Call iter_to_array recursively to convert the scalars for each column into Arrow arrays
                let field_values = fields
                    .iter()
                    .zip(columns)
                    .map(|(field, column)| -> Result<(Field, ArrayRef)> {
                        Ok((field.clone(), Self::iter_to_array(column)?))
                    })
                    .collect::<Result<Vec<_>>>()?;

                Arc::new(StructArray::from(field_values))
            }
            DataType::Dictionary(key_type, value_type) => {
                // create the values array
                let value_scalars = scalars
                    .into_iter()
                    .map(|scalar| match scalar {
                        ScalarValue::Dictionary(inner_key_type, scalar) => {
                            if &inner_key_type == key_type {
                                Ok(*scalar)
                            } else {
                                panic!("Expected inner key type of {} but found: {}, value was ({:?})", key_type, inner_key_type, scalar);
                            }
                        }
                        _ => {
                            Err(DataFusionError::Internal(format!(
                                "Expected scalar of type {} but found: {} {:?}",
                                value_type, scalar, scalar
                            )))
                        }
                    })
                    .collect::<Result<Vec<_>>>()?;

                let values = Self::iter_to_array(value_scalars)?;
                assert_eq!(values.data_type(), value_type.as_ref());

                match key_type.as_ref() {
                    DataType::Int8 => dict_from_values::<Int8Type>(&values)?,
                    DataType::Int16 => dict_from_values::<Int16Type>(&values)?,
                    DataType::Int32 => dict_from_values::<Int32Type>(&values)?,
                    DataType::Int64 => dict_from_values::<Int64Type>(&values)?,
                    DataType::UInt8 => dict_from_values::<UInt8Type>(&values)?,
                    DataType::UInt16 => dict_from_values::<UInt16Type>(&values)?,
                    DataType::UInt32 => dict_from_values::<UInt32Type>(&values)?,
                    DataType::UInt64 => dict_from_values::<UInt64Type>(&values)?,
                    _ => unreachable!("Invalid dictionary keys type: {:?}", key_type),
                }
            }
            DataType::FixedSizeBinary(_) => {
                let array = scalars
                    .map(|sv| {
                        if let ScalarValue::FixedSizeBinary(_, v) = sv {
                            Ok(v)
                        } else {
                            Err(DataFusionError::Internal(format!(
                                "Inconsistent types in ScalarValue::iter_to_array. \
                                Expected {:?}, got {:?}",
                                data_type, sv
                            )))
                        }
                    })
                    .collect::<Result<Vec<_>>>()?;
                let array =
                    FixedSizeBinaryArray::try_from_sparse_iter(array.into_iter())?;
                Arc::new(array)
            }
            // explicitly enumerate unsupported types so newly added
            // types must be aknowledged
            DataType::Float16
            | DataType::Time32(_)
            | DataType::Time64(_)
            | DataType::Duration(_)
            | DataType::FixedSizeList(_, _)
            | DataType::Interval(_)
            | DataType::LargeList(_)
            | DataType::Union(_, _, _)
            | DataType::Map(_, _) => {
                return Err(DataFusionError::Internal(format!(
                    "Unsupported creation of {:?} array from ScalarValue {:?}",
                    data_type,
                    scalars.peek()
                )));
            }
        };

        Ok(array)
    }

    fn iter_to_null_array(scalars: impl IntoIterator<Item = ScalarValue>) -> ArrayRef {
        let length =
            scalars
                .into_iter()
                .fold(0usize, |r, element: ScalarValue| match element {
                    ScalarValue::Null => r + 1,
                    _ => unreachable!(),
                });
        new_null_array(&DataType::Null, length)
    }

    fn iter_to_decimal_array(
        scalars: impl IntoIterator<Item = ScalarValue>,
        precision: u8,
        scale: u8,
    ) -> Result<Decimal128Array> {
        let array = scalars
            .into_iter()
            .map(|element: ScalarValue| match element {
                ScalarValue::Decimal128(v1, _, _) => v1,
                _ => unreachable!(),
            })
            .collect::<Decimal128Array>()
            .with_precision_and_scale(precision, scale)?;
        Ok(array)
    }

    fn iter_to_array_list(
        scalars: impl IntoIterator<Item = ScalarValue>,
        data_type: &DataType,
    ) -> Result<GenericListArray<i32>> {
        let mut offsets = Int32Array::builder(0);
        offsets.append_value(0);

        let mut elements: Vec<ArrayRef> = Vec::new();
        let mut valid = BooleanBufferBuilder::new(0);
        let mut flat_len = 0i32;
        for scalar in scalars {
            if let ScalarValue::List(values, _) = scalar {
                match values {
                    Some(values) => {
                        let element_array = ScalarValue::iter_to_array(values)?;

                        // Add new offset index
                        flat_len += element_array.len() as i32;
                        offsets.append_value(flat_len);

                        elements.push(element_array);

                        // Element is valid
                        valid.append(true);
                    }
                    None => {
                        // Repeat previous offset index
                        offsets.append_value(flat_len);

                        // Element is null
                        valid.append(false);
                    }
                }
            } else {
                return Err(DataFusionError::Internal(format!(
                    "Expected ScalarValue::List element. Received {:?}",
                    scalar
                )));
            }
        }

        // Concatenate element arrays to create single flat array
        let element_arrays: Vec<&dyn Array> =
            elements.iter().map(|a| a.as_ref()).collect();
        let flat_array = match arrow::compute::concat(&element_arrays) {
            Ok(flat_array) => flat_array,
            Err(err) => return Err(DataFusionError::ArrowError(err)),
        };

        // Build ListArray using ArrayData so we can specify a flat inner array, and offset indices
        let offsets_array = offsets.finish();
        let array_data = ArrayDataBuilder::new(data_type.clone())
            .len(offsets_array.len() - 1)
            .null_bit_buffer(Some(valid.finish()))
            .add_buffer(offsets_array.data().buffers()[0].clone())
            .add_child_data(flat_array.data().clone());

        let list_array = ListArray::from(array_data.build()?);
        Ok(list_array)
    }

    fn build_decimal_array(
        value: Option<i128>,
        precision: u8,
        scale: u8,
        size: usize,
    ) -> Decimal128Array {
        std::iter::repeat(value)
            .take(size)
            .into_iter()
            .collect::<Decimal128Array>()
            .with_precision_and_scale(precision, scale)
            .unwrap()
    }

    /// Converts a scalar value into an array of `size` rows.
    pub fn to_array_of_size(&self, size: usize) -> ArrayRef {
        match self {
            ScalarValue::Decimal128(e, precision, scale) => Arc::new(
                ScalarValue::build_decimal_array(*e, *precision, *scale, size),
            ),
            ScalarValue::Boolean(e) => {
                Arc::new(BooleanArray::from(vec![*e; size])) as ArrayRef
            }
            ScalarValue::Float64(e) => {
                build_array_from_option!(Float64, Float64Array, e, size)
            }
            ScalarValue::Float32(e) => {
                build_array_from_option!(Float32, Float32Array, e, size)
            }
            ScalarValue::Int8(e) => build_array_from_option!(Int8, Int8Array, e, size),
            ScalarValue::Int16(e) => build_array_from_option!(Int16, Int16Array, e, size),
            ScalarValue::Int32(e) => build_array_from_option!(Int32, Int32Array, e, size),
            ScalarValue::Int64(e) => build_array_from_option!(Int64, Int64Array, e, size),
            ScalarValue::UInt8(e) => build_array_from_option!(UInt8, UInt8Array, e, size),
            ScalarValue::UInt16(e) => {
                build_array_from_option!(UInt16, UInt16Array, e, size)
            }
            ScalarValue::UInt32(e) => {
                build_array_from_option!(UInt32, UInt32Array, e, size)
            }
            ScalarValue::UInt64(e) => {
                build_array_from_option!(UInt64, UInt64Array, e, size)
            }
            ScalarValue::TimestampSecond(e, tz_opt) => build_array_from_option!(
                Timestamp,
                TimeUnit::Second,
                tz_opt.clone(),
                TimestampSecondArray,
                e,
                size
            ),
            ScalarValue::TimestampMillisecond(e, tz_opt) => build_array_from_option!(
                Timestamp,
                TimeUnit::Millisecond,
                tz_opt.clone(),
                TimestampMillisecondArray,
                e,
                size
            ),

            ScalarValue::TimestampMicrosecond(e, tz_opt) => build_array_from_option!(
                Timestamp,
                TimeUnit::Microsecond,
                tz_opt.clone(),
                TimestampMicrosecondArray,
                e,
                size
            ),
            ScalarValue::TimestampNanosecond(e, tz_opt) => build_array_from_option!(
                Timestamp,
                TimeUnit::Nanosecond,
                tz_opt.clone(),
                TimestampNanosecondArray,
                e,
                size
            ),
            ScalarValue::Utf8(e) => match e {
                Some(value) => {
                    Arc::new(StringArray::from_iter_values(repeat(value).take(size)))
                }
                None => new_null_array(&DataType::Utf8, size),
            },
            ScalarValue::LargeUtf8(e) => match e {
                Some(value) => {
                    Arc::new(LargeStringArray::from_iter_values(repeat(value).take(size)))
                }
                None => new_null_array(&DataType::LargeUtf8, size),
            },
            ScalarValue::Binary(e) => match e {
                Some(value) => Arc::new(
                    repeat(Some(value.as_slice()))
                        .take(size)
                        .collect::<BinaryArray>(),
                ),
                None => {
                    Arc::new(repeat(None::<&str>).take(size).collect::<BinaryArray>())
                }
            },
            ScalarValue::FixedSizeBinary(_, e) => match e {
                Some(value) => Arc::new(
                    FixedSizeBinaryArray::try_from_sparse_iter(
                        repeat(Some(value.as_slice())).take(size),
                    )
                    .unwrap(),
                ),
                None => Arc::new(
                    FixedSizeBinaryArray::try_from_sparse_iter(
                        repeat(None::<&[u8]>).take(size),
                    )
                    .unwrap(),
                ),
            },
            ScalarValue::LargeBinary(e) => match e {
                Some(value) => Arc::new(
                    repeat(Some(value.as_slice()))
                        .take(size)
                        .collect::<LargeBinaryArray>(),
                ),
                None => Arc::new(
                    repeat(None::<&str>)
                        .take(size)
                        .collect::<LargeBinaryArray>(),
                ),
            },
            ScalarValue::List(values, field) => Arc::new(match field.data_type() {
                DataType::Boolean => build_list!(BooleanBuilder, Boolean, values, size),
                DataType::Int8 => build_list!(Int8Builder, Int8, values, size),
                DataType::Int16 => build_list!(Int16Builder, Int16, values, size),
                DataType::Int32 => build_list!(Int32Builder, Int32, values, size),
                DataType::Int64 => build_list!(Int64Builder, Int64, values, size),
                DataType::UInt8 => build_list!(UInt8Builder, UInt8, values, size),
                DataType::UInt16 => build_list!(UInt16Builder, UInt16, values, size),
                DataType::UInt32 => build_list!(UInt32Builder, UInt32, values, size),
                DataType::UInt64 => build_list!(UInt64Builder, UInt64, values, size),
                DataType::Utf8 => build_list!(StringBuilder, Utf8, values, size),
                DataType::Float32 => build_list!(Float32Builder, Float32, values, size),
                DataType::Float64 => build_list!(Float64Builder, Float64, values, size),
                DataType::Timestamp(unit, tz) => {
                    build_timestamp_list!(unit.clone(), tz.clone(), values, size)
                }
                &DataType::LargeUtf8 => {
                    build_list!(LargeStringBuilder, LargeUtf8, values, size)
                }
                _ => ScalarValue::iter_to_array_list(
                    repeat(self.clone()).take(size),
                    &DataType::List(Box::new(Field::new(
                        "item",
                        field.data_type().clone(),
                        true,
                    ))),
                )
                .unwrap(),
            }),
            ScalarValue::Date32(e) => {
                build_array_from_option!(Date32, Date32Array, e, size)
            }
            ScalarValue::Date64(e) => {
                build_array_from_option!(Date64, Date64Array, e, size)
            }
            ScalarValue::Time64(e) => {
                build_array_from_option!(
                    Time64,
                    TimeUnit::Nanosecond,
                    Time64NanosecondArray,
                    e,
                    size
                )
            }
            ScalarValue::IntervalDayTime(e) => build_array_from_option!(
                Interval,
                IntervalUnit::DayTime,
                IntervalDayTimeArray,
                e,
                size
            ),
            ScalarValue::IntervalYearMonth(e) => build_array_from_option!(
                Interval,
                IntervalUnit::YearMonth,
                IntervalYearMonthArray,
                e,
                size
            ),
            ScalarValue::IntervalMonthDayNano(e) => build_array_from_option!(
                Interval,
                IntervalUnit::MonthDayNano,
                IntervalMonthDayNanoArray,
                e,
                size
            ),
            ScalarValue::Struct(values, fields) => match values {
                Some(values) => {
                    let field_values: Vec<_> = fields
                        .iter()
                        .zip(values.iter())
                        .map(|(field, value)| {
                            (field.clone(), value.to_array_of_size(size))
                        })
                        .collect();

                    Arc::new(StructArray::from(field_values))
                }
                None => {
                    let field_values: Vec<_> = fields
                        .iter()
                        .map(|field| {
                            let none_field = Self::try_from(field.data_type())
                                .expect("Failed to construct null ScalarValue from Struct field type");
                            (field.clone(), none_field.to_array_of_size(size))
                        })
                        .collect();

                    Arc::new(StructArray::from(field_values))
                }
            },
            ScalarValue::Dictionary(key_type, v) => {
                // values array is one element long (the value)
                match key_type.as_ref() {
                    DataType::Int8 => dict_from_scalar::<Int8Type>(v, size),
                    DataType::Int16 => dict_from_scalar::<Int16Type>(v, size),
                    DataType::Int32 => dict_from_scalar::<Int32Type>(v, size),
                    DataType::Int64 => dict_from_scalar::<Int64Type>(v, size),
                    DataType::UInt8 => dict_from_scalar::<UInt8Type>(v, size),
                    DataType::UInt16 => dict_from_scalar::<UInt16Type>(v, size),
                    DataType::UInt32 => dict_from_scalar::<UInt32Type>(v, size),
                    DataType::UInt64 => dict_from_scalar::<UInt64Type>(v, size),
                    _ => unreachable!("Invalid dictionary keys type: {:?}", key_type),
                }
            }
            ScalarValue::Null => new_null_array(&DataType::Null, size),
        }
    }

    fn get_decimal_value_from_array(
        array: &ArrayRef,
        index: usize,
        precision: u8,
        scale: u8,
    ) -> Result<ScalarValue> {
        let array = match as_decimal128_array(array) {
            Ok(array) => {
                if array.is_null(index) {
                    Ok(ScalarValue::Decimal128(None, precision, scale))
                } else {
                    Ok(ScalarValue::Decimal128(
                        Some(array.value(index)),
                        precision,
                        scale,
                    ))
                }
            }
            Err(e) => Err(e),
        };
        array
    }

    /// Converts a value in `array` at `index` into a ScalarValue
    pub fn try_from_array(array: &ArrayRef, index: usize) -> Result<Self> {
        // handle NULL value
        if !array.is_valid(index) {
            return array.data_type().try_into();
        }

        Ok(match array.data_type() {
            DataType::Null => ScalarValue::Null,
            DataType::Decimal128(precision, scale) => {
                ScalarValue::get_decimal_value_from_array(
                    array, index, *precision, *scale,
                )?
            }
            DataType::Boolean => typed_cast!(array, index, BooleanArray, Boolean),
            DataType::Float64 => typed_cast!(array, index, Float64Array, Float64),
            DataType::Float32 => typed_cast!(array, index, Float32Array, Float32),
            DataType::UInt64 => typed_cast!(array, index, UInt64Array, UInt64),
            DataType::UInt32 => typed_cast!(array, index, UInt32Array, UInt32),
            DataType::UInt16 => typed_cast!(array, index, UInt16Array, UInt16),
            DataType::UInt8 => typed_cast!(array, index, UInt8Array, UInt8),
            DataType::Int64 => typed_cast!(array, index, Int64Array, Int64),
            DataType::Int32 => typed_cast!(array, index, Int32Array, Int32),
            DataType::Int16 => typed_cast!(array, index, Int16Array, Int16),
            DataType::Int8 => typed_cast!(array, index, Int8Array, Int8),
            DataType::Binary => typed_cast!(array, index, BinaryArray, Binary),
            DataType::LargeBinary => {
                typed_cast!(array, index, LargeBinaryArray, LargeBinary)
            }
            DataType::Utf8 => typed_cast!(array, index, StringArray, Utf8),
            DataType::LargeUtf8 => typed_cast!(array, index, LargeStringArray, LargeUtf8),
            DataType::List(nested_type) => {
                let list_array =
                    array.as_any().downcast_ref::<ListArray>().ok_or_else(|| {
                        DataFusionError::Internal(
                            "Failed to downcast ListArray".to_string(),
                        )
                    })?;
                let value = match list_array.is_null(index) {
                    true => None,
                    false => {
                        let nested_array = list_array.value(index);
                        let scalar_vec = (0..nested_array.len())
                            .map(|i| ScalarValue::try_from_array(&nested_array, i))
                            .collect::<Result<Vec<_>>>()?;
                        Some(scalar_vec)
                    }
                };
                ScalarValue::new_list(value, nested_type.data_type().clone())
            }
            DataType::Date32 => {
                typed_cast!(array, index, Date32Array, Date32)
            }
            DataType::Date64 => {
                typed_cast!(array, index, Date64Array, Date64)
            }
            DataType::Time64(TimeUnit::Nanosecond) => {
                typed_cast!(array, index, Time64NanosecondArray, Time64)
            }
            DataType::Timestamp(TimeUnit::Second, tz_opt) => {
                typed_cast_tz!(
                    array,
                    index,
                    TimestampSecondArray,
                    TimestampSecond,
                    tz_opt
                )
            }
            DataType::Timestamp(TimeUnit::Millisecond, tz_opt) => {
                typed_cast_tz!(
                    array,
                    index,
                    TimestampMillisecondArray,
                    TimestampMillisecond,
                    tz_opt
                )
            }
            DataType::Timestamp(TimeUnit::Microsecond, tz_opt) => {
                typed_cast_tz!(
                    array,
                    index,
                    TimestampMicrosecondArray,
                    TimestampMicrosecond,
                    tz_opt
                )
            }
            DataType::Timestamp(TimeUnit::Nanosecond, tz_opt) => {
                typed_cast_tz!(
                    array,
                    index,
                    TimestampNanosecondArray,
                    TimestampNanosecond,
                    tz_opt
                )
            }
            DataType::Dictionary(key_type, _) => {
                let (values_array, values_index) = match key_type.as_ref() {
                    DataType::Int8 => get_dict_value::<Int8Type>(array, index),
                    DataType::Int16 => get_dict_value::<Int16Type>(array, index),
                    DataType::Int32 => get_dict_value::<Int32Type>(array, index),
                    DataType::Int64 => get_dict_value::<Int64Type>(array, index),
                    DataType::UInt8 => get_dict_value::<UInt8Type>(array, index),
                    DataType::UInt16 => get_dict_value::<UInt16Type>(array, index),
                    DataType::UInt32 => get_dict_value::<UInt32Type>(array, index),
                    DataType::UInt64 => get_dict_value::<UInt64Type>(array, index),
                    _ => unreachable!("Invalid dictionary keys type: {:?}", key_type),
                };
                // look up the index in the values dictionary
                let value = match values_index {
                    Some(values_index) => {
                        ScalarValue::try_from_array(values_array, values_index)
                    }
                    // else entry was null, so return null
                    None => values_array.data_type().try_into(),
                }?;

                Self::Dictionary(key_type.clone(), Box::new(value))
            }
            DataType::Struct(fields) => {
                let array = as_struct_array(array)?;
                let mut field_values: Vec<ScalarValue> = Vec::new();
                for col_index in 0..array.num_columns() {
                    let col_array = array.column(col_index);
                    let col_scalar = ScalarValue::try_from_array(col_array, index)?;
                    field_values.push(col_scalar);
                }
                Self::Struct(Some(field_values), Box::new(fields.clone()))
            }
            DataType::FixedSizeList(nested_type, _len) => {
                let list_array =
                    array.as_any().downcast_ref::<FixedSizeListArray>().unwrap();
                let value = match list_array.is_null(index) {
                    true => None,
                    false => {
                        let nested_array = list_array.value(index);
                        let scalar_vec = (0..nested_array.len())
                            .map(|i| ScalarValue::try_from_array(&nested_array, i))
                            .collect::<Result<Vec<_>>>()?;
                        Some(scalar_vec)
                    }
                };
                ScalarValue::new_list(value, nested_type.data_type().clone())
            }
            DataType::FixedSizeBinary(_) => {
                let array = array
                    .as_any()
                    .downcast_ref::<FixedSizeBinaryArray>()
                    .unwrap();
                let size = match array.data_type() {
                    DataType::FixedSizeBinary(size) => *size,
                    _ => unreachable!(),
                };
                ScalarValue::FixedSizeBinary(
                    size,
                    match array.is_null(index) {
                        true => None,
                        false => Some(array.value(index).into()),
                    },
                )
            }
            other => {
                return Err(DataFusionError::NotImplemented(format!(
                    "Can't create a scalar from array of type \"{:?}\"",
                    other
                )));
            }
        })
    }

    /// Try to parse `value` into a ScalarValue of type `target_type`
    pub fn try_from_string(value: String, target_type: &DataType) -> Result<Self> {
        let value = ScalarValue::Utf8(Some(value));
        let cast_options = CastOptions { safe: false };
        let cast_arr = cast_with_options(&value.to_array(), target_type, &cast_options)?;
        ScalarValue::try_from_array(&cast_arr, 0)
    }

    fn eq_array_decimal(
        array: &ArrayRef,
        index: usize,
        value: &Option<i128>,
        precision: u8,
        scale: u8,
    ) -> Result<bool> {
        let array = as_decimal128_array(array)?;
        if array.precision() != precision || array.scale() != scale {
            return Ok(false);
        }
        match value {
            None => Ok(array.is_null(index)),
            Some(v) => Ok(!array.is_null(index) && array.value(index) == *v),
        }
    }

    /// Compares a single row of array @ index for equality with self,
    /// in an optimized fashion.
    ///
    /// This method implements an optimized version of:
    ///
    /// ```text
    ///     let arr_scalar = Self::try_from_array(array, index).unwrap();
    ///     arr_scalar.eq(self)
    /// ```
    ///
    /// *Performance note*: the arrow compute kernels should be
    /// preferred over this function if at all possible as they can be
    /// vectorized and are generally much faster.
    ///
    /// This function has a few narrow usescases such as hash table key
    /// comparisons where comparing a single row at a time is necessary.
    #[inline]
    pub fn eq_array(&self, array: &ArrayRef, index: usize) -> bool {
        match self {
            ScalarValue::Decimal128(v, precision, scale) => {
                ScalarValue::eq_array_decimal(array, index, v, *precision, *scale)
                    .unwrap()
            }
            ScalarValue::Boolean(val) => {
                eq_array_primitive!(array, index, BooleanArray, val)
            }
            ScalarValue::Float32(val) => {
                eq_array_primitive!(array, index, Float32Array, val)
            }
            ScalarValue::Float64(val) => {
                eq_array_primitive!(array, index, Float64Array, val)
            }
            ScalarValue::Int8(val) => eq_array_primitive!(array, index, Int8Array, val),
            ScalarValue::Int16(val) => eq_array_primitive!(array, index, Int16Array, val),
            ScalarValue::Int32(val) => eq_array_primitive!(array, index, Int32Array, val),
            ScalarValue::Int64(val) => eq_array_primitive!(array, index, Int64Array, val),
            ScalarValue::UInt8(val) => eq_array_primitive!(array, index, UInt8Array, val),
            ScalarValue::UInt16(val) => {
                eq_array_primitive!(array, index, UInt16Array, val)
            }
            ScalarValue::UInt32(val) => {
                eq_array_primitive!(array, index, UInt32Array, val)
            }
            ScalarValue::UInt64(val) => {
                eq_array_primitive!(array, index, UInt64Array, val)
            }
            ScalarValue::Utf8(val) => eq_array_primitive!(array, index, StringArray, val),
            ScalarValue::LargeUtf8(val) => {
                eq_array_primitive!(array, index, LargeStringArray, val)
            }
            ScalarValue::Binary(val) => {
                eq_array_primitive!(array, index, BinaryArray, val)
            }
            ScalarValue::FixedSizeBinary(_, val) => {
                eq_array_primitive!(array, index, FixedSizeBinaryArray, val)
            }
            ScalarValue::LargeBinary(val) => {
                eq_array_primitive!(array, index, LargeBinaryArray, val)
            }
            ScalarValue::List(_, _) => unimplemented!(),
            ScalarValue::Date32(val) => {
                eq_array_primitive!(array, index, Date32Array, val)
            }
            ScalarValue::Date64(val) => {
                eq_array_primitive!(array, index, Date64Array, val)
            }
            ScalarValue::Time64(val) => {
                eq_array_primitive!(array, index, Time64NanosecondArray, val)
            }
            ScalarValue::TimestampSecond(val, _) => {
                eq_array_primitive!(array, index, TimestampSecondArray, val)
            }
            ScalarValue::TimestampMillisecond(val, _) => {
                eq_array_primitive!(array, index, TimestampMillisecondArray, val)
            }
            ScalarValue::TimestampMicrosecond(val, _) => {
                eq_array_primitive!(array, index, TimestampMicrosecondArray, val)
            }
            ScalarValue::TimestampNanosecond(val, _) => {
                eq_array_primitive!(array, index, TimestampNanosecondArray, val)
            }
            ScalarValue::IntervalYearMonth(val) => {
                eq_array_primitive!(array, index, IntervalYearMonthArray, val)
            }
            ScalarValue::IntervalDayTime(val) => {
                eq_array_primitive!(array, index, IntervalDayTimeArray, val)
            }
            ScalarValue::IntervalMonthDayNano(val) => {
                eq_array_primitive!(array, index, IntervalMonthDayNanoArray, val)
            }
            ScalarValue::Struct(_, _) => unimplemented!(),
            ScalarValue::Dictionary(key_type, v) => {
                let (values_array, values_index) = match key_type.as_ref() {
                    DataType::Int8 => get_dict_value::<Int8Type>(array, index),
                    DataType::Int16 => get_dict_value::<Int16Type>(array, index),
                    DataType::Int32 => get_dict_value::<Int32Type>(array, index),
                    DataType::Int64 => get_dict_value::<Int64Type>(array, index),
                    DataType::UInt8 => get_dict_value::<UInt8Type>(array, index),
                    DataType::UInt16 => get_dict_value::<UInt16Type>(array, index),
                    DataType::UInt32 => get_dict_value::<UInt32Type>(array, index),
                    DataType::UInt64 => get_dict_value::<UInt64Type>(array, index),
                    _ => unreachable!("Invalid dictionary keys type: {:?}", key_type),
                };
                // was the value in the array non null?
                match values_index {
                    Some(values_index) => v.eq_array(values_array, values_index),
                    None => v.is_null(),
                }
            }
            ScalarValue::Null => array.data().is_null(index),
        }
    }
}

macro_rules! impl_scalar {
    ($ty:ty, $scalar:tt) => {
        impl From<$ty> for ScalarValue {
            fn from(value: $ty) -> Self {
                ScalarValue::$scalar(Some(value))
            }
        }

        impl From<Option<$ty>> for ScalarValue {
            fn from(value: Option<$ty>) -> Self {
                ScalarValue::$scalar(value)
            }
        }
    };
}

impl_scalar!(f64, Float64);
impl_scalar!(f32, Float32);
impl_scalar!(i8, Int8);
impl_scalar!(i16, Int16);
impl_scalar!(i32, Int32);
impl_scalar!(i64, Int64);
impl_scalar!(bool, Boolean);
impl_scalar!(u8, UInt8);
impl_scalar!(u16, UInt16);
impl_scalar!(u32, UInt32);
impl_scalar!(u64, UInt64);

impl From<&str> for ScalarValue {
    fn from(value: &str) -> Self {
        Some(value).into()
    }
}

impl From<Option<&str>> for ScalarValue {
    fn from(value: Option<&str>) -> Self {
        let value = value.map(|s| s.to_string());
        ScalarValue::Utf8(value)
    }
}

impl FromStr for ScalarValue {
    type Err = Infallible;

    fn from_str(s: &str) -> std::result::Result<Self, Self::Err> {
        Ok(s.into())
    }
}

impl From<Vec<(&str, ScalarValue)>> for ScalarValue {
    fn from(value: Vec<(&str, ScalarValue)>) -> Self {
        let (fields, scalars): (Vec<_>, Vec<_>) = value
            .into_iter()
            .map(|(name, scalar)| {
                (Field::new(name, scalar.get_datatype(), false), scalar)
            })
            .unzip();

        Self::Struct(Some(scalars), Box::new(fields))
    }
}

macro_rules! impl_try_from {
    ($SCALAR:ident, $NATIVE:ident) => {
        impl TryFrom<ScalarValue> for $NATIVE {
            type Error = DataFusionError;

            fn try_from(value: ScalarValue) -> Result<Self> {
                match value {
                    ScalarValue::$SCALAR(Some(inner_value)) => Ok(inner_value),
                    _ => Err(DataFusionError::Internal(format!(
                        "Cannot convert {:?} to {}",
                        value,
                        std::any::type_name::<Self>()
                    ))),
                }
            }
        }
    };
}

impl_try_from!(Int8, i8);
impl_try_from!(Int16, i16);

// special implementation for i32 because of Date32
impl TryFrom<ScalarValue> for i32 {
    type Error = DataFusionError;

    fn try_from(value: ScalarValue) -> Result<Self> {
        match value {
            ScalarValue::Int32(Some(inner_value))
            | ScalarValue::Date32(Some(inner_value)) => Ok(inner_value),
            _ => Err(DataFusionError::Internal(format!(
                "Cannot convert {:?} to {}",
                value,
                std::any::type_name::<Self>()
            ))),
        }
    }
}

// special implementation for i64 because of TimeNanosecond
impl TryFrom<ScalarValue> for i64 {
    type Error = DataFusionError;

    fn try_from(value: ScalarValue) -> Result<Self> {
        match value {
            ScalarValue::Int64(Some(inner_value))
            | ScalarValue::Date64(Some(inner_value))
            | ScalarValue::Time64(Some(inner_value))
            | ScalarValue::TimestampNanosecond(Some(inner_value), _)
            | ScalarValue::TimestampMicrosecond(Some(inner_value), _)
            | ScalarValue::TimestampMillisecond(Some(inner_value), _)
            | ScalarValue::TimestampSecond(Some(inner_value), _) => Ok(inner_value),
            _ => Err(DataFusionError::Internal(format!(
                "Cannot convert {:?} to {}",
                value,
                std::any::type_name::<Self>()
            ))),
        }
    }
}

// special implementation for i128 because of Decimal128
impl TryFrom<ScalarValue> for i128 {
    type Error = DataFusionError;

    fn try_from(value: ScalarValue) -> Result<Self> {
        match value {
            ScalarValue::Decimal128(Some(inner_value), _, _) => Ok(inner_value),
            _ => Err(DataFusionError::Internal(format!(
                "Cannot convert {:?} to {}",
                value,
                std::any::type_name::<Self>()
            ))),
        }
    }
}

impl_try_from!(UInt8, u8);
impl_try_from!(UInt16, u16);
impl_try_from!(UInt32, u32);
impl_try_from!(UInt64, u64);
impl_try_from!(Float32, f32);
impl_try_from!(Float64, f64);
impl_try_from!(Boolean, bool);

impl TryFrom<DataType> for ScalarValue {
    type Error = DataFusionError;

    /// Create a Null instance of ScalarValue for this datatype
    fn try_from(datatype: DataType) -> Result<Self> {
        (&datatype).try_into()
    }
}

impl TryFrom<&DataType> for ScalarValue {
    type Error = DataFusionError;

    /// Create a Null instance of ScalarValue for this datatype
    fn try_from(datatype: &DataType) -> Result<Self> {
        Ok(match datatype {
            DataType::Boolean => ScalarValue::Boolean(None),
            DataType::Float64 => ScalarValue::Float64(None),
            DataType::Float32 => ScalarValue::Float32(None),
            DataType::Int8 => ScalarValue::Int8(None),
            DataType::Int16 => ScalarValue::Int16(None),
            DataType::Int32 => ScalarValue::Int32(None),
            DataType::Int64 => ScalarValue::Int64(None),
            DataType::UInt8 => ScalarValue::UInt8(None),
            DataType::UInt16 => ScalarValue::UInt16(None),
            DataType::UInt32 => ScalarValue::UInt32(None),
            DataType::UInt64 => ScalarValue::UInt64(None),
            DataType::Decimal128(precision, scale) => {
                ScalarValue::Decimal128(None, *precision, *scale)
            }
            DataType::Utf8 => ScalarValue::Utf8(None),
            DataType::LargeUtf8 => ScalarValue::LargeUtf8(None),
            DataType::Binary => ScalarValue::Binary(None),
            DataType::FixedSizeBinary(len) => ScalarValue::FixedSizeBinary(*len, None),
            DataType::LargeBinary => ScalarValue::LargeBinary(None),
            DataType::Date32 => ScalarValue::Date32(None),
            DataType::Date64 => ScalarValue::Date64(None),
            DataType::Time64(TimeUnit::Nanosecond) => ScalarValue::Time64(None),
            DataType::Timestamp(TimeUnit::Second, tz_opt) => {
                ScalarValue::TimestampSecond(None, tz_opt.clone())
            }
            DataType::Timestamp(TimeUnit::Millisecond, tz_opt) => {
                ScalarValue::TimestampMillisecond(None, tz_opt.clone())
            }
            DataType::Timestamp(TimeUnit::Microsecond, tz_opt) => {
                ScalarValue::TimestampMicrosecond(None, tz_opt.clone())
            }
            DataType::Timestamp(TimeUnit::Nanosecond, tz_opt) => {
                ScalarValue::TimestampNanosecond(None, tz_opt.clone())
            }
            DataType::Interval(IntervalUnit::YearMonth) => {
                ScalarValue::IntervalYearMonth(None)
            }
            DataType::Interval(IntervalUnit::DayTime) => {
                ScalarValue::IntervalDayTime(None)
            }
            DataType::Interval(IntervalUnit::MonthDayNano) => {
                ScalarValue::IntervalMonthDayNano(None)
            }
            DataType::Dictionary(index_type, value_type) => ScalarValue::Dictionary(
                index_type.clone(),
                Box::new(value_type.as_ref().try_into()?),
            ),
            DataType::List(ref nested_type) => {
                ScalarValue::new_list(None, nested_type.data_type().clone())
            }
            DataType::Struct(fields) => {
                ScalarValue::Struct(None, Box::new(fields.clone()))
            }
            DataType::Null => ScalarValue::Null,
            _ => {
                return Err(DataFusionError::NotImplemented(format!(
                    "Can't create a scalar from data_type \"{:?}\"",
                    datatype
                )));
            }
        })
    }
}

macro_rules! format_option {
    ($F:expr, $EXPR:expr) => {{
        match $EXPR {
            Some(e) => write!($F, "{}", e),
            None => write!($F, "NULL"),
        }
    }};
}

impl fmt::Display for ScalarValue {
    fn fmt(&self, f: &mut fmt::Formatter) -> fmt::Result {
        match self {
            ScalarValue::Decimal128(v, p, s) => {
                write!(f, "{:?},{:?},{:?}", v, p, s)?;
            }
            ScalarValue::Boolean(e) => format_option!(f, e)?,
            ScalarValue::Float32(e) => format_option!(f, e)?,
            ScalarValue::Float64(e) => format_option!(f, e)?,
            ScalarValue::Int8(e) => format_option!(f, e)?,
            ScalarValue::Int16(e) => format_option!(f, e)?,
            ScalarValue::Int32(e) => format_option!(f, e)?,
            ScalarValue::Int64(e) => format_option!(f, e)?,
            ScalarValue::UInt8(e) => format_option!(f, e)?,
            ScalarValue::UInt16(e) => format_option!(f, e)?,
            ScalarValue::UInt32(e) => format_option!(f, e)?,
            ScalarValue::UInt64(e) => format_option!(f, e)?,
            ScalarValue::TimestampSecond(e, _) => format_option!(f, e)?,
            ScalarValue::TimestampMillisecond(e, _) => format_option!(f, e)?,
            ScalarValue::TimestampMicrosecond(e, _) => format_option!(f, e)?,
            ScalarValue::TimestampNanosecond(e, _) => format_option!(f, e)?,
            ScalarValue::Utf8(e) => format_option!(f, e)?,
            ScalarValue::LargeUtf8(e) => format_option!(f, e)?,
            ScalarValue::Binary(e) => match e {
                Some(l) => write!(
                    f,
                    "{}",
                    l.iter()
                        .map(|v| format!("{}", v))
                        .collect::<Vec<_>>()
                        .join(",")
                )?,
                None => write!(f, "NULL")?,
            },
            ScalarValue::FixedSizeBinary(_, e) => match e {
                Some(l) => write!(
                    f,
                    "{}",
                    l.iter()
                        .map(|v| format!("{}", v))
                        .collect::<Vec<_>>()
                        .join(",")
                )?,
                None => write!(f, "NULL")?,
            },
            ScalarValue::LargeBinary(e) => match e {
                Some(l) => write!(
                    f,
                    "{}",
                    l.iter()
                        .map(|v| format!("{}", v))
                        .collect::<Vec<_>>()
                        .join(",")
                )?,
                None => write!(f, "NULL")?,
            },
            ScalarValue::List(e, _) => match e {
                Some(l) => write!(
                    f,
                    "{}",
                    l.iter()
                        .map(|v| format!("{}", v))
                        .collect::<Vec<_>>()
                        .join(",")
                )?,
                None => write!(f, "NULL")?,
            },
            ScalarValue::Date32(e) => format_option!(f, e)?,
            ScalarValue::Date64(e) => format_option!(f, e)?,
            ScalarValue::Time64(e) => format_option!(f, e)?,
            ScalarValue::IntervalDayTime(e) => format_option!(f, e)?,
            ScalarValue::IntervalYearMonth(e) => format_option!(f, e)?,
            ScalarValue::IntervalMonthDayNano(e) => format_option!(f, e)?,
            ScalarValue::Struct(e, fields) => match e {
                Some(l) => write!(
                    f,
                    "{{{}}}",
                    l.iter()
                        .zip(fields.iter())
                        .map(|(value, field)| format!("{}:{}", field.name(), value))
                        .collect::<Vec<_>>()
                        .join(",")
                )?,
                None => write!(f, "NULL")?,
            },
            ScalarValue::Dictionary(_k, v) => write!(f, "{}", v)?,
            ScalarValue::Null => write!(f, "NULL")?,
        };
        Ok(())
    }
}

impl fmt::Debug for ScalarValue {
    fn fmt(&self, f: &mut fmt::Formatter) -> fmt::Result {
        match self {
            ScalarValue::Decimal128(_, _, _) => write!(f, "Decimal128({})", self),
            ScalarValue::Boolean(_) => write!(f, "Boolean({})", self),
            ScalarValue::Float32(_) => write!(f, "Float32({})", self),
            ScalarValue::Float64(_) => write!(f, "Float64({})", self),
            ScalarValue::Int8(_) => write!(f, "Int8({})", self),
            ScalarValue::Int16(_) => write!(f, "Int16({})", self),
            ScalarValue::Int32(_) => write!(f, "Int32({})", self),
            ScalarValue::Int64(_) => write!(f, "Int64({})", self),
            ScalarValue::UInt8(_) => write!(f, "UInt8({})", self),
            ScalarValue::UInt16(_) => write!(f, "UInt16({})", self),
            ScalarValue::UInt32(_) => write!(f, "UInt32({})", self),
            ScalarValue::UInt64(_) => write!(f, "UInt64({})", self),
            ScalarValue::TimestampSecond(_, tz_opt) => {
                write!(f, "TimestampSecond({}, {:?})", self, tz_opt)
            }
            ScalarValue::TimestampMillisecond(_, tz_opt) => {
                write!(f, "TimestampMillisecond({}, {:?})", self, tz_opt)
            }
            ScalarValue::TimestampMicrosecond(_, tz_opt) => {
                write!(f, "TimestampMicrosecond({}, {:?})", self, tz_opt)
            }
            ScalarValue::TimestampNanosecond(_, tz_opt) => {
                write!(f, "TimestampNanosecond({}, {:?})", self, tz_opt)
            }
            ScalarValue::Utf8(None) => write!(f, "Utf8({})", self),
            ScalarValue::Utf8(Some(_)) => write!(f, "Utf8(\"{}\")", self),
            ScalarValue::LargeUtf8(None) => write!(f, "LargeUtf8({})", self),
            ScalarValue::LargeUtf8(Some(_)) => write!(f, "LargeUtf8(\"{}\")", self),
            ScalarValue::Binary(None) => write!(f, "Binary({})", self),
            ScalarValue::Binary(Some(_)) => write!(f, "Binary(\"{}\")", self),
            ScalarValue::FixedSizeBinary(size, None) => {
                write!(f, "FixedSizeBinary({}, {})", size, self)
            }
            ScalarValue::FixedSizeBinary(size, Some(_)) => {
                write!(f, "FixedSizeBinary({}, \"{}\")", size, self)
            }
            ScalarValue::LargeBinary(None) => write!(f, "LargeBinary({})", self),
            ScalarValue::LargeBinary(Some(_)) => write!(f, "LargeBinary(\"{}\")", self),
            ScalarValue::List(_, _) => write!(f, "List([{}])", self),
            ScalarValue::Date32(_) => write!(f, "Date32(\"{}\")", self),
            ScalarValue::Date64(_) => write!(f, "Date64(\"{}\")", self),
            ScalarValue::Time64(_) => write!(f, "Time64(\"{}\")", self),
            ScalarValue::IntervalDayTime(_) => {
                write!(f, "IntervalDayTime(\"{}\")", self)
            }
            ScalarValue::IntervalYearMonth(_) => {
                write!(f, "IntervalYearMonth(\"{}\")", self)
            }
            ScalarValue::IntervalMonthDayNano(_) => {
                write!(f, "IntervalMonthDayNano(\"{}\")", self)
            }
            ScalarValue::Struct(e, fields) => {
                // Use Debug representation of field values
                match e {
                    Some(l) => write!(
                        f,
                        "Struct({{{}}})",
                        l.iter()
                            .zip(fields.iter())
                            .map(|(value, field)| format!("{}:{:?}", field.name(), value))
                            .collect::<Vec<_>>()
                            .join(",")
                    ),
                    None => write!(f, "Struct(NULL)"),
                }
            }
            ScalarValue::Dictionary(k, v) => write!(f, "Dictionary({:?}, {:?})", k, v),
            ScalarValue::Null => write!(f, "NULL"),
        }
    }
}

/// Trait used to map a NativeTime to a ScalarType.
pub trait ScalarType<T: ArrowNativeType> {
    /// returns a scalar from an optional T
    fn scalar(r: Option<T>) -> ScalarValue;
}

impl ScalarType<f32> for Float32Type {
    fn scalar(r: Option<f32>) -> ScalarValue {
        ScalarValue::Float32(r)
    }
}

impl ScalarType<i64> for TimestampSecondType {
    fn scalar(r: Option<i64>) -> ScalarValue {
        ScalarValue::TimestampSecond(r, None)
    }
}

impl ScalarType<i64> for TimestampMillisecondType {
    fn scalar(r: Option<i64>) -> ScalarValue {
        ScalarValue::TimestampMillisecond(r, None)
    }
}

impl ScalarType<i64> for TimestampMicrosecondType {
    fn scalar(r: Option<i64>) -> ScalarValue {
        ScalarValue::TimestampMicrosecond(r, None)
    }
}

impl ScalarType<i64> for TimestampNanosecondType {
    fn scalar(r: Option<i64>) -> ScalarValue {
        ScalarValue::TimestampNanosecond(r, None)
    }
}

#[cfg(test)]
mod tests {
    use std::cmp::Ordering;
    use std::sync::Arc;

    use arrow::compute::kernels;
    use arrow::datatypes::ArrowPrimitiveType;

    use crate::from_slice::FromSlice;

    use super::*;

    #[test]
    fn scalar_add_trait_test() -> Result<()> {
        let float_value = ScalarValue::Float64(Some(123.));
        let float_value_2 = ScalarValue::Float64(Some(123.));
        assert_eq!(
            (float_value.add(&float_value_2))?,
            ScalarValue::Float64(Some(246.))
        );
        assert_eq!(
            (float_value.add(float_value_2))?,
            ScalarValue::Float64(Some(246.))
        );
        Ok(())
    }

    #[test]
    fn scalar_sub_trait_test() -> Result<()> {
        let float_value = ScalarValue::Float64(Some(123.));
        let float_value_2 = ScalarValue::Float64(Some(123.));
        assert_eq!(
            float_value.sub(&float_value_2)?,
            ScalarValue::Float64(Some(0.))
        );
        assert_eq!(
            float_value.sub(float_value_2)?,
            ScalarValue::Float64(Some(0.))
        );
        Ok(())
    }

    #[test]
    fn scalar_decimal_test() -> Result<()> {
        let decimal_value = ScalarValue::Decimal128(Some(123), 10, 1);
        assert_eq!(DataType::Decimal128(10, 1), decimal_value.get_datatype());
        let try_into_value: i128 = decimal_value.clone().try_into().unwrap();
        assert_eq!(123_i128, try_into_value);
        assert!(!decimal_value.is_null());
        let neg_decimal_value = decimal_value.arithmetic_negate()?;
        match neg_decimal_value {
            ScalarValue::Decimal128(v, _, _) => {
                assert_eq!(-123, v.unwrap());
            }
            _ => {
                unreachable!();
            }
        }

        // decimal scalar to array
        let array = decimal_value.to_array();
        let array = as_decimal128_array(&array)?;
        assert_eq!(1, array.len());
        assert_eq!(DataType::Decimal128(10, 1), array.data_type().clone());
        assert_eq!(123i128, array.value(0));

        // decimal scalar to array with size
        let array = decimal_value.to_array_of_size(10);
        let array_decimal = as_decimal128_array(&array)?;
        assert_eq!(10, array.len());
        assert_eq!(DataType::Decimal128(10, 1), array.data_type().clone());
        assert_eq!(123i128, array_decimal.value(0));
        assert_eq!(123i128, array_decimal.value(9));
        // test eq array
        assert!(decimal_value.eq_array(&array, 1));
        assert!(decimal_value.eq_array(&array, 5));
        // test try from array
        assert_eq!(
            decimal_value,
            ScalarValue::try_from_array(&array, 5).unwrap()
        );

        assert_eq!(
            decimal_value,
            ScalarValue::try_new_decimal128(123, 10, 1).unwrap()
        );

        // test compare
        let left = ScalarValue::Decimal128(Some(123), 10, 2);
        let right = ScalarValue::Decimal128(Some(124), 10, 2);
        assert!(!left.eq(&right));
        let result = left < right;
        assert!(result);
        let result = left <= right;
        assert!(result);
        let right = ScalarValue::Decimal128(Some(124), 10, 3);
        // make sure that two decimals with diff datatype can't be compared.
        let result = left.partial_cmp(&right);
        assert_eq!(None, result);

        let decimal_vec = vec![
            ScalarValue::Decimal128(Some(1), 10, 2),
            ScalarValue::Decimal128(Some(2), 10, 2),
            ScalarValue::Decimal128(Some(3), 10, 2),
        ];
        // convert the vec to decimal array and check the result
        let array = ScalarValue::iter_to_array(decimal_vec.into_iter()).unwrap();
        assert_eq!(3, array.len());
        assert_eq!(DataType::Decimal128(10, 2), array.data_type().clone());

        let decimal_vec = vec![
            ScalarValue::Decimal128(Some(1), 10, 2),
            ScalarValue::Decimal128(Some(2), 10, 2),
            ScalarValue::Decimal128(Some(3), 10, 2),
            ScalarValue::Decimal128(None, 10, 2),
        ];
        let array = ScalarValue::iter_to_array(decimal_vec.into_iter()).unwrap();
        assert_eq!(4, array.len());
        assert_eq!(DataType::Decimal128(10, 2), array.data_type().clone());

        assert!(ScalarValue::try_new_decimal128(1, 10, 2)
            .unwrap()
            .eq_array(&array, 0));
        assert!(ScalarValue::try_new_decimal128(2, 10, 2)
            .unwrap()
            .eq_array(&array, 1));
        assert!(ScalarValue::try_new_decimal128(3, 10, 2)
            .unwrap()
            .eq_array(&array, 2));
        assert_eq!(
            ScalarValue::Decimal128(None, 10, 2),
            ScalarValue::try_from_array(&array, 3).unwrap()
        );
        assert_eq!(
            ScalarValue::Decimal128(None, 10, 2),
            ScalarValue::try_from_array(&array, 4).unwrap()
        );

        Ok(())
    }

    #[test]
    fn scalar_value_to_array_u64() {
        let value = ScalarValue::UInt64(Some(13u64));
        let array = value.to_array();
        let array = array.as_any().downcast_ref::<UInt64Array>().unwrap();
        assert_eq!(array.len(), 1);
        assert!(!array.is_null(0));
        assert_eq!(array.value(0), 13);

        let value = ScalarValue::UInt64(None);
        let array = value.to_array();
        let array = array.as_any().downcast_ref::<UInt64Array>().unwrap();
        assert_eq!(array.len(), 1);
        assert!(array.is_null(0));
    }

    #[test]
    fn scalar_value_to_array_u32() {
        let value = ScalarValue::UInt32(Some(13u32));
        let array = value.to_array();
        let array = array.as_any().downcast_ref::<UInt32Array>().unwrap();
        assert_eq!(array.len(), 1);
        assert!(!array.is_null(0));
        assert_eq!(array.value(0), 13);

        let value = ScalarValue::UInt32(None);
        let array = value.to_array();
        let array = array.as_any().downcast_ref::<UInt32Array>().unwrap();
        assert_eq!(array.len(), 1);
        assert!(array.is_null(0));
    }

    #[test]
    fn scalar_list_null_to_array() {
        let list_array_ref = ScalarValue::List(
            None,
            Box::new(Field::new("item", DataType::UInt64, false)),
        )
        .to_array();
        let list_array = list_array_ref.as_any().downcast_ref::<ListArray>().unwrap();

        assert!(list_array.is_null(0));
        assert_eq!(list_array.len(), 1);
        assert_eq!(list_array.values().len(), 0);
    }

    #[test]
    fn scalar_list_to_array() {
        let list_array_ref = ScalarValue::List(
            Some(vec![
                ScalarValue::UInt64(Some(100)),
                ScalarValue::UInt64(None),
                ScalarValue::UInt64(Some(101)),
            ]),
            Box::new(Field::new("item", DataType::UInt64, false)),
        )
        .to_array();

        let list_array = list_array_ref.as_any().downcast_ref::<ListArray>().unwrap();
        assert_eq!(list_array.len(), 1);
        assert_eq!(list_array.values().len(), 3);

        let prim_array_ref = list_array.value(0);
        let prim_array = prim_array_ref
            .as_any()
            .downcast_ref::<UInt64Array>()
            .unwrap();
        assert_eq!(prim_array.len(), 3);
        assert_eq!(prim_array.value(0), 100);
        assert!(prim_array.is_null(1));
        assert_eq!(prim_array.value(2), 101);
    }

    /// Creates array directly and via ScalarValue and ensures they are the same
    macro_rules! check_scalar_iter {
        ($SCALAR_T:ident, $ARRAYTYPE:ident, $INPUT:expr) => {{
            let scalars: Vec<_> =
                $INPUT.iter().map(|v| ScalarValue::$SCALAR_T(*v)).collect();

            let array = ScalarValue::iter_to_array(scalars.into_iter()).unwrap();

            let expected: ArrayRef = Arc::new($ARRAYTYPE::from($INPUT));

            assert_eq!(&array, &expected);
        }};
    }

    /// Creates array directly and via ScalarValue and ensures they are the same
    /// but for variants that carry a timezone field.
    macro_rules! check_scalar_iter_tz {
        ($SCALAR_T:ident, $ARRAYTYPE:ident, $INPUT:expr) => {{
            let scalars: Vec<_> = $INPUT
                .iter()
                .map(|v| ScalarValue::$SCALAR_T(*v, None))
                .collect();

            let array = ScalarValue::iter_to_array(scalars.into_iter()).unwrap();

            let expected: ArrayRef = Arc::new($ARRAYTYPE::from($INPUT));

            assert_eq!(&array, &expected);
        }};
    }

    /// Creates array directly and via ScalarValue and ensures they
    /// are the same, for string  arrays
    macro_rules! check_scalar_iter_string {
        ($SCALAR_T:ident, $ARRAYTYPE:ident, $INPUT:expr) => {{
            let scalars: Vec<_> = $INPUT
                .iter()
                .map(|v| ScalarValue::$SCALAR_T(v.map(|v| v.to_string())))
                .collect();

            let array = ScalarValue::iter_to_array(scalars.into_iter()).unwrap();

            let expected: ArrayRef = Arc::new($ARRAYTYPE::from($INPUT));

            assert_eq!(&array, &expected);
        }};
    }

    /// Creates array directly and via ScalarValue and ensures they
    /// are the same, for binary arrays
    macro_rules! check_scalar_iter_binary {
        ($SCALAR_T:ident, $ARRAYTYPE:ident, $INPUT:expr) => {{
            let scalars: Vec<_> = $INPUT
                .iter()
                .map(|v| ScalarValue::$SCALAR_T(v.map(|v| v.to_vec())))
                .collect();

            let array = ScalarValue::iter_to_array(scalars.into_iter()).unwrap();

            let expected: $ARRAYTYPE =
                $INPUT.iter().map(|v| v.map(|v| v.to_vec())).collect();

            let expected: ArrayRef = Arc::new(expected);

            assert_eq!(&array, &expected);
        }};
    }

    #[test]
    fn scalar_iter_to_array_boolean() {
        check_scalar_iter!(Boolean, BooleanArray, vec![Some(true), None, Some(false)]);
        check_scalar_iter!(Float32, Float32Array, vec![Some(1.9), None, Some(-2.1)]);
        check_scalar_iter!(Float64, Float64Array, vec![Some(1.9), None, Some(-2.1)]);

        check_scalar_iter!(Int8, Int8Array, vec![Some(1), None, Some(3)]);
        check_scalar_iter!(Int16, Int16Array, vec![Some(1), None, Some(3)]);
        check_scalar_iter!(Int32, Int32Array, vec![Some(1), None, Some(3)]);
        check_scalar_iter!(Int64, Int64Array, vec![Some(1), None, Some(3)]);

        check_scalar_iter!(UInt8, UInt8Array, vec![Some(1), None, Some(3)]);
        check_scalar_iter!(UInt16, UInt16Array, vec![Some(1), None, Some(3)]);
        check_scalar_iter!(UInt32, UInt32Array, vec![Some(1), None, Some(3)]);
        check_scalar_iter!(UInt64, UInt64Array, vec![Some(1), None, Some(3)]);

        check_scalar_iter_tz!(
            TimestampSecond,
            TimestampSecondArray,
            vec![Some(1), None, Some(3)]
        );
        check_scalar_iter_tz!(
            TimestampMillisecond,
            TimestampMillisecondArray,
            vec![Some(1), None, Some(3)]
        );
        check_scalar_iter_tz!(
            TimestampMicrosecond,
            TimestampMicrosecondArray,
            vec![Some(1), None, Some(3)]
        );
        check_scalar_iter_tz!(
            TimestampNanosecond,
            TimestampNanosecondArray,
            vec![Some(1), None, Some(3)]
        );

        check_scalar_iter_string!(
            Utf8,
            StringArray,
            vec![Some("foo"), None, Some("bar")]
        );
        check_scalar_iter_string!(
            LargeUtf8,
            LargeStringArray,
            vec![Some("foo"), None, Some("bar")]
        );
        check_scalar_iter_binary!(
            Binary,
            BinaryArray,
            vec![Some(b"foo"), None, Some(b"bar")]
        );
        check_scalar_iter_binary!(
            LargeBinary,
            LargeBinaryArray,
            vec![Some(b"foo"), None, Some(b"bar")]
        );
    }

    #[test]
    fn scalar_iter_to_array_empty() {
        let scalars = vec![] as Vec<ScalarValue>;

        let result = ScalarValue::iter_to_array(scalars.into_iter()).unwrap_err();
        assert!(
            result
                .to_string()
                .contains("Empty iterator passed to ScalarValue::iter_to_array"),
            "{}",
            result
        );
    }

    #[test]
    fn scalar_iter_to_dictionary() {
        fn make_val(v: Option<String>) -> ScalarValue {
            let key_type = DataType::Int32;
            let value = ScalarValue::Utf8(v);
            ScalarValue::Dictionary(Box::new(key_type), Box::new(value))
        }

        let scalars = vec![
            make_val(Some("Foo".into())),
            make_val(None),
            make_val(Some("Bar".into())),
        ];

        let array = ScalarValue::iter_to_array(scalars.into_iter()).unwrap();
        let array = as_dictionary_array::<Int32Type>(&array);
        let values_array = as_string_array(array.values());

        let values = array
            .keys_iter()
            .map(|k| {
                k.map(|k| {
                    assert!(values_array.is_valid(k));
                    values_array.value(k)
                })
            })
            .collect::<Vec<_>>();

        let expected = vec![Some("Foo"), None, Some("Bar")];
        assert_eq!(values, expected);
    }

    #[test]
    fn scalar_iter_to_array_mismatched_types() {
        use ScalarValue::*;
        // If the scalar values are not all the correct type, error here
        let scalars: Vec<ScalarValue> = vec![Boolean(Some(true)), Int32(Some(5))];

        let result = ScalarValue::iter_to_array(scalars.into_iter()).unwrap_err();
        assert!(result.to_string().contains("Inconsistent types in ScalarValue::iter_to_array. Expected Boolean, got Int32(5)"),
                "{}", result);
    }

    #[test]
    fn scalar_try_from_array_null() {
        let array = vec![Some(33), None].into_iter().collect::<Int64Array>();
        let array: ArrayRef = Arc::new(array);

        assert_eq!(
            ScalarValue::Int64(Some(33)),
            ScalarValue::try_from_array(&array, 0).unwrap()
        );
        assert_eq!(
            ScalarValue::Int64(None),
            ScalarValue::try_from_array(&array, 1).unwrap()
        );
    }

    #[test]
    fn scalar_try_from_dict_datatype() {
        let data_type =
            DataType::Dictionary(Box::new(DataType::Int8), Box::new(DataType::Utf8));
        let data_type = &data_type;
        let expected = ScalarValue::Dictionary(
            Box::new(DataType::Int8),
            Box::new(ScalarValue::Utf8(None)),
        );
        assert_eq!(expected, data_type.try_into().unwrap())
    }

    #[test]
    fn size_of_scalar() {
        // Since ScalarValues are used in a non trivial number of places,
        // making it larger means significant more memory consumption
        // per distinct value.
        //
        // The alignment requirements differ across architectures and
        // thus the size of the enum appears to as as well

        assert_eq!(std::mem::size_of::<ScalarValue>(), 48);
    }

    #[test]
    fn scalar_eq_array() {
        // Validate that eq_array has the same semantics as ScalarValue::eq
        macro_rules! make_typed_vec {
            ($INPUT:expr, $TYPE:ident) => {{
                $INPUT
                    .iter()
                    .map(|v| v.map(|v| v as $TYPE))
                    .collect::<Vec<_>>()
            }};
        }

        let bool_vals = vec![Some(true), None, Some(false)];
        let f32_vals = vec![Some(-1.0), None, Some(1.0)];
        let f64_vals = make_typed_vec!(f32_vals, f64);

        let i8_vals = vec![Some(-1), None, Some(1)];
        let i16_vals = make_typed_vec!(i8_vals, i16);
        let i32_vals = make_typed_vec!(i8_vals, i32);
        let i64_vals = make_typed_vec!(i8_vals, i64);

        let u8_vals = vec![Some(0), None, Some(1)];
        let u16_vals = make_typed_vec!(u8_vals, u16);
        let u32_vals = make_typed_vec!(u8_vals, u32);
        let u64_vals = make_typed_vec!(u8_vals, u64);

        let str_vals = vec![Some("foo"), None, Some("bar")];

        /// Test each value in `scalar` with the corresponding element
        /// at `array`. Assumes each element is unique (aka not equal
        /// with all other indexes)
        #[derive(Debug)]
        struct TestCase {
            array: ArrayRef,
            scalars: Vec<ScalarValue>,
        }

        /// Create a test case for casing the input to the specified array type
        macro_rules! make_test_case {
            ($INPUT:expr, $ARRAY_TY:ident, $SCALAR_TY:ident) => {{
                TestCase {
                    array: Arc::new($INPUT.iter().collect::<$ARRAY_TY>()),
                    scalars: $INPUT.iter().map(|v| ScalarValue::$SCALAR_TY(*v)).collect(),
                }
            }};

            ($INPUT:expr, $ARRAY_TY:ident, $SCALAR_TY:ident, $TZ:expr) => {{
                let tz = $TZ;
                TestCase {
                    array: Arc::new($INPUT.iter().collect::<$ARRAY_TY>()),
                    scalars: $INPUT
                        .iter()
                        .map(|v| ScalarValue::$SCALAR_TY(*v, tz.clone()))
                        .collect(),
                }
            }};
        }

        macro_rules! make_str_test_case {
            ($INPUT:expr, $ARRAY_TY:ident, $SCALAR_TY:ident) => {{
                TestCase {
                    array: Arc::new($INPUT.iter().cloned().collect::<$ARRAY_TY>()),
                    scalars: $INPUT
                        .iter()
                        .map(|v| ScalarValue::$SCALAR_TY(v.map(|v| v.to_string())))
                        .collect(),
                }
            }};
        }

        macro_rules! make_binary_test_case {
            ($INPUT:expr, $ARRAY_TY:ident, $SCALAR_TY:ident) => {{
                TestCase {
                    array: Arc::new($INPUT.iter().cloned().collect::<$ARRAY_TY>()),
                    scalars: $INPUT
                        .iter()
                        .map(|v| {
                            ScalarValue::$SCALAR_TY(v.map(|v| v.as_bytes().to_vec()))
                        })
                        .collect(),
                }
            }};
        }

        /// create a test case for DictionaryArray<$INDEX_TY>
        macro_rules! make_str_dict_test_case {
            ($INPUT:expr, $INDEX_TY:ident) => {{
                TestCase {
                    array: Arc::new(
                        $INPUT
                            .iter()
                            .cloned()
                            .collect::<DictionaryArray<$INDEX_TY>>(),
                    ),
                    scalars: $INPUT
                        .iter()
                        .map(|v| {
                            ScalarValue::Dictionary(
                                Box::new($INDEX_TY::DATA_TYPE),
                                Box::new(ScalarValue::Utf8(v.map(|v| v.to_string()))),
                            )
                        })
                        .collect(),
                }
            }};
        }

        let cases = vec![
            make_test_case!(bool_vals, BooleanArray, Boolean),
            make_test_case!(f32_vals, Float32Array, Float32),
            make_test_case!(f64_vals, Float64Array, Float64),
            make_test_case!(i8_vals, Int8Array, Int8),
            make_test_case!(i16_vals, Int16Array, Int16),
            make_test_case!(i32_vals, Int32Array, Int32),
            make_test_case!(i64_vals, Int64Array, Int64),
            make_test_case!(u8_vals, UInt8Array, UInt8),
            make_test_case!(u16_vals, UInt16Array, UInt16),
            make_test_case!(u32_vals, UInt32Array, UInt32),
            make_test_case!(u64_vals, UInt64Array, UInt64),
            make_str_test_case!(str_vals, StringArray, Utf8),
            make_str_test_case!(str_vals, LargeStringArray, LargeUtf8),
            make_binary_test_case!(str_vals, BinaryArray, Binary),
            make_binary_test_case!(str_vals, LargeBinaryArray, LargeBinary),
            make_test_case!(i32_vals, Date32Array, Date32),
            make_test_case!(i64_vals, Date64Array, Date64),
            make_test_case!(i64_vals, Time64NanosecondArray, Time64),
            make_test_case!(i64_vals, TimestampSecondArray, TimestampSecond, None),
            make_test_case!(
                i64_vals,
                TimestampSecondArray,
                TimestampSecond,
                Some("UTC".to_owned())
            ),
            make_test_case!(
                i64_vals,
                TimestampMillisecondArray,
                TimestampMillisecond,
                None
            ),
            make_test_case!(
                i64_vals,
                TimestampMillisecondArray,
                TimestampMillisecond,
                Some("UTC".to_owned())
            ),
            make_test_case!(
                i64_vals,
                TimestampMicrosecondArray,
                TimestampMicrosecond,
                None
            ),
            make_test_case!(
                i64_vals,
                TimestampMicrosecondArray,
                TimestampMicrosecond,
                Some("UTC".to_owned())
            ),
            make_test_case!(
                i64_vals,
                TimestampNanosecondArray,
                TimestampNanosecond,
                None
            ),
            make_test_case!(
                i64_vals,
                TimestampNanosecondArray,
                TimestampNanosecond,
                Some("UTC".to_owned())
            ),
            make_test_case!(i32_vals, IntervalYearMonthArray, IntervalYearMonth),
            make_test_case!(i64_vals, IntervalDayTimeArray, IntervalDayTime),
            make_str_dict_test_case!(str_vals, Int8Type),
            make_str_dict_test_case!(str_vals, Int16Type),
            make_str_dict_test_case!(str_vals, Int32Type),
            make_str_dict_test_case!(str_vals, Int64Type),
            make_str_dict_test_case!(str_vals, UInt8Type),
            make_str_dict_test_case!(str_vals, UInt16Type),
            make_str_dict_test_case!(str_vals, UInt32Type),
            make_str_dict_test_case!(str_vals, UInt64Type),
        ];

        for case in cases {
            println!("**** Test Case *****");
            let TestCase { array, scalars } = case;
            println!("Input array type: {}", array.data_type());
            println!("Input scalars: {:#?}", scalars);
            assert_eq!(array.len(), scalars.len());

            for (index, scalar) in scalars.into_iter().enumerate() {
                assert!(
                    scalar.eq_array(&array, index),
                    "Expected {:?} to be equal to {:?} at index {}",
                    scalar,
                    array,
                    index
                );

                // test that all other elements are *not* equal
                for other_index in 0..array.len() {
                    if index != other_index {
                        assert!(
                            !scalar.eq_array(&array, other_index),
                            "Expected {:?} to be NOT equal to {:?} at index {}",
                            scalar,
                            array,
                            other_index
                        );
                    }
                }
            }
        }
    }

    #[test]
    fn scalar_partial_ordering() {
        use ScalarValue::*;

        assert_eq!(
            Int64(Some(33)).partial_cmp(&Int64(Some(0))),
            Some(Ordering::Greater)
        );
        assert_eq!(
            Int64(Some(0)).partial_cmp(&Int64(Some(33))),
            Some(Ordering::Less)
        );
        assert_eq!(
            Int64(Some(33)).partial_cmp(&Int64(Some(33))),
            Some(Ordering::Equal)
        );
        // For different data type, `partial_cmp` returns None.
        assert_eq!(Int64(Some(33)).partial_cmp(&Int32(Some(33))), None);
        assert_eq!(Int32(Some(33)).partial_cmp(&Int64(Some(33))), None);

        assert_eq!(
            List(
                Some(vec![Int32(Some(1)), Int32(Some(5))]),
                Box::new(Field::new("item", DataType::Int32, false)),
            )
            .partial_cmp(&List(
                Some(vec![Int32(Some(1)), Int32(Some(5))]),
                Box::new(Field::new("item", DataType::Int32, false)),
            )),
            Some(Ordering::Equal)
        );

        assert_eq!(
            List(
                Some(vec![Int32(Some(10)), Int32(Some(5))]),
                Box::new(Field::new("item", DataType::Int32, false)),
            )
            .partial_cmp(&List(
                Some(vec![Int32(Some(1)), Int32(Some(5))]),
                Box::new(Field::new("item", DataType::Int32, false)),
            )),
            Some(Ordering::Greater)
        );

        assert_eq!(
            List(
                Some(vec![Int32(Some(1)), Int32(Some(5))]),
                Box::new(Field::new("item", DataType::Int32, false)),
            )
            .partial_cmp(&List(
                Some(vec![Int32(Some(10)), Int32(Some(5))]),
                Box::new(Field::new("item", DataType::Int32, false)),
            )),
            Some(Ordering::Less)
        );

        // For different data type, `partial_cmp` returns None.
        assert_eq!(
            List(
                Some(vec![Int64(Some(1)), Int64(Some(5))]),
                Box::new(Field::new("item", DataType::Int64, false)),
            )
            .partial_cmp(&List(
                Some(vec![Int32(Some(1)), Int32(Some(5))]),
                Box::new(Field::new("item", DataType::Int32, false)),
            )),
            None
        );

        assert_eq!(
            ScalarValue::from(vec![
                ("A", ScalarValue::from(1.0)),
                ("B", ScalarValue::from("Z")),
            ])
            .partial_cmp(&ScalarValue::from(vec![
                ("A", ScalarValue::from(2.0)),
                ("B", ScalarValue::from("A")),
            ])),
            Some(Ordering::Less)
        );

        // For different struct fields, `partial_cmp` returns None.
        assert_eq!(
            ScalarValue::from(vec![
                ("A", ScalarValue::from(1.0)),
                ("B", ScalarValue::from("Z")),
            ])
            .partial_cmp(&ScalarValue::from(vec![
                ("a", ScalarValue::from(2.0)),
                ("b", ScalarValue::from("A")),
            ])),
            None
        );
    }

    #[test]
    fn test_scalar_struct() {
        let field_a = Field::new("A", DataType::Int32, false);
        let field_b = Field::new("B", DataType::Boolean, false);
        let field_c = Field::new("C", DataType::Utf8, false);

        let field_e = Field::new("e", DataType::Int16, false);
        let field_f = Field::new("f", DataType::Int64, false);
        let field_d = Field::new(
            "D",
            DataType::Struct(vec![field_e.clone(), field_f.clone()]),
            false,
        );

        let scalar = ScalarValue::Struct(
            Some(vec![
                ScalarValue::Int32(Some(23)),
                ScalarValue::Boolean(Some(false)),
                ScalarValue::Utf8(Some("Hello".to_string())),
                ScalarValue::from(vec![
                    ("e", ScalarValue::from(2i16)),
                    ("f", ScalarValue::from(3i64)),
                ]),
            ]),
            Box::new(vec![
                field_a.clone(),
                field_b.clone(),
                field_c.clone(),
                field_d.clone(),
            ]),
        );

        // Check Display
        assert_eq!(
            format!("{}", scalar),
            String::from("{A:23,B:false,C:Hello,D:{e:2,f:3}}")
        );

        // Check Debug
        assert_eq!(
            format!("{:?}", scalar),
            String::from(
                r#"Struct({A:Int32(23),B:Boolean(false),C:Utf8("Hello"),D:Struct({e:Int16(2),f:Int64(3)})})"#
            )
        );

        // Convert to length-2 array
        let array = scalar.to_array_of_size(2);

        let expected = Arc::new(StructArray::from(vec![
            (
                field_a.clone(),
                Arc::new(Int32Array::from_slice([23, 23])) as ArrayRef,
            ),
            (
                field_b.clone(),
                Arc::new(BooleanArray::from_slice([false, false])) as ArrayRef,
            ),
            (
                field_c.clone(),
                Arc::new(StringArray::from_slice(["Hello", "Hello"])) as ArrayRef,
            ),
            (
                field_d.clone(),
                Arc::new(StructArray::from(vec![
                    (
                        field_e.clone(),
                        Arc::new(Int16Array::from_slice([2, 2])) as ArrayRef,
                    ),
                    (
                        field_f.clone(),
                        Arc::new(Int64Array::from_slice([3, 3])) as ArrayRef,
                    ),
                ])) as ArrayRef,
            ),
        ])) as ArrayRef;

        assert_eq!(&array, &expected);

        // Construct from second element of ArrayRef
        let constructed = ScalarValue::try_from_array(&expected, 1).unwrap();
        assert_eq!(constructed, scalar);

        // None version
        let none_scalar = ScalarValue::try_from(array.data_type()).unwrap();
        assert!(none_scalar.is_null());
        assert_eq!(format!("{:?}", none_scalar), String::from("Struct(NULL)"));

        // Construct with convenience From<Vec<(&str, ScalarValue)>>
        let constructed = ScalarValue::from(vec![
            ("A", ScalarValue::from(23)),
            ("B", ScalarValue::from(false)),
            ("C", ScalarValue::from("Hello")),
            (
                "D",
                ScalarValue::from(vec![
                    ("e", ScalarValue::from(2i16)),
                    ("f", ScalarValue::from(3i64)),
                ]),
            ),
        ]);
        assert_eq!(constructed, scalar);

        // Build Array from Vec of structs
        let scalars = vec![
            ScalarValue::from(vec![
                ("A", ScalarValue::from(23)),
                ("B", ScalarValue::from(false)),
                ("C", ScalarValue::from("Hello")),
                (
                    "D",
                    ScalarValue::from(vec![
                        ("e", ScalarValue::from(2i16)),
                        ("f", ScalarValue::from(3i64)),
                    ]),
                ),
            ]),
            ScalarValue::from(vec![
                ("A", ScalarValue::from(7)),
                ("B", ScalarValue::from(true)),
                ("C", ScalarValue::from("World")),
                (
                    "D",
                    ScalarValue::from(vec![
                        ("e", ScalarValue::from(4i16)),
                        ("f", ScalarValue::from(5i64)),
                    ]),
                ),
            ]),
            ScalarValue::from(vec![
                ("A", ScalarValue::from(-1000)),
                ("B", ScalarValue::from(true)),
                ("C", ScalarValue::from("!!!!!")),
                (
                    "D",
                    ScalarValue::from(vec![
                        ("e", ScalarValue::from(6i16)),
                        ("f", ScalarValue::from(7i64)),
                    ]),
                ),
            ]),
        ];
        let array = ScalarValue::iter_to_array(scalars).unwrap();

        let expected = Arc::new(StructArray::from(vec![
            (
                field_a,
                Arc::new(Int32Array::from_slice([23, 7, -1000])) as ArrayRef,
            ),
            (
                field_b,
                Arc::new(BooleanArray::from_slice([false, true, true])) as ArrayRef,
            ),
            (
                field_c,
                Arc::new(StringArray::from_slice(["Hello", "World", "!!!!!"]))
                    as ArrayRef,
            ),
            (
                field_d,
                Arc::new(StructArray::from(vec![
                    (
                        field_e,
                        Arc::new(Int16Array::from_slice([2, 4, 6])) as ArrayRef,
                    ),
                    (
                        field_f,
                        Arc::new(Int64Array::from_slice([3, 5, 7])) as ArrayRef,
                    ),
                ])) as ArrayRef,
            ),
        ])) as ArrayRef;

        assert_eq!(&array, &expected);
    }

    #[test]
    fn test_lists_in_struct() {
        let field_a = Field::new("A", DataType::Utf8, false);
        let field_primitive_list = Field::new(
            "primitive_list",
            DataType::List(Box::new(Field::new("item", DataType::Int32, true))),
            false,
        );

        // Define primitive list scalars
        let l0 = ScalarValue::List(
            Some(vec![
                ScalarValue::from(1i32),
                ScalarValue::from(2i32),
                ScalarValue::from(3i32),
            ]),
            Box::new(Field::new("item", DataType::Int32, false)),
        );

        let l1 = ScalarValue::List(
            Some(vec![ScalarValue::from(4i32), ScalarValue::from(5i32)]),
            Box::new(Field::new("item", DataType::Int32, false)),
        );

        let l2 = ScalarValue::List(
            Some(vec![ScalarValue::from(6i32)]),
            Box::new(Field::new("item", DataType::Int32, false)),
        );

        // Define struct scalars
        let s0 = ScalarValue::from(vec![
            ("A", ScalarValue::Utf8(Some(String::from("First")))),
            ("primitive_list", l0),
        ]);

        let s1 = ScalarValue::from(vec![
            ("A", ScalarValue::Utf8(Some(String::from("Second")))),
            ("primitive_list", l1),
        ]);

        let s2 = ScalarValue::from(vec![
            ("A", ScalarValue::Utf8(Some(String::from("Third")))),
            ("primitive_list", l2),
        ]);

        // iter_to_array for struct scalars
        let array =
            ScalarValue::iter_to_array(vec![s0.clone(), s1.clone(), s2.clone()]).unwrap();
        let array = as_struct_array(&array).unwrap();
        let expected = StructArray::from(vec![
            (
                field_a.clone(),
                Arc::new(StringArray::from_slice(["First", "Second", "Third"]))
                    as ArrayRef,
            ),
            (
                field_primitive_list.clone(),
                Arc::new(ListArray::from_iter_primitive::<Int32Type, _, _>(vec![
                    Some(vec![Some(1), Some(2), Some(3)]),
                    Some(vec![Some(4), Some(5)]),
                    Some(vec![Some(6)]),
                ])),
            ),
        ]);

        assert_eq!(array, &expected);

        // Define list-of-structs scalars
        let nl0 =
            ScalarValue::new_list(Some(vec![s0.clone(), s1.clone()]), s0.get_datatype());

        let nl1 = ScalarValue::new_list(Some(vec![s2]), s0.get_datatype());

        let nl2 = ScalarValue::new_list(Some(vec![s1]), s0.get_datatype());
        // iter_to_array for list-of-struct
        let array = ScalarValue::iter_to_array(vec![nl0, nl1, nl2]).unwrap();
        let array = array.as_any().downcast_ref::<ListArray>().unwrap();

        // Construct expected array with array builders
        let field_a_builder = StringBuilder::with_capacity(4, 1024);
        let primitive_value_builder = Int32Array::builder(8);
        let field_primitive_list_builder = ListBuilder::new(primitive_value_builder);

        let element_builder = StructBuilder::new(
            vec![field_a, field_primitive_list],
            vec![
                Box::new(field_a_builder),
                Box::new(field_primitive_list_builder),
            ],
        );
        let mut list_builder = ListBuilder::new(element_builder);

        list_builder
            .values()
            .field_builder::<StringBuilder>(0)
            .unwrap()
            .append_value("First");
        list_builder
            .values()
            .field_builder::<ListBuilder<PrimitiveBuilder<Int32Type>>>(1)
            .unwrap()
            .values()
            .append_value(1);
        list_builder
            .values()
            .field_builder::<ListBuilder<PrimitiveBuilder<Int32Type>>>(1)
            .unwrap()
            .values()
            .append_value(2);
        list_builder
            .values()
            .field_builder::<ListBuilder<PrimitiveBuilder<Int32Type>>>(1)
            .unwrap()
            .values()
            .append_value(3);
        list_builder
            .values()
            .field_builder::<ListBuilder<PrimitiveBuilder<Int32Type>>>(1)
            .unwrap()
            .append(true);
        list_builder.values().append(true);

        list_builder
            .values()
            .field_builder::<StringBuilder>(0)
            .unwrap()
            .append_value("Second");
        list_builder
            .values()
            .field_builder::<ListBuilder<PrimitiveBuilder<Int32Type>>>(1)
            .unwrap()
            .values()
            .append_value(4);
        list_builder
            .values()
            .field_builder::<ListBuilder<PrimitiveBuilder<Int32Type>>>(1)
            .unwrap()
            .values()
            .append_value(5);
        list_builder
            .values()
            .field_builder::<ListBuilder<PrimitiveBuilder<Int32Type>>>(1)
            .unwrap()
            .append(true);
        list_builder.values().append(true);
        list_builder.append(true);

        list_builder
            .values()
            .field_builder::<StringBuilder>(0)
            .unwrap()
            .append_value("Third");
        list_builder
            .values()
            .field_builder::<ListBuilder<PrimitiveBuilder<Int32Type>>>(1)
            .unwrap()
            .values()
            .append_value(6);
        list_builder
            .values()
            .field_builder::<ListBuilder<PrimitiveBuilder<Int32Type>>>(1)
            .unwrap()
            .append(true);
        list_builder.values().append(true);
        list_builder.append(true);

        list_builder
            .values()
            .field_builder::<StringBuilder>(0)
            .unwrap()
            .append_value("Second");
        list_builder
            .values()
            .field_builder::<ListBuilder<PrimitiveBuilder<Int32Type>>>(1)
            .unwrap()
            .values()
            .append_value(4);
        list_builder
            .values()
            .field_builder::<ListBuilder<PrimitiveBuilder<Int32Type>>>(1)
            .unwrap()
            .values()
            .append_value(5);
        list_builder
            .values()
            .field_builder::<ListBuilder<PrimitiveBuilder<Int32Type>>>(1)
            .unwrap()
            .append(true);
        list_builder.values().append(true);
        list_builder.append(true);

        let expected = list_builder.finish();

        assert_eq!(array, &expected);
    }

    #[test]
    fn test_nested_lists() {
        // Define inner list scalars
        let l1 = ScalarValue::new_list(
            Some(vec![
                ScalarValue::new_list(
                    Some(vec![
                        ScalarValue::from(1i32),
                        ScalarValue::from(2i32),
                        ScalarValue::from(3i32),
                    ]),
                    DataType::Int32,
                ),
                ScalarValue::new_list(
                    Some(vec![ScalarValue::from(4i32), ScalarValue::from(5i32)]),
                    DataType::Int32,
                ),
            ]),
            DataType::List(Box::new(Field::new("item", DataType::Int32, true))),
        );

        let l2 = ScalarValue::new_list(
            Some(vec![
                ScalarValue::new_list(
                    Some(vec![ScalarValue::from(6i32)]),
                    DataType::Int32,
                ),
                ScalarValue::new_list(
                    Some(vec![ScalarValue::from(7i32), ScalarValue::from(8i32)]),
                    DataType::Int32,
                ),
            ]),
            DataType::List(Box::new(Field::new("item", DataType::Int32, true))),
        );

        let l3 = ScalarValue::new_list(
            Some(vec![ScalarValue::new_list(
                Some(vec![ScalarValue::from(9i32)]),
                DataType::Int32,
            )]),
            DataType::List(Box::new(Field::new("item", DataType::Int32, true))),
        );

        let array = ScalarValue::iter_to_array(vec![l1, l2, l3]).unwrap();
        let array = array.as_any().downcast_ref::<ListArray>().unwrap();

        // Construct expected array with array builders
        let inner_builder = Int32Array::builder(8);
        let middle_builder = ListBuilder::new(inner_builder);
        let mut outer_builder = ListBuilder::new(middle_builder);

        outer_builder.values().values().append_value(1);
        outer_builder.values().values().append_value(2);
        outer_builder.values().values().append_value(3);
        outer_builder.values().append(true);

        outer_builder.values().values().append_value(4);
        outer_builder.values().values().append_value(5);
        outer_builder.values().append(true);
        outer_builder.append(true);

        outer_builder.values().values().append_value(6);
        outer_builder.values().append(true);

        outer_builder.values().values().append_value(7);
        outer_builder.values().values().append_value(8);
        outer_builder.values().append(true);
        outer_builder.append(true);

        outer_builder.values().values().append_value(9);
        outer_builder.values().append(true);
        outer_builder.append(true);

        let expected = outer_builder.finish();

        assert_eq!(array, &expected);
    }

    #[test]
    fn scalar_timestamp_ns_utc_timezone() {
        let scalar = ScalarValue::TimestampNanosecond(
            Some(1599566400000000000),
            Some("UTC".to_owned()),
        );

        assert_eq!(
            scalar.get_datatype(),
            DataType::Timestamp(TimeUnit::Nanosecond, Some("UTC".to_owned()))
        );

        let array = scalar.to_array();
        assert_eq!(array.len(), 1);
        assert_eq!(
            array.data_type(),
            &DataType::Timestamp(TimeUnit::Nanosecond, Some("UTC".to_owned()))
        );

        let newscalar = ScalarValue::try_from_array(&array, 0).unwrap();
        assert_eq!(
            newscalar.get_datatype(),
            DataType::Timestamp(TimeUnit::Nanosecond, Some("UTC".to_owned()))
        );
    }

    #[test]
    fn cast_round_trip() {
        check_scalar_cast(ScalarValue::Int8(Some(5)), DataType::Int16);
        check_scalar_cast(ScalarValue::Int8(None), DataType::Int16);

        check_scalar_cast(ScalarValue::Float64(Some(5.5)), DataType::Int16);

        check_scalar_cast(ScalarValue::Float64(None), DataType::Int16);

        check_scalar_cast(
            ScalarValue::Utf8(Some("foo".to_string())),
            DataType::Dictionary(Box::new(DataType::Int32), Box::new(DataType::Utf8)),
        );

        check_scalar_cast(
            ScalarValue::Utf8(None),
            DataType::Dictionary(Box::new(DataType::Int32), Box::new(DataType::Utf8)),
        );
    }

    // mimics how casting work on scalar values by `casting` `scalar` to `desired_type`
    fn check_scalar_cast(scalar: ScalarValue, desired_type: DataType) {
        // convert from scalar --> Array to call cast
        let scalar_array = scalar.to_array();
        // cast the actual value
        let cast_array = kernels::cast::cast(&scalar_array, &desired_type).unwrap();

        // turn it back to a scalar
        let cast_scalar = ScalarValue::try_from_array(&cast_array, 0).unwrap();
        assert_eq!(cast_scalar.get_datatype(), desired_type);

        // Some time later the "cast" scalar is turned back into an array:
        let array = cast_scalar.to_array_of_size(10);

        // The datatype should be "Dictionary" but is actually Utf8!!!
        assert_eq!(array.data_type(), &desired_type)
    }

    #[test]
    fn test_scalar_negative() -> Result<()> {
        // positive test
        let value = ScalarValue::Int32(Some(12));
        assert_eq!(ScalarValue::Int32(Some(-12)), value.arithmetic_negate()?);
        let value = ScalarValue::Int32(None);
        assert_eq!(ScalarValue::Int32(None), value.arithmetic_negate()?);

        // negative test
        let value = ScalarValue::UInt8(Some(12));
        assert!(value.arithmetic_negate().is_err());
        let value = ScalarValue::Boolean(None);
        assert!(value.arithmetic_negate().is_err());
        Ok(())
    }

    macro_rules! expect_operation_error {
        ($TEST_NAME:ident, $FUNCTION:ident, $EXPECTED_ERROR:expr) => {
            #[test]
            fn $TEST_NAME() {
                let lhs = ScalarValue::UInt64(Some(12));
                let rhs = ScalarValue::Int32(Some(-3));
                match lhs.$FUNCTION(&rhs) {
                    Ok(_result) => {
                        panic!(
                            "Expected binary operation error between lhs: '{:?}', rhs: {:?}",
                            lhs, rhs
                        );
                    }
                    Err(e) => {
                        let error_message = e.to_string();
                        assert!(
                            error_message.contains($EXPECTED_ERROR),
                            "Expected error '{}' not found in actual error '{}'",
                            $EXPECTED_ERROR,
                            error_message
                        );
                    }
                }
            }
        };
    }

    expect_operation_error!(expect_add_error, add, "Operator + is not implemented");
    expect_operation_error!(expect_sub_error, sub, "Operator - is not implemented");

    macro_rules! decimal_op_test_cases {
    ($OPERATION:ident, [$([$L_VALUE:expr, $L_PRECISION:expr, $L_SCALE:expr, $R_VALUE:expr, $R_PRECISION:expr, $R_SCALE:expr, $O_VALUE:expr, $O_PRECISION:expr, $O_SCALE:expr]),+]) => {
            $(

                let left = ScalarValue::Decimal128($L_VALUE, $L_PRECISION, $L_SCALE);
                let right = ScalarValue::Decimal128($R_VALUE, $R_PRECISION, $R_SCALE);
                let result = left.$OPERATION(&right).unwrap();
                assert_eq!(ScalarValue::Decimal128($O_VALUE, $O_PRECISION, $O_SCALE), result);

            )+
        };
    }

    #[test]
    fn decimal_operations() {
        decimal_op_test_cases!(
            add,
            [
                [Some(123), 10, 2, Some(124), 10, 2, Some(123 + 124), 10, 2],
                // test sum decimal with diff scale
                [
                    Some(123),
                    10,
                    3,
                    Some(124),
                    10,
                    2,
                    Some(123 + 124 * 10_i128.pow(1)),
                    10,
                    3
                ],
                // diff precision and scale for decimal data type
                [
                    Some(123),
                    10,
                    2,
                    Some(124),
                    11,
                    3,
                    Some(123 * 10_i128.pow(3 - 2) + 124),
                    11,
                    3
                ]
            ]
        );
    }

    #[test]
    fn decimal_operations_with_nulls() {
        decimal_op_test_cases!(
            add,
            [
                // Case: (None, Some, 0)
                [None, 10, 2, Some(123), 10, 2, Some(123), 10, 2],
                // Case: (Some, None, 0)
                [Some(123), 10, 2, None, 10, 2, Some(123), 10, 2],
                // Case: (Some, None, _) + Side=False
                [Some(123), 8, 2, None, 10, 3, Some(1230), 10, 3],
                // Case: (None, Some, _) + Side=False
                [None, 8, 2, Some(123), 10, 3, Some(123), 10, 3],
                // Case: (Some, None, _) + Side=True
                [Some(123), 8, 4, None, 10, 3, Some(123), 10, 4],
                // Case: (None, Some, _) + Side=True
                [None, 10, 3, Some(123), 8, 4, Some(123), 10, 4]
            ]
        );
    }

    #[test]
    fn test_scalar_distance() {
        let cases = [
            // scalar (lhs), scalar (rhs), expected distance
            // ---------------------------------------------
            (ScalarValue::Int8(Some(1)), ScalarValue::Int8(Some(2)), 1),
            (ScalarValue::Int8(Some(2)), ScalarValue::Int8(Some(1)), 1),
            (
                ScalarValue::Int16(Some(-5)),
                ScalarValue::Int16(Some(5)),
                10,
            ),
            (
                ScalarValue::Int16(Some(5)),
                ScalarValue::Int16(Some(-5)),
                10,
            ),
            (ScalarValue::Int32(Some(0)), ScalarValue::Int32(Some(0)), 0),
            (
                ScalarValue::Int32(Some(-5)),
                ScalarValue::Int32(Some(-10)),
                5,
            ),
            (
                ScalarValue::Int64(Some(-10)),
                ScalarValue::Int64(Some(-5)),
                5,
            ),
            (ScalarValue::UInt8(Some(1)), ScalarValue::UInt8(Some(2)), 1),
            (ScalarValue::UInt8(Some(0)), ScalarValue::UInt8(Some(0)), 0),
            (
                ScalarValue::UInt16(Some(5)),
                ScalarValue::UInt16(Some(10)),
                5,
            ),
            (
                ScalarValue::UInt32(Some(10)),
                ScalarValue::UInt32(Some(5)),
                5,
            ),
            (
                ScalarValue::UInt64(Some(5)),
                ScalarValue::UInt64(Some(10)),
                5,
            ),
            (
                ScalarValue::Float32(Some(1.0)),
                ScalarValue::Float32(Some(2.0)),
                1,
            ),
            (
                ScalarValue::Float32(Some(2.0)),
                ScalarValue::Float32(Some(1.0)),
                1,
            ),
            (
                ScalarValue::Float64(Some(0.0)),
                ScalarValue::Float64(Some(0.0)),
                0,
            ),
            (
                ScalarValue::Float64(Some(-5.0)),
                ScalarValue::Float64(Some(-10.0)),
                5,
            ),
            (
                ScalarValue::Float64(Some(-10.0)),
                ScalarValue::Float64(Some(-5.0)),
                5,
            ),
            // Floats are currently special cased to f64/f32 and the result is rounded
            // rather than ceiled/floored. In the future we might want to take a mode
            // which specified the rounding behavior.
            (
                ScalarValue::Float32(Some(1.2)),
                ScalarValue::Float32(Some(1.3)),
                0,
            ),
            (
                ScalarValue::Float32(Some(1.1)),
                ScalarValue::Float32(Some(1.9)),
                1,
            ),
            (
                ScalarValue::Float64(Some(-5.3)),
                ScalarValue::Float64(Some(-9.2)),
                4,
            ),
            (
                ScalarValue::Float64(Some(-5.3)),
                ScalarValue::Float64(Some(-9.7)),
                4,
            ),
            (
                ScalarValue::Float64(Some(-5.3)),
                ScalarValue::Float64(Some(-9.9)),
                5,
            ),
        ];
        for (lhs, rhs, expected) in cases.iter() {
            let distance = lhs.distance(rhs).unwrap();
            assert_eq!(distance, *expected);
        }
    }

    #[test]
    fn test_scalar_distance_invalid() {
        let cases = [
            // scalar (lhs), scalar (rhs)
            // --------------------------
            // Same type but with nulls
            (ScalarValue::Int8(None), ScalarValue::Int8(None)),
            (ScalarValue::Int8(None), ScalarValue::Int8(Some(1))),
            (ScalarValue::Int8(Some(1)), ScalarValue::Int8(None)),
            // Different type
            (ScalarValue::Int8(Some(1)), ScalarValue::Int16(Some(1))),
            (ScalarValue::Int8(Some(1)), ScalarValue::Float32(Some(1.0))),
            (
                ScalarValue::Float64(Some(1.1)),
                ScalarValue::Float32(Some(2.2)),
            ),
            (
                ScalarValue::UInt64(Some(777)),
                ScalarValue::Int32(Some(111)),
            ),
            // Different types with nulls
            (ScalarValue::Int8(None), ScalarValue::Int16(Some(1))),
            (ScalarValue::Int8(Some(1)), ScalarValue::Int16(None)),
            // Unsupported types
            (
                ScalarValue::Utf8(Some("foo".to_string())),
                ScalarValue::Utf8(Some("bar".to_string())),
            ),
            (
                ScalarValue::Boolean(Some(true)),
                ScalarValue::Boolean(Some(false)),
            ),
            (ScalarValue::Date32(Some(0)), ScalarValue::Date32(Some(1))),
            (ScalarValue::Date64(Some(0)), ScalarValue::Date64(Some(1))),
            (
                ScalarValue::Decimal128(Some(123), 5, 5),
                ScalarValue::Decimal128(Some(120), 5, 5),
            ),
        ];
        for (lhs, rhs) in cases {
            let distance = lhs.distance(&rhs);
            assert!(distance.is_none());
        }
    }
}<|MERGE_RESOLUTION|>--- conflicted
+++ resolved
@@ -24,7 +24,7 @@
 use std::str::FromStr;
 use std::{convert::TryFrom, fmt, iter::repeat, sync::Arc};
 
-use crate::cast::as_struct_array;
+use crate::cast::{as_decimal128_array, as_struct_array};
 use crate::delta::shift_months;
 use crate::error::{DataFusionError, Result};
 use arrow::{
@@ -40,14 +40,6 @@
     },
 };
 use chrono::{Datelike, Duration, NaiveDate, NaiveDateTime};
-<<<<<<< HEAD
-use ordered_float::OrderedFloat;
-
-use crate::cast::{as_decimal128_array, as_struct_array};
-use crate::delta::shift_months;
-use crate::error::{DataFusionError, Result};
-=======
->>>>>>> c8c8febd
 
 /// Represents a dynamically typed, nullable single value.
 /// This is the single-valued counter-part of arrow's `Array`.
@@ -1891,21 +1883,13 @@
         precision: u8,
         scale: u8,
     ) -> Result<ScalarValue> {
-        let array = match as_decimal128_array(array) {
-            Ok(array) => {
-                if array.is_null(index) {
-                    Ok(ScalarValue::Decimal128(None, precision, scale))
-                } else {
-                    Ok(ScalarValue::Decimal128(
-                        Some(array.value(index)),
-                        precision,
-                        scale,
-                    ))
-                }
-            }
-            Err(e) => Err(e),
-        };
-        array
+        let array = as_decimal128_array(array)?;
+        if array.is_null(index) {
+            Ok(ScalarValue::Decimal128(None, precision, scale))
+        } else {
+            let value = array.value(index);
+            Ok(ScalarValue::Decimal128(Some(value), precision, scale))
+        }
     }
 
     /// Converts a value in `array` at `index` into a ScalarValue
@@ -2096,9 +2080,11 @@
         if array.precision() != precision || array.scale() != scale {
             return Ok(false);
         }
-        match value {
-            None => Ok(array.is_null(index)),
-            Some(v) => Ok(!array.is_null(index) && array.value(index) == *v),
+        let is_null = array.is_null(index);
+        if let Some(v) = value {
+            Ok(!array.is_null(index) && array.value(index) == *v)
+        } else {
+            Ok(is_null)
         }
     }
 
