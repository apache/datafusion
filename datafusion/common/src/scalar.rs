--- conflicted
+++ resolved
@@ -43,12 +43,7 @@
         DECIMAL128_MAX_PRECISION,
     },
 };
-<<<<<<< HEAD
 use chrono::{DateTime, Datelike, Duration, FixedOffset, NaiveDate, NaiveDateTime};
-=======
-use arrow_array::timezone::Tz;
-use chrono::{DateTime, Datelike, Duration, NaiveDate, NaiveDateTime, TimeZone};
->>>>>>> d77ccc25
 
 // Constants we use throughout this file:
 const MILLISECS_IN_ONE_DAY: i64 = 86_400_000;
@@ -664,16 +659,10 @@
             (
                 ScalarValue::IntervalYearMonth(Some(lhs)),
                 ScalarValue::IntervalYearMonth(Some(rhs)),
-<<<<<<< HEAD
-            ) => Ok(ScalarValue::IntervalYearMonth(Some(
-                IntervalYearMonthType::make_value(0, lhs + rhs * get_sign!($OPERATION)),
-            ))),
-=======
             ) => Ok(ScalarValue::new_interval_ym(
                 0,
                 lhs + rhs * get_sign!($OPERATION),
             )),
->>>>>>> d77ccc25
             (
                 ScalarValue::IntervalDayTime(Some(lhs)),
                 ScalarValue::IntervalDayTime(Some(rhs)),
@@ -681,19 +670,10 @@
                 let sign = get_sign!($OPERATION);
                 let (lhs_days, lhs_millis) = IntervalDayTimeType::to_parts(*lhs);
                 let (rhs_days, rhs_millis) = IntervalDayTimeType::to_parts(*rhs);
-<<<<<<< HEAD
-                Ok(ScalarValue::IntervalDayTime(Some(
-                    IntervalDayTimeType::make_value(
-                        lhs_days + rhs_days * sign,
-                        lhs_millis + rhs_millis * sign,
-                    ),
-                )))
-=======
                 Ok(ScalarValue::new_interval_dt(
                     lhs_days + rhs_days * sign,
                     lhs_millis + rhs_millis * sign,
                 ))
->>>>>>> d77ccc25
             }
             (
                 ScalarValue::IntervalMonthDayNano(Some(lhs)),
@@ -704,21 +684,11 @@
                     IntervalMonthDayNanoType::to_parts(*lhs);
                 let (rhs_months, rhs_days, rhs_nanos) =
                     IntervalMonthDayNanoType::to_parts(*rhs);
-<<<<<<< HEAD
-                Ok(ScalarValue::IntervalMonthDayNano(Some(
-                    IntervalMonthDayNanoType::make_value(
-                        lhs_months + rhs_months * sign,
-                        lhs_days + rhs_days * sign,
-                        lhs_nanos + rhs_nanos * (sign as i64),
-                    ),
-                )))
-=======
                 Ok(ScalarValue::new_interval_mdn(
                     lhs_months + rhs_months * sign,
                     lhs_days + rhs_days * sign,
                     lhs_nanos + rhs_nanos * (sign as i64),
                 ))
->>>>>>> d77ccc25
             }
             // Binary operations on arguments with different types:
             (ScalarValue::Date32(Some(days)), _) => {
@@ -810,13 +780,7 @@
         days *= sign;
         nanos *= sign as i64;
     };
-<<<<<<< HEAD
-    Ok(ScalarValue::IntervalMonthDayNano(Some(
-        IntervalMonthDayNanoType::make_value(lhs, days, nanos),
-    )))
-=======
     Ok(ScalarValue::new_interval_mdn(lhs, days, nanos))
->>>>>>> d77ccc25
 }
 
 /// This function adds/subtracts two "raw" intervals (`lhs` and `rhs`) of different
@@ -834,13 +798,7 @@
         days *= sign;
         nanos *= sign as i64;
     }
-<<<<<<< HEAD
-    Ok(ScalarValue::IntervalMonthDayNano(Some(
-        IntervalMonthDayNanoType::make_value(months, days, nanos),
-    )))
-=======
     Ok(ScalarValue::new_interval_mdn(months, days, nanos))
->>>>>>> d77ccc25
 }
 
 /// This function adds/subtracts two "raw" intervals (`lhs` and `rhs`) of different
@@ -906,19 +864,10 @@
     match mode {
         IntervalMode::Milli => {
             let as_millisecs = delta_secs.num_milliseconds();
-<<<<<<< HEAD
-            Ok(ScalarValue::IntervalDayTime(Some(
-                IntervalDayTimeType::make_value(
-                    (as_millisecs / MILLISECS_IN_ONE_DAY) as i32,
-                    (as_millisecs % MILLISECS_IN_ONE_DAY) as i32,
-                ),
-            )))
-=======
             Ok(ScalarValue::new_interval_dt(
                 (as_millisecs / MILLISECS_IN_ONE_DAY) as i32,
                 (as_millisecs % MILLISECS_IN_ONE_DAY) as i32,
             ))
->>>>>>> d77ccc25
         }
         IntervalMode::Nano => {
             let as_nanosecs = delta_secs.num_nanoseconds().ok_or_else(|| {
@@ -926,21 +875,11 @@
                     "Can not compute timestamp differences with nanosecond precision",
                 ))
             })?;
-<<<<<<< HEAD
-            Ok(ScalarValue::IntervalMonthDayNano(Some(
-                IntervalMonthDayNanoType::make_value(
-                    0,
-                    (as_nanosecs / NANOSECS_IN_ONE_DAY) as i32,
-                    as_nanosecs % NANOSECS_IN_ONE_DAY,
-                ),
-            )))
-=======
             Ok(ScalarValue::new_interval_mdn(
                 0,
                 (as_nanosecs / NANOSECS_IN_ONE_DAY) as i32,
                 as_nanosecs % NANOSECS_IN_ONE_DAY,
             ))
->>>>>>> d77ccc25
         }
     }
 }
@@ -952,24 +891,12 @@
     ts: i64,
     tz: &Option<String>,
     mode: IntervalMode,
-<<<<<<< HEAD
-) -> Result<NaiveDateTime> {
-    let mut result = if let IntervalMode::Milli = mode {
-=======
 ) -> Result<NaiveDateTime, DataFusionError> {
     let datetime = if let IntervalMode::Milli = mode {
->>>>>>> d77ccc25
         ticks_to_naive_datetime::<1_000_000>(ts)
     } else {
         ticks_to_naive_datetime::<1>(ts)
     }?;
-<<<<<<< HEAD
-    if let Some(tz) = tz {
-        let offset = parse_tz_to_offset(tz)?;
-        result = DateTime::<FixedOffset>::from_utc(result, offset).naive_local();
-    };
-    Ok(result)
-=======
 
     if let Some(tz) = tz {
         let parsed_tz: Tz = FromStr::from_str(tz).map_err(|_| {
@@ -986,7 +913,6 @@
         return Ok(DateTime::<Tz>::from_local(datetime, offset).naive_utc());
     }
     Ok(datetime)
->>>>>>> d77ccc25
 }
 
 /// This function creates the [`NaiveDateTime`] object corresponding to the
@@ -1004,32 +930,6 @@
     })
 }
 
-<<<<<<< HEAD
-/// This function parses `tz` according to the format "+HH:MM" (e.g. "+05:30")
-/// and retuns a [`FixedOffset`] object.
-#[inline]
-fn parse_tz_to_offset(tz: &str) -> Result<FixedOffset> {
-    const ERR_MSG: &str = "Can not parse timezone";
-    let sign = tz
-        .chars()
-        .next()
-        .ok_or_else(|| DataFusionError::Execution(ERR_MSG.to_string()))?;
-    let hours = tz[1..3]
-        .parse::<i32>()
-        .map_err(|_| DataFusionError::Execution(ERR_MSG.to_string()))?;
-    let minutes = tz[4..6]
-        .parse::<i32>()
-        .map_err(|_| DataFusionError::Execution(ERR_MSG.to_string()))?;
-    match sign {
-        '-' => FixedOffset::east_opt(hours * 3600 + minutes * 60),
-        '+' => FixedOffset::west_opt(hours * 3600 + minutes * 60),
-        _ => None,
-    }
-    .ok_or_else(|| DataFusionError::Execution(ERR_MSG.to_string()))
-}
-
-=======
->>>>>>> d77ccc25
 #[inline]
 pub fn date32_add(days: i32, scalar: &ScalarValue, sign: i32) -> Result<i32> {
     let epoch = NaiveDate::from_ymd_opt(1970, 1, 1).unwrap();
@@ -5004,105 +4904,6 @@
     fn test_scalar_interval_add() {
         let cases = [
             (
-<<<<<<< HEAD
-                ScalarValue::IntervalYearMonth(Some(IntervalYearMonthType::make_value(
-                    1, 12,
-                ))),
-                ScalarValue::IntervalYearMonth(Some(IntervalYearMonthType::make_value(
-                    1, 12,
-                ))),
-                ScalarValue::IntervalYearMonth(Some(IntervalYearMonthType::make_value(
-                    2, 24,
-                ))),
-            ),
-            (
-                ScalarValue::IntervalDayTime(Some(IntervalDayTimeType::make_value(
-                    1, 999,
-                ))),
-                ScalarValue::IntervalDayTime(Some(IntervalDayTimeType::make_value(
-                    1, 999,
-                ))),
-                ScalarValue::IntervalDayTime(Some(IntervalDayTimeType::make_value(
-                    2, 1998,
-                ))),
-            ),
-            (
-                ScalarValue::IntervalMonthDayNano(Some(
-                    IntervalMonthDayNanoType::make_value(12, 15, 123_456),
-                )),
-                ScalarValue::IntervalMonthDayNano(Some(
-                    IntervalMonthDayNanoType::make_value(12, 15, 123_456),
-                )),
-                ScalarValue::IntervalMonthDayNano(Some(
-                    IntervalMonthDayNanoType::make_value(24, 30, 246_912),
-                )),
-            ),
-            (
-                ScalarValue::IntervalYearMonth(Some(IntervalYearMonthType::make_value(
-                    0, 1,
-                ))),
-                ScalarValue::IntervalDayTime(Some(IntervalDayTimeType::make_value(
-                    29, 86_390,
-                ))),
-                ScalarValue::IntervalMonthDayNano(Some(
-                    IntervalMonthDayNanoType::make_value(1, 29, 86_390_000_000),
-                )),
-            ),
-            (
-                ScalarValue::IntervalYearMonth(Some(IntervalYearMonthType::make_value(
-                    0, 1,
-                ))),
-                ScalarValue::IntervalMonthDayNano(Some(
-                    IntervalMonthDayNanoType::make_value(2, 10, 999_999_999),
-                )),
-                ScalarValue::IntervalMonthDayNano(Some(
-                    IntervalMonthDayNanoType::make_value(3, 10, 999_999_999),
-                )),
-            ),
-            (
-                ScalarValue::IntervalDayTime(Some(IntervalDayTimeType::make_value(
-                    400, 123_456,
-                ))),
-                ScalarValue::IntervalYearMonth(Some(IntervalYearMonthType::make_value(
-                    1, 1,
-                ))),
-                ScalarValue::IntervalMonthDayNano(Some(
-                    IntervalMonthDayNanoType::make_value(13, 400, 123_456_000_000),
-                )),
-            ),
-            (
-                ScalarValue::IntervalDayTime(Some(IntervalDayTimeType::make_value(
-                    65, 321,
-                ))),
-                ScalarValue::IntervalMonthDayNano(Some(
-                    IntervalMonthDayNanoType::make_value(2, 5, 1_000_000),
-                )),
-                ScalarValue::IntervalMonthDayNano(Some(
-                    IntervalMonthDayNanoType::make_value(2, 70, 322_000_000),
-                )),
-            ),
-            (
-                ScalarValue::IntervalMonthDayNano(Some(
-                    IntervalMonthDayNanoType::make_value(12, 15, 123_456),
-                )),
-                ScalarValue::IntervalYearMonth(Some(IntervalYearMonthType::make_value(
-                    2, 0,
-                ))),
-                ScalarValue::IntervalMonthDayNano(Some(
-                    IntervalMonthDayNanoType::make_value(36, 15, 123_456),
-                )),
-            ),
-            (
-                ScalarValue::IntervalMonthDayNano(Some(
-                    IntervalMonthDayNanoType::make_value(12, 15, 100_000),
-                )),
-                ScalarValue::IntervalDayTime(Some(IntervalDayTimeType::make_value(
-                    370, 1,
-                ))),
-                ScalarValue::IntervalMonthDayNano(Some(
-                    IntervalMonthDayNanoType::make_value(12, 385, 1_100_000),
-                )),
-=======
                 ScalarValue::new_interval_ym(1, 12),
                 ScalarValue::new_interval_ym(1, 12),
                 ScalarValue::new_interval_ym(2, 24),
@@ -5146,7 +4947,6 @@
                 ScalarValue::new_interval_mdn(12, 15, 100_000),
                 ScalarValue::new_interval_dt(370, 1),
                 ScalarValue::new_interval_mdn(12, 385, 1_100_000),
->>>>>>> d77ccc25
             ),
         ];
         for (lhs, rhs, expected) in cases.iter() {
@@ -5161,103 +4961,6 @@
     fn test_scalar_interval_sub() {
         let cases = [
             (
-<<<<<<< HEAD
-                ScalarValue::IntervalYearMonth(Some(IntervalYearMonthType::make_value(
-                    1, 12,
-                ))),
-                ScalarValue::IntervalYearMonth(Some(IntervalYearMonthType::make_value(
-                    1, 12,
-                ))),
-                ScalarValue::IntervalYearMonth(Some(IntervalYearMonthType::make_value(
-                    0, 0,
-                ))),
-            ),
-            (
-                ScalarValue::IntervalDayTime(Some(IntervalDayTimeType::make_value(
-                    1, 999,
-                ))),
-                ScalarValue::IntervalDayTime(Some(IntervalDayTimeType::make_value(
-                    1, 999,
-                ))),
-                ScalarValue::IntervalDayTime(Some(IntervalDayTimeType::make_value(0, 0))),
-            ),
-            (
-                ScalarValue::IntervalMonthDayNano(Some(
-                    IntervalMonthDayNanoType::make_value(12, 15, 123_456),
-                )),
-                ScalarValue::IntervalMonthDayNano(Some(
-                    IntervalMonthDayNanoType::make_value(12, 15, 123_456),
-                )),
-                ScalarValue::IntervalMonthDayNano(Some(
-                    IntervalMonthDayNanoType::make_value(0, 0, 0),
-                )),
-            ),
-            (
-                ScalarValue::IntervalYearMonth(Some(IntervalYearMonthType::make_value(
-                    0, 1,
-                ))),
-                ScalarValue::IntervalDayTime(Some(IntervalDayTimeType::make_value(
-                    29, 999_999,
-                ))),
-                ScalarValue::IntervalMonthDayNano(Some(
-                    IntervalMonthDayNanoType::make_value(1, -29, -999_999_000_000),
-                )),
-            ),
-            (
-                ScalarValue::IntervalYearMonth(Some(IntervalYearMonthType::make_value(
-                    0, 1,
-                ))),
-                ScalarValue::IntervalMonthDayNano(Some(
-                    IntervalMonthDayNanoType::make_value(2, 10, 999_999_999),
-                )),
-                ScalarValue::IntervalMonthDayNano(Some(
-                    IntervalMonthDayNanoType::make_value(-1, -10, -999_999_999),
-                )),
-            ),
-            (
-                ScalarValue::IntervalDayTime(Some(IntervalDayTimeType::make_value(
-                    400, 123_456,
-                ))),
-                ScalarValue::IntervalYearMonth(Some(IntervalYearMonthType::make_value(
-                    1, 1,
-                ))),
-                ScalarValue::IntervalMonthDayNano(Some(
-                    IntervalMonthDayNanoType::make_value(-13, 400, 123_456_000_000),
-                )),
-            ),
-            (
-                ScalarValue::IntervalDayTime(Some(IntervalDayTimeType::make_value(
-                    65, 321,
-                ))),
-                ScalarValue::IntervalMonthDayNano(Some(
-                    IntervalMonthDayNanoType::make_value(2, 5, 1_000_000),
-                )),
-                ScalarValue::IntervalMonthDayNano(Some(
-                    IntervalMonthDayNanoType::make_value(-2, 60, 320_000_000),
-                )),
-            ),
-            (
-                ScalarValue::IntervalMonthDayNano(Some(
-                    IntervalMonthDayNanoType::make_value(12, 15, 123_456),
-                )),
-                ScalarValue::IntervalYearMonth(Some(IntervalYearMonthType::make_value(
-                    2, 0,
-                ))),
-                ScalarValue::IntervalMonthDayNano(Some(
-                    IntervalMonthDayNanoType::make_value(-12, 15, 123_456),
-                )),
-            ),
-            (
-                ScalarValue::IntervalMonthDayNano(Some(
-                    IntervalMonthDayNanoType::make_value(12, 15, 100_000),
-                )),
-                ScalarValue::IntervalDayTime(Some(IntervalDayTimeType::make_value(
-                    370, 1,
-                ))),
-                ScalarValue::IntervalMonthDayNano(Some(
-                    IntervalMonthDayNanoType::make_value(12, -355, -900_000),
-                )),
-=======
                 ScalarValue::new_interval_ym(1, 12),
                 ScalarValue::new_interval_ym(1, 12),
                 ScalarValue::new_interval_ym(0, 0),
@@ -5301,7 +5004,6 @@
                 ScalarValue::new_interval_mdn(12, 15, 100_000),
                 ScalarValue::new_interval_dt(370, 1),
                 ScalarValue::new_interval_mdn(12, -355, -900_000),
->>>>>>> d77ccc25
             ),
         ];
         for (lhs, rhs, expected) in cases.iter() {
@@ -5387,13 +5089,7 @@
                     ),
                     Some("+00:00".to_string()),
                 ),
-<<<<<<< HEAD
-                ScalarValue::IntervalMonthDayNano(Some(
-                    IntervalMonthDayNanoType::make_value(0, 0, 0),
-                )),
-=======
                 ScalarValue::new_interval_mdn(0, 0, 0),
->>>>>>> d77ccc25
             ),
             // 2nd test case, january with 31 days plus february with 28 days, with timezone
             (
@@ -5417,13 +5113,7 @@
                     ),
                     Some("-01:00".to_string()),
                 ),
-<<<<<<< HEAD
-                ScalarValue::IntervalMonthDayNano(Some(
-                    IntervalMonthDayNanoType::make_value(0, sign * 59, 0),
-                )),
-=======
                 ScalarValue::new_interval_mdn(0, sign * 59, 0),
->>>>>>> d77ccc25
             ),
             // 3rd test case, 29-days long february minus previous, year with timezone
             (
@@ -5447,14 +5137,7 @@
                     ),
                     Some("+01:00".to_string()),
                 ),
-<<<<<<< HEAD
-                ScalarValue::IntervalDayTime(Some(IntervalDayTimeType::make_value(
-                    sign * 60,
-                    0,
-                ))),
-=======
                 ScalarValue::new_interval_dt(sign * 60, 0),
->>>>>>> d77ccc25
             ),
             // 4th test case, leap years occur mostly every 4 years, but every 100 years
             // we skip a leap year unless the year is divisible by 400, so 31 + 28 = 59
@@ -5479,14 +5162,7 @@
                     ),
                     Some("+11:59".to_string()),
                 ),
-<<<<<<< HEAD
-                ScalarValue::IntervalDayTime(Some(IntervalDayTimeType::make_value(
-                    sign * 59,
-                    0,
-                ))),
-=======
                 ScalarValue::new_interval_dt(sign * 59, 0),
->>>>>>> d77ccc25
             ),
             // 5th test case, without timezone positively seemed, but with timezone,
             // negative resulting interval
@@ -5511,14 +5187,7 @@
                     ),
                     Some("-12:00".to_string()),
                 ),
-<<<<<<< HEAD
-                ScalarValue::IntervalDayTime(Some(IntervalDayTimeType::make_value(
-                    0,
-                    sign * -43_200_000,
-                ))),
-=======
                 ScalarValue::new_interval_dt(0, sign * -43_200_000),
->>>>>>> d77ccc25
             ),
             // 6th test case, no problem before unix epoch beginning
             (
@@ -5542,21 +5211,11 @@
                     ),
                     None,
                 ),
-<<<<<<< HEAD
-                ScalarValue::IntervalMonthDayNano(Some(
-                    IntervalMonthDayNanoType::make_value(
-                        0,
-                        365 * sign,
-                        sign as i64 * 3_723_000_015_000,
-                    ),
-                )),
-=======
                 ScalarValue::new_interval_mdn(
                     0,
                     365 * sign,
                     sign as i64 * 3_723_000_015_000,
                 ),
->>>>>>> d77ccc25
             ),
             // 7th test case, no problem with big intervals
             (
@@ -5580,13 +5239,7 @@
                     ),
                     None,
                 ),
-<<<<<<< HEAD
-                ScalarValue::IntervalMonthDayNano(Some(
-                    IntervalMonthDayNanoType::make_value(0, sign * 36525, 0),
-                )),
-=======
                 ScalarValue::new_interval_mdn(0, sign * 36525, 0),
->>>>>>> d77ccc25
             ),
             // 8th test case, no problem detecting 366-days long years
             (
@@ -5610,14 +5263,7 @@
                     ),
                     None,
                 ),
-<<<<<<< HEAD
-                ScalarValue::IntervalDayTime(Some(IntervalDayTimeType::make_value(
-                    sign * 366,
-                    0,
-                ))),
-=======
                 ScalarValue::new_interval_dt(sign * 366, 0),
->>>>>>> d77ccc25
             ),
             // 9th test case, no problem with unrealistic timezones
             (
@@ -5641,9 +5287,6 @@
                     ),
                     Some("-23:59".to_string()),
                 ),
-<<<<<<< HEAD
-                ScalarValue::IntervalDayTime(Some(IntervalDayTimeType::make_value(0, 0))),
-=======
                 ScalarValue::new_interval_dt(0, 0),
             ),
             // 10th test case, parsing different types of timezone input
@@ -5669,7 +5312,6 @@
                     Some("America/Los_Angeles".to_string()),
                 ),
                 ScalarValue::new_interval_dt(0, 0),
->>>>>>> d77ccc25
             ),
         ]
     }
@@ -5748,44 +5390,20 @@
                 let days = rng.gen_range(0..5000);
                 // to not break second precision
                 let millis = rng.gen_range(0..SECS_IN_ONE_DAY) * 1000;
-<<<<<<< HEAD
-                intervals.push(ScalarValue::IntervalDayTime(Some(
-                    IntervalDayTimeType::make_value(days, millis),
-                )))
-            } else if i % 4 == 1 {
-                let days = rng.gen_range(0..5000);
-                let millisec = rng.gen_range(0..(MILLISECS_IN_ONE_DAY as i32));
-                intervals.push(ScalarValue::IntervalDayTime(Some(
-                    IntervalDayTimeType::make_value(days, millisec),
-                )))
-=======
                 intervals.push(ScalarValue::new_interval_dt(days, millis));
             } else if i % 4 == 1 {
                 let days = rng.gen_range(0..5000);
                 let millisec = rng.gen_range(0..(MILLISECS_IN_ONE_DAY as i32));
                 intervals.push(ScalarValue::new_interval_dt(days, millisec));
->>>>>>> d77ccc25
             } else if i % 4 == 2 {
                 let days = rng.gen_range(0..5000);
                 // to not break microsec precision
                 let nanosec = rng.gen_range(0..MICROSECS_IN_ONE_DAY) * 1000;
-<<<<<<< HEAD
-                intervals.push(ScalarValue::IntervalMonthDayNano(Some(
-                    IntervalMonthDayNanoType::make_value(0, days, nanosec),
-                )))
-            } else {
-                let days = rng.gen_range(0..5000);
-                let nanosec = rng.gen_range(0..NANOSECS_IN_ONE_DAY);
-                intervals.push(ScalarValue::IntervalMonthDayNano(Some(
-                    IntervalMonthDayNanoType::make_value(0, days, nanosec),
-                )));
-=======
                 intervals.push(ScalarValue::new_interval_mdn(0, days, nanosec));
             } else {
                 let days = rng.gen_range(0..5000);
                 let nanosec = rng.gen_range(0..NANOSECS_IN_ONE_DAY);
                 intervals.push(ScalarValue::new_interval_mdn(0, days, nanosec));
->>>>>>> d77ccc25
             }
         }
         intervals
