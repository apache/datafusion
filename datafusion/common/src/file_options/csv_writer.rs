--- conflicted
+++ resolved
@@ -50,12 +50,8 @@
 
     fn try_from(value: &CsvOptions) -> Result<Self> {
         let mut builder = WriterBuilder::default()
-<<<<<<< HEAD
             .with_header(value.has_header)
-=======
-            .with_header(value.has_header.unwrap_or(false))
             .with_quote(value.quote)
->>>>>>> 9c065065
             .with_delimiter(value.delimiter);
 
         if let Some(v) = &value.date_format {
