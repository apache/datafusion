// Licensed to the Apache Software Foundation (ASF) under one
// or more contributor license agreements.  See the NOTICE file
// distributed with this work for additional information
// regarding copyright ownership.  The ASF licenses this file
// to you under the Apache License, Version 2.0 (the
// "License"); you may not use this file except in compliance
// with the License.  You may obtain a copy of the License at
//
//   http://www.apache.org/licenses/LICENSE-2.0
//
// Unless required by applicable law or agreed to in writing,
// software distributed under the License is distributed on an
// "AS IS" BASIS, WITHOUT WARRANTIES OR CONDITIONS OF ANY
// KIND, either express or implied.  See the License for the
// specific language governing permissions and limitations
// under the License.

//! Runtime configuration, via [`ConfigOptions`]

use std::any::Any;
use std::collections::{BTreeMap, HashMap};
use std::fmt::{self, Display};
use std::str::FromStr;

use crate::error::_config_err;
use crate::parsers::CompressionTypeVariant;
use crate::{DataFusionError, Result};

/// A macro that wraps a configuration struct and automatically derives
/// [`Default`] and [`ConfigField`] for it, allowing it to be used
/// in the [`ConfigOptions`] configuration tree
///
/// For example,
///
/// ```ignore
/// config_namespace! {
///    /// Amazing config
///    pub struct MyConfig {
///        /// Field 1 doc
///        field1: String, default = "".to_string()
///
///        /// Field 2 doc
///        field2: usize, default = 232
///
///        /// Field 3 doc
///        field3: Option<usize>, default = None
///    }
///}
/// ```
///
/// Will generate
///
/// ```ignore
/// /// Amazing config
/// #[derive(Debug, Clone)]
/// #[non_exhaustive]
/// pub struct MyConfig {
///     /// Field 1 doc
///     field1: String,
///     /// Field 2 doc
///     field2: usize,
///     /// Field 3 doc
///     field3: Option<usize>,
/// }
/// impl ConfigField for MyConfig {
///     fn set(&mut self, key: &str, value: &str) -> Result<()> {
///         let (key, rem) = key.split_once('.').unwrap_or((key, ""));
///         match key {
///             "field1" => self.field1.set(rem, value),
///             "field2" => self.field2.set(rem, value),
///             "field3" => self.field3.set(rem, value),
///             _ => _internal_err!(
///                 "Config value \"{}\" not found on MyConfig",
///                 key
///             ),
///         }
///     }
///
///     fn visit<V: Visit>(&self, v: &mut V, key_prefix: &str, _description: &'static str) {
///         let key = format!("{}.field1", key_prefix);
///         let desc = "Field 1 doc";
///         self.field1.visit(v, key.as_str(), desc);
///         let key = format!("{}.field2", key_prefix);
///         let desc = "Field 2 doc";
///         self.field2.visit(v, key.as_str(), desc);
///         let key = format!("{}.field3", key_prefix);
///         let desc = "Field 3 doc";
///         self.field3.visit(v, key.as_str(), desc);
///     }
/// }
///
/// impl Default for MyConfig {
///     fn default() -> Self {
///         Self {
///             field1: "".to_string(),
///             field2: 232,
///             field3: None,
///         }
///     }
/// }
/// ```
///
/// NB: Misplaced commas may result in nonsensical errors
///
#[macro_export]
macro_rules! config_namespace {
    (
     $(#[doc = $struct_d:tt])*
     $vis:vis struct $struct_name:ident {
        $(
        $(#[doc = $d:tt])*
        $field_vis:vis $field_name:ident : $field_type:ty, default = $default:expr
        )*$(,)*
    }
    ) => {

        $(#[doc = $struct_d])*
        #[derive(Debug, Clone, PartialEq)]
        $vis struct $struct_name{
            $(
            $(#[doc = $d])*
            $field_vis $field_name : $field_type,
            )*
        }

        impl ConfigField for $struct_name {
            fn set(&mut self, key: &str, value: &str) -> Result<()> {
                let (key, rem) = key.split_once('.').unwrap_or((key, ""));
                match key {
                    $(
                       stringify!($field_name) => self.$field_name.set(rem, value),
                    )*
                    _ => return _config_err!(
                        "Config value \"{}\" not found on {}", key, stringify!($struct_name)
                    )
                }
            }

            fn visit<V: Visit>(&self, v: &mut V, key_prefix: &str, _description: &'static str) {
                $(
                let key = format!(concat!("{}.", stringify!($field_name)), key_prefix);
                let desc = concat!($($d),*).trim();
                self.$field_name.visit(v, key.as_str(), desc);
                )*
            }
        }

        impl Default for $struct_name {
            fn default() -> Self {
                Self {
                    $($field_name: $default),*
                }
            }
        }
    }
}

config_namespace! {
    /// Options related to catalog and directory scanning
    ///
    /// See also: [`SessionConfig`]
    ///
    /// [`SessionConfig`]: https://docs.rs/datafusion/latest/datafusion/prelude/struct.SessionConfig.html
    pub struct CatalogOptions {
        /// Whether the default catalog and schema should be created automatically.
        pub create_default_catalog_and_schema: bool, default = true

        /// The default catalog name - this impacts what SQL queries use if not specified
        pub default_catalog: String, default = "datafusion".to_string()

        /// The default schema name - this impacts what SQL queries use if not specified
        pub default_schema: String, default = "public".to_string()

        /// Should DataFusion provide access to `information_schema`
        /// virtual tables for displaying schema information
        pub information_schema: bool, default = false

        /// Location scanned to load tables for `default` schema
        pub location: Option<String>, default = None

        /// Type of `TableProvider` to use when loading `default` schema
        pub format: Option<String>, default = None

        /// Default value for `format.has_header` for `CREATE EXTERNAL TABLE`
        /// if not specified explicitly in the statement.
        pub has_header: bool, default = false
    }
}

config_namespace! {
    /// Options related to SQL parser
    ///
    /// See also: [`SessionConfig`]
    ///
    /// [`SessionConfig`]: https://docs.rs/datafusion/latest/datafusion/prelude/struct.SessionConfig.html
    pub struct SqlParserOptions {
        /// When set to true, SQL parser will parse float as decimal type
        pub parse_float_as_decimal: bool, default = false

        /// When set to true, SQL parser will normalize ident (convert ident to lowercase when not quoted)
        pub enable_ident_normalization: bool, default = true

        /// Configure the SQL dialect used by DataFusion's parser; supported values include: Generic,
        /// MySQL, PostgreSQL, Hive, SQLite, Snowflake, Redshift, MsSQL, ClickHouse, BigQuery, and Ansi.
        pub dialect: String, default = "generic".to_string()

        /// If true, permit lengths for `VARCHAR` such as `VARCHAR(20)`, but
        /// ignore the length. If false, error if a `VARCHAR` with a length is
        /// specified. The Arrow type system does not have a notion of maximum
        /// string length and thus DataFusion can not enforce such limits.
        pub support_varchar_with_length: bool, default = true
    }
}

config_namespace! {
    /// Options related to query execution
    ///
    /// See also: [`SessionConfig`]
    ///
    /// [`SessionConfig`]: https://docs.rs/datafusion/latest/datafusion/prelude/struct.SessionConfig.html
    pub struct ExecutionOptions {
        /// Default batch size while creating new batches, it's especially useful for
        /// buffer-in-memory batches since creating tiny batches would result in too much
        /// metadata memory consumption
        pub batch_size: usize, default = 8192

        /// When set to true, record batches will be examined between each operator and
        /// small batches will be coalesced into larger batches. This is helpful when there
        /// are highly selective filters or joins that could produce tiny output batches. The
        /// target batch size is determined by the configuration setting
        pub coalesce_batches: bool, default = true

        /// Should DataFusion collect statistics after listing files
        pub collect_statistics: bool, default = false

        /// Number of partitions for query execution. Increasing partitions can increase
        /// concurrency.
        ///
        /// Defaults to the number of CPU cores on the system
        pub target_partitions: usize, default = num_cpus::get()

        /// The default time zone
        ///
        /// Some functions, e.g. `EXTRACT(HOUR from SOME_TIME)`, shift the underlying datetime
        /// according to this time zone, and then extract the hour
        pub time_zone: Option<String>, default = Some("+00:00".into())

        /// Parquet options
        pub parquet: ParquetOptions, default = Default::default()

        /// Aggregate options
        pub aggregate: AggregateOptions, default = Default::default()

        /// Fan-out during initial physical planning.
        ///
        /// This is mostly use to plan `UNION` children in parallel.
        ///
        /// Defaults to the number of CPU cores on the system
        pub planning_concurrency: usize, default = num_cpus::get()

        /// Specifies the reserved memory for each spillable sort operation to
        /// facilitate an in-memory merge.
        ///
        /// When a sort operation spills to disk, the in-memory data must be
        /// sorted and merged before being written to a file. This setting reserves
        /// a specific amount of memory for that in-memory sort/merge process.
        ///
        /// Note: This setting is irrelevant if the sort operation cannot spill
        /// (i.e., if there's no `DiskManager` configured).
        pub sort_spill_reservation_bytes: usize, default = 10 * 1024 * 1024

        /// When sorting, below what size should data be concatenated
        /// and sorted in a single RecordBatch rather than sorted in
        /// batches and merged.
        pub sort_in_place_threshold_bytes: usize, default = 1024 * 1024

        /// Number of files to read in parallel when inferring schema and statistics
        pub meta_fetch_concurrency: usize, default = 32

        /// Guarantees a minimum level of output files running in parallel.
        /// RecordBatches will be distributed in round robin fashion to each
        /// parallel writer. Each writer is closed and a new file opened once
        /// soft_max_rows_per_output_file is reached.
        pub minimum_parallel_output_files: usize, default = 4

        /// Target number of rows in output files when writing multiple.
        /// This is a soft max, so it can be exceeded slightly. There also
        /// will be one file smaller than the limit if the total
        /// number of rows written is not roughly divisible by the soft max
        pub soft_max_rows_per_output_file: usize, default = 50000000

        /// This is the maximum number of RecordBatches buffered
        /// for each output file being worked. Higher values can potentially
        /// give faster write performance at the cost of higher peak
        /// memory consumption
        pub max_buffered_batches_per_output_file: usize, default = 2

        /// Should sub directories be ignored when scanning directories for data
        /// files. Defaults to true (ignores subdirectories), consistent with
        /// Hive. Note that this setting does not affect reading partitioned
        /// tables (e.g. `/table/year=2021/month=01/data.parquet`).
        pub listing_table_ignore_subdirectory: bool, default = true

        /// Should DataFusion support recursive CTEs
        pub enable_recursive_ctes: bool, default = true

        /// Attempt to eliminate sorts by packing & sorting files with non-overlapping
        /// statistics into the same file groups.
        /// Currently experimental
        pub split_file_groups_by_statistics: bool, default = false

<<<<<<< HEAD
        /// Should Datafusion keep the columns used for partition_by in the output RecordBatches
        pub keep_partition_by_columns: bool, default = false
=======
>>>>>>> ca9c322a
    }
}

config_namespace! {
    /// Options related to parquet files
    ///
    /// See also: [`SessionConfig`]
    ///
    /// [`SessionConfig`]: https://docs.rs/datafusion/latest/datafusion/prelude/struct.SessionConfig.html
    pub struct ParquetOptions {
        /// If true, reads the Parquet data page level metadata (the
        /// Page Index), if present, to reduce the I/O and number of
        /// rows decoded.
        pub enable_page_index: bool, default = true

        /// If true, the parquet reader attempts to skip entire row groups based
        /// on the predicate in the query and the metadata (min/max values) stored in
        /// the parquet file
        pub pruning: bool, default = true

        /// If true, the parquet reader skip the optional embedded metadata that may be in
        /// the file Schema. This setting can help avoid schema conflicts when querying
        /// multiple parquet files with schemas containing compatible types but different metadata
        pub skip_metadata: bool, default = true

        /// If specified, the parquet reader will try and fetch the last `size_hint`
        /// bytes of the parquet file optimistically. If not specified, two reads are required:
        /// One read to fetch the 8-byte parquet footer and
        /// another to fetch the metadata length encoded in the footer
        pub metadata_size_hint: Option<usize>, default = None

        /// If true, filter expressions are be applied during the parquet decoding operation to
        /// reduce the number of rows decoded. This optimization is sometimes called "late materialization".
        pub pushdown_filters: bool, default = false

        /// If true, filter expressions evaluated during the parquet decoding operation
        /// will be reordered heuristically to minimize the cost of evaluation. If false,
        /// the filters are applied in the same order as written in the query
        pub reorder_filters: bool, default = false

        // The following map to parquet::file::properties::WriterProperties

        /// Sets best effort maximum size of data page in bytes
        pub data_pagesize_limit: usize, default = 1024 * 1024

        /// Sets write_batch_size in bytes
        pub write_batch_size: usize, default = 1024

        /// Sets parquet writer version
        /// valid values are "1.0" and "2.0"
        pub writer_version: String, default = "1.0".into()

        /// Sets default parquet compression codec
        /// Valid values are: uncompressed, snappy, gzip(level),
        /// lzo, brotli(level), lz4, zstd(level), and lz4_raw.
        /// These values are not case sensitive. If NULL, uses
        /// default parquet writer setting
        pub compression: Option<String>, default = Some("zstd(3)".into())

        /// Sets if dictionary encoding is enabled. If NULL, uses
        /// default parquet writer setting
        pub dictionary_enabled: Option<bool>, default = None

        /// Sets best effort maximum dictionary page size, in bytes
        pub dictionary_page_size_limit: usize, default = 1024 * 1024

        /// Sets if statistics are enabled for any column
        /// Valid values are: "none", "chunk", and "page"
        /// These values are not case sensitive. If NULL, uses
        /// default parquet writer setting
        pub statistics_enabled: Option<String>, default = None

        /// Sets max statistics size for any column. If NULL, uses
        /// default parquet writer setting
        pub max_statistics_size: Option<usize>, default = None

        /// Target maximum number of rows in each row group (defaults to 1M
        /// rows). Writing larger row groups requires more memory to write, but
        /// can get better compression and be faster to read.
        pub max_row_group_size: usize, default = 1024 * 1024

        /// Sets "created by" property
        pub created_by: String, default = concat!("datafusion version ", env!("CARGO_PKG_VERSION")).into()

        /// Sets column index truncate length
        pub column_index_truncate_length: Option<usize>, default = None

        /// Sets best effort maximum number of rows in data page
        pub data_page_row_count_limit: usize, default = usize::MAX

        /// Sets default encoding for any column
        /// Valid values are: plain, plain_dictionary, rle,
        /// bit_packed, delta_binary_packed, delta_length_byte_array,
        /// delta_byte_array, rle_dictionary, and byte_stream_split.
        /// These values are not case sensitive. If NULL, uses
        /// default parquet writer setting
        pub encoding: Option<String>, default = None

        /// Use any available bloom filters when reading parquet files
        pub bloom_filter_on_read: bool, default = true

        /// Write bloom filters for all columns when creating parquet files
        pub bloom_filter_on_write: bool, default = false

        /// Sets bloom filter false positive probability. If NULL, uses
        /// default parquet writer setting
        pub bloom_filter_fpp: Option<f64>, default = None

        /// Sets bloom filter number of distinct values. If NULL, uses
        /// default parquet writer setting
        pub bloom_filter_ndv: Option<u64>, default = None

        /// Controls whether DataFusion will attempt to speed up writing
        /// parquet files by serializing them in parallel. Each column
        /// in each row group in each output file are serialized in parallel
        /// leveraging a maximum possible core count of n_files*n_row_groups*n_columns.
        pub allow_single_file_parallelism: bool, default = true

        /// By default parallel parquet writer is tuned for minimum
        /// memory usage in a streaming execution plan. You may see
        /// a performance benefit when writing large parquet files
        /// by increasing maximum_parallel_row_group_writers and
        /// maximum_buffered_record_batches_per_stream if your system
        /// has idle cores and can tolerate additional memory usage.
        /// Boosting these values is likely worthwhile when
        /// writing out already in-memory data, such as from a cached
        /// data frame.
        pub maximum_parallel_row_group_writers: usize, default = 1

        /// By default parallel parquet writer is tuned for minimum
        /// memory usage in a streaming execution plan. You may see
        /// a performance benefit when writing large parquet files
        /// by increasing maximum_parallel_row_group_writers and
        /// maximum_buffered_record_batches_per_stream if your system
        /// has idle cores and can tolerate additional memory usage.
        /// Boosting these values is likely worthwhile when
        /// writing out already in-memory data, such as from a cached
        /// data frame.
        pub maximum_buffered_record_batches_per_stream: usize, default = 2

    }
}

config_namespace! {
    /// Options related to aggregate execution
    ///
    /// See also: [`SessionConfig`]
    ///
    /// [`SessionConfig`]: https://docs.rs/datafusion/latest/datafusion/prelude/struct.SessionConfig.html
    pub struct AggregateOptions {
        /// Specifies the threshold for using `ScalarValue`s to update
        /// accumulators during high-cardinality aggregations for each input batch.
        ///
        /// The aggregation is considered high-cardinality if the number of affected groups
        /// is greater than or equal to `batch_size / scalar_update_factor`. In such cases,
        /// `ScalarValue`s are utilized for updating accumulators, rather than the default
        /// batch-slice approach. This can lead to performance improvements.
        ///
        /// By adjusting the `scalar_update_factor`, you can balance the trade-off between
        /// more efficient accumulator updates and the number of groups affected.
        pub scalar_update_factor: usize, default = 10
    }
}

config_namespace! {
    /// Options related to query optimization
    ///
    /// See also: [`SessionConfig`]
    ///
    /// [`SessionConfig`]: https://docs.rs/datafusion/latest/datafusion/prelude/struct.SessionConfig.html
    pub struct OptimizerOptions {
        /// When set to true, the optimizer will push a limit operation into
        /// grouped aggregations which have no aggregate expressions, as a soft limit,
        /// emitting groups once the limit is reached, before all rows in the group are read.
        pub enable_distinct_aggregation_soft_limit: bool, default = true

        /// When set to true, the physical plan optimizer will try to add round robin
        /// repartitioning to increase parallelism to leverage more CPU cores
        pub enable_round_robin_repartition: bool, default = true

        /// When set to true, the optimizer will attempt to perform limit operations
        /// during aggregations, if possible
        pub enable_topk_aggregation: bool, default = true

        /// When set to true, the optimizer will insert filters before a join between
        /// a nullable and non-nullable column to filter out nulls on the nullable side. This
        /// filter can add additional overhead when the file format does not fully support
        /// predicate push down.
        pub filter_null_join_keys: bool, default = false

        /// Should DataFusion repartition data using the aggregate keys to execute aggregates
        /// in parallel using the provided `target_partitions` level
        pub repartition_aggregations: bool, default = true

        /// Minimum total files size in bytes to perform file scan repartitioning.
        pub repartition_file_min_size: usize, default = 10 * 1024 * 1024

        /// Should DataFusion repartition data using the join keys to execute joins in parallel
        /// using the provided `target_partitions` level
        pub repartition_joins: bool, default = true

        /// Should DataFusion allow symmetric hash joins for unbounded data sources even when
        /// its inputs do not have any ordering or filtering If the flag is not enabled,
        /// the SymmetricHashJoin operator will be unable to prune its internal buffers,
        /// resulting in certain join types - such as Full, Left, LeftAnti, LeftSemi, Right,
        /// RightAnti, and RightSemi - being produced only at the end of the execution.
        /// This is not typical in stream processing. Additionally, without proper design for
        /// long runner execution, all types of joins may encounter out-of-memory errors.
        pub allow_symmetric_joins_without_pruning: bool, default = true

        /// When set to `true`, file groups will be repartitioned to achieve maximum parallelism.
        /// Currently Parquet and CSV formats are supported.
        ///
        /// If set to `true`, all files will be repartitioned evenly (i.e., a single large file
        /// might be partitioned into smaller chunks) for parallel scanning.
        /// If set to `false`, different files will be read in parallel, but repartitioning won't
        /// happen within a single file.
        pub repartition_file_scans: bool, default = true

        /// Should DataFusion repartition data using the partitions keys to execute window
        /// functions in parallel using the provided `target_partitions` level
        pub repartition_windows: bool, default = true

        /// Should DataFusion execute sorts in a per-partition fashion and merge
        /// afterwards instead of coalescing first and sorting globally.
        /// With this flag is enabled, plans in the form below
        ///
        /// ```text
        ///      "SortExec: [a@0 ASC]",
        ///      "  CoalescePartitionsExec",
        ///      "    RepartitionExec: partitioning=RoundRobinBatch(8), input_partitions=1",
        /// ```
        /// would turn into the plan below which performs better in multithreaded environments
        ///
        /// ```text
        ///      "SortPreservingMergeExec: [a@0 ASC]",
        ///      "  SortExec: [a@0 ASC]",
        ///      "    RepartitionExec: partitioning=RoundRobinBatch(8), input_partitions=1",
        /// ```
        pub repartition_sorts: bool, default = true

        /// When true, DataFusion will opportunistically remove sorts when the data is already sorted,
        /// (i.e. setting `preserve_order` to true on `RepartitionExec`  and
        /// using `SortPreservingMergeExec`)
        ///
        /// When false, DataFusion will maximize plan parallelism using
        /// `RepartitionExec` even if this requires subsequently resorting data using a `SortExec`.
        pub prefer_existing_sort: bool, default = false

        /// When set to true, the logical plan optimizer will produce warning
        /// messages if any optimization rules produce errors and then proceed to the next
        /// rule. When set to false, any rules that produce errors will cause the query to fail
        pub skip_failed_rules: bool, default = false

        /// Number of times that the optimizer will attempt to optimize the plan
        pub max_passes: usize, default = 3

        /// When set to true, the physical plan optimizer will run a top down
        /// process to reorder the join keys
        pub top_down_join_key_reordering: bool, default = true

        /// When set to true, the physical plan optimizer will prefer HashJoin over SortMergeJoin.
        /// HashJoin can work more efficiently than SortMergeJoin but consumes more memory
        pub prefer_hash_join: bool, default = true

        /// The maximum estimated size in bytes for one input side of a HashJoin
        /// will be collected into a single partition
        pub hash_join_single_partition_threshold: usize, default = 1024 * 1024

        /// The maximum estimated size in rows for one input side of a HashJoin
        /// will be collected into a single partition
        pub hash_join_single_partition_threshold_rows: usize, default = 1024 * 128

        /// The default filter selectivity used by Filter Statistics
        /// when an exact selectivity cannot be determined. Valid values are
        /// between 0 (no selectivity) and 100 (all rows are selected).
        pub default_filter_selectivity: u8, default = 20

        /// When set to true, the optimizer will not attempt to convert Union to Interleave
        pub prefer_existing_union: bool, default = false
    }
}

config_namespace! {
    /// Options controlling explain output
    ///
    /// See also: [`SessionConfig`]
    ///
    /// [`SessionConfig`]: https://docs.rs/datafusion/latest/datafusion/prelude/struct.SessionConfig.html
    pub struct ExplainOptions {
        /// When set to true, the explain statement will only print logical plans
        pub logical_plan_only: bool, default = false

        /// When set to true, the explain statement will only print physical plans
        pub physical_plan_only: bool, default = false

        /// When set to true, the explain statement will print operator statistics
        /// for physical plans
        pub show_statistics: bool, default = false

        /// When set to true, the explain statement will print the partition sizes
        pub show_sizes: bool, default = true
    }
}

/// A key value pair, with a corresponding description
#[derive(Debug)]
pub struct ConfigEntry {
    /// A unique string to identify this config value
    pub key: String,

    /// The value if any
    pub value: Option<String>,

    /// A description of this configuration entry
    pub description: &'static str,
}

/// Configuration options struct, able to store both built-in configuration and custom options
#[derive(Debug, Clone, Default)]
#[non_exhaustive]
pub struct ConfigOptions {
    /// Catalog options
    pub catalog: CatalogOptions,
    /// Execution options
    pub execution: ExecutionOptions,
    /// Optimizer options
    pub optimizer: OptimizerOptions,
    /// SQL parser options
    pub sql_parser: SqlParserOptions,
    /// Explain options
    pub explain: ExplainOptions,
    /// Optional extensions registered using [`Extensions::insert`]
    pub extensions: Extensions,
}

impl ConfigField for ConfigOptions {
    fn set(&mut self, key: &str, value: &str) -> Result<()> {
        // Extensions are handled in the public `ConfigOptions::set`
        let (key, rem) = key.split_once('.').unwrap_or((key, ""));
        match key {
            "catalog" => self.catalog.set(rem, value),
            "execution" => self.execution.set(rem, value),
            "optimizer" => self.optimizer.set(rem, value),
            "explain" => self.explain.set(rem, value),
            "sql_parser" => self.sql_parser.set(rem, value),
            _ => _config_err!("Config value \"{key}\" not found on ConfigOptions"),
        }
    }

    fn visit<V: Visit>(&self, v: &mut V, _key_prefix: &str, _description: &'static str) {
        self.catalog.visit(v, "datafusion.catalog", "");
        self.execution.visit(v, "datafusion.execution", "");
        self.optimizer.visit(v, "datafusion.optimizer", "");
        self.explain.visit(v, "datafusion.explain", "");
        self.sql_parser.visit(v, "datafusion.sql_parser", "");
    }
}

impl ConfigOptions {
    /// Creates a new [`ConfigOptions`] with default values
    pub fn new() -> Self {
        Self::default()
    }

    /// Set extensions to provided value
    pub fn with_extensions(mut self, extensions: Extensions) -> Self {
        self.extensions = extensions;
        self
    }

    /// Set a configuration option
    pub fn set(&mut self, key: &str, value: &str) -> Result<()> {
        let Some((prefix, key)) = key.split_once('.') else {
            return _config_err!("could not find config namespace for key \"{key}\"");
        };

        if prefix == "datafusion" {
            return ConfigField::set(self, key, value);
        }

        let Some(e) = self.extensions.0.get_mut(prefix) else {
            return _config_err!("Could not find config namespace \"{prefix}\"");
        };
        e.0.set(key, value)
    }

    /// Create new ConfigOptions struct, taking values from
    /// environment variables where possible.
    ///
    /// For example, setting `DATAFUSION_EXECUTION_BATCH_SIZE` will
    /// control `datafusion.execution.batch_size`.
    pub fn from_env() -> Result<Self> {
        struct Visitor(Vec<String>);

        impl Visit for Visitor {
            fn some<V: Display>(&mut self, key: &str, _: V, _: &'static str) {
                self.0.push(key.to_string())
            }

            fn none(&mut self, key: &str, _: &'static str) {
                self.0.push(key.to_string())
            }
        }

        // Extract the names of all fields and then look up the corresponding
        // environment variables. This isn't hugely efficient but avoids
        // ambiguity between `a.b` and `a_b` which would both correspond
        // to an environment variable of `A_B`

        let mut keys = Visitor(vec![]);
        let mut ret = Self::default();
        ret.visit(&mut keys, "datafusion", "");

        for key in keys.0 {
            let env = key.to_uppercase().replace('.', "_");
            if let Some(var) = std::env::var_os(env) {
                ret.set(&key, var.to_string_lossy().as_ref())?;
            }
        }

        Ok(ret)
    }

    /// Create new ConfigOptions struct, taking values from a string hash map.
    ///
    /// Only the built-in configurations will be extracted from the hash map
    /// and other key value pairs will be ignored.
    pub fn from_string_hash_map(settings: HashMap<String, String>) -> Result<Self> {
        struct Visitor(Vec<String>);

        impl Visit for Visitor {
            fn some<V: Display>(&mut self, key: &str, _: V, _: &'static str) {
                self.0.push(key.to_string())
            }

            fn none(&mut self, key: &str, _: &'static str) {
                self.0.push(key.to_string())
            }
        }

        let mut keys = Visitor(vec![]);
        let mut ret = Self::default();
        ret.visit(&mut keys, "datafusion", "");

        for key in keys.0 {
            if let Some(var) = settings.get(&key) {
                ret.set(&key, var)?;
            }
        }

        Ok(ret)
    }

    /// Returns the [`ConfigEntry`] stored within this [`ConfigOptions`]
    pub fn entries(&self) -> Vec<ConfigEntry> {
        struct Visitor(Vec<ConfigEntry>);

        impl Visit for Visitor {
            fn some<V: Display>(
                &mut self,
                key: &str,
                value: V,
                description: &'static str,
            ) {
                self.0.push(ConfigEntry {
                    key: key.to_string(),
                    value: Some(value.to_string()),
                    description,
                })
            }

            fn none(&mut self, key: &str, description: &'static str) {
                self.0.push(ConfigEntry {
                    key: key.to_string(),
                    value: None,
                    description,
                })
            }
        }

        let mut v = Visitor(vec![]);
        self.visit(&mut v, "datafusion", "");

        v.0.extend(self.extensions.0.values().flat_map(|e| e.0.entries()));
        v.0
    }

    /// Generate documentation that can be included in the user guide
    pub fn generate_config_markdown() -> String {
        use std::fmt::Write as _;

        let mut s = Self::default();

        // Normalize for display
        s.execution.target_partitions = 0;
        s.execution.planning_concurrency = 0;

        let mut docs = "| key | default | description |\n".to_string();
        docs += "|-----|---------|-------------|\n";
        let mut entries = s.entries();
        entries.sort_unstable_by(|a, b| a.key.cmp(&b.key));

        for entry in s.entries() {
            let _ = writeln!(
                &mut docs,
                "| {} | {} | {} |",
                entry.key,
                entry.value.as_deref().unwrap_or("NULL"),
                entry.description
            );
        }
        docs
    }
}

/// [`ConfigExtension`] provides a mechanism to store third-party configuration within DataFusion
///
/// Unfortunately associated constants are not currently object-safe, and so this
/// extends the object-safe [`ExtensionOptions`]
pub trait ConfigExtension: ExtensionOptions {
    /// Configuration namespace prefix to use
    ///
    /// All values under this will be prefixed with `$PREFIX + "."`
    const PREFIX: &'static str;
}

/// An object-safe API for storing arbitrary configuration
pub trait ExtensionOptions: Send + Sync + std::fmt::Debug + 'static {
    /// Return `self` as [`Any`]
    ///
    /// This is needed until trait upcasting is stabilised
    fn as_any(&self) -> &dyn Any;

    /// Return `self` as [`Any`]
    ///
    /// This is needed until trait upcasting is stabilised
    fn as_any_mut(&mut self) -> &mut dyn Any;

    /// Return a deep clone of this [`ExtensionOptions`]
    ///
    /// It is important this does not share mutable state to avoid consistency issues
    /// with configuration changing whilst queries are executing
    fn cloned(&self) -> Box<dyn ExtensionOptions>;

    /// Set the given `key`, `value` pair
    fn set(&mut self, key: &str, value: &str) -> Result<()>;

    /// Returns the [`ConfigEntry`] stored in this [`ExtensionOptions`]
    fn entries(&self) -> Vec<ConfigEntry>;
}

/// A type-safe container for [`ConfigExtension`]
#[derive(Debug, Default, Clone)]
pub struct Extensions(BTreeMap<&'static str, ExtensionBox>);

impl Extensions {
    /// Create a new, empty [`Extensions`]
    pub fn new() -> Self {
        Self(BTreeMap::new())
    }

    /// Registers a [`ConfigExtension`] with this [`ConfigOptions`]
    pub fn insert<T: ConfigExtension>(&mut self, extension: T) {
        assert_ne!(T::PREFIX, "datafusion");
        let e = ExtensionBox(Box::new(extension));
        self.0.insert(T::PREFIX, e);
    }

    /// Retrieves the extension of the given type if any
    pub fn get<T: ConfigExtension>(&self) -> Option<&T> {
        self.0.get(T::PREFIX)?.0.as_any().downcast_ref()
    }

    /// Retrieves the extension of the given type if any
    pub fn get_mut<T: ConfigExtension>(&mut self) -> Option<&mut T> {
        let e = self.0.get_mut(T::PREFIX)?;
        e.0.as_any_mut().downcast_mut()
    }
}

#[derive(Debug)]
struct ExtensionBox(Box<dyn ExtensionOptions>);

impl Clone for ExtensionBox {
    fn clone(&self) -> Self {
        Self(self.0.cloned())
    }
}

/// A trait implemented by `config_namespace` and for field types that provides
/// the ability to walk and mutate the configuration tree
pub trait ConfigField {
    fn visit<V: Visit>(&self, v: &mut V, key: &str, description: &'static str);

    fn set(&mut self, key: &str, value: &str) -> Result<()>;
}

impl<F: ConfigField + Default> ConfigField for Option<F> {
    fn visit<V: Visit>(&self, v: &mut V, key: &str, description: &'static str) {
        match self {
            Some(s) => s.visit(v, key, description),
            None => v.none(key, description),
        }
    }

    fn set(&mut self, key: &str, value: &str) -> Result<()> {
        self.get_or_insert_with(Default::default).set(key, value)
    }
}

#[macro_export]
macro_rules! config_field {
    ($t:ty) => {
        impl ConfigField for $t {
            fn visit<V: Visit>(&self, v: &mut V, key: &str, description: &'static str) {
                v.some(key, self, description)
            }

            fn set(&mut self, _: &str, value: &str) -> Result<()> {
                *self = value.parse().map_err(|e| {
                    DataFusionError::Context(
                        format!(concat!("Error parsing {} as ", stringify!($t),), value),
                        Box::new(DataFusionError::External(Box::new(e))),
                    )
                })?;
                Ok(())
            }
        }
    };
}

config_field!(String);
config_field!(bool);
config_field!(usize);
config_field!(f64);
config_field!(u64);

impl ConfigField for u8 {
    fn visit<V: Visit>(&self, v: &mut V, key: &str, description: &'static str) {
        v.some(key, self, description)
    }

    fn set(&mut self, key: &str, value: &str) -> Result<()> {
        if value.is_empty() {
            return Err(DataFusionError::Configuration(format!(
                "Input string for {} key is empty",
                key
            )));
        }
        // Check if the string is a valid number
        if let Ok(num) = value.parse::<u8>() {
            // TODO: Let's decide how we treat the numerical strings.
            *self = num;
        } else {
            let bytes = value.as_bytes();
            // Check if the first character is ASCII (single byte)
            if bytes.len() > 1 || !value.chars().next().unwrap().is_ascii() {
                return Err(DataFusionError::Configuration(format!(
                    "Error parsing {} as u8. Non-ASCII string provided",
                    value
                )));
            }
            *self = bytes[0];
        }
        Ok(())
    }
}

impl ConfigField for CompressionTypeVariant {
    fn visit<V: Visit>(&self, v: &mut V, key: &str, description: &'static str) {
        v.some(key, self, description)
    }

    fn set(&mut self, _: &str, value: &str) -> Result<()> {
        *self = CompressionTypeVariant::from_str(value)?;
        Ok(())
    }
}

/// An implementation trait used to recursively walk configuration
pub trait Visit {
    fn some<V: Display>(&mut self, key: &str, value: V, description: &'static str);

    fn none(&mut self, key: &str, description: &'static str);
}

/// Convenience macro to create [`ExtensionsOptions`].
///
/// The created structure implements the following traits:
///
/// - [`Clone`]
/// - [`Debug`]
/// - [`Default`]
/// - [`ExtensionOptions`]
///
/// # Usage
/// The syntax is:
///
/// ```text
/// extensions_options! {
///      /// Struct docs (optional).
///     [<vis>] struct <StructName> {
///         /// Field docs (optional)
///         [<vis>] <field_name>: <field_type>, default = <default_value>
///
///         ... more fields
///     }
/// }
/// ```
///
/// The placeholders are:
/// - `[<vis>]`: Optional visibility modifier like `pub` or `pub(crate)`.
/// - `<StructName>`: Struct name like `MyStruct`.
/// - `<field_name>`: Field name like `my_field`.
/// - `<field_type>`: Field type like `u8`.
/// - `<default_value>`: Default value matching the field type like `42`.
///
/// # Example
/// ```
/// use datafusion_common::extensions_options;
///
/// extensions_options! {
///     /// My own config options.
///     pub struct MyConfig {
///         /// Should "foo" be replaced by "bar"?
///         pub foo_to_bar: bool, default = true
///
///         /// How many "baz" should be created?
///         pub baz_count: usize, default = 1337
///     }
/// }
/// ```
///
///
/// [`Debug`]: std::fmt::Debug
/// [`ExtensionsOptions`]: crate::config::ExtensionOptions
#[macro_export]
macro_rules! extensions_options {
    (
     $(#[doc = $struct_d:tt])*
     $vis:vis struct $struct_name:ident {
        $(
        $(#[doc = $d:tt])*
        $field_vis:vis $field_name:ident : $field_type:ty, default = $default:expr
        )*$(,)*
    }
    ) => {
        $(#[doc = $struct_d])*
        #[derive(Debug, Clone)]
        #[non_exhaustive]
        $vis struct $struct_name{
            $(
            $(#[doc = $d])*
            $field_vis $field_name : $field_type,
            )*
        }

        impl Default for $struct_name {
            fn default() -> Self {
                Self {
                    $($field_name: $default),*
                }
            }
        }

        impl $crate::config::ExtensionOptions for $struct_name {
            fn as_any(&self) -> &dyn ::std::any::Any {
                self
            }

            fn as_any_mut(&mut self) -> &mut dyn ::std::any::Any {
                self
            }

            fn cloned(&self) -> Box<dyn $crate::config::ExtensionOptions> {
                Box::new(self.clone())
            }

            fn set(&mut self, key: &str, value: &str) -> $crate::Result<()> {
                match key {
                    $(
                       stringify!($field_name) => {
                        self.$field_name = value.parse().map_err(|e| {
                            $crate::DataFusionError::Context(
                                format!(concat!("Error parsing {} as ", stringify!($t),), value),
                                Box::new($crate::DataFusionError::External(Box::new(e))),
                            )
                        })?;
                        Ok(())
                       }
                    )*
                    _ => Err($crate::DataFusionError::Configuration(
                        format!(concat!("Config value \"{}\" not found on ", stringify!($struct_name)), key)
                    ))
                }
            }

            fn entries(&self) -> Vec<$crate::config::ConfigEntry> {
                vec![
                    $(
                        $crate::config::ConfigEntry {
                            key: stringify!($field_name).to_owned(),
                            value: (self.$field_name != $default).then(|| self.$field_name.to_string()),
                            description: concat!($($d),*).trim(),
                        },
                    )*
                ]
            }
        }
    }
}

/// These file types have special built in behavior for configuration.
/// Use TableOptions::Extensions for configuring other file types.
#[derive(Debug, Clone)]
pub enum ConfigFileType {
    CSV,
    #[cfg(feature = "parquet")]
    PARQUET,
    JSON,
}

/// Represents the configuration options available for handling different table formats within a data processing application.
/// This struct encompasses options for various file formats including CSV, Parquet, and JSON, allowing for flexible configuration
/// of parsing and writing behaviors specific to each format. Additionally, it supports extending functionality through custom extensions.
#[derive(Debug, Clone, Default)]
pub struct TableOptions {
    /// Configuration options for CSV file handling. This includes settings like the delimiter,
    /// quote character, and whether the first row is considered as headers.
    pub csv: CsvOptions,

    /// Configuration options for Parquet file handling. This includes settings for compression,
    /// encoding, and other Parquet-specific file characteristics.
    pub parquet: TableParquetOptions,

    /// Configuration options for JSON file handling.
    pub json: JsonOptions,

    /// The current file format that the table operations should assume. This option allows
    /// for dynamic switching between the supported file types (e.g., CSV, Parquet, JSON).
    pub current_format: Option<ConfigFileType>,

    /// Optional extensions that can be used to extend or customize the behavior of the table
    /// options. Extensions can be registered using `Extensions::insert` and might include
    /// custom file handling logic, additional configuration parameters, or other enhancements.
    pub extensions: Extensions,
}

impl ConfigField for TableOptions {
    /// Visits configuration settings for the current file format, or all formats if none is selected.
    ///
    /// This method adapts the behavior based on whether a file format is currently selected in `current_format`.
    /// If a format is selected, it visits only the settings relevant to that format. Otherwise,
    /// it visits all available format settings.
    fn visit<V: Visit>(&self, v: &mut V, _key_prefix: &str, _description: &'static str) {
        if let Some(file_type) = &self.current_format {
            match file_type {
                #[cfg(feature = "parquet")]
                ConfigFileType::PARQUET => self.parquet.visit(v, "format", ""),
                ConfigFileType::CSV => self.csv.visit(v, "format", ""),
                ConfigFileType::JSON => self.json.visit(v, "format", ""),
            }
        } else {
            self.csv.visit(v, "csv", "");
            self.parquet.visit(v, "parquet", "");
            self.json.visit(v, "json", "");
        }
    }

    /// Sets a configuration value for a specific key within `TableOptions`.
    ///
    /// This method delegates setting configuration values to the specific file format configurations,
    /// based on the current format selected. If no format is selected, it returns an error.
    ///
    /// # Parameters
    ///
    /// * `key`: The configuration key specifying which setting to adjust, prefixed with the format (e.g., "format.delimiter")
    /// for CSV format.
    /// * `value`: The value to set for the specified configuration key.
    ///
    /// # Returns
    ///
    /// A result indicating success or an error if the key is not recognized, if a format is not specified,
    /// or if setting the configuration value fails for the specific format.
    fn set(&mut self, key: &str, value: &str) -> Result<()> {
        // Extensions are handled in the public `ConfigOptions::set`
        let (key, rem) = key.split_once('.').unwrap_or((key, ""));
        let Some(format) = &self.current_format else {
            return _config_err!("Specify a format for TableOptions");
        };
        match key {
            "format" => match format {
                #[cfg(feature = "parquet")]
                ConfigFileType::PARQUET => self.parquet.set(rem, value),
                ConfigFileType::CSV => self.csv.set(rem, value),
                ConfigFileType::JSON => self.json.set(rem, value),
            },
            _ => _config_err!("Config value \"{key}\" not found on TableOptions"),
        }
    }
}

impl TableOptions {
    /// Constructs a new instance of `TableOptions` with default settings.
    ///
    /// # Returns
    ///
    /// A new `TableOptions` instance with default configuration values.
    pub fn new() -> Self {
        Self::default()
    }

    /// Creates a new `TableOptions` instance initialized with settings from a given session config.
    ///
    /// # Parameters
    ///
    /// * `config`: A reference to the session `ConfigOptions` from which to derive initial settings.
    ///
    /// # Returns
    ///
    /// A new `TableOptions` instance with settings applied from the session config.
    pub fn default_from_session_config(config: &ConfigOptions) -> Self {
        let initial = TableOptions::default();
        initial.combine_with_session_config(config);
        initial
    }

    /// Updates the current `TableOptions` with settings from a given session config.
    ///
    /// # Parameters
    ///
    /// * `config`: A reference to the session `ConfigOptions` whose settings are to be applied.
    ///
    /// # Returns
    ///
    /// A new `TableOptions` instance with updated settings from the session config.
    pub fn combine_with_session_config(&self, config: &ConfigOptions) -> Self {
        let mut clone = self.clone();
        clone.parquet.global = config.execution.parquet.clone();
        clone
    }

    /// Sets the file format for the table.
    ///
    /// # Parameters
    ///
    /// * `format`: The file format to use (e.g., CSV, Parquet).
    pub fn set_config_format(&mut self, format: ConfigFileType) {
        self.current_format = Some(format);
    }

    /// Sets the extensions for this `TableOptions` instance.
    ///
    /// # Parameters
    ///
    /// * `extensions`: The `Extensions` instance to set.
    ///
    /// # Returns
    ///
    /// A new `TableOptions` instance with the specified extensions applied.
    pub fn with_extensions(mut self, extensions: Extensions) -> Self {
        self.extensions = extensions;
        self
    }

    /// Sets a specific configuration option.
    ///
    /// # Parameters
    ///
    /// * `key`: The configuration key (e.g., "format.delimiter").
    /// * `value`: The value to set for the specified key.
    ///
    /// # Returns
    ///
    /// A result indicating success or failure in setting the configuration option.
    pub fn set(&mut self, key: &str, value: &str) -> Result<()> {
        let Some((prefix, _)) = key.split_once('.') else {
            return _config_err!("could not find config namespace for key \"{key}\"");
        };

        if prefix == "format" {
            return ConfigField::set(self, key, value);
        }

        if prefix == "execution" {
            return Ok(());
        }

        let Some(e) = self.extensions.0.get_mut(prefix) else {
            return _config_err!("Could not find config namespace \"{prefix}\"");
        };
        e.0.set(key, value)
    }

    /// Initializes a new `TableOptions` from a hash map of string settings.
    ///
    /// # Parameters
    ///
    /// * `settings`: A hash map where each key-value pair represents a configuration setting.
    ///
    /// # Returns
    ///
    /// A result containing the new `TableOptions` instance or an error if any setting could not be applied.
    pub fn from_string_hash_map(settings: &HashMap<String, String>) -> Result<Self> {
        let mut ret = Self::default();
        for (k, v) in settings {
            ret.set(k, v)?;
        }

        Ok(ret)
    }

    /// Modifies the current `TableOptions` instance with settings from a hash map.
    ///
    /// # Parameters
    ///
    /// * `settings`: A hash map where each key-value pair represents a configuration setting.
    ///
    /// # Returns
    ///
    /// A result indicating success or failure in applying the settings.
    pub fn alter_with_string_hash_map(
        &mut self,
        settings: &HashMap<String, String>,
    ) -> Result<()> {
        for (k, v) in settings {
            self.set(k, v)?;
        }
        Ok(())
    }

    /// Retrieves all configuration entries from this `TableOptions`.
    ///
    /// # Returns
    ///
    /// A vector of `ConfigEntry` instances, representing all the configuration options within this `TableOptions`.
    pub fn entries(&self) -> Vec<ConfigEntry> {
        struct Visitor(Vec<ConfigEntry>);

        impl Visit for Visitor {
            fn some<V: Display>(
                &mut self,
                key: &str,
                value: V,
                description: &'static str,
            ) {
                self.0.push(ConfigEntry {
                    key: key.to_string(),
                    value: Some(value.to_string()),
                    description,
                })
            }

            fn none(&mut self, key: &str, description: &'static str) {
                self.0.push(ConfigEntry {
                    key: key.to_string(),
                    value: None,
                    description,
                })
            }
        }

        let mut v = Visitor(vec![]);
        self.visit(&mut v, "format", "");

        v.0.extend(self.extensions.0.values().flat_map(|e| e.0.entries()));
        v.0
    }
}

/// Options that control how Parquet files are read, including global options
/// that apply to all columns and optional column-specific overrides
///
/// Closely tied to [`ParquetWriterOptions`](crate::file_options::parquet_writer::ParquetWriterOptions).
/// Properties not included in [`TableParquetOptions`] may not be configurable at the external API
/// (e.g. sorting_columns).
#[derive(Clone, Default, Debug, PartialEq)]
pub struct TableParquetOptions {
    /// Global Parquet options that propagates to all columns.
    pub global: ParquetOptions,
    /// Column specific options. Default usage is parquet.XX::column.
    pub column_specific_options: HashMap<String, ColumnOptions>,
    /// Additional file-level metadata to include. Inserted into the key_value_metadata
    /// for the written [`FileMetaData`](https://docs.rs/parquet/latest/parquet/file/metadata/struct.FileMetaData.html).
    ///
    /// Multiple entries are permitted
    /// ```sql
    /// OPTIONS (
    ///    'format.metadata::key1' '',
    ///    'format.metadata::key2' 'value',
    ///    'format.metadata::key3' 'value has spaces',
    ///    'format.metadata::key4' 'value has special chars :: :',
    ///    'format.metadata::key_dupe' 'original will be overwritten',
    ///    'format.metadata::key_dupe' 'final'
    /// )
    /// ```
    pub key_value_metadata: HashMap<String, Option<String>>,
}

impl TableParquetOptions {
    /// Return new default TableParquetOptions
    pub fn new() -> Self {
        Self::default()
    }
}

impl ConfigField for TableParquetOptions {
    fn visit<V: Visit>(&self, v: &mut V, key_prefix: &str, description: &'static str) {
        self.global.visit(v, key_prefix, description);
        self.column_specific_options
            .visit(v, key_prefix, description)
    }

    fn set(&mut self, key: &str, value: &str) -> Result<()> {
        // Determine if the key is a global, metadata, or column-specific setting
        if key.starts_with("metadata::") {
            let k = match key.split("::").collect::<Vec<_>>()[..] {
                [_meta] | [_meta, ""] => {
                    return _config_err!(
                        "Invalid metadata key provided, missing key in metadata::<key>"
                    )
                }
                [_meta, k] => k.into(),
                _ => {
                    return _config_err!(
                        "Invalid metadata key provided, found too many '::' in \"{key}\""
                    )
                }
            };
            self.key_value_metadata.insert(k, Some(value.into()));
            Ok(())
        } else if key.contains("::") {
            self.column_specific_options.set(key, value)
        } else {
            self.global.set(key, value)
        }
    }
}

macro_rules! config_namespace_with_hashmap {
    (
     $(#[doc = $struct_d:tt])*
     $vis:vis struct $struct_name:ident {
        $(
        $(#[doc = $d:tt])*
        $field_vis:vis $field_name:ident : $field_type:ty, default = $default:expr
        )*$(,)*
    }
    ) => {

        $(#[doc = $struct_d])*
        #[derive(Debug, Clone, PartialEq)]
        $vis struct $struct_name{
            $(
            $(#[doc = $d])*
            $field_vis $field_name : $field_type,
            )*
        }

        impl ConfigField for $struct_name {
            fn set(&mut self, key: &str, value: &str) -> Result<()> {
                let (key, rem) = key.split_once('.').unwrap_or((key, ""));
                match key {
                    $(
                       stringify!($field_name) => self.$field_name.set(rem, value),
                    )*
                    _ => _config_err!(
                        "Config value \"{}\" not found on {}", key, stringify!($struct_name)
                    )
                }
            }

            fn visit<V: Visit>(&self, v: &mut V, key_prefix: &str, _description: &'static str) {
                $(
                let key = format!(concat!("{}.", stringify!($field_name)), key_prefix);
                let desc = concat!($($d),*).trim();
                self.$field_name.visit(v, key.as_str(), desc);
                )*
            }
        }

        impl Default for $struct_name {
            fn default() -> Self {
                Self {
                    $($field_name: $default),*
                }
            }
        }

        impl ConfigField for HashMap<String,$struct_name> {
            fn set(&mut self, key: &str, value: &str) -> Result<()> {
                let parts: Vec<&str> = key.splitn(2, "::").collect();
                match parts.as_slice() {
                    [inner_key, hashmap_key] => {
                        // Get or create the ColumnOptions for the specified column
                        let inner_value = self
                            .entry((*hashmap_key).to_owned())
                            .or_insert_with($struct_name::default);

                        inner_value.set(inner_key, value)
                    }
                    _ => _config_err!("Unrecognized key '{key}'."),
                }
            }

            fn visit<V: Visit>(&self, v: &mut V, key_prefix: &str, _description: &'static str) {
                for (column_name, col_options) in self {
                    $(
                    let key = format!("{}.{field}::{}", key_prefix, column_name, field = stringify!($field_name));
                    let desc = concat!($($d),*).trim();
                    col_options.$field_name.visit(v, key.as_str(), desc);
                    )*
                }
            }
        }
    }
}

config_namespace_with_hashmap! {
    pub struct ColumnOptions {
        /// Sets if bloom filter is enabled for the column path.
        pub bloom_filter_enabled: Option<bool>, default = None

        /// Sets encoding for the column path.
        /// Valid values are: plain, plain_dictionary, rle,
        /// bit_packed, delta_binary_packed, delta_length_byte_array,
        /// delta_byte_array, rle_dictionary, and byte_stream_split.
        /// These values are not case-sensitive. If NULL, uses
        /// default parquet options
        pub encoding: Option<String>, default = None

        /// Sets if dictionary encoding is enabled for the column path. If NULL, uses
        /// default parquet options
        pub dictionary_enabled: Option<bool>, default = None

        /// Sets default parquet compression codec for the column path.
        /// Valid values are: uncompressed, snappy, gzip(level),
        /// lzo, brotli(level), lz4, zstd(level), and lz4_raw.
        /// These values are not case-sensitive. If NULL, uses
        /// default parquet options
        pub compression: Option<String>, default = None

        /// Sets if statistics are enabled for the column
        /// Valid values are: "none", "chunk", and "page"
        /// These values are not case sensitive. If NULL, uses
        /// default parquet options
        pub statistics_enabled: Option<String>, default = None

        /// Sets bloom filter false positive probability for the column path. If NULL, uses
        /// default parquet options
        pub bloom_filter_fpp: Option<f64>, default = None

        /// Sets bloom filter number of distinct values. If NULL, uses
        /// default parquet options
        pub bloom_filter_ndv: Option<u64>, default = None

        /// Sets max statistics size for the column path. If NULL, uses
        /// default parquet options
        pub max_statistics_size: Option<usize>, default = None
    }
}

config_namespace! {
    /// Options controlling CSV format
    pub struct CsvOptions {
        /// Specifies whether there is a CSV header (i.e. the first line
        /// consists of is column names). The value `None` indicates that
        /// the configuration should be consulted.
        pub has_header: Option<bool>, default = None
        pub delimiter: u8, default = b','
        pub quote: u8, default = b'"'
        pub escape: Option<u8>, default = None
        pub double_quote: Option<bool>, default = None
        pub compression: CompressionTypeVariant, default = CompressionTypeVariant::UNCOMPRESSED
        pub schema_infer_max_rec: usize, default = 100
        pub date_format: Option<String>, default = None
        pub datetime_format: Option<String>, default = None
        pub timestamp_format: Option<String>, default = None
        pub timestamp_tz_format: Option<String>, default = None
        pub time_format: Option<String>, default = None
        pub null_value: Option<String>, default = None
        pub comment: Option<u8>, default = None
    }
}

impl CsvOptions {
    /// Set a limit in terms of records to scan to infer the schema
    /// - default to `DEFAULT_SCHEMA_INFER_MAX_RECORD`
    pub fn with_compression(
        mut self,
        compression_type_variant: CompressionTypeVariant,
    ) -> Self {
        self.compression = compression_type_variant;
        self
    }

    /// Set a limit in terms of records to scan to infer the schema
    /// - default to `DEFAULT_SCHEMA_INFER_MAX_RECORD`
    pub fn with_schema_infer_max_rec(mut self, max_rec: usize) -> Self {
        self.schema_infer_max_rec = max_rec;
        self
    }

    /// Set true to indicate that the first line is a header.
    /// - default to true
    pub fn with_has_header(mut self, has_header: bool) -> Self {
        self.has_header = Some(has_header);
        self
    }

    /// Returns true if the first line is a header. If format options does not
    /// specify whether there is a header, returns `None` (indicating that the
    /// configuration should be consulted).
    pub fn has_header(&self) -> Option<bool> {
        self.has_header
    }

    /// The character separating values within a row.
    /// - default to ','
    pub fn with_delimiter(mut self, delimiter: u8) -> Self {
        self.delimiter = delimiter;
        self
    }

    /// The quote character in a row.
    /// - default to '"'
    pub fn with_quote(mut self, quote: u8) -> Self {
        self.quote = quote;
        self
    }

    /// The escape character in a row.
    /// - default is None
    pub fn with_escape(mut self, escape: Option<u8>) -> Self {
        self.escape = escape;
        self
    }

    /// Set true to indicate that the CSV quotes should be doubled.
    /// - default to true
    pub fn with_double_quote(mut self, double_quote: bool) -> Self {
        self.double_quote = Some(double_quote);
        self
    }

    /// Set a `CompressionTypeVariant` of CSV
    /// - defaults to `CompressionTypeVariant::UNCOMPRESSED`
    pub fn with_file_compression_type(
        mut self,
        compression: CompressionTypeVariant,
    ) -> Self {
        self.compression = compression;
        self
    }

    /// The delimiter character.
    pub fn delimiter(&self) -> u8 {
        self.delimiter
    }

    /// The quote character.
    pub fn quote(&self) -> u8 {
        self.quote
    }

    /// The escape character.
    pub fn escape(&self) -> Option<u8> {
        self.escape
    }
}

config_namespace! {
    /// Options controlling JSON format
    pub struct JsonOptions {
        pub compression: CompressionTypeVariant, default = CompressionTypeVariant::UNCOMPRESSED
        pub schema_infer_max_rec: usize, default = 100
    }
}

pub trait FormatOptionsExt: Display {}

#[derive(Debug, Clone, PartialEq)]
#[allow(clippy::large_enum_variant)]
pub enum FormatOptions {
    CSV(CsvOptions),
    JSON(JsonOptions),
    #[cfg(feature = "parquet")]
    PARQUET(TableParquetOptions),
    AVRO,
    ARROW,
}

impl Display for FormatOptions {
    fn fmt(&self, f: &mut fmt::Formatter<'_>) -> fmt::Result {
        let out = match self {
            FormatOptions::CSV(_) => "csv",
            FormatOptions::JSON(_) => "json",
            #[cfg(feature = "parquet")]
            FormatOptions::PARQUET(_) => "parquet",
            FormatOptions::AVRO => "avro",
            FormatOptions::ARROW => "arrow",
        };
        write!(f, "{}", out)
    }
}

#[cfg(test)]
mod tests {
    use std::any::Any;
    use std::collections::HashMap;

    use crate::config::{
        ConfigEntry, ConfigExtension, ConfigFileType, ExtensionOptions, Extensions,
        TableOptions,
    };

    #[derive(Default, Debug, Clone)]
    pub struct TestExtensionConfig {
        /// Should "foo" be replaced by "bar"?
        pub properties: HashMap<String, String>,
    }

    impl ExtensionOptions for TestExtensionConfig {
        fn as_any(&self) -> &dyn Any {
            self
        }

        fn as_any_mut(&mut self) -> &mut dyn Any {
            self
        }

        fn cloned(&self) -> Box<dyn ExtensionOptions> {
            Box::new(self.clone())
        }

        fn set(&mut self, key: &str, value: &str) -> crate::Result<()> {
            let (key, rem) = key.split_once('.').unwrap_or((key, ""));
            assert_eq!(key, "test");
            self.properties.insert(rem.to_owned(), value.to_owned());
            Ok(())
        }

        fn entries(&self) -> Vec<ConfigEntry> {
            self.properties
                .iter()
                .map(|(k, v)| ConfigEntry {
                    key: k.into(),
                    value: Some(v.into()),
                    description: "",
                })
                .collect()
        }
    }

    impl ConfigExtension for TestExtensionConfig {
        const PREFIX: &'static str = "test";
    }

    #[test]
    fn create_table_config() {
        let mut extension = Extensions::new();
        extension.insert(TestExtensionConfig::default());
        let table_config = TableOptions::new().with_extensions(extension);
        let kafka_config = table_config.extensions.get::<TestExtensionConfig>();
        assert!(kafka_config.is_some())
    }

    #[test]
    fn alter_test_extension_config() {
        let mut extension = Extensions::new();
        extension.insert(TestExtensionConfig::default());
        let mut table_config = TableOptions::new().with_extensions(extension);
        table_config.set_config_format(ConfigFileType::CSV);
        table_config.set("format.delimiter", ";").unwrap();
        assert_eq!(table_config.csv.delimiter, b';');
        table_config.set("test.bootstrap.servers", "asd").unwrap();
        let kafka_config = table_config
            .extensions
            .get::<TestExtensionConfig>()
            .unwrap();
        assert_eq!(
            kafka_config.properties.get("bootstrap.servers").unwrap(),
            "asd"
        );
    }

    #[test]
    fn csv_u8_table_options() {
        let mut table_config = TableOptions::new();
        table_config.set_config_format(ConfigFileType::CSV);
        table_config.set("format.delimiter", ";").unwrap();
        assert_eq!(table_config.csv.delimiter as char, ';');
        table_config.set("format.escape", "\"").unwrap();
        assert_eq!(table_config.csv.escape.unwrap() as char, '"');
        table_config.set("format.escape", "\'").unwrap();
        assert_eq!(table_config.csv.escape.unwrap() as char, '\'');
    }

    #[cfg(feature = "parquet")]
    #[test]
    fn parquet_table_options() {
        let mut table_config = TableOptions::new();
        table_config.set_config_format(ConfigFileType::PARQUET);
        table_config
            .set("format.bloom_filter_enabled::col1", "true")
            .unwrap();
        assert_eq!(
            table_config.parquet.column_specific_options["col1"].bloom_filter_enabled,
            Some(true)
        );
    }

    #[cfg(feature = "parquet")]
    #[test]
    fn parquet_table_options_config_entry() {
        let mut table_config = TableOptions::new();
        table_config.set_config_format(ConfigFileType::PARQUET);
        table_config
            .set("format.bloom_filter_enabled::col1", "true")
            .unwrap();
        let entries = table_config.entries();
        assert!(entries
            .iter()
            .any(|item| item.key == "format.bloom_filter_enabled::col1"))
    }

    #[cfg(feature = "parquet")]
    #[test]
    fn parquet_table_options_config_metadata_entry() {
        let mut table_config = TableOptions::new();
        table_config.set_config_format(ConfigFileType::PARQUET);
        table_config.set("format.metadata::key1", "").unwrap();
        table_config.set("format.metadata::key2", "value2").unwrap();
        table_config
            .set("format.metadata::key3", "value with spaces ")
            .unwrap();
        table_config
            .set("format.metadata::key4", "value with special chars :: :")
            .unwrap();

        let parsed_metadata = table_config.parquet.key_value_metadata.clone();
        assert_eq!(parsed_metadata.get("should not exist1"), None);
        assert_eq!(parsed_metadata.get("key1"), Some(&Some("".into())));
        assert_eq!(parsed_metadata.get("key2"), Some(&Some("value2".into())));
        assert_eq!(
            parsed_metadata.get("key3"),
            Some(&Some("value with spaces ".into()))
        );
        assert_eq!(
            parsed_metadata.get("key4"),
            Some(&Some("value with special chars :: :".into()))
        );

        // duplicate keys are overwritten
        table_config.set("format.metadata::key_dupe", "A").unwrap();
        table_config.set("format.metadata::key_dupe", "B").unwrap();
        let parsed_metadata = table_config.parquet.key_value_metadata;
        assert_eq!(parsed_metadata.get("key_dupe"), Some(&Some("B".into())));
    }
}<|MERGE_RESOLUTION|>--- conflicted
+++ resolved
@@ -309,11 +309,8 @@
         /// Currently experimental
         pub split_file_groups_by_statistics: bool, default = false
 
-<<<<<<< HEAD
         /// Should Datafusion keep the columns used for partition_by in the output RecordBatches
         pub keep_partition_by_columns: bool, default = false
-=======
->>>>>>> ca9c322a
     }
 }
 
