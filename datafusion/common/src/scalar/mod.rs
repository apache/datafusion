--- conflicted
+++ resolved
@@ -1822,29 +1822,7 @@
                 arrow::compute::concat(arrays.as_slice())?
             }
             DataType::Dictionary(key_type, value_type) => {
-<<<<<<< HEAD
                 let values = Self::iter_to_array_of_type(scalars, value_type)?;
-=======
-                // create the values array
-                let value_scalars = scalars
-                    .map(|scalar| match scalar {
-                        ScalarValue::Dictionary(inner_key_type, scalar) => {
-                            if &inner_key_type == key_type {
-                                Ok(*scalar)
-                            } else {
-                                _exec_err!("Expected inner key type of {key_type} but found: {inner_key_type}, value was ({scalar:?})")
-                            }
-                        }
-                        _ => {
-                            _exec_err!(
-                                "Expected scalar of type {value_type} but found: {scalar} {scalar:?}"
-                            )
-                        }
-                    })
-                    .collect::<Result<Vec<_>>>()?;
-
-                let values = Self::iter_to_array(value_scalars)?;
->>>>>>> 300a08c6
                 assert_eq!(values.data_type(), value_type.as_ref());
 
                 match key_type.as_ref() {
@@ -1893,15 +1871,11 @@
             | DataType::BinaryView
             | DataType::ListView(_)
             | DataType::LargeListView(_) => {
-<<<<<<< HEAD
-                return _internal_err!("Unsupported creation of {:?} array", data_type);
-=======
                 return _not_impl_err!(
                     "Unsupported creation of {:?} array from ScalarValue {:?}",
                     data_type,
                     scalars.peek()
                 );
->>>>>>> 300a08c6
             }
         };
         Ok(array)
