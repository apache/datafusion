--- conflicted
+++ resolved
@@ -137,8 +137,6 @@
     /// human-readable messages, and locations in the source query that relate
     /// to the error in some way.
     Diagnostic(Box<Diagnostic>, Box<DataFusionError>),
-<<<<<<< HEAD
-
     /// A collection of one or more [`DataFusionError`]. Useful in cases where
     /// DataFusion can recover from an erroneous state, and produce more errors
     /// before terminating. e.g. when planning a SELECT clause, DataFusion can
@@ -146,14 +144,12 @@
     /// end result is that the user can see errors about all `SelectItem`,
     /// instead of just the first one.
     Collection(Vec<DataFusionError>),
-=======
     /// A [`DataFusionError`] which shares an underlying [`DataFusionError`].
     ///
     /// This is useful when the same underlying [`DataFusionError`] is passed
     /// to multiple receivers. For example, when the source of a repartition
     /// errors and the error is propagated to multiple consumers.
     Shared(Arc<DataFusionError>),
->>>>>>> 479a277e
 }
 
 #[macro_export]
@@ -372,7 +368,6 @@
             DataFusionError::Context(_, e) => Some(e.as_ref()),
             DataFusionError::Substrait(_) => None,
             DataFusionError::Diagnostic(_, e) => Some(e.as_ref()),
-<<<<<<< HEAD
             // Can't really make a Collection fit into the mold of "an error has
             // at most one source", but returning the first one is probably good
             // idea. Especially since `DataFusionError::Collection` is mostly
@@ -381,9 +376,7 @@
             // doesn't really change the fact that the query is invalid and
             // can't be executed.
             DataFusionError::Collection(errs) => errs.first().map(|e| e as &dyn Error),
-=======
             DataFusionError::Shared(e) => Some(e.as_ref()),
->>>>>>> 479a277e
         }
     }
 }
@@ -504,13 +497,10 @@
             DataFusionError::Context(_, _) => "",
             DataFusionError::Substrait(_) => "Substrait error: ",
             DataFusionError::Diagnostic(_, _) => "",
-<<<<<<< HEAD
             DataFusionError::Collection(errs) => {
                 errs.first().expect("cannot construct DataFusionError::Collection with 0 errors, but got one such case").error_prefix()
             }
-=======
             DataFusionError::Shared(_) => "",
->>>>>>> 479a277e
         }
     }
 
@@ -552,14 +542,14 @@
             }
             DataFusionError::Substrait(ref desc) => Cow::Owned(desc.to_string()),
             DataFusionError::Diagnostic(_, ref err) => Cow::Owned(err.to_string()),
-<<<<<<< HEAD
             // Returning the message of the first error is probably fine enough,
             // and makes `DataFusionError::Collection` a transparent wrapped,
             // unless the end user explicitly calls `DataFusionError::iter`.
-            DataFusionError::Collection(ref errs) => errs.first().expect("cannot construct DataFusionError::Collection with 0 errors, but got one such case").message(),
-=======
+            DataFusionError::Collection(ref errs) => errs
+                .first()
+                .expect("cannot construct DataFusionError::Collection with 0 errors")
+                .message(),
             DataFusionError::Shared(ref desc) => Cow::Owned(desc.to_string()),
->>>>>>> 479a277e
         }
     }
 
