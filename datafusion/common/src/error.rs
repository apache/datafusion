--- conflicted
+++ resolved
@@ -131,18 +131,15 @@
     /// Errors from either mapping LogicalPlans to/from Substrait plans
     /// or serializing/deserializing protobytes to Substrait plans
     Substrait(String),
-<<<<<<< HEAD
-
-    /// Errors for wrapping other errors.
-    /// This is useful when we need to share DatafusionError.
-    WrappedError(Arc<DataFusionError>),
-=======
     /// Error wrapped together with additional contextual information intended
     /// for end users, to help them understand what went wrong by providing
     /// human-readable messages, and locations in the source query that relate
     /// to the error in some way.
     Diagnostic(Box<Diagnostic>, Box<DataFusionError>),
->>>>>>> 68e372f2
+
+    /// Errors for wrapping other errors.
+    /// This is useful when we need to share DatafusionError.
+    WrappedError(Arc<DataFusionError>),
 }
 
 #[macro_export]
@@ -349,11 +346,8 @@
             DataFusionError::External(e) => Some(e.as_ref()),
             DataFusionError::Context(_, e) => Some(e.as_ref()),
             DataFusionError::Substrait(_) => None,
-<<<<<<< HEAD
+            DataFusionError::Diagnostic(_, e) => Some(e.as_ref()),
             DataFusionError::WrappedError(e) => Some(e.as_ref()),
-=======
-            DataFusionError::Diagnostic(_, e) => Some(e.as_ref()),
->>>>>>> 68e372f2
         }
     }
 }
@@ -467,11 +461,8 @@
             DataFusionError::External(_) => "External error: ",
             DataFusionError::Context(_, _) => "",
             DataFusionError::Substrait(_) => "Substrait error: ",
-<<<<<<< HEAD
+            DataFusionError::Diagnostic(_, _) => "",
             DataFusionError::WrappedError(_) => "",
-=======
-            DataFusionError::Diagnostic(_, _) => "",
->>>>>>> 68e372f2
         }
     }
 
@@ -512,11 +503,8 @@
                 Cow::Owned(format!("{desc}\ncaused by\n{}", *err))
             }
             DataFusionError::Substrait(ref desc) => Cow::Owned(desc.to_string()),
-<<<<<<< HEAD
+            DataFusionError::Diagnostic(_, ref err) => Cow::Owned(err.to_string()),
             DataFusionError::WrappedError(ref desc) => Cow::Owned(desc.to_string()),
-=======
-            DataFusionError::Diagnostic(_, ref err) => Cow::Owned(err.to_string()),
->>>>>>> 68e372f2
         }
     }
 
