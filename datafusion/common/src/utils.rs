// Licensed to the Apache Software Foundation (ASF) under one
// or more contributor license agreements.  See the NOTICE file
// distributed with this work for additional information
// regarding copyright ownership.  The ASF licenses this file
// to you under the Apache License, Version 2.0 (the
// "License"); you may not use this file except in compliance
// with the License.  You may obtain a copy of the License at
//
//   http://www.apache.org/licenses/LICENSE-2.0
//
// Unless required by applicable law or agreed to in writing,
// software distributed under the License is distributed on an
// "AS IS" BASIS, WITHOUT WARRANTIES OR CONDITIONS OF ANY
// KIND, either express or implied.  See the License for the
// specific language governing permissions and limitations
// under the License.

//! This module provides the bisect function, which implements binary search.

use crate::{DataFusionError, Result, ScalarValue};
<<<<<<< HEAD
use arrow::array::{ArrayRef, PrimitiveArray};
use arrow::compute;
use arrow::compute::{lexicographical_partition_ranges, SortColumn, SortOptions};
use arrow::datatypes::UInt32Type;
use arrow::record_batch::RecordBatch;
=======
use arrow::array::ArrayRef;
use arrow::compute;
use arrow::compute::{lexicographical_partition_ranges, SortColumn, SortOptions};
use arrow_array::types::UInt32Type;
use arrow_array::PrimitiveArray;
>>>>>>> 52fa2285
use sqlparser::ast::Ident;
use sqlparser::dialect::GenericDialect;
use sqlparser::parser::{Parser, ParserError};
use sqlparser::tokenizer::{Token, TokenWithLocation};
use std::borrow::Cow;
use std::cmp::Ordering;
use std::ops::Range;

/// Create a new vector from the elements at the `indices` of `searched` vector
pub fn get_at_indices<T: Clone>(searched: &[T], indices: &[usize]) -> Result<Vec<T>> {
    let result = indices
        .iter()
        .map(|idx| searched.get(*idx).cloned())
        .collect::<Option<Vec<T>>>();
    result.ok_or_else(|| {
        DataFusionError::Execution(
            "Expects indices to be in the range of searched vector".to_string(),
        )
    })
}

/// Given column vectors, returns row at `idx`.
pub fn get_row_at_idx(columns: &[ArrayRef], idx: usize) -> Result<Vec<ScalarValue>> {
    columns
        .iter()
        .map(|arr| ScalarValue::try_from_array(arr, idx))
        .collect()
}

/// Construct a new RecordBatch from the rows of the `record_batch` at the `indices`.
pub fn get_record_batch_at_indices(
    record_batch: &RecordBatch,
    indices: &PrimitiveArray<UInt32Type>,
) -> Result<RecordBatch> {
    let new_columns = get_arrayref_at_indices(record_batch.columns(), indices)?;
    RecordBatch::try_new(record_batch.schema(), new_columns)
        .map_err(DataFusionError::ArrowError)
}

/// Construct a new Vec<ArrayRef> from the rows of the `arrays` at the `indices`.
pub fn get_arrayref_at_indices(
    arrays: &[ArrayRef],
    indices: &PrimitiveArray<UInt32Type>,
) -> Result<Vec<ArrayRef>> {
    arrays
        .iter()
        .map(|array| {
            compute::take(
                array.as_ref(),
                indices,
                None, // None: no index check
            )
            .map_err(DataFusionError::ArrowError)
        })
        .collect::<Result<Vec<_>>>()
}

/// This function compares two tuples depending on the given sort options.
pub fn compare_rows(
    x: &[ScalarValue],
    y: &[ScalarValue],
    sort_options: &[SortOptions],
) -> Result<Ordering> {
    let zip_it = x.iter().zip(y.iter()).zip(sort_options.iter());
    // Preserving lexical ordering.
    for ((lhs, rhs), sort_options) in zip_it {
        // Consider all combinations of NULLS FIRST/LAST and ASC/DESC configurations.
        let result = match (lhs.is_null(), rhs.is_null(), sort_options.nulls_first) {
            (true, false, false) | (false, true, true) => Ordering::Greater,
            (true, false, true) | (false, true, false) => Ordering::Less,
            (false, false, _) => if sort_options.descending {
                rhs.partial_cmp(lhs)
            } else {
                lhs.partial_cmp(rhs)
            }
            .ok_or_else(|| {
                DataFusionError::Internal("Column array shouldn't be empty".to_string())
            })?,
            (true, true, _) => continue,
        };
        if result != Ordering::Equal {
            return Ok(result);
        }
    }
    Ok(Ordering::Equal)
}

/// This function searches for a tuple of given values (`target`) among the given
/// rows (`item_columns`) using the bisection algorithm. It assumes that `item_columns`
/// is sorted according to `sort_options` and returns the insertion index of `target`.
/// Template argument `SIDE` being `true`/`false` means left/right insertion.
pub fn bisect<const SIDE: bool>(
    item_columns: &[ArrayRef],
    target: &[ScalarValue],
    sort_options: &[SortOptions],
) -> Result<usize> {
    let low: usize = 0;
    let high: usize = item_columns
        .get(0)
        .ok_or_else(|| {
            DataFusionError::Internal("Column array shouldn't be empty".to_string())
        })?
        .len();
    let compare_fn = |current: &[ScalarValue], target: &[ScalarValue]| {
        let cmp = compare_rows(current, target, sort_options)?;
        Ok(if SIDE { cmp.is_lt() } else { cmp.is_le() })
    };
    find_bisect_point(item_columns, target, compare_fn, low, high)
}

/// This function searches for a tuple of given values (`target`) among a slice of
/// the given rows (`item_columns`) using the bisection algorithm. The slice starts
/// at the index `low` and ends at the index `high`. The boolean-valued function
/// `compare_fn` specifies whether we bisect on the left (by returning `false`),
/// or on the right (by returning `true`) when we compare the target value with
/// the current value as we iteratively bisect the input.
pub fn find_bisect_point<F>(
    item_columns: &[ArrayRef],
    target: &[ScalarValue],
    compare_fn: F,
    mut low: usize,
    mut high: usize,
) -> Result<usize>
where
    F: Fn(&[ScalarValue], &[ScalarValue]) -> Result<bool>,
{
    while low < high {
        let mid = ((high - low) / 2) + low;
        let val = get_row_at_idx(item_columns, mid)?;
        if compare_fn(&val, target)? {
            low = mid + 1;
        } else {
            high = mid;
        }
    }
    Ok(low)
}

/// This function searches for a tuple of given values (`target`) among the given
/// rows (`item_columns`) via a linear scan. It assumes that `item_columns` is sorted
/// according to `sort_options` and returns the insertion index of `target`.
/// Template argument `SIDE` being `true`/`false` means left/right insertion.
pub fn linear_search<const SIDE: bool>(
    item_columns: &[ArrayRef],
    target: &[ScalarValue],
    sort_options: &[SortOptions],
) -> Result<usize> {
    let low: usize = 0;
    let high: usize = item_columns
        .get(0)
        .ok_or_else(|| {
            DataFusionError::Internal("Column array shouldn't be empty".to_string())
        })?
        .len();
    let compare_fn = |current: &[ScalarValue], target: &[ScalarValue]| {
        let cmp = compare_rows(current, target, sort_options)?;
        Ok(if SIDE { cmp.is_lt() } else { cmp.is_le() })
    };
    search_in_slice(item_columns, target, compare_fn, low, high)
}

/// This function searches for a tuple of given values (`target`) among a slice of
/// the given rows (`item_columns`) via a linear scan. The slice starts at the index
/// `low` and ends at the index `high`. The boolean-valued function `compare_fn`
/// specifies the stopping criterion.
pub fn search_in_slice<F>(
    item_columns: &[ArrayRef],
    target: &[ScalarValue],
    compare_fn: F,
    mut low: usize,
    high: usize,
) -> Result<usize>
where
    F: Fn(&[ScalarValue], &[ScalarValue]) -> Result<bool>,
{
    while low < high {
        let val = get_row_at_idx(item_columns, low)?;
        if !compare_fn(&val, target)? {
            break;
        }
        low += 1;
    }
    Ok(low)
}

/// This function finds the partition points according to `partition_columns`.
/// If there are no sort columns, then the result will be a single element
/// vector containing one partition range spanning all data.
pub fn evaluate_partition_ranges(
    num_rows: usize,
    partition_columns: &[SortColumn],
) -> Result<Vec<Range<usize>>> {
    Ok(if partition_columns.is_empty() {
        vec![Range {
            start: 0,
            end: num_rows,
        }]
    } else {
        lexicographical_partition_ranges(partition_columns)?.collect()
    })
}

/// Wraps identifier string in double quotes, escaping any double quotes in
/// the identifier by replacing it with two double quotes
///
/// e.g. identifier `tab.le"name` becomes `"tab.le""name"`
pub fn quote_identifier(s: &str) -> Cow<str> {
    if needs_quotes(s) {
        Cow::Owned(format!("\"{}\"", s.replace('"', "\"\"")))
    } else {
        Cow::Borrowed(s)
    }
}

/// returns true if this identifier needs quotes
fn needs_quotes(s: &str) -> bool {
    let mut chars = s.chars();

    // first char can not be a number unless escaped
    if let Some(first_char) = chars.next() {
        if !(first_char.is_ascii_lowercase() || first_char == '_') {
            return true;
        }
    }

    !chars.all(|c| c.is_ascii_lowercase() || c.is_ascii_digit() || c == '_')
}

// TODO: remove when can use https://github.com/sqlparser-rs/sqlparser-rs/issues/805
pub(crate) fn parse_identifiers(s: &str) -> Result<Vec<Ident>> {
    let dialect = GenericDialect;
    let mut parser = Parser::new(&dialect).try_with_sql(s)?;
    let mut idents = vec![];

    // expecting at least one word for identifier
    match parser.next_token_no_skip() {
        Some(TokenWithLocation {
            token: Token::Word(w),
            ..
        }) => idents.push(w.to_ident()),
        Some(TokenWithLocation { token, .. }) => {
            return Err(ParserError::ParserError(format!(
                "Unexpected token in identifier: {token}"
            )))?
        }
        None => {
            return Err(ParserError::ParserError(
                "Empty input when parsing identifier".to_string(),
            ))?
        }
    };

    while let Some(TokenWithLocation { token, .. }) = parser.next_token_no_skip() {
        match token {
            // ensure that optional period is succeeded by another identifier
            Token::Period => match parser.next_token_no_skip() {
                Some(TokenWithLocation {
                    token: Token::Word(w),
                    ..
                }) => idents.push(w.to_ident()),
                Some(TokenWithLocation { token, .. }) => {
                    return Err(ParserError::ParserError(format!(
                        "Unexpected token following period in identifier: {token}"
                    )))?
                }
                None => {
                    return Err(ParserError::ParserError(
                        "Trailing period in identifier".to_string(),
                    ))?
                }
            },
            _ => {
                return Err(ParserError::ParserError(format!(
                    "Unexpected token in identifier: {token}"
                )))?
            }
        }
    }
    Ok(idents)
}

/// Construct a new Vec<ArrayRef> from the rows of the `arrays` at the `indices`.
pub fn get_arrayref_at_indices(
    arrays: &[ArrayRef],
    indices: &PrimitiveArray<UInt32Type>,
) -> Result<Vec<ArrayRef>> {
    arrays
        .iter()
        .map(|array| {
            compute::take(
                array.as_ref(),
                indices,
                None, // None: no index check
            )
            .map_err(DataFusionError::ArrowError)
        })
        .collect()
}

pub(crate) fn parse_identifiers_normalized(s: &str) -> Vec<String> {
    parse_identifiers(s)
        .unwrap_or_default()
        .into_iter()
        .map(|id| match id.quote_style {
            Some(_) => id.value,
            None => id.value.to_ascii_lowercase(),
        })
        .collect::<Vec<_>>()
}

#[cfg(test)]
mod tests {
    use arrow::array::Float64Array;
    use arrow_array::Array;
    use std::sync::Arc;

    use crate::from_slice::FromSlice;
    use crate::ScalarValue;
    use crate::ScalarValue::Null;

    use super::*;

    #[test]
    fn test_get_at_indices() -> Result<()> {
        let in_vec = vec![1, 2, 3, 4, 5, 6, 7];
        assert_eq!(get_at_indices(&in_vec, &[0, 2])?, vec![1, 3]);
        assert_eq!(get_at_indices(&in_vec, &[4, 2])?, vec![5, 3]);
        // 7 is outside the range
        assert!(get_at_indices(&in_vec, &[7]).is_err());
        Ok(())
    }

    #[test]
    fn test_bisect_linear_left_and_right() -> Result<()> {
        let arrays: Vec<ArrayRef> = vec![
            Arc::new(Float64Array::from_slice([5.0, 7.0, 8.0, 9., 10.])),
            Arc::new(Float64Array::from_slice([2.0, 3.0, 3.0, 4.0, 5.0])),
            Arc::new(Float64Array::from_slice([5.0, 7.0, 8.0, 10., 11.0])),
            Arc::new(Float64Array::from_slice([15.0, 13.0, 8.0, 5., 0.0])),
        ];
        let search_tuple: Vec<ScalarValue> = vec![
            ScalarValue::Float64(Some(8.0)),
            ScalarValue::Float64(Some(3.0)),
            ScalarValue::Float64(Some(8.0)),
            ScalarValue::Float64(Some(8.0)),
        ];
        let ords = [
            SortOptions {
                descending: false,
                nulls_first: true,
            },
            SortOptions {
                descending: false,
                nulls_first: true,
            },
            SortOptions {
                descending: false,
                nulls_first: true,
            },
            SortOptions {
                descending: true,
                nulls_first: true,
            },
        ];
        let res = bisect::<true>(&arrays, &search_tuple, &ords)?;
        assert_eq!(res, 2);
        let res = bisect::<false>(&arrays, &search_tuple, &ords)?;
        assert_eq!(res, 3);
        let res = linear_search::<true>(&arrays, &search_tuple, &ords)?;
        assert_eq!(res, 2);
        let res = linear_search::<false>(&arrays, &search_tuple, &ords)?;
        assert_eq!(res, 3);
        Ok(())
    }

    #[test]
    fn vector_ord() {
        assert!(vec![1, 0, 0, 0, 0, 0, 0, 1] < vec![1, 0, 0, 0, 0, 0, 0, 2]);
        assert!(vec![1, 0, 0, 0, 0, 0, 1, 1] > vec![1, 0, 0, 0, 0, 0, 0, 2]);
        assert!(
            vec![
                ScalarValue::Int32(Some(2)),
                Null,
                ScalarValue::Int32(Some(0)),
            ] < vec![
                ScalarValue::Int32(Some(2)),
                Null,
                ScalarValue::Int32(Some(1)),
            ]
        );
        assert!(
            vec![
                ScalarValue::Int32(Some(2)),
                ScalarValue::Int32(None),
                ScalarValue::Int32(Some(0)),
            ] < vec![
                ScalarValue::Int32(Some(2)),
                ScalarValue::Int32(None),
                ScalarValue::Int32(Some(1)),
            ]
        );
    }

    #[test]
    fn ord_same_type() {
        assert!((ScalarValue::Int32(Some(2)) < ScalarValue::Int32(Some(3))));
    }

    #[test]
    fn test_bisect_linear_left_and_right_diff_sort() -> Result<()> {
        // Descending, left
        let arrays: Vec<ArrayRef> = vec![Arc::new(Float64Array::from_slice([
            4.0, 3.0, 2.0, 1.0, 0.0,
        ]))];
        let search_tuple: Vec<ScalarValue> = vec![ScalarValue::Float64(Some(4.0))];
        let ords = [SortOptions {
            descending: true,
            nulls_first: true,
        }];
        let res = bisect::<true>(&arrays, &search_tuple, &ords)?;
        assert_eq!(res, 0);
        let res = linear_search::<true>(&arrays, &search_tuple, &ords)?;
        assert_eq!(res, 0);

        // Descending, right
        let arrays: Vec<ArrayRef> = vec![Arc::new(Float64Array::from_slice([
            4.0, 3.0, 2.0, 1.0, 0.0,
        ]))];
        let search_tuple: Vec<ScalarValue> = vec![ScalarValue::Float64(Some(4.0))];
        let ords = [SortOptions {
            descending: true,
            nulls_first: true,
        }];
        let res = bisect::<false>(&arrays, &search_tuple, &ords)?;
        assert_eq!(res, 1);
        let res = linear_search::<false>(&arrays, &search_tuple, &ords)?;
        assert_eq!(res, 1);

        // Ascending, left
        let arrays: Vec<ArrayRef> =
            vec![Arc::new(Float64Array::from_slice([5.0, 7.0, 8.0, 9., 10.]))];
        let search_tuple: Vec<ScalarValue> = vec![ScalarValue::Float64(Some(7.0))];
        let ords = [SortOptions {
            descending: false,
            nulls_first: true,
        }];
        let res = bisect::<true>(&arrays, &search_tuple, &ords)?;
        assert_eq!(res, 1);
        let res = linear_search::<true>(&arrays, &search_tuple, &ords)?;
        assert_eq!(res, 1);

        // Ascending, right
        let arrays: Vec<ArrayRef> =
            vec![Arc::new(Float64Array::from_slice([5.0, 7.0, 8.0, 9., 10.]))];
        let search_tuple: Vec<ScalarValue> = vec![ScalarValue::Float64(Some(7.0))];
        let ords = [SortOptions {
            descending: false,
            nulls_first: true,
        }];
        let res = bisect::<false>(&arrays, &search_tuple, &ords)?;
        assert_eq!(res, 2);
        let res = linear_search::<false>(&arrays, &search_tuple, &ords)?;
        assert_eq!(res, 2);

        let arrays: Vec<ArrayRef> = vec![
            Arc::new(Float64Array::from_slice([5.0, 7.0, 8.0, 8.0, 9., 10.])),
            Arc::new(Float64Array::from_slice([10.0, 9.0, 8.0, 7.5, 7., 6.])),
        ];
        let search_tuple: Vec<ScalarValue> = vec![
            ScalarValue::Float64(Some(8.0)),
            ScalarValue::Float64(Some(8.0)),
        ];
        let ords = [
            SortOptions {
                descending: false,
                nulls_first: true,
            },
            SortOptions {
                descending: true,
                nulls_first: true,
            },
        ];
        let res = bisect::<false>(&arrays, &search_tuple, &ords)?;
        assert_eq!(res, 3);
        let res = linear_search::<false>(&arrays, &search_tuple, &ords)?;
        assert_eq!(res, 3);

        let res = bisect::<true>(&arrays, &search_tuple, &ords)?;
        assert_eq!(res, 2);
        let res = linear_search::<true>(&arrays, &search_tuple, &ords)?;
        assert_eq!(res, 2);
        Ok(())
    }

    #[test]
    fn test_evaluate_partition_ranges() -> Result<()> {
        let arrays: Vec<ArrayRef> = vec![
            Arc::new(Float64Array::from_slice([1.0, 1.0, 1.0, 2.0, 2.0, 2.0])),
            Arc::new(Float64Array::from_slice([4.0, 4.0, 3.0, 2.0, 1.0, 1.0])),
        ];
        let n_row = arrays[0].len();
        let options: Vec<SortOptions> = vec![
            SortOptions {
                descending: false,
                nulls_first: false,
            },
            SortOptions {
                descending: true,
                nulls_first: false,
            },
        ];
        let sort_columns = arrays
            .into_iter()
            .zip(options)
            .map(|(values, options)| SortColumn {
                values,
                options: Some(options),
            })
            .collect::<Vec<_>>();
        let ranges = evaluate_partition_ranges(n_row, &sort_columns)?;
        assert_eq!(ranges.len(), 4);
        assert_eq!(ranges[0], Range { start: 0, end: 2 });
        assert_eq!(ranges[1], Range { start: 2, end: 3 });
        assert_eq!(ranges[2], Range { start: 3, end: 4 });
        assert_eq!(ranges[3], Range { start: 4, end: 6 });
        Ok(())
    }

    #[test]
    fn test_parse_identifiers() -> Result<()> {
        let s = "CATALOG.\"F(o)o. \"\"bar\".table";
        let actual = parse_identifiers(s)?;
        let expected = vec![
            Ident {
                value: "CATALOG".to_string(),
                quote_style: None,
            },
            Ident {
                value: "F(o)o. \"bar".to_string(),
                quote_style: Some('"'),
            },
            Ident {
                value: "table".to_string(),
                quote_style: None,
            },
        ];
        assert_eq!(expected, actual);

        let s = "";
        let err = parse_identifiers(s).expect_err("didn't fail to parse");
        assert_eq!(
            "SQL(ParserError(\"Empty input when parsing identifier\"))",
            format!("{err:?}")
        );

        let s = "*schema.table";
        let err = parse_identifiers(s).expect_err("didn't fail to parse");
        assert_eq!(
            "SQL(ParserError(\"Unexpected token in identifier: *\"))",
            format!("{err:?}")
        );

        let s = "schema.table*";
        let err = parse_identifiers(s).expect_err("didn't fail to parse");
        assert_eq!(
            "SQL(ParserError(\"Unexpected token in identifier: *\"))",
            format!("{err:?}")
        );

        let s = "schema.table.";
        let err = parse_identifiers(s).expect_err("didn't fail to parse");
        assert_eq!(
            "SQL(ParserError(\"Trailing period in identifier\"))",
            format!("{err:?}")
        );

        let s = "schema.*";
        let err = parse_identifiers(s).expect_err("didn't fail to parse");
        assert_eq!(
            "SQL(ParserError(\"Unexpected token following period in identifier: *\"))",
            format!("{err:?}")
        );

        Ok(())
    }

    #[test]
    fn test_quote_identifier() -> Result<()> {
        let cases = vec![
            ("foo", r#"foo"#),
            ("_foo", r#"_foo"#),
            ("foo_bar", r#"foo_bar"#),
            ("foo-bar", r#""foo-bar""#),
            // name itself has a period, needs to be quoted
            ("foo.bar", r#""foo.bar""#),
            ("Foo", r#""Foo""#),
            ("Foo.Bar", r#""Foo.Bar""#),
            // name starting with a number needs to be quoted
            ("test1", r#"test1"#),
            ("1test", r#""1test""#),
        ];

        for (identifier, quoted_identifier) in cases {
            println!("input: \n{identifier}\nquoted_identifier:\n{quoted_identifier}");

            assert_eq!(quote_identifier(identifier), quoted_identifier);

            // When parsing the quoted identifier, it should be a
            // a single identifier without normalization, and not in multiple parts
            let quote_style = if quoted_identifier.starts_with('"') {
                Some('"')
            } else {
                None
            };

            let expected_parsed = vec![Ident {
                value: identifier.to_string(),
                quote_style,
            }];

            assert_eq!(
                parse_identifiers(quoted_identifier).unwrap(),
                expected_parsed
            );
        }

        Ok(())
    }

    #[test]
    fn test_get_arrayref_at_indices() -> Result<()> {
        let arrays: Vec<ArrayRef> = vec![
            Arc::new(Float64Array::from_slice([5.0, 7.0, 8.0, 9., 10.])),
            Arc::new(Float64Array::from_slice([2.0, 3.0, 3.0, 4.0, 5.0])),
            Arc::new(Float64Array::from_slice([5.0, 7.0, 8.0, 10., 11.0])),
            Arc::new(Float64Array::from_slice([15.0, 13.0, 8.0, 5., 0.0])),
        ];

        let row_indices_vec: Vec<Vec<u32>> = vec![
            // Get rows 0 and 1
            vec![0, 1],
            // Get rows 0 and 1
            vec![0, 2],
            // Get rows 1 and 3
            vec![1, 3],
            // Get rows 2 and 4
            vec![2, 4],
        ];
        for row_indices in row_indices_vec {
            let indices = PrimitiveArray::from_iter_values(row_indices.iter().cloned());
            let chunk = get_arrayref_at_indices(&arrays, &indices)?;
            for (arr_orig, arr_chunk) in arrays.iter().zip(&chunk) {
                for (idx, orig_idx) in row_indices.iter().enumerate() {
                    let res1 = ScalarValue::try_from_array(arr_orig, *orig_idx as usize)?;
                    let res2 = ScalarValue::try_from_array(arr_chunk, idx)?;
                    assert_eq!(res1, res2);
                }
            }
        }
        Ok(())
    }
}<|MERGE_RESOLUTION|>--- conflicted
+++ resolved
@@ -18,19 +18,11 @@
 //! This module provides the bisect function, which implements binary search.
 
 use crate::{DataFusionError, Result, ScalarValue};
-<<<<<<< HEAD
 use arrow::array::{ArrayRef, PrimitiveArray};
 use arrow::compute;
 use arrow::compute::{lexicographical_partition_ranges, SortColumn, SortOptions};
 use arrow::datatypes::UInt32Type;
 use arrow::record_batch::RecordBatch;
-=======
-use arrow::array::ArrayRef;
-use arrow::compute;
-use arrow::compute::{lexicographical_partition_ranges, SortColumn, SortOptions};
-use arrow_array::types::UInt32Type;
-use arrow_array::PrimitiveArray;
->>>>>>> 52fa2285
 use sqlparser::ast::Ident;
 use sqlparser::dialect::GenericDialect;
 use sqlparser::parser::{Parser, ParserError};
@@ -68,24 +60,6 @@
     let new_columns = get_arrayref_at_indices(record_batch.columns(), indices)?;
     RecordBatch::try_new(record_batch.schema(), new_columns)
         .map_err(DataFusionError::ArrowError)
-}
-
-/// Construct a new Vec<ArrayRef> from the rows of the `arrays` at the `indices`.
-pub fn get_arrayref_at_indices(
-    arrays: &[ArrayRef],
-    indices: &PrimitiveArray<UInt32Type>,
-) -> Result<Vec<ArrayRef>> {
-    arrays
-        .iter()
-        .map(|array| {
-            compute::take(
-                array.as_ref(),
-                indices,
-                None, // None: no index check
-            )
-            .map_err(DataFusionError::ArrowError)
-        })
-        .collect::<Result<Vec<_>>>()
 }
 
 /// This function compares two tuples depending on the given sort options.
