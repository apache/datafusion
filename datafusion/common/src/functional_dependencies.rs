--- conflicted
+++ resolved
@@ -49,19 +49,12 @@
         Constraints::new_unverified(vec![])
     }
 
-<<<<<<< HEAD
-    // This method is private.
-    // Outside callers can either create empty constraint using `Constraints::empty` API.
-    // or create constraint from table constraints using `Constraints::new_from_table_constraints` API.
-    pub fn new(constraints: Vec<Constraint>) -> Self {
-=======
     /// Create a new `Constraints` object from the given `constraints`.
     /// Users should use the `empty` or `new_from_table_constraints` functions
     /// for constructing `Constraints`. This constructor is for internal
     /// purposes only and does not check whether the argument is valid. The user
     /// is responsible for supplying a valid vector of `Constraint` objects.
     pub fn new_unverified(constraints: Vec<Constraint>) -> Self {
->>>>>>> 68fb90a9
         Self { inner: constraints }
     }
 
