// Licensed to the Apache Software Foundation (ASF) under one
// or more contributor license agreements.  See the NOTICE file
// distributed with this work for additional information
// regarding copyright ownership.  The ASF licenses this file
// to you under the Apache License, Version 2.0 (the
// "License"); you may not use this file except in compliance
// with the License.  You may obtain a copy of the License at
//
//   http://www.apache.org/licenses/LICENSE-2.0
//
// Unless required by applicable law or agreed to in writing,
// software distributed under the License is distributed on an
// "AS IS" BASIS, WITHOUT WARRANTIES OR CONDITIONS OF ANY
// KIND, either express or implied.  See the License for the
// specific language governing permissions and limitations
// under the License.

use crate::error::{Result, _plan_err};
use arrow::{
    array::{new_null_array, Array, ArrayRef, StructArray},
    compute::{cast_with_options, CastOptions},
    datatypes::{DataType::Struct, Field, FieldRef},
};
use std::sync::Arc;

/// Cast a struct column to match target struct fields, handling nested structs recursively.
///
/// This function implements struct-to-struct casting with the assumption that **structs should
/// always be allowed to cast to other structs**. However, the source column must already be
/// a struct type - non-struct sources will result in an error.
///
/// ## Field Matching Strategy
/// - **By Name**: Source struct fields are matched to target fields by name (case-sensitive)
/// - **Type Adaptation**: When a matching field is found, it is recursively cast to the target field's type
/// - **Missing Fields**: Target fields not present in the source are filled with null values
/// - **Extra Fields**: Source fields not present in the target are ignored
///
/// ## Nested Struct Handling
/// - Nested structs are handled recursively using the same casting rules
/// - Each level of nesting follows the same field matching and null-filling strategy
/// - This allows for complex struct transformations while maintaining data integrity
///
/// # Arguments
/// * `source_col` - The source array to cast (must be a struct array)
/// * `target_fields` - The target struct field definitions to cast to
///
/// # Returns
/// A `Result<ArrayRef>` containing the cast struct array
///
/// # Errors
/// Returns a `DataFusionError::Plan` if the source column is not a struct type
fn cast_struct_column(
    source_col: &ArrayRef,
    target_fields: &[Arc<Field>],
    cast_options: &CastOptions,
) -> Result<ArrayRef> {
    if let Some(source_struct) = source_col.as_any().downcast_ref::<StructArray>() {
        validate_struct_compatibility(source_struct.fields(), target_fields)?;

        let mut fields: Vec<Arc<Field>> = Vec::with_capacity(target_fields.len());
        let mut arrays: Vec<ArrayRef> = Vec::with_capacity(target_fields.len());
        let num_rows = source_col.len();

        for target_child_field in target_fields {
            fields.push(Arc::clone(target_child_field));
            match source_struct.column_by_name(target_child_field.name()) {
                Some(source_child_col) => {
                    let adapted_child =
                        cast_column(source_child_col, target_child_field, cast_options)
                            .map_err(|e| {
                            e.context(format!(
                                "While casting struct field '{}'",
                                target_child_field.name()
                            ))
                        })?;
                    arrays.push(adapted_child);
                }
                None => {
                    arrays.push(new_null_array(target_child_field.data_type(), num_rows));
                }
            }
        }

        let struct_array =
            StructArray::new(fields.into(), arrays, source_struct.nulls().cloned());
        Ok(Arc::new(struct_array))
    } else {
        // Return error if source is not a struct type
<<<<<<< HEAD
        Err(DataFusionError::Plan(format!(
            "Cannot cast column of type {} to struct type. Source must be a struct to cast to struct.",
=======
        _plan_err!(
            "Cannot cast column of type {:?} to struct type. Source must be a struct to cast to struct.",
>>>>>>> 62f214fe
            source_col.data_type()
        )
    }
}

/// Cast a column to match the target field type, with special handling for nested structs.
///
/// This function serves as the main entry point for column casting operations. For struct
/// types, it enforces that **only struct columns can be cast to struct types**.
///
/// ## Casting Behavior
/// - **Struct Types**: Delegates to `cast_struct_column` for struct-to-struct casting only
/// - **Non-Struct Types**: Uses Arrow's standard `cast` function for primitive type conversions
///
/// ## Cast Options
/// The `cast_options` argument controls how Arrow handles values that cannot be represented
/// in the target type. When `safe` is `false` (DataFusion's default) the cast will return an
/// error if such a value is encountered. Setting `safe` to `true` instead produces `NULL`
/// for out-of-range or otherwise invalid values. The options also allow customizing how
/// temporal values are formatted when cast to strings.
///
/// ```
/// use std::sync::Arc;
/// use arrow::array::{Int64Array, ArrayRef};
/// use arrow::compute::CastOptions;
/// use arrow::datatypes::{DataType, Field};
/// use datafusion_common::nested_struct::cast_column;
///
/// let source: ArrayRef = Arc::new(Int64Array::from(vec![1, i64::MAX]));
/// let target = Field::new("ints", DataType::Int32, true);
/// // Permit lossy conversions by producing NULL on overflow instead of erroring
/// let options = CastOptions { safe: true, ..Default::default() };
/// let result = cast_column(&source, &target, &options).unwrap();
/// assert!(result.is_null(1));
/// ```
///
/// ## Struct Casting Requirements
/// The struct casting logic requires that the source column must already be a struct type.
/// This makes the function useful for:
/// - Schema evolution scenarios where struct layouts change over time
/// - Data migration between different struct schemas
/// - Type-safe data processing pipelines that maintain struct type integrity
///
/// # Arguments
/// * `source_col` - The source array to cast
/// * `target_field` - The target field definition (including type and metadata)
/// * `cast_options` - Options that govern strictness and formatting of the cast
///
/// # Returns
/// A `Result<ArrayRef>` containing the cast array
///
/// # Errors
/// Returns an error if:
/// - Attempting to cast a non-struct column to a struct type
/// - Arrow's cast function fails for non-struct types
/// - Memory allocation fails during struct construction
/// - Invalid data type combinations are encountered
pub fn cast_column(
    source_col: &ArrayRef,
    target_field: &Field,
    cast_options: &CastOptions,
) -> Result<ArrayRef> {
    match target_field.data_type() {
        Struct(target_fields) => {
            cast_struct_column(source_col, target_fields, cast_options)
        }
        _ => Ok(cast_with_options(
            source_col,
            target_field.data_type(),
            cast_options,
        )?),
    }
}

/// Validates compatibility between source and target struct fields for casting operations.
///
/// This function implements comprehensive struct compatibility checking by examining:
/// - Field name matching between source and target structs
/// - Type castability for each matching field (including recursive struct validation)
/// - Proper handling of missing fields (target fields not in source are allowed - filled with nulls)
/// - Proper handling of extra fields (source fields not in target are allowed - ignored)
///
/// # Compatibility Rules
/// - **Field Matching**: Fields are matched by name (case-sensitive)
/// - **Missing Target Fields**: Allowed - will be filled with null values during casting
/// - **Extra Source Fields**: Allowed - will be ignored during casting
/// - **Type Compatibility**: Each matching field must be castable using Arrow's type system
/// - **Nested Structs**: Recursively validates nested struct compatibility
///
/// # Arguments
/// * `source_fields` - Fields from the source struct type
/// * `target_fields` - Fields from the target struct type
///
/// # Returns
/// * `Ok(())` if the structs are compatible for casting
/// * `Err(DataFusionError)` with detailed error message if incompatible
///
/// # Examples
/// ```text
/// // Compatible: source has extra field, target has missing field
/// // Source: {a: i32, b: string, c: f64}
/// // Target: {a: i64, d: bool}
/// // Result: Ok(()) - 'a' can cast i32->i64, 'b','c' ignored, 'd' filled with nulls
///
/// // Incompatible: matching field has incompatible types
/// // Source: {a: string}
/// // Target: {a: binary}
/// // Result: Err(...) - string cannot cast to binary
/// ```
pub fn validate_struct_compatibility(
    source_fields: &[FieldRef],
    target_fields: &[FieldRef],
) -> Result<()> {
    // Check compatibility for each target field
    for target_field in target_fields {
        // Look for matching field in source by name
        if let Some(source_field) = source_fields
            .iter()
            .find(|f| f.name() == target_field.name())
        {
            // Ensure nullability is compatible. It is invalid to cast a nullable
            // source field to a non-nullable target field as this may discard
            // null values.
            if source_field.is_nullable() && !target_field.is_nullable() {
                return _plan_err!(
                    "Cannot cast nullable struct field '{}' to non-nullable field",
                    target_field.name()
                );
            }
            // Check if the matching field types are compatible
            match (source_field.data_type(), target_field.data_type()) {
                // Recursively validate nested structs
                (Struct(source_nested), Struct(target_nested)) => {
                    validate_struct_compatibility(source_nested, target_nested)?;
                }
                // For non-struct types, use the existing castability check
                _ => {
                    if !arrow::compute::can_cast_types(
                        source_field.data_type(),
                        target_field.data_type(),
                    ) {
                        return _plan_err!(
                            "Cannot cast struct field '{}' from type {} to type {}",
                            target_field.name(),
                            source_field.data_type(),
                            target_field.data_type()
                        );
                    }
                }
            }
        }
        // Missing fields in source are OK - they'll be filled with nulls
    }

    // Extra fields in source are OK - they'll be ignored
    Ok(())
}

#[cfg(test)]
mod tests {

    use super::*;
    use crate::format::DEFAULT_CAST_OPTIONS;
    use arrow::{
        array::{
            BinaryArray, Int32Array, Int32Builder, Int64Array, ListArray, MapArray,
            MapBuilder, StringArray, StringBuilder,
        },
        buffer::NullBuffer,
        datatypes::{DataType, Field, FieldRef, Int32Type},
    };
    /// Macro to extract and downcast a column from a StructArray
    macro_rules! get_column_as {
        ($struct_array:expr, $column_name:expr, $array_type:ty) => {
            $struct_array
                .column_by_name($column_name)
                .unwrap()
                .as_any()
                .downcast_ref::<$array_type>()
                .unwrap()
        };
    }

    fn field(name: &str, data_type: DataType) -> Field {
        Field::new(name, data_type, true)
    }

    fn non_null_field(name: &str, data_type: DataType) -> Field {
        Field::new(name, data_type, false)
    }

    fn arc_field(name: &str, data_type: DataType) -> FieldRef {
        Arc::new(field(name, data_type))
    }

    fn struct_type(fields: Vec<Field>) -> DataType {
        Struct(fields.into())
    }

    fn struct_field(name: &str, fields: Vec<Field>) -> Field {
        field(name, struct_type(fields))
    }

    fn arc_struct_field(name: &str, fields: Vec<Field>) -> FieldRef {
        Arc::new(struct_field(name, fields))
    }

    #[test]
    fn test_cast_simple_column() {
        let source = Arc::new(Int32Array::from(vec![1, 2, 3])) as ArrayRef;
        let target_field = field("ints", DataType::Int64);
        let result = cast_column(&source, &target_field, &DEFAULT_CAST_OPTIONS).unwrap();
        let result = result.as_any().downcast_ref::<Int64Array>().unwrap();
        assert_eq!(result.len(), 3);
        assert_eq!(result.value(0), 1);
        assert_eq!(result.value(1), 2);
        assert_eq!(result.value(2), 3);
    }

    #[test]
    fn test_cast_column_with_options() {
        let source = Arc::new(Int64Array::from(vec![1, i64::MAX])) as ArrayRef;
        let target_field = field("ints", DataType::Int32);

        let safe_opts = CastOptions {
            // safe: false - return Err for failure
            safe: false,
            ..DEFAULT_CAST_OPTIONS
        };
        assert!(cast_column(&source, &target_field, &safe_opts).is_err());

        let unsafe_opts = CastOptions {
            // safe: true - return Null for failure
            safe: true,
            ..DEFAULT_CAST_OPTIONS
        };
        let result = cast_column(&source, &target_field, &unsafe_opts).unwrap();
        let result = result.as_any().downcast_ref::<Int32Array>().unwrap();
        assert_eq!(result.value(0), 1);
        assert!(result.is_null(1));
    }

    #[test]
    fn test_cast_struct_with_missing_field() {
        let a_array = Arc::new(Int32Array::from(vec![1, 2])) as ArrayRef;
        let source_struct = StructArray::from(vec![(
            arc_field("a", DataType::Int32),
            Arc::clone(&a_array),
        )]);
        let source_col = Arc::new(source_struct) as ArrayRef;

        let target_field = struct_field(
            "s",
            vec![field("a", DataType::Int32), field("b", DataType::Utf8)],
        );

        let result =
            cast_column(&source_col, &target_field, &DEFAULT_CAST_OPTIONS).unwrap();
        let struct_array = result.as_any().downcast_ref::<StructArray>().unwrap();
        assert_eq!(struct_array.fields().len(), 2);
        let a_result = get_column_as!(&struct_array, "a", Int32Array);
        assert_eq!(a_result.value(0), 1);
        assert_eq!(a_result.value(1), 2);

        let b_result = get_column_as!(&struct_array, "b", StringArray);
        assert_eq!(b_result.len(), 2);
        assert!(b_result.is_null(0));
        assert!(b_result.is_null(1));
    }

    #[test]
    fn test_cast_struct_source_not_struct() {
        let source = Arc::new(Int32Array::from(vec![10, 20])) as ArrayRef;
        let target_field = struct_field("s", vec![field("a", DataType::Int32)]);

        let result = cast_column(&source, &target_field, &DEFAULT_CAST_OPTIONS);
        assert!(result.is_err());
        let error_msg = result.unwrap_err().to_string();
        assert!(error_msg.contains("Cannot cast column of type"));
        assert!(error_msg.contains("to struct type"));
        assert!(error_msg.contains("Source must be a struct"));
    }

    #[test]
    fn test_cast_struct_incompatible_child_type() {
        let a_array = Arc::new(BinaryArray::from(vec![
            Some(b"a".as_ref()),
            Some(b"b".as_ref()),
        ])) as ArrayRef;
        let source_struct =
            StructArray::from(vec![(arc_field("a", DataType::Binary), a_array)]);
        let source_col = Arc::new(source_struct) as ArrayRef;

        let target_field = struct_field("s", vec![field("a", DataType::Int32)]);

        let result = cast_column(&source_col, &target_field, &DEFAULT_CAST_OPTIONS);
        assert!(result.is_err());
        let error_msg = result.unwrap_err().to_string();
        assert!(error_msg.contains("Cannot cast struct field 'a'"));
    }

    #[test]
    fn test_validate_struct_compatibility_incompatible_types() {
        // Source struct: {field1: Binary, field2: String}
        let source_fields = vec![
            arc_field("field1", DataType::Binary),
            arc_field("field2", DataType::Utf8),
        ];

        // Target struct: {field1: Int32}
        let target_fields = vec![arc_field("field1", DataType::Int32)];

        let result = validate_struct_compatibility(&source_fields, &target_fields);
        assert!(result.is_err());
        let error_msg = result.unwrap_err().to_string();
        assert!(error_msg.contains("Cannot cast struct field 'field1'"));
        assert!(error_msg.contains("Binary"));
        assert!(error_msg.contains("Int32"));
    }

    #[test]
    fn test_validate_struct_compatibility_compatible_types() {
        // Source struct: {field1: Int32, field2: String}
        let source_fields = vec![
            arc_field("field1", DataType::Int32),
            arc_field("field2", DataType::Utf8),
        ];

        // Target struct: {field1: Int64} (Int32 can cast to Int64)
        let target_fields = vec![arc_field("field1", DataType::Int64)];

        let result = validate_struct_compatibility(&source_fields, &target_fields);
        assert!(result.is_ok());
    }

    #[test]
    fn test_validate_struct_compatibility_missing_field_in_source() {
        // Source struct: {field2: String} (missing field1)
        let source_fields = vec![arc_field("field2", DataType::Utf8)];

        // Target struct: {field1: Int32}
        let target_fields = vec![arc_field("field1", DataType::Int32)];

        // Should be OK - missing fields will be filled with nulls
        let result = validate_struct_compatibility(&source_fields, &target_fields);
        assert!(result.is_ok());
    }

    #[test]
    fn test_validate_struct_compatibility_additional_field_in_source() {
        // Source struct: {field1: Int32, field2: String} (extra field2)
        let source_fields = vec![
            arc_field("field1", DataType::Int32),
            arc_field("field2", DataType::Utf8),
        ];

        // Target struct: {field1: Int32}
        let target_fields = vec![arc_field("field1", DataType::Int32)];

        // Should be OK - extra fields in source are ignored
        let result = validate_struct_compatibility(&source_fields, &target_fields);
        assert!(result.is_ok());
    }

    #[test]
    fn test_cast_struct_parent_nulls_retained() {
        let a_array = Arc::new(Int32Array::from(vec![Some(1), Some(2)])) as ArrayRef;
        let fields = vec![arc_field("a", DataType::Int32)];
        let nulls = Some(NullBuffer::from(vec![true, false]));
        let source_struct = StructArray::new(fields.clone().into(), vec![a_array], nulls);
        let source_col = Arc::new(source_struct) as ArrayRef;

        let target_field = struct_field("s", vec![field("a", DataType::Int64)]);

        let result =
            cast_column(&source_col, &target_field, &DEFAULT_CAST_OPTIONS).unwrap();
        let struct_array = result.as_any().downcast_ref::<StructArray>().unwrap();
        assert_eq!(struct_array.null_count(), 1);
        assert!(struct_array.is_valid(0));
        assert!(struct_array.is_null(1));

        let a_result = get_column_as!(&struct_array, "a", Int64Array);
        assert_eq!(a_result.value(0), 1);
        assert_eq!(a_result.value(1), 2);
    }

    #[test]
    fn test_validate_struct_compatibility_nullable_to_non_nullable() {
        // Source struct: {field1: Int32 nullable}
        let source_fields = vec![arc_field("field1", DataType::Int32)];

        // Target struct: {field1: Int32 non-nullable}
        let target_fields = vec![Arc::new(non_null_field("field1", DataType::Int32))];

        let result = validate_struct_compatibility(&source_fields, &target_fields);
        assert!(result.is_err());
        let error_msg = result.unwrap_err().to_string();
        assert!(error_msg.contains("field1"));
        assert!(error_msg.contains("non-nullable"));
    }

    #[test]
    fn test_validate_struct_compatibility_non_nullable_to_nullable() {
        // Source struct: {field1: Int32 non-nullable}
        let source_fields = vec![Arc::new(non_null_field("field1", DataType::Int32))];

        // Target struct: {field1: Int32 nullable}
        let target_fields = vec![arc_field("field1", DataType::Int32)];

        let result = validate_struct_compatibility(&source_fields, &target_fields);
        assert!(result.is_ok());
    }

    #[test]
    fn test_validate_struct_compatibility_nested_nullable_to_non_nullable() {
        // Source struct: {field1: {nested: Int32 nullable}}
        let source_fields = vec![Arc::new(non_null_field(
            "field1",
            struct_type(vec![field("nested", DataType::Int32)]),
        ))];

        // Target struct: {field1: {nested: Int32 non-nullable}}
        let target_fields = vec![Arc::new(non_null_field(
            "field1",
            struct_type(vec![non_null_field("nested", DataType::Int32)]),
        ))];

        let result = validate_struct_compatibility(&source_fields, &target_fields);
        assert!(result.is_err());
        let error_msg = result.unwrap_err().to_string();
        assert!(error_msg.contains("nested"));
        assert!(error_msg.contains("non-nullable"));
    }

    #[test]
    fn test_cast_nested_struct_with_extra_and_missing_fields() {
        // Source inner struct has fields a, b, extra
        let a = Arc::new(Int32Array::from(vec![Some(1), None])) as ArrayRef;
        let b = Arc::new(Int32Array::from(vec![Some(2), Some(3)])) as ArrayRef;
        let extra = Arc::new(Int32Array::from(vec![Some(9), Some(10)])) as ArrayRef;

        let inner = StructArray::from(vec![
            (arc_field("a", DataType::Int32), a),
            (arc_field("b", DataType::Int32), b),
            (arc_field("extra", DataType::Int32), extra),
        ]);

        let source_struct = StructArray::from(vec![(
            arc_struct_field(
                "inner",
                vec![
                    field("a", DataType::Int32),
                    field("b", DataType::Int32),
                    field("extra", DataType::Int32),
                ],
            ),
            Arc::new(inner) as ArrayRef,
        )]);
        let source_col = Arc::new(source_struct) as ArrayRef;

        // Target inner struct reorders fields, adds "missing", and drops "extra"
        let target_field = struct_field(
            "outer",
            vec![struct_field(
                "inner",
                vec![
                    field("b", DataType::Int64),
                    field("a", DataType::Int32),
                    field("missing", DataType::Int32),
                ],
            )],
        );

        let result =
            cast_column(&source_col, &target_field, &DEFAULT_CAST_OPTIONS).unwrap();
        let outer = result.as_any().downcast_ref::<StructArray>().unwrap();
        let inner = get_column_as!(&outer, "inner", StructArray);
        assert_eq!(inner.fields().len(), 3);

        let b = get_column_as!(inner, "b", Int64Array);
        assert_eq!(b.value(0), 2);
        assert_eq!(b.value(1), 3);
        assert!(!b.is_null(0));
        assert!(!b.is_null(1));

        let a = get_column_as!(inner, "a", Int32Array);
        assert_eq!(a.value(0), 1);
        assert!(a.is_null(1));

        let missing = get_column_as!(inner, "missing", Int32Array);
        assert!(missing.is_null(0));
        assert!(missing.is_null(1));
    }

    #[test]
    fn test_cast_struct_with_array_and_map_fields() {
        // Array field with second row null
        let arr_array = Arc::new(ListArray::from_iter_primitive::<Int32Type, _, _>(vec![
            Some(vec![Some(1), Some(2)]),
            None,
        ])) as ArrayRef;

        // Map field with second row null
        let string_builder = StringBuilder::new();
        let int_builder = Int32Builder::new();
        let mut map_builder = MapBuilder::new(None, string_builder, int_builder);
        map_builder.keys().append_value("a");
        map_builder.values().append_value(1);
        map_builder.append(true).unwrap();
        map_builder.append(false).unwrap();
        let map_array = Arc::new(map_builder.finish()) as ArrayRef;

        let source_struct = StructArray::from(vec![
            (
                arc_field(
                    "arr",
                    DataType::List(Arc::new(field("item", DataType::Int32))),
                ),
                arr_array,
            ),
            (
                arc_field(
                    "map",
                    DataType::Map(
                        Arc::new(non_null_field(
                            "entries",
                            struct_type(vec![
                                non_null_field("keys", DataType::Utf8),
                                field("values", DataType::Int32),
                            ]),
                        )),
                        false,
                    ),
                ),
                map_array,
            ),
        ]);
        let source_col = Arc::new(source_struct) as ArrayRef;

        let target_field = struct_field(
            "s",
            vec![
                field(
                    "arr",
                    DataType::List(Arc::new(field("item", DataType::Int32))),
                ),
                field(
                    "map",
                    DataType::Map(
                        Arc::new(non_null_field(
                            "entries",
                            struct_type(vec![
                                non_null_field("keys", DataType::Utf8),
                                field("values", DataType::Int32),
                            ]),
                        )),
                        false,
                    ),
                ),
            ],
        );

        let result =
            cast_column(&source_col, &target_field, &DEFAULT_CAST_OPTIONS).unwrap();
        let struct_array = result.as_any().downcast_ref::<StructArray>().unwrap();

        let arr = get_column_as!(&struct_array, "arr", ListArray);
        assert!(!arr.is_null(0));
        assert!(arr.is_null(1));
        let arr0 = arr.value(0);
        let values = arr0.as_any().downcast_ref::<Int32Array>().unwrap();
        assert_eq!(values.value(0), 1);
        assert_eq!(values.value(1), 2);

        let map = get_column_as!(&struct_array, "map", MapArray);
        assert!(!map.is_null(0));
        assert!(map.is_null(1));
        let map0 = map.value(0);
        let entries = map0.as_any().downcast_ref::<StructArray>().unwrap();
        let keys = get_column_as!(entries, "keys", StringArray);
        let vals = get_column_as!(entries, "values", Int32Array);
        assert_eq!(keys.value(0), "a");
        assert_eq!(vals.value(0), 1);
    }

    #[test]
    fn test_cast_struct_field_order_differs() {
        let a = Arc::new(Int32Array::from(vec![Some(1), Some(2)])) as ArrayRef;
        let b = Arc::new(Int32Array::from(vec![Some(3), None])) as ArrayRef;

        let source_struct = StructArray::from(vec![
            (arc_field("a", DataType::Int32), a),
            (arc_field("b", DataType::Int32), b),
        ]);
        let source_col = Arc::new(source_struct) as ArrayRef;

        let target_field = struct_field(
            "s",
            vec![field("b", DataType::Int64), field("a", DataType::Int32)],
        );

        let result =
            cast_column(&source_col, &target_field, &DEFAULT_CAST_OPTIONS).unwrap();
        let struct_array = result.as_any().downcast_ref::<StructArray>().unwrap();

        let b_col = get_column_as!(&struct_array, "b", Int64Array);
        assert_eq!(b_col.value(0), 3);
        assert!(b_col.is_null(1));

        let a_col = get_column_as!(&struct_array, "a", Int32Array);
        assert_eq!(a_col.value(0), 1);
        assert_eq!(a_col.value(1), 2);
    }
}<|MERGE_RESOLUTION|>--- conflicted
+++ resolved
@@ -86,13 +86,8 @@
         Ok(Arc::new(struct_array))
     } else {
         // Return error if source is not a struct type
-<<<<<<< HEAD
-        Err(DataFusionError::Plan(format!(
+        _plan_err!(
             "Cannot cast column of type {} to struct type. Source must be a struct to cast to struct.",
-=======
-        _plan_err!(
-            "Cannot cast column of type {:?} to struct type. Source must be a struct to cast to struct.",
->>>>>>> 62f214fe
             source_col.data_type()
         )
     }
