# Licensed to the Apache Software Foundation (ASF) under one
# or more contributor license agreements.  See the NOTICE file
# distributed with this work for additional information
# regarding copyright ownership.  The ASF licenses this file
# to you under the Apache License, Version 2.0 (the
# "License"); you may not use this file except in compliance
# with the License.  You may obtain a copy of the License at
#
#   http://www.apache.org/licenses/LICENSE-2.0
#
# Unless required by applicable law or agreed to in writing,
# software distributed under the License is distributed on an
# "AS IS" BASIS, WITHOUT WARRANTIES OR CONDITIONS OF ANY
# KIND, either express or implied.  See the License for the
# specific language governing permissions and limitations
# under the License.

[package]
name = "datafusion-datasource"
description = "datafusion-datasource"
readme = "README.md"
authors.workspace = true
edition.workspace = true
homepage.workspace = true
license.workspace = true
repository.workspace = true
rust-version.workspace = true
version.workspace = true

[package.metadata.docs.rs]
all-features = true

[features]
compression = ["async-compression", "liblzma", "bzip2", "flate2", "zstd", "tokio-util"]
default = ["compression"]

[dependencies]
arrow = { workspace = true }
async-compression = { version = "0.4.30", features = [
    "bzip2",
    "gzip",
    "xz",
    "zstd",
    "tokio",
], optional = true }
async-trait = { workspace = true }
bytes = { workspace = true }
bzip2 = { workspace = true, optional = true }
chrono = { workspace = true }
datafusion-common = { workspace = true, features = ["object_store"] }
datafusion-common-runtime = { workspace = true }
datafusion-execution = { workspace = true }
datafusion-expr = { workspace = true }
datafusion-physical-expr = { workspace = true }
datafusion-physical-expr-adapter = { workspace = true }
datafusion-physical-expr-common = { workspace = true }
datafusion-physical-plan = { workspace = true }
datafusion-session = { workspace = true }
flate2 = { workspace = true, optional = true }
futures = { workspace = true }
glob = { workspace = true }
itertools = { workspace = true }
liblzma = { workspace = true, optional = true }
log = { workspace = true }
object_store = { workspace = true }
rand = { workspace = true }
tempfile = { workspace = true, optional = true }
tokio = { workspace = true }
tokio-util = { version = "0.7.16", features = ["io"], optional = true }
url = { workspace = true }
<<<<<<< HEAD
xz2 = { workspace = true, optional = true }
zstd = { workspace = true, optional = true }
=======
zstd = { version = "0.13", optional = true, default-features = false }
>>>>>>> 76b9e123

[dev-dependencies]
criterion = { workspace = true }
tempfile = { workspace = true }

# Note: add additional linter rules in lib.rs.
# Rust does not support workspace + new linter rules in subcrates yet
# https://github.com/rust-lang/cargo/issues/13157
[lints]
workspace = true

[lib]
name = "datafusion_datasource"
path = "src/mod.rs"

[[bench]]
name = "split_groups_by_statistics"
harness = false<|MERGE_RESOLUTION|>--- conflicted
+++ resolved
@@ -68,12 +68,7 @@
 tokio = { workspace = true }
 tokio-util = { version = "0.7.16", features = ["io"], optional = true }
 url = { workspace = true }
-<<<<<<< HEAD
-xz2 = { workspace = true, optional = true }
 zstd = { workspace = true, optional = true }
-=======
-zstd = { version = "0.13", optional = true, default-features = false }
->>>>>>> 76b9e123
 
 [dev-dependencies]
 criterion = { workspace = true }
