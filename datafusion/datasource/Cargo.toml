--- conflicted
+++ resolved
@@ -56,11 +56,7 @@
 datafusion-physical-expr-common = { workspace = true }
 datafusion-physical-plan = { workspace = true }
 datafusion-session = { workspace = true }
-<<<<<<< HEAD
 flate2 = { workspace = true, optional = true }
-=======
-flate2 = { version = "1.1.5", optional = true }
->>>>>>> 48cc4c8a
 futures = { workspace = true }
 glob = { workspace = true }
 itertools = { workspace = true }
