// Licensed to the Apache Software Foundation (ASF) under one
// or more contributor license agreements.  See the NOTICE file
// distributed with this work for additional information
// regarding copyright ownership.  The ASF licenses this file
// to you under the Apache License, Version 2.0 (the
// "License"); you may not use this file except in compliance
// with the License.  You may obtain a copy of the License at
//
//   http://www.apache.org/licenses/LICENSE-2.0
//
// Unless required by applicable law or agreed to in writing,
// software distributed under the License is distributed on an
// "AS IS" BASIS, WITHOUT WARRANTIES OR CONDITIONS OF ANY
// KIND, either express or implied.  See the License for the
// specific language governing permissions and limitations
// under the License.

//! [`FileScanConfig`] to configure scanning of possibly partitioned
//! file sources.

use crate::file_groups::FileGroup;
#[allow(unused_imports)]
use crate::schema_adapter::SchemaAdapterFactory;
use crate::{
    display::FileGroupsDisplay, file::FileSource,
    file_compression_type::FileCompressionType, file_stream::FileStream,
    source::DataSource, statistics::MinMaxStatistics, PartitionedFile, TableSchema,
};
use arrow::datatypes::FieldRef;
use arrow::{
    array::{
        ArrayData, ArrayRef, BufferBuilder, DictionaryArray, RecordBatch,
        RecordBatchOptions,
    },
    buffer::Buffer,
    datatypes::{ArrowNativeType, DataType, Field, Schema, SchemaRef, UInt16Type},
};
use datafusion_common::config::ConfigOptions;
use datafusion_common::{
    exec_datafusion_err, exec_err, internal_datafusion_err, ColumnStatistics,
    Constraints, Result, ScalarValue, Statistics,
};
use datafusion_execution::{
    object_store::ObjectStoreUrl, SendableRecordBatchStream, TaskContext,
};
use datafusion_expr::Operator;
use datafusion_physical_expr::expressions::{BinaryExpr, Column};
use datafusion_physical_expr::projection::ProjectionExprs;
use datafusion_physical_expr::utils::reassign_expr_columns;
use datafusion_physical_expr::{split_conjunction, EquivalenceProperties, Partitioning};
use datafusion_physical_expr_adapter::PhysicalExprAdapterFactory;
use datafusion_physical_expr_common::physical_expr::PhysicalExpr;
use datafusion_physical_expr_common::sort_expr::LexOrdering;
use datafusion_physical_plan::projection::{
    all_alias_free_columns, new_projections_for_columns, ProjectionExpr,
};
use datafusion_physical_plan::{
    display::{display_orderings, ProjectSchemaDisplay},
    filter_pushdown::FilterPushdownPropagation,
    metrics::ExecutionPlanMetricsSet,
    DisplayAs, DisplayFormatType,
};
use std::{
    any::Any, borrow::Cow, collections::HashMap, fmt::Debug, fmt::Formatter,
    fmt::Result as FmtResult, marker::PhantomData, sync::Arc,
};

use datafusion_physical_expr::equivalence::project_orderings;
use datafusion_physical_plan::coop::cooperative;
use datafusion_physical_plan::execution_plan::SchedulingType;
use log::{debug, warn};

/// The base configurations for a [`DataSourceExec`], the a physical plan for
/// any given file format.
///
/// Use [`DataSourceExec::from_data_source`] to create a [`DataSourceExec`] from a ``FileScanConfig`.
///
/// # Example
/// ```
/// # use std::any::Any;
/// # use std::sync::Arc;
/// # use arrow::datatypes::{Field, Fields, DataType, Schema, SchemaRef};
/// # use object_store::ObjectStore;
/// # use datafusion_common::Statistics;
/// # use datafusion_common::Result;
/// # use datafusion_datasource::file::FileSource;
/// # use datafusion_datasource::file_groups::FileGroup;
/// # use datafusion_datasource::PartitionedFile;
/// # use datafusion_datasource::file_scan_config::{FileScanConfig, FileScanConfigBuilder};
/// # use datafusion_datasource::file_stream::FileOpener;
/// # use datafusion_datasource::source::DataSourceExec;
/// # use datafusion_execution::object_store::ObjectStoreUrl;
/// # use datafusion_physical_plan::ExecutionPlan;
/// # use datafusion_physical_plan::metrics::ExecutionPlanMetricsSet;
/// # use datafusion_datasource::schema_adapter::SchemaAdapterFactory;
/// # let file_schema = Arc::new(Schema::new(vec![
/// #  Field::new("c1", DataType::Int32, false),
/// #  Field::new("c2", DataType::Int32, false),
/// #  Field::new("c3", DataType::Int32, false),
/// #  Field::new("c4", DataType::Int32, false),
/// # ]));
/// # // Note: crate mock ParquetSource, as ParquetSource is not in the datasource crate
/// #[derive(Clone)]
/// # struct ParquetSource {
/// #    projected_statistics: Option<Statistics>,
/// #    schema_adapter_factory: Option<Arc<dyn SchemaAdapterFactory>>
/// # };
/// # impl FileSource for ParquetSource {
/// #  fn create_file_opener(&self, _: Arc<dyn ObjectStore>, _: &FileScanConfig, _: usize) -> Arc<dyn FileOpener> { unimplemented!() }
/// #  fn as_any(&self) -> &dyn Any { self  }
/// #  fn with_batch_size(&self, _: usize) -> Arc<dyn FileSource> { unimplemented!() }
/// #  fn with_schema(&self, _: SchemaRef) -> Arc<dyn FileSource> { Arc::new(self.clone()) as Arc<dyn FileSource> }
/// #  fn with_projection(&self, _: &FileScanConfig) -> Arc<dyn FileSource> { unimplemented!() }
/// #  fn with_statistics(&self, statistics: Statistics) -> Arc<dyn FileSource> { Arc::new(Self {projected_statistics: Some(statistics), schema_adapter_factory: self.schema_adapter_factory.clone()} ) }
/// #  fn metrics(&self) -> &ExecutionPlanMetricsSet { unimplemented!() }
/// #  fn statistics(&self) -> Result<Statistics> { Ok(self.projected_statistics.clone().expect("projected_statistics should be set")) }
/// #  fn file_type(&self) -> &str { "parquet" }
/// #  fn with_schema_adapter_factory(&self, factory: Arc<dyn SchemaAdapterFactory>) -> Result<Arc<dyn FileSource>> { Ok(Arc::new(Self {projected_statistics: self.projected_statistics.clone(), schema_adapter_factory: Some(factory)} )) }
/// #  fn schema_adapter_factory(&self) -> Option<Arc<dyn SchemaAdapterFactory>> { self.schema_adapter_factory.clone() }
/// #  }
/// # impl ParquetSource {
/// #  fn new() -> Self { Self {projected_statistics: None, schema_adapter_factory: None} }
/// # }
/// // create FileScan config for reading parquet files from file://
/// let object_store_url = ObjectStoreUrl::local_filesystem();
/// let file_source = Arc::new(ParquetSource::new());
/// let config = FileScanConfigBuilder::new(object_store_url, file_schema, file_source)
///   .with_limit(Some(1000))            // read only the first 1000 records
///   .with_projection(Some(vec![2, 3])) // project columns 2 and 3
///    // Read /tmp/file1.parquet with known size of 1234 bytes in a single group
///   .with_file(PartitionedFile::new("file1.parquet", 1234))
///   // Read /tmp/file2.parquet 56 bytes and /tmp/file3.parquet 78 bytes
///   // in a  single row group
///   .with_file_group(FileGroup::new(vec![
///    PartitionedFile::new("file2.parquet", 56),
///    PartitionedFile::new("file3.parquet", 78),
///   ])).build();
/// // create an execution plan from the config
/// let plan: Arc<dyn ExecutionPlan> = DataSourceExec::from_data_source(config);
/// ```
///
/// [`DataSourceExec`]: crate::source::DataSourceExec
/// [`DataSourceExec::from_data_source`]: crate::source::DataSourceExec::from_data_source
#[derive(Clone)]
pub struct FileScanConfig {
    /// Object store URL, used to get an [`ObjectStore`] instance from
    /// [`RuntimeEnv::object_store`]
    ///
    /// This `ObjectStoreUrl` should be the prefix of the absolute url for files
    /// as `file://` or `s3://my_bucket`. It should not include the path to the
    /// file itself. The relevant URL prefix must be registered via
    /// [`RuntimeEnv::register_object_store`]
    ///
    /// [`ObjectStore`]: object_store::ObjectStore
    /// [`RuntimeEnv::register_object_store`]: datafusion_execution::runtime_env::RuntimeEnv::register_object_store
    /// [`RuntimeEnv::object_store`]: datafusion_execution::runtime_env::RuntimeEnv::object_store
    pub object_store_url: ObjectStoreUrl,
    /// Schema information including the file schema, table partition columns,
    /// and the combined table schema.
    ///
    /// The table schema (file schema + partition columns) is the schema exposed
    /// upstream of [`FileScanConfig`] (e.g. in [`DataSourceExec`]).
    ///
    /// See [`TableSchema`] for more information.
    ///
    /// [`DataSourceExec`]: crate::source::DataSourceExec
    pub table_schema: TableSchema,
    /// List of files to be processed, grouped into partitions
    ///
    /// Each file must have a schema of `file_schema` or a subset. If
    /// a particular file has a subset, the missing columns are
    /// padded with NULLs.
    ///
    /// DataFusion may attempt to read each partition of files
    /// concurrently, however files *within* a partition will be read
    /// sequentially, one after the next.
    pub file_groups: Vec<FileGroup>,
    /// Table constraints
    pub constraints: Constraints,
    /// Physical expressions defining the projection to apply when reading data.
    ///
    /// Each expression in the projection can reference columns from both the file
    /// schema and table partition columns. If `None`, all columns from the table
    /// schema are projected.
    pub projection: Option<ProjectionExprs>,
    /// The maximum number of records to read from this plan. If `None`,
    /// all records after filtering are returned.
    pub limit: Option<usize>,
    /// All equivalent lexicographical orderings that describe the schema.
    pub output_ordering: Vec<LexOrdering>,
    /// File compression type
    pub file_compression_type: FileCompressionType,
    /// Are new lines in values supported for CSVOptions
    pub new_lines_in_values: bool,
    /// File source such as `ParquetSource`, `CsvSource`, `JsonSource`, etc.
    pub file_source: Arc<dyn FileSource>,
    /// Batch size while creating new batches
    /// Defaults to [`datafusion_common::config::ExecutionOptions`] batch_size.
    pub batch_size: Option<usize>,
    /// Expression adapter used to adapt filters and projections that are pushed down into the scan
    /// from the logical schema to the physical schema of the file.
    pub expr_adapter_factory: Option<Arc<dyn PhysicalExprAdapterFactory>>,
}

/// A builder for [`FileScanConfig`]'s.
///
/// Example:
///
/// ```rust
/// # use std::sync::Arc;
/// # use arrow::datatypes::{DataType, Field, Schema};
/// # use datafusion_datasource::file_scan_config::{FileScanConfigBuilder, FileScanConfig};
/// # use datafusion_datasource::file_compression_type::FileCompressionType;
/// # use datafusion_datasource::file_groups::FileGroup;
/// # use datafusion_datasource::PartitionedFile;
/// # use datafusion_execution::object_store::ObjectStoreUrl;
/// # use datafusion_common::Statistics;
/// # use datafusion_datasource::file::FileSource;
///
/// # fn main() {
/// # fn with_source(file_source: Arc<dyn FileSource>) {
///     // Create a schema for our Parquet files
///     let schema = Arc::new(Schema::new(vec![
///         Field::new("id", DataType::Int32, false),
///         Field::new("value", DataType::Utf8, false),
///     ]));
///
///     // Create a builder for scanning Parquet files from a local filesystem
///     let config = FileScanConfigBuilder::new(
///         ObjectStoreUrl::local_filesystem(),
///         schema,
///         file_source,
///     )
///     // Set a limit of 1000 rows
///     .with_limit(Some(1000))
///     // Project only the first column
///     .with_projection(Some(vec![0]))
///     // Add partition columns
///     .with_table_partition_cols(vec![
///         Field::new("date", DataType::Utf8, false),
///     ])
///     // Add a file group with two files
///     .with_file_group(FileGroup::new(vec![
///         PartitionedFile::new("data/date=2024-01-01/file1.parquet", 1024),
///         PartitionedFile::new("data/date=2024-01-01/file2.parquet", 2048),
///     ]))
///     // Set compression type
///     .with_file_compression_type(FileCompressionType::UNCOMPRESSED)
///     // Build the final config
///     .build();
/// # }
/// # }
/// ```
#[derive(Clone)]
pub struct FileScanConfigBuilder {
    object_store_url: ObjectStoreUrl,
    /// Schema information including the file schema, table partition columns,
    /// and the combined table schema.
    ///
    /// This schema is used to read the files, but the file schema is **not** necessarily
    /// the schema of the physical files. Rather this is the schema that the
    /// physical file schema will be mapped onto, and the schema that the
    /// [`DataSourceExec`] will return.
    ///
    /// [`DataSourceExec`]: crate::source::DataSourceExec
    table_schema: TableSchema,
    file_source: Arc<dyn FileSource>,
    limit: Option<usize>,
<<<<<<< HEAD
    projection_indices: Option<Vec<usize>>,
=======
    projection: Option<Vec<usize>>,
>>>>>>> 22c4214f
    constraints: Option<Constraints>,
    file_groups: Vec<FileGroup>,
    statistics: Option<Statistics>,
    output_ordering: Vec<LexOrdering>,
    file_compression_type: Option<FileCompressionType>,
    new_lines_in_values: Option<bool>,
    batch_size: Option<usize>,
    expr_adapter_factory: Option<Arc<dyn PhysicalExprAdapterFactory>>,
}

impl FileScanConfigBuilder {
    /// Create a new [`FileScanConfigBuilder`] with default settings for scanning files.
    ///
    /// # Parameters:
    /// * `object_store_url`: See [`FileScanConfig::object_store_url`]
    /// * `file_schema`: See [`FileScanConfig::file_schema`]
    /// * `file_source`: See [`FileScanConfig::file_source`]
    pub fn new(
        object_store_url: ObjectStoreUrl,
        file_schema: SchemaRef,
        file_source: Arc<dyn FileSource>,
    ) -> Self {
        Self {
            object_store_url,
            table_schema: TableSchema::from_file_schema(file_schema),
            file_source,
            file_groups: vec![],
            statistics: None,
            output_ordering: vec![],
            file_compression_type: None,
            new_lines_in_values: None,
            limit: None,
<<<<<<< HEAD
            projection_indices: None,
=======
            projection: None,
>>>>>>> 22c4214f
            constraints: None,
            batch_size: None,
            expr_adapter_factory: None,
        }
    }

    /// Set the maximum number of records to read from this plan. If `None`,
    /// all records after filtering are returned.
    pub fn with_limit(mut self, limit: Option<usize>) -> Self {
        self.limit = limit;
        self
    }

    /// Set the file source for scanning files.
    ///
    /// This method allows you to change the file source implementation (e.g. ParquetSource, CsvSource, etc.)
    /// after the builder has been created.
    pub fn with_source(mut self, file_source: Arc<dyn FileSource>) -> Self {
        self.file_source = file_source;
        self
    }

    pub fn table_schema(&self) -> &SchemaRef {
        self.table_schema.table_schema()
    }

    /// Set the columns on which to project the data. Indexes that are higher than the
    /// number of columns of `file_schema` refer to `table_partition_cols`.
    pub fn with_projection(mut self, indices: Option<Vec<usize>>) -> Self {
        self.projection_indices = indices;
        self
    }

    /// Set the partitioning columns
    pub fn with_table_partition_cols(mut self, table_partition_cols: Vec<Field>) -> Self {
        let table_partition_cols: Vec<FieldRef> = table_partition_cols
            .into_iter()
            .map(|f| Arc::new(f) as FieldRef)
            .collect();
        self.table_schema = self
            .table_schema
            .with_table_partition_cols(table_partition_cols);
        self
    }

    /// Set the table constraints
    pub fn with_constraints(mut self, constraints: Constraints) -> Self {
        self.constraints = Some(constraints);
        self
    }

    /// Set the estimated overall statistics of the files, taking `filters` into account.
    /// Defaults to [`Statistics::new_unknown`].
    pub fn with_statistics(mut self, statistics: Statistics) -> Self {
        self.statistics = Some(statistics);
        self
    }

    /// Set the list of files to be processed, grouped into partitions.
    ///
    /// Each file must have a schema of `file_schema` or a subset. If
    /// a particular file has a subset, the missing columns are
    /// padded with NULLs.
    ///
    /// DataFusion may attempt to read each partition of files
    /// concurrently, however files *within* a partition will be read
    /// sequentially, one after the next.
    pub fn with_file_groups(mut self, file_groups: Vec<FileGroup>) -> Self {
        self.file_groups = file_groups;
        self
    }

    /// Add a new file group
    ///
    /// See [`Self::with_file_groups`] for more information
    pub fn with_file_group(mut self, file_group: FileGroup) -> Self {
        self.file_groups.push(file_group);
        self
    }

    /// Add a file as a single group
    ///
    /// See [`Self::with_file_groups`] for more information.
    pub fn with_file(self, partitioned_file: PartitionedFile) -> Self {
        self.with_file_group(FileGroup::new(vec![partitioned_file]))
    }

    /// Set the output ordering of the files
    pub fn with_output_ordering(mut self, output_ordering: Vec<LexOrdering>) -> Self {
        self.output_ordering = output_ordering;
        self
    }

    /// Set the file compression type
    pub fn with_file_compression_type(
        mut self,
        file_compression_type: FileCompressionType,
    ) -> Self {
        self.file_compression_type = Some(file_compression_type);
        self
    }

    /// Set whether new lines in values are supported for CSVOptions
    ///
    /// Parsing newlines in quoted values may be affected by execution behaviour such as
    /// parallel file scanning. Setting this to `true` ensures that newlines in values are
    /// parsed successfully, which may reduce performance.
    pub fn with_newlines_in_values(mut self, new_lines_in_values: bool) -> Self {
        self.new_lines_in_values = Some(new_lines_in_values);
        self
    }

    /// Set the batch_size property
    pub fn with_batch_size(mut self, batch_size: Option<usize>) -> Self {
        self.batch_size = batch_size;
        self
    }

    /// Register an expression adapter used to adapt filters and projections that are pushed down into the scan
    /// from the logical schema to the physical schema of the file.
    /// This can include things like:
    /// - Column ordering changes
    /// - Handling of missing columns
    /// - Rewriting expression to use pre-computed values or file format specific optimizations
    pub fn with_expr_adapter(
        mut self,
        expr_adapter: Option<Arc<dyn PhysicalExprAdapterFactory>>,
    ) -> Self {
        self.expr_adapter_factory = expr_adapter;
        self
    }

    /// Build the final [`FileScanConfig`] with all the configured settings.
    ///
    /// This method takes ownership of the builder and returns the constructed `FileScanConfig`.
    /// Any unset optional fields will use their default values.
    pub fn build(self) -> FileScanConfig {
        let Self {
            object_store_url,
            table_schema,
            file_source,
            limit,
<<<<<<< HEAD
            projection_indices: projection,
=======
            projection,
>>>>>>> 22c4214f
            constraints,
            file_groups,
            statistics,
            output_ordering,
            file_compression_type,
            new_lines_in_values,
            batch_size,
            expr_adapter_factory: expr_adapter,
        } = self;

        let constraints = constraints.unwrap_or_default();
        let statistics = statistics
            .unwrap_or_else(|| Statistics::new_unknown(table_schema.file_schema()));

        let file_source = file_source
            .with_statistics(statistics.clone())
            .with_schema(Arc::clone(table_schema.file_schema()));
        let file_compression_type =
            file_compression_type.unwrap_or(FileCompressionType::UNCOMPRESSED);
        let new_lines_in_values = new_lines_in_values.unwrap_or(false);

<<<<<<< HEAD
        let projection = projection.as_ref().map(|indices| {
            ProjectionExprs::from_indices(indices, table_schema.table_schema())
        });

=======
>>>>>>> 22c4214f
        FileScanConfig {
            object_store_url,
            table_schema,
            file_source,
            limit,
            projection,
            constraints,
            file_groups,
            output_ordering,
            file_compression_type,
            new_lines_in_values,
            batch_size,
            expr_adapter_factory: expr_adapter,
        }
    }
}

impl From<FileScanConfig> for FileScanConfigBuilder {
    fn from(config: FileScanConfig) -> Self {
        Self {
            object_store_url: config.object_store_url,
            table_schema: config.table_schema,
            file_source: Arc::<dyn FileSource>::clone(&config.file_source),
            file_groups: config.file_groups,
            statistics: config.file_source.statistics().ok(),
            output_ordering: config.output_ordering,
            file_compression_type: Some(config.file_compression_type),
            new_lines_in_values: Some(config.new_lines_in_values),
            limit: config.limit,
<<<<<<< HEAD
            projection_indices: config.projection.map(|p| p.ordered_column_indices()),
=======
            projection: config.projection,
>>>>>>> 22c4214f
            constraints: Some(config.constraints),
            batch_size: config.batch_size,
            expr_adapter_factory: config.expr_adapter_factory,
        }
    }
}

impl DataSource for FileScanConfig {
    fn open(
        &self,
        partition: usize,
        context: Arc<TaskContext>,
    ) -> Result<SendableRecordBatchStream> {
        let object_store = context.runtime_env().object_store(&self.object_store_url)?;
        let batch_size = self
            .batch_size
            .unwrap_or_else(|| context.session_config().batch_size());

        let source = self
            .file_source
            .with_batch_size(batch_size)
            .with_projection(self);

        let opener = source.create_file_opener(object_store, self, partition);

        let stream = FileStream::new(self, partition, opener, source.metrics())?;
        Ok(Box::pin(cooperative(stream)))
    }

    fn as_any(&self) -> &dyn Any {
        self
    }

    fn fmt_as(&self, t: DisplayFormatType, f: &mut Formatter) -> FmtResult {
        match t {
            DisplayFormatType::Default | DisplayFormatType::Verbose => {
                let schema = self.projected_schema();
                let orderings = get_projected_output_ordering(self, &schema);

                write!(f, "file_groups=")?;
                FileGroupsDisplay(&self.file_groups).fmt_as(t, f)?;

                if !schema.fields().is_empty() {
                    write!(f, ", projection={}", ProjectSchemaDisplay(&schema))?;
                }

                if let Some(limit) = self.limit {
                    write!(f, ", limit={limit}")?;
                }

                display_orderings(f, &orderings)?;

                if !self.constraints.is_empty() {
                    write!(f, ", {}", self.constraints)?;
                }

                self.fmt_file_source(t, f)
            }
            DisplayFormatType::TreeRender => {
                writeln!(f, "format={}", self.file_source.file_type())?;
                self.file_source.fmt_extra(t, f)?;
                let num_files = self.file_groups.iter().map(|fg| fg.len()).sum::<usize>();
                writeln!(f, "files={num_files}")?;
                Ok(())
            }
        }
    }

    /// If supported by the underlying [`FileSource`], redistribute files across partitions according to their size.
    fn repartitioned(
        &self,
        target_partitions: usize,
        repartition_file_min_size: usize,
        output_ordering: Option<LexOrdering>,
    ) -> Result<Option<Arc<dyn DataSource>>> {
        let source = self.file_source.repartitioned(
            target_partitions,
            repartition_file_min_size,
            output_ordering,
            self,
        )?;

        Ok(source.map(|s| Arc::new(s) as _))
    }

    fn output_partitioning(&self) -> Partitioning {
        Partitioning::UnknownPartitioning(self.file_groups.len())
    }

    fn eq_properties(&self) -> EquivalenceProperties {
        let (schema, constraints, _, orderings) = self.project();
        let mut eq_properties =
            EquivalenceProperties::new_with_orderings(Arc::clone(&schema), orderings)
                .with_constraints(constraints);
        if let Some(filter) = self.file_source.filter() {
            // We need to remap column indexes to match the projected schema since that's what the equivalence properties deal with.
            // Note that this will *ignore* any non-projected columns: these don't factor into ordering / equivalence.
            match Self::add_filter_equivalence_info(filter, &mut eq_properties, &schema) {
                Ok(()) => {}
                Err(e) => {
                    warn!("Failed to add filter equivalence info: {e}");
                    #[cfg(debug_assertions)]
                    panic!("Failed to add filter equivalence info: {e}");
                }
            }
        }
        eq_properties
    }

    fn scheduling_type(&self) -> SchedulingType {
        SchedulingType::Cooperative
    }

    fn statistics(&self) -> Result<Statistics> {
        Ok(self.projected_stats())
    }

    fn with_fetch(&self, limit: Option<usize>) -> Option<Arc<dyn DataSource>> {
        let source = FileScanConfigBuilder::from(self.clone())
            .with_limit(limit)
            .build();
        Some(Arc::new(source))
    }

    fn fetch(&self) -> Option<usize> {
        self.limit
    }

    fn metrics(&self) -> ExecutionPlanMetricsSet {
        self.file_source.metrics().clone()
    }

    fn try_swapping_with_projection(
        &self,
        projection: &[ProjectionExpr],
    ) -> Result<Option<Arc<dyn DataSource>>> {
        // This process can be moved into CsvExec, but it would be an overlap of their responsibility.

        // Must be all column references, with no table partition columns (which can not be projected)
        let partitioned_columns_in_proj = projection.iter().any(|proj_expr| {
            proj_expr
                .expr
                .as_any()
                .downcast_ref::<Column>()
                .map(|expr| expr.index() >= self.file_schema().fields().len())
                .unwrap_or(false)
        });

        // If there is any non-column or alias-carrier expression, Projection should not be removed.
        let no_aliases = all_alias_free_columns(projection);

        Ok((no_aliases && !partitioned_columns_in_proj).then(|| {
            let file_scan = self.clone();
            let source = Arc::clone(&file_scan.file_source);
            let new_projections = new_projections_for_columns(
                projection,
                &file_scan
                    .projection
                    .as_ref()
                    .map(|p| p.ordered_column_indices())
                    .unwrap_or_else(|| (0..self.file_schema().fields().len()).collect()),
            );

            Arc::new(
                FileScanConfigBuilder::from(file_scan)
                    // Assign projected statistics to source
                    .with_projection(Some(new_projections))
                    .with_source(source)
                    .build(),
            ) as _
        }))
    }

    fn try_pushdown_filters(
        &self,
        filters: Vec<Arc<dyn PhysicalExpr>>,
        config: &ConfigOptions,
    ) -> Result<FilterPushdownPropagation<Arc<dyn DataSource>>> {
        let result = self.file_source.try_pushdown_filters(filters, config)?;
        match result.updated_node {
            Some(new_file_source) => {
                let file_scan_config = FileScanConfigBuilder::from(self.clone())
                    .with_source(new_file_source)
                    .build();
                Ok(FilterPushdownPropagation {
                    filters: result.filters,
                    updated_node: Some(Arc::new(file_scan_config) as _),
                })
            }
            None => {
                // If the file source does not support filter pushdown, return the original config
                Ok(FilterPushdownPropagation {
                    filters: result.filters,
                    updated_node: None,
                })
            }
        }
    }
}

impl FileScanConfig {
    /// Get the file schema (schema of the files without partition columns)
    pub fn file_schema(&self) -> &SchemaRef {
        self.table_schema.file_schema()
    }

    /// Get the table partition columns
    pub fn table_partition_cols(&self) -> &Vec<FieldRef> {
        self.table_schema.table_partition_cols()
    }

    fn projection_indices(&self) -> Vec<usize> {
        match &self.projection {
            Some(proj) => proj.ordered_column_indices(),
            None => (0..self.file_schema().fields().len()
                + self.table_partition_cols().len())
                .collect(),
        }
    }

    pub fn projected_stats(&self) -> Statistics {
        let statistics = self.file_source.statistics().unwrap();

        let table_cols_stats = self
            .projection_indices()
            .into_iter()
            .map(|idx| {
                if idx < self.file_schema().fields().len() {
                    statistics.column_statistics[idx].clone()
                } else {
                    // TODO provide accurate stat for partition column (#1186)
                    ColumnStatistics::new_unknown()
                }
            })
            .collect();

        Statistics {
            num_rows: statistics.num_rows,
            // TODO correct byte size: https://github.com/apache/datafusion/issues/14936
            total_byte_size: statistics.total_byte_size,
            column_statistics: table_cols_stats,
        }
    }

    pub fn projected_schema(&self) -> Arc<Schema> {
        let table_fields: Vec<_> = self
            .projection_indices()
            .into_iter()
            .map(|idx| {
                if idx < self.file_schema().fields().len() {
                    self.file_schema().field(idx).clone()
                } else {
                    let partition_idx = idx - self.file_schema().fields().len();
                    Arc::unwrap_or_clone(Arc::clone(
                        &self.table_partition_cols()[partition_idx],
                    ))
                }
            })
            .collect();

        Arc::new(Schema::new_with_metadata(
            table_fields,
            self.file_schema().metadata().clone(),
        ))
    }

    fn add_filter_equivalence_info(
        filter: Arc<dyn PhysicalExpr>,
        eq_properties: &mut EquivalenceProperties,
        schema: &Schema,
    ) -> Result<()> {
        // Gather valid equality pairs from the filter expression
        let equal_pairs = split_conjunction(&filter).into_iter().filter_map(|expr| {
            // Ignore any binary expressions that reference non-existent columns in the current schema
            // (e.g. due to unnecessary projections being removed)
            reassign_expr_columns(Arc::clone(expr), schema)
                .ok()
                .and_then(|expr| match expr.as_any().downcast_ref::<BinaryExpr>() {
                    Some(expr) if expr.op() == &Operator::Eq => {
                        Some((Arc::clone(expr.left()), Arc::clone(expr.right())))
                    }
                    _ => None,
                })
        });

        for (lhs, rhs) in equal_pairs {
            eq_properties.add_equal_conditions(lhs, rhs)?
        }

        Ok(())
    }

    pub fn projected_constraints(&self) -> Constraints {
        let indexes = self.projection_indices();
        self.constraints.project(&indexes).unwrap_or_default()
    }

    /// Specifies whether newlines in (quoted) values are supported.
    ///
    /// Parsing newlines in quoted values may be affected by execution behaviour such as
    /// parallel file scanning. Setting this to `true` ensures that newlines in values are
    /// parsed successfully, which may reduce performance.
    ///
    /// The default behaviour depends on the `datafusion.catalog.newlines_in_values` setting.
    pub fn newlines_in_values(&self) -> bool {
        self.new_lines_in_values
    }

    /// Project the schema, constraints, and the statistics on the given column indices
    pub fn project(&self) -> (SchemaRef, Constraints, Statistics, Vec<LexOrdering>) {
        if self.projection.is_none() && self.table_partition_cols().is_empty() {
            return (
                Arc::clone(self.file_schema()),
                self.constraints.clone(),
                self.file_source.statistics().unwrap().clone(),
                self.output_ordering.clone(),
            );
        }

        let schema = self.projected_schema();
        let constraints = self.projected_constraints();
        let stats = self.projected_stats();

        let output_ordering = get_projected_output_ordering(self, &schema);

        (schema, constraints, stats, output_ordering)
    }

    pub fn projected_file_column_names(&self) -> Option<Vec<String>> {
        let fields = self.file_schema().fields();

        self.projection.as_ref().map(|p| {
            let column_indices = p.ordered_column_indices();

            column_indices
                .iter()
                .filter(|&&col_i| col_i < fields.len())
                .map(|&col_i| self.file_schema().field(col_i).name())
                .cloned()
                .collect::<Vec<_>>()
        })
    }

    /// Projects only file schema, ignoring partition columns
    pub fn projected_file_schema(&self) -> SchemaRef {
        let fields = self.file_column_projection_indices().map(|indices| {
            indices
                .iter()
                .map(|col_idx| self.file_schema().field(*col_idx))
                .cloned()
                .collect::<Vec<_>>()
        });

        fields.map_or_else(
            || Arc::clone(self.file_schema()),
            |f| {
                Arc::new(Schema::new_with_metadata(
                    f,
                    self.file_schema().metadata.clone(),
                ))
            },
        )
    }

    pub fn file_column_projection_indices(&self) -> Option<Vec<usize>> {
        self.projection.as_ref().map(|p| {
            p.ordered_column_indices()
                .into_iter()
                .filter(|&i| i < self.file_schema().fields().len())
                .collect::<Vec<_>>()
        })
    }

    /// Splits file groups into new groups based on statistics to enable efficient parallel processing.
    ///
    /// The method distributes files across a target number of partitions while ensuring
    /// files within each partition maintain sort order based on their min/max statistics.
    ///
    /// The algorithm works by:
    /// 1. Takes files sorted by minimum values
    /// 2. For each file:
    ///   - Finds eligible groups (empty or where file's min > group's last max)
    ///   - Selects the smallest eligible group
    ///   - Creates a new group if needed
    ///
    /// # Parameters
    /// * `table_schema`: Schema containing information about the columns
    /// * `file_groups`: The original file groups to split
    /// * `sort_order`: The lexicographical ordering to maintain within each group
    /// * `target_partitions`: The desired number of output partitions
    ///
    /// # Returns
    /// A new set of file groups, where files within each group are non-overlapping with respect to
    /// their min/max statistics and maintain the specified sort order.
    pub fn split_groups_by_statistics_with_target_partitions(
        table_schema: &SchemaRef,
        file_groups: &[FileGroup],
        sort_order: &LexOrdering,
        target_partitions: usize,
    ) -> Result<Vec<FileGroup>> {
        if target_partitions == 0 {
            return Err(internal_datafusion_err!(
                "target_partitions must be greater than 0"
            ));
        }

        let flattened_files = file_groups
            .iter()
            .flat_map(FileGroup::iter)
            .collect::<Vec<_>>();

        if flattened_files.is_empty() {
            return Ok(vec![]);
        }

        let statistics = MinMaxStatistics::new_from_files(
            sort_order,
            table_schema,
            None,
            flattened_files.iter().copied(),
        )?;

        let indices_sorted_by_min = statistics.min_values_sorted();

        // Initialize with target_partitions empty groups
        let mut file_groups_indices: Vec<Vec<usize>> = vec![vec![]; target_partitions];

        for (idx, min) in indices_sorted_by_min {
            if let Some((_, group)) = file_groups_indices
                .iter_mut()
                .enumerate()
                .filter(|(_, group)| {
                    group.is_empty()
                        || min
                            > statistics
                                .max(*group.last().expect("groups should not be empty"))
                })
                .min_by_key(|(_, group)| group.len())
            {
                group.push(idx);
            } else {
                // Create a new group if no existing group fits
                file_groups_indices.push(vec![idx]);
            }
        }

        // Remove any empty groups
        file_groups_indices.retain(|group| !group.is_empty());

        // Assemble indices back into groups of PartitionedFiles
        Ok(file_groups_indices
            .into_iter()
            .map(|file_group_indices| {
                FileGroup::new(
                    file_group_indices
                        .into_iter()
                        .map(|idx| flattened_files[idx].clone())
                        .collect(),
                )
            })
            .collect())
    }

    /// Attempts to do a bin-packing on files into file groups, such that any two files
    /// in a file group are ordered and non-overlapping with respect to their statistics.
    /// It will produce the smallest number of file groups possible.
    pub fn split_groups_by_statistics(
        table_schema: &SchemaRef,
        file_groups: &[FileGroup],
        sort_order: &LexOrdering,
    ) -> Result<Vec<FileGroup>> {
        let flattened_files = file_groups
            .iter()
            .flat_map(FileGroup::iter)
            .collect::<Vec<_>>();
        // First Fit:
        // * Choose the first file group that a file can be placed into.
        // * If it fits into no existing file groups, create a new one.
        //
        // By sorting files by min values and then applying first-fit bin packing,
        // we can produce the smallest number of file groups such that
        // files within a group are in order and non-overlapping.
        //
        // Source: Applied Combinatorics (Keller and Trotter), Chapter 6.8
        // https://www.appliedcombinatorics.org/book/s_posets_dilworth-intord.html

        if flattened_files.is_empty() {
            return Ok(vec![]);
        }

        let statistics = MinMaxStatistics::new_from_files(
            sort_order,
            table_schema,
            None,
            flattened_files.iter().copied(),
        )
        .map_err(|e| {
            e.context("construct min/max statistics for split_groups_by_statistics")
        })?;

        let indices_sorted_by_min = statistics.min_values_sorted();
        let mut file_groups_indices: Vec<Vec<usize>> = vec![];

        for (idx, min) in indices_sorted_by_min {
            let file_group_to_insert = file_groups_indices.iter_mut().find(|group| {
                // If our file is non-overlapping and comes _after_ the last file,
                // it fits in this file group.
                min > statistics.max(
                    *group
                        .last()
                        .expect("groups should be nonempty at construction"),
                )
            });
            match file_group_to_insert {
                Some(group) => group.push(idx),
                None => file_groups_indices.push(vec![idx]),
            }
        }

        // Assemble indices back into groups of PartitionedFiles
        Ok(file_groups_indices
            .into_iter()
            .map(|file_group_indices| {
                file_group_indices
                    .into_iter()
                    .map(|idx| flattened_files[idx].clone())
                    .collect()
            })
            .collect())
    }

    /// Write the data_type based on file_source
    fn fmt_file_source(&self, t: DisplayFormatType, f: &mut Formatter) -> FmtResult {
        write!(f, ", file_type={}", self.file_source.file_type())?;
        self.file_source.fmt_extra(t, f)
    }

    /// Returns the file_source
    pub fn file_source(&self) -> &Arc<dyn FileSource> {
        &self.file_source
    }
}

impl Debug for FileScanConfig {
    fn fmt(&self, f: &mut Formatter<'_>) -> FmtResult {
        write!(f, "FileScanConfig {{")?;
        write!(f, "object_store_url={:?}, ", self.object_store_url)?;

        write!(
            f,
            "statistics={:?}, ",
            self.file_source.statistics().unwrap()
        )?;

        DisplayAs::fmt_as(self, DisplayFormatType::Verbose, f)?;
        write!(f, "}}")
    }
}

impl DisplayAs for FileScanConfig {
    fn fmt_as(&self, t: DisplayFormatType, f: &mut Formatter) -> FmtResult {
        let schema = self.projected_schema();
        let orderings = get_projected_output_ordering(self, &schema);

        write!(f, "file_groups=")?;
        FileGroupsDisplay(&self.file_groups).fmt_as(t, f)?;

        if !schema.fields().is_empty() {
            write!(f, ", projection={}", ProjectSchemaDisplay(&schema))?;
        }

        if let Some(limit) = self.limit {
            write!(f, ", limit={limit}")?;
        }

        display_orderings(f, &orderings)?;

        if !self.constraints.is_empty() {
            write!(f, ", {}", self.constraints)?;
        }

        Ok(())
    }
}

/// A helper that projects partition columns into the file record batches.
///
/// One interesting trick is the usage of a cache for the key buffers of the partition column
/// dictionaries. Indeed, the partition columns are constant, so the dictionaries that represent them
/// have all their keys equal to 0. This enables us to re-use the same "all-zero" buffer across batches,
/// which makes the space consumption of the partition columns O(batch_size) instead of O(record_count).
pub struct PartitionColumnProjector {
    /// An Arrow buffer initialized to zeros that represents the key array of all partition
    /// columns (partition columns are materialized by dictionary arrays with only one
    /// value in the dictionary, thus all the keys are equal to zero).
    key_buffer_cache: ZeroBufferGenerators,
    /// Mapping between the indexes in the list of partition columns and the target
    /// schema. Sorted by index in the target schema so that we can iterate on it to
    /// insert the partition columns in the target record batch.
    projected_partition_indexes: Vec<(usize, usize)>,
    /// The schema of the table once the projection was applied.
    projected_schema: SchemaRef,
}

impl PartitionColumnProjector {
    // Create a projector to insert the partitioning columns into batches read from files
    // - `projected_schema`: the target schema with both file and partitioning columns
    // - `table_partition_cols`: all the partitioning column names
    pub fn new(projected_schema: SchemaRef, table_partition_cols: &[String]) -> Self {
        let mut idx_map = HashMap::new();
        for (partition_idx, partition_name) in table_partition_cols.iter().enumerate() {
            if let Ok(schema_idx) = projected_schema.index_of(partition_name) {
                idx_map.insert(partition_idx, schema_idx);
            }
        }

        let mut projected_partition_indexes: Vec<_> = idx_map.into_iter().collect();
        projected_partition_indexes.sort_by(|(_, a), (_, b)| a.cmp(b));

        Self {
            projected_partition_indexes,
            key_buffer_cache: Default::default(),
            projected_schema,
        }
    }

    // Transform the batch read from the file by inserting the partitioning columns
    // to the right positions as deduced from `projected_schema`
    // - `file_batch`: batch read from the file, with internal projection applied
    // - `partition_values`: the list of partition values, one for each partition column
    pub fn project(
        &mut self,
        file_batch: RecordBatch,
        partition_values: &[ScalarValue],
    ) -> Result<RecordBatch> {
        let expected_cols =
            self.projected_schema.fields().len() - self.projected_partition_indexes.len();

        if file_batch.columns().len() != expected_cols {
            return exec_err!(
                "Unexpected batch schema from file, expected {} cols but got {}",
                expected_cols,
                file_batch.columns().len()
            );
        }

        let mut cols = file_batch.columns().to_vec();
        for &(pidx, sidx) in &self.projected_partition_indexes {
            let p_value = partition_values.get(pidx).ok_or_else(|| {
                exec_datafusion_err!("Invalid partitioning found on disk")
            })?;

            let mut partition_value = Cow::Borrowed(p_value);

            // check if user forgot to dict-encode the partition value
            let field = self.projected_schema.field(sidx);
            let expected_data_type = field.data_type();
            let actual_data_type = partition_value.data_type();
            if let DataType::Dictionary(key_type, _) = expected_data_type {
                if !matches!(actual_data_type, DataType::Dictionary(_, _)) {
                    warn!("Partition value for column {} was not dictionary-encoded, applied auto-fix.", field.name());
                    partition_value = Cow::Owned(ScalarValue::Dictionary(
                        key_type.clone(),
                        Box::new(partition_value.as_ref().clone()),
                    ));
                }
            }

            cols.insert(
                sidx,
                create_output_array(
                    &mut self.key_buffer_cache,
                    partition_value.as_ref(),
                    file_batch.num_rows(),
                )?,
            )
        }

        RecordBatch::try_new_with_options(
            Arc::clone(&self.projected_schema),
            cols,
            &RecordBatchOptions::new().with_row_count(Some(file_batch.num_rows())),
        )
        .map_err(Into::into)
    }
}

#[derive(Debug, Default)]
struct ZeroBufferGenerators {
    gen_i8: ZeroBufferGenerator<i8>,
    gen_i16: ZeroBufferGenerator<i16>,
    gen_i32: ZeroBufferGenerator<i32>,
    gen_i64: ZeroBufferGenerator<i64>,
    gen_u8: ZeroBufferGenerator<u8>,
    gen_u16: ZeroBufferGenerator<u16>,
    gen_u32: ZeroBufferGenerator<u32>,
    gen_u64: ZeroBufferGenerator<u64>,
}

/// Generate a arrow [`Buffer`] that contains zero values.
#[derive(Debug, Default)]
struct ZeroBufferGenerator<T>
where
    T: ArrowNativeType,
{
    cache: Option<Buffer>,
    _t: PhantomData<T>,
}

impl<T> ZeroBufferGenerator<T>
where
    T: ArrowNativeType,
{
    const SIZE: usize = size_of::<T>();

    fn get_buffer(&mut self, n_vals: usize) -> Buffer {
        match &mut self.cache {
            Some(buf) if buf.len() >= n_vals * Self::SIZE => {
                buf.slice_with_length(0, n_vals * Self::SIZE)
            }
            _ => {
                let mut key_buffer_builder = BufferBuilder::<T>::new(n_vals);
                key_buffer_builder.advance(n_vals); // keys are all 0
                self.cache.insert(key_buffer_builder.finish()).clone()
            }
        }
    }
}

fn create_dict_array<T>(
    buffer_gen: &mut ZeroBufferGenerator<T>,
    dict_val: &ScalarValue,
    len: usize,
    data_type: DataType,
) -> Result<ArrayRef>
where
    T: ArrowNativeType,
{
    let dict_vals = dict_val.to_array()?;

    let sliced_key_buffer = buffer_gen.get_buffer(len);

    // assemble pieces together
    let mut builder = ArrayData::builder(data_type)
        .len(len)
        .add_buffer(sliced_key_buffer);
    builder = builder.add_child_data(dict_vals.to_data());
    Ok(Arc::new(DictionaryArray::<UInt16Type>::from(
        builder.build().unwrap(),
    )))
}

fn create_output_array(
    key_buffer_cache: &mut ZeroBufferGenerators,
    val: &ScalarValue,
    len: usize,
) -> Result<ArrayRef> {
    if let ScalarValue::Dictionary(key_type, dict_val) = &val {
        match key_type.as_ref() {
            DataType::Int8 => {
                return create_dict_array(
                    &mut key_buffer_cache.gen_i8,
                    dict_val,
                    len,
                    val.data_type(),
                );
            }
            DataType::Int16 => {
                return create_dict_array(
                    &mut key_buffer_cache.gen_i16,
                    dict_val,
                    len,
                    val.data_type(),
                );
            }
            DataType::Int32 => {
                return create_dict_array(
                    &mut key_buffer_cache.gen_i32,
                    dict_val,
                    len,
                    val.data_type(),
                );
            }
            DataType::Int64 => {
                return create_dict_array(
                    &mut key_buffer_cache.gen_i64,
                    dict_val,
                    len,
                    val.data_type(),
                );
            }
            DataType::UInt8 => {
                return create_dict_array(
                    &mut key_buffer_cache.gen_u8,
                    dict_val,
                    len,
                    val.data_type(),
                );
            }
            DataType::UInt16 => {
                return create_dict_array(
                    &mut key_buffer_cache.gen_u16,
                    dict_val,
                    len,
                    val.data_type(),
                );
            }
            DataType::UInt32 => {
                return create_dict_array(
                    &mut key_buffer_cache.gen_u32,
                    dict_val,
                    len,
                    val.data_type(),
                );
            }
            DataType::UInt64 => {
                return create_dict_array(
                    &mut key_buffer_cache.gen_u64,
                    dict_val,
                    len,
                    val.data_type(),
                );
            }
            _ => {}
        }
    }

    val.to_array_of_size(len)
}

/// The various listing tables does not attempt to read all files
/// concurrently, instead they will read files in sequence within a
/// partition.  This is an important property as it allows plans to
/// run against 1000s of files and not try to open them all
/// concurrently.
///
/// However, it means if we assign more than one file to a partition
/// the output sort order will not be preserved as illustrated in the
/// following diagrams:
///
/// When only 1 file is assigned to each partition, each partition is
/// correctly sorted on `(A, B, C)`
///
/// ```text
///┏ ━ ━ ━ ━ ━ ━ ━ ━ ━ ━ ━ ━ ━ ━ ━ ━ ━ ━ ━ ━ ━ ━ ━ ━ ━ ━ ━ ━ ━ ━ ━ ━ ━ ━ ━ ━ ━ ━ ━ ━ ━ ━ ┓
///  ┌ ─ ─ ─ ─ ─ ─ ─ ─ ─ ┐ ┌ ─ ─ ─ ─ ─ ─ ─ ─ ─  ┌ ─ ─ ─ ─ ─ ─ ─ ─ ─  ┌ ─ ─ ─ ─ ─ ─ ─ ─ ┐
///┃   ┌───────────────┐     ┌──────────────┐ │   ┌──────────────┐ │   ┌─────────────┐   ┃
///  │ │   1.parquet   │ │ │ │  2.parquet   │   │ │  3.parquet   │   │ │  4.parquet  │ │
///┃   │ Sort: A, B, C │     │Sort: A, B, C │ │   │Sort: A, B, C │ │   │Sort: A, B, C│   ┃
///  │ └───────────────┘ │ │ └──────────────┘   │ └──────────────┘   │ └─────────────┘ │
///┃                                          │                    │                     ┃
///  │                   │ │                    │                    │                 │
///┃                                          │                    │                     ┃
///  │                   │ │                    │                    │                 │
///┃                                          │                    │                     ┃
///  │                   │ │                    │                    │                 │
///┃  ─ ─ ─ ─ ─ ─ ─ ─ ─ ─   ─ ─ ─ ─ ─ ─ ─ ─ ─ ┘  ─ ─ ─ ─ ─ ─ ─ ─ ─ ┘  ─ ─ ─ ─ ─ ─ ─ ─ ─  ┃
///     DataFusion           DataFusion           DataFusion           DataFusion
///┃    Partition 1          Partition 2          Partition 3          Partition 4       ┃
/// ━ ━ ━ ━ ━ ━ ━ ━ ━ ━ ━ ━ ━ ━ ━ ━ ━ ━ ━ ━ ━ ━ ━ ━ ━ ━ ━ ━ ━ ━ ━ ━ ━ ━ ━ ━ ━ ━ ━ ━ ━ ━ ━
///
///                                      DataSourceExec
///```
///
/// However, when more than 1 file is assigned to each partition, each
/// partition is NOT correctly sorted on `(A, B, C)`. Once the second
/// file is scanned, the same values for A, B and C can be repeated in
/// the same sorted stream
///
///```text
///┏ ━ ━ ━ ━ ━ ━ ━ ━ ━ ━ ━ ━ ━ ━ ━ ━ ━ ━ ━ ━ ━ ━
///  ┌ ─ ─ ─ ─ ─ ─ ─ ─ ─ ┐ ┌ ─ ─ ─ ─ ─ ─ ─ ─ ─  ┃
///┃   ┌───────────────┐     ┌──────────────┐ │
///  │ │   1.parquet   │ │ │ │  2.parquet   │   ┃
///┃   │ Sort: A, B, C │     │Sort: A, B, C │ │
///  │ └───────────────┘ │ │ └──────────────┘   ┃
///┃   ┌───────────────┐     ┌──────────────┐ │
///  │ │   3.parquet   │ │ │ │  4.parquet   │   ┃
///┃   │ Sort: A, B, C │     │Sort: A, B, C │ │
///  │ └───────────────┘ │ │ └──────────────┘   ┃
///┃                                          │
///  │                   │ │                    ┃
///┃  ─ ─ ─ ─ ─ ─ ─ ─ ─ ─   ─ ─ ─ ─ ─ ─ ─ ─ ─ ┘
///     DataFusion           DataFusion         ┃
///┃    Partition 1          Partition 2
/// ━ ━ ━ ━ ━ ━ ━ ━ ━ ━ ━ ━ ━ ━ ━ ━ ━ ━ ━ ━ ━ ━ ┛
///
///              DataSourceExec
///```
fn get_projected_output_ordering(
    base_config: &FileScanConfig,
    projected_schema: &SchemaRef,
) -> Vec<LexOrdering> {
    let projected_orderings =
        project_orderings(&base_config.output_ordering, projected_schema);

    let mut all_orderings = vec![];
    for new_ordering in projected_orderings {
        // Check if any file groups are not sorted
        if base_config.file_groups.iter().any(|group| {
            if group.len() <= 1 {
                // File groups with <= 1 files are always sorted
                return false;
            }

            let indices = base_config
                .projection
                .as_ref()
                .map(|p| p.ordered_column_indices());

            let statistics = match MinMaxStatistics::new_from_files(
                &new_ordering,
                projected_schema,
                indices.as_deref(),
                group.iter(),
            ) {
                Ok(statistics) => statistics,
                Err(e) => {
                    log::trace!("Error fetching statistics for file group: {e}");
                    // we can't prove that it's ordered, so we have to reject it
                    return true;
                }
            };

            !statistics.is_sorted()
        }) {
            debug!(
                "Skipping specified output ordering {:?}. \
                Some file groups couldn't be determined to be sorted: {:?}",
                base_config.output_ordering[0], base_config.file_groups
            );
            continue;
        }

        all_orderings.push(new_ordering);
    }
    all_orderings
}

/// Convert type to a type suitable for use as a `ListingTable`
/// partition column. Returns `Dictionary(UInt16, val_type)`, which is
/// a reasonable trade off between a reasonable number of partition
/// values and space efficiency.
///
/// This use this to specify types for partition columns. However
/// you MAY also choose not to dictionary-encode the data or to use a
/// different dictionary type.
///
/// Use [`wrap_partition_value_in_dict`] to wrap a [`ScalarValue`] in the same say.
pub fn wrap_partition_type_in_dict(val_type: DataType) -> DataType {
    DataType::Dictionary(Box::new(DataType::UInt16), Box::new(val_type))
}

/// Convert a [`ScalarValue`] of partition columns to a type, as
/// described in the documentation of [`wrap_partition_type_in_dict`],
/// which can wrap the types.
pub fn wrap_partition_value_in_dict(val: ScalarValue) -> ScalarValue {
    ScalarValue::Dictionary(Box::new(DataType::UInt16), Box::new(val))
}

#[cfg(test)]
mod tests {
    use super::*;
    use crate::test_util::col;
    use crate::{
        generate_test_files, test_util::MockSource, tests::aggr_test_schema,
        verify_sort_integrity,
    };

    use arrow::array::{Int32Array, RecordBatch};
    use datafusion_common::stats::Precision;
    use datafusion_common::{assert_batches_eq, internal_err};
    use datafusion_expr::{Operator, SortExpr};
    use datafusion_physical_expr::create_physical_sort_expr;
    use datafusion_physical_expr::expressions::{BinaryExpr, Column, Literal};
    use datafusion_physical_expr_common::sort_expr::PhysicalSortExpr;

    /// Returns the column names on the schema
    pub fn columns(schema: &Schema) -> Vec<String> {
        schema.fields().iter().map(|f| f.name().clone()).collect()
    }

    #[test]
    fn physical_plan_config_no_projection() {
        let file_schema = aggr_test_schema();
        let conf = config_for_projection(
            Arc::clone(&file_schema),
            None,
            Statistics::new_unknown(&file_schema),
            to_partition_cols(vec![(
                "date".to_owned(),
                wrap_partition_type_in_dict(DataType::Utf8),
            )]),
        );

        let (proj_schema, _, proj_statistics, _) = conf.project();
        assert_eq!(proj_schema.fields().len(), file_schema.fields().len() + 1);
        assert_eq!(
            proj_schema.field(file_schema.fields().len()).name(),
            "date",
            "partition columns are the last columns"
        );
        assert_eq!(
            proj_statistics.column_statistics.len(),
            file_schema.fields().len() + 1
        );
        // TODO implement tests for partition column statistics once implemented

        let col_names = conf.projected_file_column_names();
        assert_eq!(col_names, None);

        let col_indices = conf.file_column_projection_indices();
        assert_eq!(col_indices, None);
    }

    #[test]
    fn physical_plan_config_no_projection_tab_cols_as_field() {
        let file_schema = aggr_test_schema();

        // make a table_partition_col as a field
        let table_partition_col =
            Field::new("date", wrap_partition_type_in_dict(DataType::Utf8), true)
                .with_metadata(HashMap::from_iter(vec![(
                    "key_whatever".to_owned(),
                    "value_whatever".to_owned(),
                )]));

        let conf = config_for_projection(
            Arc::clone(&file_schema),
            None,
            Statistics::new_unknown(&file_schema),
            vec![table_partition_col.clone()],
        );

        // verify the proj_schema includes the last column and exactly the same the field it is defined
        let proj_schema = conf.projected_schema();
        assert_eq!(proj_schema.fields().len(), file_schema.fields().len() + 1);
        assert_eq!(
            *proj_schema.field(file_schema.fields().len()),
            table_partition_col,
            "partition columns are the last columns and ust have all values defined in created field"
        );
    }

    #[test]
    fn physical_plan_config_with_projection() {
        let file_schema = aggr_test_schema();
        let conf = config_for_projection(
            Arc::clone(&file_schema),
            Some(vec![file_schema.fields().len(), 0]),
            Statistics {
                num_rows: Precision::Inexact(10),
                // assign the column index to distinct_count to help assert
                // the source statistic after the projection
                column_statistics: (0..file_schema.fields().len())
                    .map(|i| ColumnStatistics {
                        distinct_count: Precision::Inexact(i),
                        ..Default::default()
                    })
                    .collect(),
                total_byte_size: Precision::Absent,
            },
            to_partition_cols(vec![(
                "date".to_owned(),
                wrap_partition_type_in_dict(DataType::Utf8),
            )]),
        );

        let (proj_schema, _, proj_statistics, _) = conf.project();
        assert_eq!(
            columns(&proj_schema),
            vec!["date".to_owned(), "c1".to_owned()]
        );
        let proj_stat_cols = proj_statistics.column_statistics;
        assert_eq!(proj_stat_cols.len(), 2);
        // TODO implement tests for proj_stat_cols[0] once partition column
        // statistics are implemented
        assert_eq!(proj_stat_cols[1].distinct_count, Precision::Inexact(0));

        let col_names = conf.projected_file_column_names();
        assert_eq!(col_names, Some(vec!["c1".to_owned()]));

        let col_indices = conf.file_column_projection_indices();
        assert_eq!(col_indices, Some(vec![0]));
    }

    #[test]
    fn partition_column_projector() {
        let file_batch = build_table_i32(
            ("a", &vec![0, 1, 2]),
            ("b", &vec![-2, -1, 0]),
            ("c", &vec![10, 11, 12]),
        );
        let partition_cols = vec![
            (
                "year".to_owned(),
                wrap_partition_type_in_dict(DataType::Utf8),
            ),
            (
                "month".to_owned(),
                wrap_partition_type_in_dict(DataType::Utf8),
            ),
            (
                "day".to_owned(),
                wrap_partition_type_in_dict(DataType::Utf8),
            ),
        ];
        // create a projected schema
        let statistics = Statistics {
            num_rows: Precision::Inexact(3),
            total_byte_size: Precision::Absent,
            column_statistics: Statistics::unknown_column(&file_batch.schema()),
        };

        let conf = config_for_projection(
            file_batch.schema(),
            // keep all cols from file and 2 from partitioning
            Some(vec![
                0,
                1,
                2,
                file_batch.schema().fields().len(),
                file_batch.schema().fields().len() + 2,
            ]),
            statistics.clone(),
            to_partition_cols(partition_cols.clone()),
        );

        let source_statistics = conf.file_source.statistics().unwrap();
        let conf_stats = conf.statistics().unwrap();

        // projection should be reflected in the file source statistics
        assert_eq!(conf_stats.num_rows, Precision::Inexact(3));

        // 3 original statistics + 2 partition statistics
        assert_eq!(conf_stats.column_statistics.len(), 5);

        // file statics should not be modified
        assert_eq!(source_statistics, statistics);
        assert_eq!(source_statistics.column_statistics.len(), 3);

        let proj_schema = conf.projected_schema();
        // created a projector for that projected schema
        let mut proj = PartitionColumnProjector::new(
            proj_schema,
            &partition_cols
                .iter()
                .map(|x| x.0.clone())
                .collect::<Vec<_>>(),
        );

        // project first batch
        let projected_batch = proj
            .project(
                // file_batch is ok here because we kept all the file cols in the projection
                file_batch,
                &[
                    wrap_partition_value_in_dict(ScalarValue::from("2021")),
                    wrap_partition_value_in_dict(ScalarValue::from("10")),
                    wrap_partition_value_in_dict(ScalarValue::from("26")),
                ],
            )
            .expect("Projection of partition columns into record batch failed");
        let expected = [
            "+---+----+----+------+-----+",
            "| a | b  | c  | year | day |",
            "+---+----+----+------+-----+",
            "| 0 | -2 | 10 | 2021 | 26  |",
            "| 1 | -1 | 11 | 2021 | 26  |",
            "| 2 | 0  | 12 | 2021 | 26  |",
            "+---+----+----+------+-----+",
        ];
        assert_batches_eq!(expected, &[projected_batch]);

        // project another batch that is larger than the previous one
        let file_batch = build_table_i32(
            ("a", &vec![5, 6, 7, 8, 9]),
            ("b", &vec![-10, -9, -8, -7, -6]),
            ("c", &vec![12, 13, 14, 15, 16]),
        );
        let projected_batch = proj
            .project(
                // file_batch is ok here because we kept all the file cols in the projection
                file_batch,
                &[
                    wrap_partition_value_in_dict(ScalarValue::from("2021")),
                    wrap_partition_value_in_dict(ScalarValue::from("10")),
                    wrap_partition_value_in_dict(ScalarValue::from("27")),
                ],
            )
            .expect("Projection of partition columns into record batch failed");
        let expected = [
            "+---+-----+----+------+-----+",
            "| a | b   | c  | year | day |",
            "+---+-----+----+------+-----+",
            "| 5 | -10 | 12 | 2021 | 27  |",
            "| 6 | -9  | 13 | 2021 | 27  |",
            "| 7 | -8  | 14 | 2021 | 27  |",
            "| 8 | -7  | 15 | 2021 | 27  |",
            "| 9 | -6  | 16 | 2021 | 27  |",
            "+---+-----+----+------+-----+",
        ];
        assert_batches_eq!(expected, &[projected_batch]);

        // project another batch that is smaller than the previous one
        let file_batch = build_table_i32(
            ("a", &vec![0, 1, 3]),
            ("b", &vec![2, 3, 4]),
            ("c", &vec![4, 5, 6]),
        );
        let projected_batch = proj
            .project(
                // file_batch is ok here because we kept all the file cols in the projection
                file_batch,
                &[
                    wrap_partition_value_in_dict(ScalarValue::from("2021")),
                    wrap_partition_value_in_dict(ScalarValue::from("10")),
                    wrap_partition_value_in_dict(ScalarValue::from("28")),
                ],
            )
            .expect("Projection of partition columns into record batch failed");
        let expected = [
            "+---+---+---+------+-----+",
            "| a | b | c | year | day |",
            "+---+---+---+------+-----+",
            "| 0 | 2 | 4 | 2021 | 28  |",
            "| 1 | 3 | 5 | 2021 | 28  |",
            "| 3 | 4 | 6 | 2021 | 28  |",
            "+---+---+---+------+-----+",
        ];
        assert_batches_eq!(expected, &[projected_batch]);

        // forgot to dictionary-wrap the scalar value
        let file_batch = build_table_i32(
            ("a", &vec![0, 1, 2]),
            ("b", &vec![-2, -1, 0]),
            ("c", &vec![10, 11, 12]),
        );
        let projected_batch = proj
            .project(
                // file_batch is ok here because we kept all the file cols in the projection
                file_batch,
                &[
                    ScalarValue::from("2021"),
                    ScalarValue::from("10"),
                    ScalarValue::from("26"),
                ],
            )
            .expect("Projection of partition columns into record batch failed");
        let expected = [
            "+---+----+----+------+-----+",
            "| a | b  | c  | year | day |",
            "+---+----+----+------+-----+",
            "| 0 | -2 | 10 | 2021 | 26  |",
            "| 1 | -1 | 11 | 2021 | 26  |",
            "| 2 | 0  | 12 | 2021 | 26  |",
            "+---+----+----+------+-----+",
        ];
        assert_batches_eq!(expected, &[projected_batch]);
    }

    #[test]
    fn test_projected_file_schema_with_partition_col() {
        let schema = aggr_test_schema();
        let partition_cols = vec![
            (
                "part1".to_owned(),
                wrap_partition_type_in_dict(DataType::Utf8),
            ),
            (
                "part2".to_owned(),
                wrap_partition_type_in_dict(DataType::Utf8),
            ),
        ];

        // Projected file schema for config with projection including partition column
        let projection = config_for_projection(
            schema.clone(),
            Some(vec![0, 3, 5, schema.fields().len()]),
            Statistics::new_unknown(&schema),
            to_partition_cols(partition_cols),
        )
        .projected_file_schema();

        // Assert partition column filtered out in projected file schema
        let expected_columns = vec!["c1", "c4", "c6"];
        let actual_columns = projection
            .fields()
            .iter()
            .map(|f| f.name().clone())
            .collect::<Vec<_>>();
        assert_eq!(expected_columns, actual_columns);
    }

    #[test]
    fn test_projected_file_schema_without_projection() {
        let schema = aggr_test_schema();
        let partition_cols = vec![
            (
                "part1".to_owned(),
                wrap_partition_type_in_dict(DataType::Utf8),
            ),
            (
                "part2".to_owned(),
                wrap_partition_type_in_dict(DataType::Utf8),
            ),
        ];

        // Projected file schema for config without projection
        let projection = config_for_projection(
            schema.clone(),
            None,
            Statistics::new_unknown(&schema),
            to_partition_cols(partition_cols),
        )
        .projected_file_schema();

        // Assert projected file schema is equal to file schema
        assert_eq!(projection.fields(), schema.fields());
    }

    #[test]
    fn test_split_groups_by_statistics() -> Result<()> {
        use chrono::TimeZone;
        use datafusion_common::DFSchema;
        use datafusion_expr::execution_props::ExecutionProps;
        use object_store::{path::Path, ObjectMeta};

        struct File {
            name: &'static str,
            date: &'static str,
            statistics: Vec<Option<(Option<f64>, Option<f64>)>>,
        }
        impl File {
            fn new(
                name: &'static str,
                date: &'static str,
                statistics: Vec<Option<(f64, f64)>>,
            ) -> Self {
                Self::new_nullable(
                    name,
                    date,
                    statistics
                        .into_iter()
                        .map(|opt| opt.map(|(min, max)| (Some(min), Some(max))))
                        .collect(),
                )
            }

            fn new_nullable(
                name: &'static str,
                date: &'static str,
                statistics: Vec<Option<(Option<f64>, Option<f64>)>>,
            ) -> Self {
                Self {
                    name,
                    date,
                    statistics,
                }
            }
        }

        struct TestCase {
            name: &'static str,
            file_schema: Schema,
            files: Vec<File>,
            sort: Vec<SortExpr>,
            expected_result: Result<Vec<Vec<&'static str>>, &'static str>,
        }

        use datafusion_expr::col;
        let cases = vec![
            TestCase {
                name: "test sort",
                file_schema: Schema::new(vec![Field::new(
                    "value".to_string(),
                    DataType::Float64,
                    false,
                )]),
                files: vec![
                    File::new("0", "2023-01-01", vec![Some((0.00, 0.49))]),
                    File::new("1", "2023-01-01", vec![Some((0.50, 1.00))]),
                    File::new("2", "2023-01-02", vec![Some((0.00, 1.00))]),
                ],
                sort: vec![col("value").sort(true, false)],
                expected_result: Ok(vec![vec!["0", "1"], vec!["2"]]),
            },
            // same input but file '2' is in the middle
            // test that we still order correctly
            TestCase {
                name: "test sort with files ordered differently",
                file_schema: Schema::new(vec![Field::new(
                    "value".to_string(),
                    DataType::Float64,
                    false,
                )]),
                files: vec![
                    File::new("0", "2023-01-01", vec![Some((0.00, 0.49))]),
                    File::new("2", "2023-01-02", vec![Some((0.00, 1.00))]),
                    File::new("1", "2023-01-01", vec![Some((0.50, 1.00))]),
                ],
                sort: vec![col("value").sort(true, false)],
                expected_result: Ok(vec![vec!["0", "1"], vec!["2"]]),
            },
            TestCase {
                name: "reverse sort",
                file_schema: Schema::new(vec![Field::new(
                    "value".to_string(),
                    DataType::Float64,
                    false,
                )]),
                files: vec![
                    File::new("0", "2023-01-01", vec![Some((0.00, 0.49))]),
                    File::new("1", "2023-01-01", vec![Some((0.50, 1.00))]),
                    File::new("2", "2023-01-02", vec![Some((0.00, 1.00))]),
                ],
                sort: vec![col("value").sort(false, true)],
                expected_result: Ok(vec![vec!["1", "0"], vec!["2"]]),
            },
            TestCase {
                name: "nullable sort columns, nulls last",
                file_schema: Schema::new(vec![Field::new(
                    "value".to_string(),
                    DataType::Float64,
                    true,
                )]),
                files: vec![
                    File::new_nullable("0", "2023-01-01", vec![Some((Some(0.00), Some(0.49)))]),
                    File::new_nullable("1", "2023-01-01", vec![Some((Some(0.50), None))]),
                    File::new_nullable("2", "2023-01-02", vec![Some((Some(0.00), None))]),
                ],
                sort: vec![col("value").sort(true, false)],
                expected_result: Ok(vec![vec!["0", "1"], vec!["2"]])
            },
            TestCase {
                name: "nullable sort columns, nulls first",
                file_schema: Schema::new(vec![Field::new(
                    "value".to_string(),
                    DataType::Float64,
                    true,
                )]),
                files: vec![
                    File::new_nullable("0", "2023-01-01", vec![Some((None, Some(0.49)))]),
                    File::new_nullable("1", "2023-01-01", vec![Some((Some(0.50), Some(1.00)))]),
                    File::new_nullable("2", "2023-01-02", vec![Some((None, Some(1.00)))]),
                ],
                sort: vec![col("value").sort(true, true)],
                expected_result: Ok(vec![vec!["0", "1"], vec!["2"]])
            },
            TestCase {
                name: "all three non-overlapping",
                file_schema: Schema::new(vec![Field::new(
                    "value".to_string(),
                    DataType::Float64,
                    false,
                )]),
                files: vec![
                    File::new("0", "2023-01-01", vec![Some((0.00, 0.49))]),
                    File::new("1", "2023-01-01", vec![Some((0.50, 0.99))]),
                    File::new("2", "2023-01-02", vec![Some((1.00, 1.49))]),
                ],
                sort: vec![col("value").sort(true, false)],
                expected_result: Ok(vec![vec!["0", "1", "2"]]),
            },
            TestCase {
                name: "all three overlapping",
                file_schema: Schema::new(vec![Field::new(
                    "value".to_string(),
                    DataType::Float64,
                    false,
                )]),
                files: vec![
                    File::new("0", "2023-01-01", vec![Some((0.00, 0.49))]),
                    File::new("1", "2023-01-01", vec![Some((0.00, 0.49))]),
                    File::new("2", "2023-01-02", vec![Some((0.00, 0.49))]),
                ],
                sort: vec![col("value").sort(true, false)],
                expected_result: Ok(vec![vec!["0"], vec!["1"], vec!["2"]]),
            },
            TestCase {
                name: "empty input",
                file_schema: Schema::new(vec![Field::new(
                    "value".to_string(),
                    DataType::Float64,
                    false,
                )]),
                files: vec![],
                sort: vec![col("value").sort(true, false)],
                expected_result: Ok(vec![]),
            },
            TestCase {
                name: "one file missing statistics",
                file_schema: Schema::new(vec![Field::new(
                    "value".to_string(),
                    DataType::Float64,
                    false,
                )]),
                files: vec![
                    File::new("0", "2023-01-01", vec![Some((0.00, 0.49))]),
                    File::new("1", "2023-01-01", vec![Some((0.00, 0.49))]),
                    File::new("2", "2023-01-02", vec![None]),
                ],
                sort: vec![col("value").sort(true, false)],
                expected_result: Err("construct min/max statistics for split_groups_by_statistics\ncaused by\ncollect min/max values\ncaused by\nget min/max for column: 'value'\ncaused by\nError during planning: statistics not found"),
            },
        ];

        for case in cases {
            let table_schema = Arc::new(Schema::new(
                case.file_schema
                    .fields()
                    .clone()
                    .into_iter()
                    .cloned()
                    .chain(Some(Arc::new(Field::new(
                        "date".to_string(),
                        DataType::Utf8,
                        false,
                    ))))
                    .collect::<Vec<_>>(),
            ));
            let Some(sort_order) = LexOrdering::new(
                case.sort
                    .into_iter()
                    .map(|expr| {
                        create_physical_sort_expr(
                            &expr,
                            &DFSchema::try_from(Arc::clone(&table_schema))?,
                            &ExecutionProps::default(),
                        )
                    })
                    .collect::<Result<Vec<_>>>()?,
            ) else {
                return internal_err!("This test should always use an ordering");
            };

            let partitioned_files = FileGroup::new(
                case.files.into_iter().map(From::from).collect::<Vec<_>>(),
            );
            let result = FileScanConfig::split_groups_by_statistics(
                &table_schema,
                std::slice::from_ref(&partitioned_files),
                &sort_order,
            );
            let results_by_name = result
                .as_ref()
                .map(|file_groups| {
                    file_groups
                        .iter()
                        .map(|file_group| {
                            file_group
                                .iter()
                                .map(|file| {
                                    partitioned_files
                                        .iter()
                                        .find_map(|f| {
                                            if f.object_meta == file.object_meta {
                                                Some(
                                                    f.object_meta
                                                        .location
                                                        .as_ref()
                                                        .rsplit('/')
                                                        .next()
                                                        .unwrap()
                                                        .trim_end_matches(".parquet"),
                                                )
                                            } else {
                                                None
                                            }
                                        })
                                        .unwrap()
                                })
                                .collect::<Vec<_>>()
                        })
                        .collect::<Vec<_>>()
                })
                .map_err(|e| e.strip_backtrace().leak() as &'static str);

            assert_eq!(results_by_name, case.expected_result, "{}", case.name);
        }

        return Ok(());

        impl From<File> for PartitionedFile {
            fn from(file: File) -> Self {
                PartitionedFile {
                    object_meta: ObjectMeta {
                        location: Path::from(format!(
                            "data/date={}/{}.parquet",
                            file.date, file.name
                        )),
                        last_modified: chrono::Utc.timestamp_nanos(0),
                        size: 0,
                        e_tag: None,
                        version: None,
                    },
                    partition_values: vec![ScalarValue::from(file.date)],
                    range: None,
                    statistics: Some(Arc::new(Statistics {
                        num_rows: Precision::Absent,
                        total_byte_size: Precision::Absent,
                        column_statistics: file
                            .statistics
                            .into_iter()
                            .map(|stats| {
                                stats
                                    .map(|(min, max)| ColumnStatistics {
                                        min_value: Precision::Exact(
                                            ScalarValue::Float64(min),
                                        ),
                                        max_value: Precision::Exact(
                                            ScalarValue::Float64(max),
                                        ),
                                        ..Default::default()
                                    })
                                    .unwrap_or_default()
                            })
                            .collect::<Vec<_>>(),
                    })),
                    extensions: None,
                    metadata_size_hint: None,
                }
            }
        }
    }

    // sets default for configs that play no role in projections
    fn config_for_projection(
        file_schema: SchemaRef,
        projection: Option<Vec<usize>>,
        statistics: Statistics,
        table_partition_cols: Vec<Field>,
    ) -> FileScanConfig {
        FileScanConfigBuilder::new(
            ObjectStoreUrl::parse("test:///").unwrap(),
            file_schema,
            Arc::new(MockSource::default()),
        )
        .with_projection(projection)
        .with_statistics(statistics)
        .with_table_partition_cols(table_partition_cols)
        .build()
    }

    /// Convert partition columns from Vec<String DataType> to Vec<Field>
    fn to_partition_cols(table_partition_cols: Vec<(String, DataType)>) -> Vec<Field> {
        table_partition_cols
            .iter()
            .map(|(name, dtype)| Field::new(name, dtype.clone(), false))
            .collect::<Vec<_>>()
    }

    /// returns record batch with 3 columns of i32 in memory
    pub fn build_table_i32(
        a: (&str, &Vec<i32>),
        b: (&str, &Vec<i32>),
        c: (&str, &Vec<i32>),
    ) -> RecordBatch {
        let schema = Schema::new(vec![
            Field::new(a.0, DataType::Int32, false),
            Field::new(b.0, DataType::Int32, false),
            Field::new(c.0, DataType::Int32, false),
        ]);

        RecordBatch::try_new(
            Arc::new(schema),
            vec![
                Arc::new(Int32Array::from(a.1.clone())),
                Arc::new(Int32Array::from(b.1.clone())),
                Arc::new(Int32Array::from(c.1.clone())),
            ],
        )
        .unwrap()
    }

    #[test]
    fn test_file_scan_config_builder() {
        let file_schema = aggr_test_schema();
        let object_store_url = ObjectStoreUrl::parse("test:///").unwrap();
        let file_source: Arc<dyn FileSource> = Arc::new(MockSource::default());

        // Create a builder with required parameters
        let builder = FileScanConfigBuilder::new(
            object_store_url.clone(),
            Arc::clone(&file_schema),
            Arc::clone(&file_source),
        );

        // Build with various configurations
        let config = builder
            .with_limit(Some(1000))
            .with_projection(Some(vec![0, 1]))
            .with_table_partition_cols(vec![Field::new(
                "date",
                wrap_partition_type_in_dict(DataType::Utf8),
                false,
            )])
            .with_statistics(Statistics::new_unknown(&file_schema))
            .with_file_groups(vec![FileGroup::new(vec![PartitionedFile::new(
                "test.parquet".to_string(),
                1024,
            )])])
            .with_output_ordering(vec![[PhysicalSortExpr::new_default(Arc::new(
                Column::new("date", 0),
            ))]
            .into()])
            .with_file_compression_type(FileCompressionType::UNCOMPRESSED)
            .with_newlines_in_values(true)
            .build();

        // Verify the built config has all the expected values
        assert_eq!(config.object_store_url, object_store_url);
        assert_eq!(*config.file_schema(), file_schema);
        assert_eq!(config.limit, Some(1000));
        assert_eq!(
            config.projection.as_ref().map(|p| p.column_indices()),
            Some(vec![0, 1])
        );
        assert_eq!(config.table_partition_cols().len(), 1);
        assert_eq!(config.table_partition_cols()[0].name(), "date");
        assert_eq!(config.file_groups.len(), 1);
        assert_eq!(config.file_groups[0].len(), 1);
        assert_eq!(
            config.file_groups[0][0].object_meta.location.as_ref(),
            "test.parquet"
        );
        assert_eq!(
            config.file_compression_type,
            FileCompressionType::UNCOMPRESSED
        );
        assert!(config.new_lines_in_values);
        assert_eq!(config.output_ordering.len(), 1);
    }

    #[test]
    fn equivalence_properties_after_schema_change() {
        let file_schema = aggr_test_schema();
        let object_store_url = ObjectStoreUrl::parse("test:///").unwrap();
        // Create a file source with a filter
        let file_source: Arc<dyn FileSource> =
            Arc::new(MockSource::default().with_filter(Arc::new(BinaryExpr::new(
                col("c2", &file_schema).unwrap(),
                Operator::Eq,
                Arc::new(Literal::new(ScalarValue::Int32(Some(10)))),
            ))));

        let config = FileScanConfigBuilder::new(
            object_store_url.clone(),
            Arc::clone(&file_schema),
            Arc::clone(&file_source),
        )
        .with_projection(Some(vec![0, 1, 2]))
        .build();

        // Simulate projection being updated. Since the filter has already been pushed down,
        // the new projection won't include the filtered column.
        let data_source = config
            .try_swapping_with_projection(&[ProjectionExpr::new(
                col("c3", &file_schema).unwrap(),
                "c3".to_string(),
            )])
            .unwrap()
            .unwrap();

        // Gather the equivalence properties from the new data source. There should
        // be no equivalence class for column c2 since it was removed by the projection.
        let eq_properties = data_source.eq_properties();
        let eq_group = eq_properties.eq_group();

        for class in eq_group.iter() {
            for expr in class.iter() {
                if let Some(col) = expr.as_any().downcast_ref::<Column>() {
                    assert_ne!(
                        col.name(),
                        "c2",
                        "c2 should not be present in any equivalence class"
                    );
                }
            }
        }
    }

    #[test]
    fn test_file_scan_config_builder_defaults() {
        let file_schema = aggr_test_schema();
        let object_store_url = ObjectStoreUrl::parse("test:///").unwrap();
        let file_source: Arc<dyn FileSource> = Arc::new(MockSource::default());

        // Create a builder with only required parameters and build without any additional configurations
        let config = FileScanConfigBuilder::new(
            object_store_url.clone(),
            Arc::clone(&file_schema),
            Arc::clone(&file_source),
        )
        .build();

        // Verify default values
        assert_eq!(config.object_store_url, object_store_url);
        assert_eq!(*config.file_schema(), file_schema);
        assert_eq!(config.limit, None);
        assert_eq!(config.projection.as_ref().map(|p| p.column_indices()), None);
        assert!(config.table_partition_cols().is_empty());
        assert!(config.file_groups.is_empty());
        assert_eq!(
            config.file_compression_type,
            FileCompressionType::UNCOMPRESSED
        );
        assert!(!config.new_lines_in_values);
        assert!(config.output_ordering.is_empty());
        assert!(config.constraints.is_empty());

        // Verify statistics are set to unknown
        assert_eq!(
            config.file_source.statistics().unwrap().num_rows,
            Precision::Absent
        );
        assert_eq!(
            config.file_source.statistics().unwrap().total_byte_size,
            Precision::Absent
        );
        assert_eq!(
            config
                .file_source
                .statistics()
                .unwrap()
                .column_statistics
                .len(),
            file_schema.fields().len()
        );
        for stat in config.file_source.statistics().unwrap().column_statistics {
            assert_eq!(stat.distinct_count, Precision::Absent);
            assert_eq!(stat.min_value, Precision::Absent);
            assert_eq!(stat.max_value, Precision::Absent);
            assert_eq!(stat.null_count, Precision::Absent);
        }
    }

    #[test]
    fn test_file_scan_config_builder_new_from() {
        let schema = aggr_test_schema();
        let object_store_url = ObjectStoreUrl::parse("test:///").unwrap();
        let file_source: Arc<dyn FileSource> = Arc::new(MockSource::default());
        let partition_cols = vec![Field::new(
            "date",
            wrap_partition_type_in_dict(DataType::Utf8),
            false,
        )];
        let file = PartitionedFile::new("test_file.parquet", 100);

        // Create a config with non-default values
        let original_config = FileScanConfigBuilder::new(
            object_store_url.clone(),
            Arc::clone(&schema),
            Arc::clone(&file_source),
        )
        .with_projection(Some(vec![0, 2]))
        .with_limit(Some(10))
        .with_table_partition_cols(partition_cols.clone())
        .with_file(file.clone())
        .with_constraints(Constraints::default())
        .with_newlines_in_values(true)
        .build();

        // Create a new builder from the config
        let new_builder = FileScanConfigBuilder::from(original_config);

        // Build a new config from this builder
        let new_config = new_builder.build();

        // Verify properties match
        let partition_cols = partition_cols.into_iter().map(Arc::new).collect::<Vec<_>>();
        assert_eq!(new_config.object_store_url, object_store_url);
        assert_eq!(*new_config.file_schema(), schema);
        assert_eq!(
            new_config.projection.as_ref().map(|p| p.column_indices()),
            Some(vec![0, 2])
        );
        assert_eq!(new_config.limit, Some(10));
        assert_eq!(*new_config.table_partition_cols(), partition_cols);
        assert_eq!(new_config.file_groups.len(), 1);
        assert_eq!(new_config.file_groups[0].len(), 1);
        assert_eq!(
            new_config.file_groups[0][0].object_meta.location.as_ref(),
            "test_file.parquet"
        );
        assert_eq!(new_config.constraints, Constraints::default());
        assert!(new_config.new_lines_in_values);
    }

    #[test]
    fn test_split_groups_by_statistics_with_target_partitions() -> Result<()> {
        use datafusion_common::DFSchema;
        use datafusion_expr::{col, execution_props::ExecutionProps};

        let schema = Arc::new(Schema::new(vec![Field::new(
            "value",
            DataType::Float64,
            false,
        )]));

        // Setup sort expression
        let exec_props = ExecutionProps::new();
        let df_schema = DFSchema::try_from_qualified_schema("test", schema.as_ref())?;
        let sort_expr = [col("value").sort(true, false)];
        let sort_ordering = sort_expr
            .map(|expr| {
                create_physical_sort_expr(&expr, &df_schema, &exec_props).unwrap()
            })
            .into();

        // Test case parameters
        struct TestCase {
            name: String,
            file_count: usize,
            overlap_factor: f64,
            target_partitions: usize,
            expected_partition_count: usize,
        }

        let test_cases = vec![
            // Basic cases
            TestCase {
                name: "no_overlap_10_files_4_partitions".to_string(),
                file_count: 10,
                overlap_factor: 0.0,
                target_partitions: 4,
                expected_partition_count: 4,
            },
            TestCase {
                name: "medium_overlap_20_files_5_partitions".to_string(),
                file_count: 20,
                overlap_factor: 0.5,
                target_partitions: 5,
                expected_partition_count: 5,
            },
            TestCase {
                name: "high_overlap_30_files_3_partitions".to_string(),
                file_count: 30,
                overlap_factor: 0.8,
                target_partitions: 3,
                expected_partition_count: 7,
            },
            // Edge cases
            TestCase {
                name: "fewer_files_than_partitions".to_string(),
                file_count: 3,
                overlap_factor: 0.0,
                target_partitions: 10,
                expected_partition_count: 3, // Should only create as many partitions as files
            },
            TestCase {
                name: "single_file".to_string(),
                file_count: 1,
                overlap_factor: 0.0,
                target_partitions: 5,
                expected_partition_count: 1, // Should create only one partition
            },
            TestCase {
                name: "empty_files".to_string(),
                file_count: 0,
                overlap_factor: 0.0,
                target_partitions: 3,
                expected_partition_count: 0, // Empty result for empty input
            },
        ];

        for case in test_cases {
            println!("Running test case: {}", case.name);

            // Generate files using bench utility function
            let file_groups = generate_test_files(case.file_count, case.overlap_factor);

            // Call the function under test
            let result =
                FileScanConfig::split_groups_by_statistics_with_target_partitions(
                    &schema,
                    &file_groups,
                    &sort_ordering,
                    case.target_partitions,
                )?;

            // Verify results
            println!(
                "Created {} partitions (target was {})",
                result.len(),
                case.target_partitions
            );

            // Check partition count
            assert_eq!(
                result.len(),
                case.expected_partition_count,
                "Case '{}': Unexpected partition count",
                case.name
            );

            // Verify sort integrity
            assert!(
                verify_sort_integrity(&result),
                "Case '{}': Files within partitions are not properly ordered",
                case.name
            );

            // Distribution check for partitions
            if case.file_count > 1 && case.expected_partition_count > 1 {
                let group_sizes: Vec<usize> = result.iter().map(FileGroup::len).collect();
                let max_size = *group_sizes.iter().max().unwrap();
                let min_size = *group_sizes.iter().min().unwrap();

                // Check partition balancing - difference shouldn't be extreme
                let avg_files_per_partition =
                    case.file_count as f64 / case.expected_partition_count as f64;
                assert!(
                    (max_size as f64) < 2.0 * avg_files_per_partition,
                    "Case '{}': Unbalanced distribution. Max partition size {} exceeds twice the average {}",
                    case.name,
                    max_size,
                    avg_files_per_partition
                );

                println!("Distribution - min files: {min_size}, max files: {max_size}");
            }
        }

        // Test error case: zero target partitions
        let empty_groups: Vec<FileGroup> = vec![];
        let err = FileScanConfig::split_groups_by_statistics_with_target_partitions(
            &schema,
            &empty_groups,
            &sort_ordering,
            0,
        )
        .unwrap_err();

        assert!(
            err.to_string()
                .contains("target_partitions must be greater than 0"),
            "Expected error for zero target partitions"
        );

        Ok(())
    }
}<|MERGE_RESOLUTION|>--- conflicted
+++ resolved
@@ -266,11 +266,7 @@
     table_schema: TableSchema,
     file_source: Arc<dyn FileSource>,
     limit: Option<usize>,
-<<<<<<< HEAD
     projection_indices: Option<Vec<usize>>,
-=======
-    projection: Option<Vec<usize>>,
->>>>>>> 22c4214f
     constraints: Option<Constraints>,
     file_groups: Vec<FileGroup>,
     statistics: Option<Statistics>,
@@ -303,11 +299,7 @@
             file_compression_type: None,
             new_lines_in_values: None,
             limit: None,
-<<<<<<< HEAD
             projection_indices: None,
-=======
-            projection: None,
->>>>>>> 22c4214f
             constraints: None,
             batch_size: None,
             expr_adapter_factory: None,
@@ -450,11 +442,7 @@
             table_schema,
             file_source,
             limit,
-<<<<<<< HEAD
-            projection_indices: projection,
-=======
-            projection,
->>>>>>> 22c4214f
+            projection_indices,
             constraints,
             file_groups,
             statistics,
@@ -476,13 +464,10 @@
             file_compression_type.unwrap_or(FileCompressionType::UNCOMPRESSED);
         let new_lines_in_values = new_lines_in_values.unwrap_or(false);
 
-<<<<<<< HEAD
-        let projection = projection.as_ref().map(|indices| {
+        let projection = projection_indices.as_ref().map(|indices| {
             ProjectionExprs::from_indices(indices, table_schema.table_schema())
         });
 
-=======
->>>>>>> 22c4214f
         FileScanConfig {
             object_store_url,
             table_schema,
@@ -512,11 +497,7 @@
             file_compression_type: Some(config.file_compression_type),
             new_lines_in_values: Some(config.new_lines_in_values),
             limit: config.limit,
-<<<<<<< HEAD
             projection_indices: config.projection.map(|p| p.ordered_column_indices()),
-=======
-            projection: config.projection,
->>>>>>> 22c4214f
             constraints: Some(config.constraints),
             batch_size: config.batch_size,
             expr_adapter_factory: config.expr_adapter_factory,
