// Licensed to the Apache Software Foundation (ASF) under one
// or more contributor license agreements.  See the NOTICE file
// distributed with this work for additional information
// regarding copyright ownership.  The ASF licenses this file
// to you under the Apache License, Version 2.0 (the
// "License"); you may not use this file except in compliance
// with the License.  You may obtain a copy of the License at
//
//   http://www.apache.org/licenses/LICENSE-2.0
//
// Unless required by applicable law or agreed to in writing,
// software distributed under the License is distributed on an
// "AS IS" BASIS, WITHOUT WARRANTIES OR CONDITIONS OF ANY
// KIND, either express or implied.  See the License for the
// specific language governing permissions and limitations
// under the License.

//! [`FileScanConfig`] to configure scanning of possibly partitioned
//! file sources.

use std::{
    any::Any, borrow::Cow, collections::HashMap, fmt::Debug, fmt::Formatter,
    fmt::Result as FmtResult, marker::PhantomData, sync::Arc,
};

use crate::file_groups::FileGroup;
#[allow(unused_imports)]
use crate::schema_adapter::SchemaAdapterFactory;
use crate::{
    display::FileGroupsDisplay,
    file::FileSource,
    file_compression_type::FileCompressionType,
    file_stream::FileStream,
    source::{DataSource, DataSourceExec},
    statistics::MinMaxStatistics,
    PartitionedFile,
};
use arrow::{
    array::{
        ArrayData, ArrayRef, BufferBuilder, DictionaryArray, RecordBatch,
        RecordBatchOptions,
    },
    buffer::Buffer,
    datatypes::{ArrowNativeType, DataType, Field, Schema, SchemaRef, UInt16Type},
};
use datafusion_common::config::ConfigOptions;
use datafusion_common::{
    exec_err, ColumnStatistics, Constraints, DataFusionError, Result, ScalarValue,
    Statistics,
};
use datafusion_execution::{
    object_store::ObjectStoreUrl, SendableRecordBatchStream, TaskContext,
};
use datafusion_physical_expr::expressions::Column;
use datafusion_physical_expr::{EquivalenceProperties, Partitioning};
use datafusion_physical_expr_common::physical_expr::PhysicalExpr;
use datafusion_physical_expr_common::sort_expr::{LexOrdering, PhysicalSortExpr};
use datafusion_physical_plan::filter_pushdown::FilterPushdownPropagation;
use datafusion_physical_plan::{
    display::{display_orderings, ProjectSchemaDisplay},
    metrics::ExecutionPlanMetricsSet,
    projection::{all_alias_free_columns, new_projections_for_columns, ProjectionExec},
    DisplayAs, DisplayFormatType, ExecutionPlan,
};

use log::{debug, warn};

/// The base configurations for a [`DataSourceExec`], the a physical plan for
/// any given file format.
///
/// Use [`Self::build`] to create a [`DataSourceExec`] from a ``FileScanConfig`.
///
/// # Example
/// ```
/// # use std::any::Any;
/// # use std::sync::Arc;
/// # use arrow::datatypes::{Field, Fields, DataType, Schema, SchemaRef};
/// # use object_store::ObjectStore;
/// # use datafusion_common::Statistics;
/// # use datafusion_common::Result;
/// # use datafusion_datasource::file::FileSource;
/// # use datafusion_datasource::file_groups::FileGroup;
/// # use datafusion_datasource::PartitionedFile;
/// # use datafusion_datasource::file_scan_config::{FileScanConfig, FileScanConfigBuilder};
/// # use datafusion_datasource::file_stream::FileOpener;
/// # use datafusion_datasource::source::DataSourceExec;
/// # use datafusion_execution::object_store::ObjectStoreUrl;
/// # use datafusion_physical_plan::ExecutionPlan;
/// # use datafusion_physical_plan::metrics::ExecutionPlanMetricsSet;
/// # use datafusion_datasource::schema_adapter::SchemaAdapterFactory;
/// # let file_schema = Arc::new(Schema::new(vec![
/// #  Field::new("c1", DataType::Int32, false),
/// #  Field::new("c2", DataType::Int32, false),
/// #  Field::new("c3", DataType::Int32, false),
/// #  Field::new("c4", DataType::Int32, false),
/// # ]));
/// # // Note: crate mock ParquetSource, as ParquetSource is not in the datasource crate
/// #[derive(Clone)]
/// # struct ParquetSource {
/// #    projected_statistics: Option<Statistics>,
/// #    schema_adapter_factory: Option<Arc<dyn SchemaAdapterFactory>>
/// # };
/// # impl FileSource for ParquetSource {
/// #  fn create_file_opener(&self, _: Arc<dyn ObjectStore>, _: &FileScanConfig, _: usize) -> Arc<dyn FileOpener> { unimplemented!() }
/// #  fn as_any(&self) -> &dyn Any { self  }
/// #  fn with_batch_size(&self, _: usize) -> Arc<dyn FileSource> { unimplemented!() }
/// #  fn with_schema(&self, _: SchemaRef) -> Arc<dyn FileSource> { Arc::new(self.clone()) as Arc<dyn FileSource> }
/// #  fn with_projection(&self, _: &FileScanConfig) -> Arc<dyn FileSource> { unimplemented!() }
/// #  fn with_statistics(&self, statistics: Statistics) -> Arc<dyn FileSource> { Arc::new(Self {projected_statistics: Some(statistics), schema_adapter_factory: self.schema_adapter_factory.clone()} ) }
/// #  fn metrics(&self) -> &ExecutionPlanMetricsSet { unimplemented!() }
/// #  fn statistics(&self) -> Result<Statistics> { Ok(self.projected_statistics.clone().expect("projected_statistics should be set")) }
/// #  fn file_type(&self) -> &str { "parquet" }
/// #  fn with_schema_adapter_factory(&self, factory: Arc<dyn SchemaAdapterFactory>) -> Result<Arc<dyn FileSource>> { Ok(Arc::new(Self {projected_statistics: self.projected_statistics.clone(), schema_adapter_factory: Some(factory)} )) }
/// #  fn schema_adapter_factory(&self) -> Option<Arc<dyn SchemaAdapterFactory>> { self.schema_adapter_factory.clone() }
/// #  }
/// # impl ParquetSource {
/// #  fn new() -> Self { Self {projected_statistics: None, schema_adapter_factory: None} }
/// # }
/// // create FileScan config for reading parquet files from file://
/// let object_store_url = ObjectStoreUrl::local_filesystem();
/// let file_source = Arc::new(ParquetSource::new());
/// let config = FileScanConfigBuilder::new(object_store_url, file_schema, file_source)
///   .with_limit(Some(1000))            // read only the first 1000 records
///   .with_projection(Some(vec![2, 3])) // project columns 2 and 3
///    // Read /tmp/file1.parquet with known size of 1234 bytes in a single group
///   .with_file(PartitionedFile::new("file1.parquet", 1234))
///   // Read /tmp/file2.parquet 56 bytes and /tmp/file3.parquet 78 bytes
///   // in a  single row group
///   .with_file_group(FileGroup::new(vec![
///    PartitionedFile::new("file2.parquet", 56),
///    PartitionedFile::new("file3.parquet", 78),
///   ])).build();
/// // create an execution plan from the config
/// let plan: Arc<dyn ExecutionPlan> = DataSourceExec::from_data_source(config);
/// ```
#[derive(Clone)]
pub struct FileScanConfig {
    /// Object store URL, used to get an [`ObjectStore`] instance from
    /// [`RuntimeEnv::object_store`]
    ///
    /// This `ObjectStoreUrl` should be the prefix of the absolute url for files
    /// as `file://` or `s3://my_bucket`. It should not include the path to the
    /// file itself. The relevant URL prefix must be registered via
    /// [`RuntimeEnv::register_object_store`]
    ///
    /// [`ObjectStore`]: object_store::ObjectStore
    /// [`RuntimeEnv::register_object_store`]: datafusion_execution::runtime_env::RuntimeEnv::register_object_store
    /// [`RuntimeEnv::object_store`]: datafusion_execution::runtime_env::RuntimeEnv::object_store
    pub object_store_url: ObjectStoreUrl,
    /// Schema before `projection` is applied. It contains the all columns that may
    /// appear in the files. It does not include table partition columns
    /// that may be added.
    /// Note that this is **not** the schema of the physical files.
    /// This is the schema that the physical file schema will be
    /// mapped onto, and the schema that the [`DataSourceExec`] will return.
    pub file_schema: SchemaRef,
    /// List of files to be processed, grouped into partitions
    ///
    /// Each file must have a schema of `file_schema` or a subset. If
    /// a particular file has a subset, the missing columns are
    /// padded with NULLs.
    ///
    /// DataFusion may attempt to read each partition of files
    /// concurrently, however files *within* a partition will be read
    /// sequentially, one after the next.
    pub file_groups: Vec<FileGroup>,
    /// Table constraints
    pub constraints: Constraints,
    /// Columns on which to project the data. Indexes that are higher than the
    /// number of columns of `file_schema` refer to `table_partition_cols`.
    pub projection: Option<Vec<usize>>,
    /// The maximum number of records to read from this plan. If `None`,
    /// all records after filtering are returned.
    pub limit: Option<usize>,
    /// The partitioning columns
    pub table_partition_cols: Vec<Field>,
    /// All equivalent lexicographical orderings that describe the schema.
    pub output_ordering: Vec<LexOrdering>,
    /// File compression type
    pub file_compression_type: FileCompressionType,
    /// Are new lines in values supported for CSVOptions
    pub new_lines_in_values: bool,
    /// File source such as `ParquetSource`, `CsvSource`, `JsonSource`, etc.
    pub file_source: Arc<dyn FileSource>,
    /// Batch size while creating new batches
    /// Defaults to [`datafusion_common::config::ExecutionOptions`] batch_size.
    pub batch_size: Option<usize>,
}

/// A builder for [`FileScanConfig`]'s.
///
/// Example:
///
/// ```rust
/// # use std::sync::Arc;
/// # use arrow::datatypes::{DataType, Field, Schema};
/// # use datafusion_datasource::file_scan_config::{FileScanConfigBuilder, FileScanConfig};
/// # use datafusion_datasource::file_compression_type::FileCompressionType;
/// # use datafusion_datasource::file_groups::FileGroup;
/// # use datafusion_datasource::PartitionedFile;
/// # use datafusion_execution::object_store::ObjectStoreUrl;
/// # use datafusion_common::Statistics;
/// # use datafusion_datasource::file::FileSource;
///
/// # fn main() {
/// # fn with_source(file_source: Arc<dyn FileSource>) {
///     // Create a schema for our Parquet files
///     let schema = Arc::new(Schema::new(vec![
///         Field::new("id", DataType::Int32, false),
///         Field::new("value", DataType::Utf8, false),
///     ]));
///
///     // Create a builder for scanning Parquet files from a local filesystem
///     let config = FileScanConfigBuilder::new(
///         ObjectStoreUrl::local_filesystem(),
///         schema,
///         file_source,
///     )
///     // Set a limit of 1000 rows
///     .with_limit(Some(1000))
///     // Project only the first column
///     .with_projection(Some(vec![0]))
///     // Add partition columns
///     .with_table_partition_cols(vec![
///         Field::new("date", DataType::Utf8, false),
///     ])
///     // Add a file group with two files
///     .with_file_group(FileGroup::new(vec![
///         PartitionedFile::new("data/date=2024-01-01/file1.parquet", 1024),
///         PartitionedFile::new("data/date=2024-01-01/file2.parquet", 2048),
///     ]))
///     // Set compression type
///     .with_file_compression_type(FileCompressionType::UNCOMPRESSED)
///     // Build the final config
///     .build();
/// # }
/// # }
/// ```
#[derive(Clone)]
pub struct FileScanConfigBuilder {
    object_store_url: ObjectStoreUrl,
    /// Table schema before any projections or partition columns are applied.
    ///
    /// This schema is used to read the files, but is **not** necessarily the
    /// schema of the physical files. Rather this is the schema that the
    /// physical file schema will be mapped onto, and the schema that the
    /// [`DataSourceExec`] will return.
    ///
    /// This is usually the same as the table schema as specified by the `TableProvider` minus any partition columns.
    ///
    /// This probably would be better named `table_schema`
    file_schema: SchemaRef,
    file_source: Arc<dyn FileSource>,

    limit: Option<usize>,
    projection: Option<Vec<usize>>,
    table_partition_cols: Vec<Field>,
    constraints: Option<Constraints>,
    file_groups: Vec<FileGroup>,
    statistics: Option<Statistics>,
    output_ordering: Vec<LexOrdering>,
    file_compression_type: Option<FileCompressionType>,
    new_lines_in_values: Option<bool>,
    batch_size: Option<usize>,
}

impl FileScanConfigBuilder {
    /// Create a new [`FileScanConfigBuilder`] with default settings for scanning files.
    ///
    /// # Parameters:
    /// * `object_store_url`: See [`FileScanConfig::object_store_url`]
    /// * `file_schema`: See [`FileScanConfig::file_schema`]
    /// * `file_source`: See [`FileScanConfig::file_source`]
    pub fn new(
        object_store_url: ObjectStoreUrl,
        file_schema: SchemaRef,
        file_source: Arc<dyn FileSource>,
    ) -> Self {
        Self {
            object_store_url,
            file_schema,
            file_source,
            file_groups: vec![],
            statistics: None,
            output_ordering: vec![],
            file_compression_type: None,
            new_lines_in_values: None,
            limit: None,
            projection: None,
            table_partition_cols: vec![],
            constraints: None,
            batch_size: None,
        }
    }

    /// Set the maximum number of records to read from this plan. If `None`,
    /// all records after filtering are returned.
    pub fn with_limit(mut self, limit: Option<usize>) -> Self {
        self.limit = limit;
        self
    }

    /// Set the file source for scanning files.
    ///
    /// This method allows you to change the file source implementation (e.g. ParquetSource, CsvSource, etc.)
    /// after the builder has been created.
    pub fn with_source(mut self, file_source: Arc<dyn FileSource>) -> Self {
        self.file_source = file_source;
        self
    }

    /// Set the columns on which to project the data. Indexes that are higher than the
    /// number of columns of `file_schema` refer to `table_partition_cols`.
    pub fn with_projection(mut self, projection: Option<Vec<usize>>) -> Self {
        self.projection = projection;
        self
    }

    /// Set the partitioning columns
    pub fn with_table_partition_cols(mut self, table_partition_cols: Vec<Field>) -> Self {
        self.table_partition_cols = table_partition_cols;
        self
    }

    /// Set the table constraints
    pub fn with_constraints(mut self, constraints: Constraints) -> Self {
        self.constraints = Some(constraints);
        self
    }

    /// Set the estimated overall statistics of the files, taking `filters` into account.
    /// Defaults to [`Statistics::new_unknown`].
    pub fn with_statistics(mut self, statistics: Statistics) -> Self {
        self.statistics = Some(statistics);
        self
    }

    /// Set the list of files to be processed, grouped into partitions.
    ///
    /// Each file must have a schema of `file_schema` or a subset. If
    /// a particular file has a subset, the missing columns are
    /// padded with NULLs.
    ///
    /// DataFusion may attempt to read each partition of files
    /// concurrently, however files *within* a partition will be read
    /// sequentially, one after the next.
    pub fn with_file_groups(mut self, file_groups: Vec<FileGroup>) -> Self {
        self.file_groups = file_groups;
        self
    }

    /// Add a new file group
    ///
    /// See [`Self::with_file_groups`] for more information
    pub fn with_file_group(mut self, file_group: FileGroup) -> Self {
        self.file_groups.push(file_group);
        self
    }

    /// Add a file as a single group
    ///
    /// See [`Self::with_file_groups`] for more information.
    pub fn with_file(self, file: PartitionedFile) -> Self {
        self.with_file_group(FileGroup::new(vec![file]))
    }

    /// Set the output ordering of the files
    pub fn with_output_ordering(mut self, output_ordering: Vec<LexOrdering>) -> Self {
        self.output_ordering = output_ordering;
        self
    }

    /// Set the file compression type
    pub fn with_file_compression_type(
        mut self,
        file_compression_type: FileCompressionType,
    ) -> Self {
        self.file_compression_type = Some(file_compression_type);
        self
    }

    /// Set whether new lines in values are supported for CSVOptions
    ///
    /// Parsing newlines in quoted values may be affected by execution behaviour such as
    /// parallel file scanning. Setting this to `true` ensures that newlines in values are
    /// parsed successfully, which may reduce performance.
    pub fn with_newlines_in_values(mut self, new_lines_in_values: bool) -> Self {
        self.new_lines_in_values = Some(new_lines_in_values);
        self
    }

    /// Set the batch_size property
    pub fn with_batch_size(mut self, batch_size: Option<usize>) -> Self {
        self.batch_size = batch_size;
        self
    }

    /// Build the final [`FileScanConfig`] with all the configured settings.
    ///
    /// This method takes ownership of the builder and returns the constructed `FileScanConfig`.
    /// Any unset optional fields will use their default values.
    pub fn build(self) -> FileScanConfig {
        let Self {
            object_store_url,
            file_schema,
            file_source,
            limit,
            projection,
            table_partition_cols,
            constraints,
            file_groups,
            statistics,
            output_ordering,
            file_compression_type,
            new_lines_in_values,
            batch_size,
        } = self;

        let constraints = constraints.unwrap_or_default();
        let statistics =
            statistics.unwrap_or_else(|| Statistics::new_unknown(&file_schema));

        let file_source = file_source
            .with_statistics(statistics.clone())
            .with_schema(Arc::clone(&file_schema));
        let file_compression_type =
            file_compression_type.unwrap_or(FileCompressionType::UNCOMPRESSED);
        let new_lines_in_values = new_lines_in_values.unwrap_or(false);

        FileScanConfig {
            object_store_url,
            file_schema,
            file_source,
            limit,
            projection,
            table_partition_cols,
            constraints,
            file_groups,
            output_ordering,
            file_compression_type,
            new_lines_in_values,
            batch_size,
        }
    }
}

impl From<FileScanConfig> for FileScanConfigBuilder {
    fn from(config: FileScanConfig) -> Self {
        Self {
            object_store_url: config.object_store_url,
            file_schema: config.file_schema,
            file_source: Arc::<dyn FileSource>::clone(&config.file_source),
            file_groups: config.file_groups,
            statistics: config.file_source.statistics().ok(),
            output_ordering: config.output_ordering,
            file_compression_type: Some(config.file_compression_type),
            new_lines_in_values: Some(config.new_lines_in_values),
            limit: config.limit,
            projection: config.projection,
            table_partition_cols: config.table_partition_cols,
            constraints: Some(config.constraints),
            batch_size: config.batch_size,
        }
    }
}

impl DataSource for FileScanConfig {
    fn open(
        &self,
        partition: usize,
        context: Arc<TaskContext>,
    ) -> Result<SendableRecordBatchStream> {
        let object_store = context.runtime_env().object_store(&self.object_store_url)?;
        let batch_size = self
            .batch_size
            .unwrap_or_else(|| context.session_config().batch_size());

        let source = self
            .file_source
            .with_batch_size(batch_size)
            .with_projection(self);

        let opener = source.create_file_opener(object_store, self, partition);

        let stream = FileStream::new(self, partition, opener, source.metrics())?;
        Ok(Box::pin(stream))
    }

    fn as_any(&self) -> &dyn Any {
        self
    }

    fn fmt_as(&self, t: DisplayFormatType, f: &mut Formatter) -> FmtResult {
        match t {
            DisplayFormatType::Default | DisplayFormatType::Verbose => {
                let schema = self.projected_schema();
                let orderings = get_projected_output_ordering(self, &schema);

                write!(f, "file_groups=")?;
                FileGroupsDisplay(&self.file_groups).fmt_as(t, f)?;

                if !schema.fields().is_empty() {
                    write!(f, ", projection={}", ProjectSchemaDisplay(&schema))?;
                }

                if let Some(limit) = self.limit {
                    write!(f, ", limit={limit}")?;
                }

                display_orderings(f, &orderings)?;

                if !self.constraints.is_empty() {
                    write!(f, ", {}", self.constraints)?;
                }

                self.fmt_file_source(t, f)
            }
            DisplayFormatType::TreeRender => {
                writeln!(f, "format={}", self.file_source.file_type())?;
                self.file_source.fmt_extra(t, f)?;
                let num_files = self.file_groups.iter().map(|fg| fg.len()).sum::<usize>();
                writeln!(f, "files={num_files}")?;
                Ok(())
            }
        }
    }

    /// If supported by the underlying [`FileSource`], redistribute files across partitions according to their size.
    fn repartitioned(
        &self,
        target_partitions: usize,
        repartition_file_min_size: usize,
        output_ordering: Option<LexOrdering>,
    ) -> Result<Option<Arc<dyn DataSource>>> {
        let source = self.file_source.repartitioned(
            target_partitions,
            repartition_file_min_size,
            output_ordering,
            self,
        )?;

        Ok(source.map(|s| Arc::new(s) as _))
    }

    fn output_partitioning(&self) -> Partitioning {
        Partitioning::UnknownPartitioning(self.file_groups.len())
    }

    fn eq_properties(&self) -> EquivalenceProperties {
        let (schema, constraints, _, orderings) = self.project();
        EquivalenceProperties::new_with_orderings(schema, orderings)
            .with_constraints(constraints)
    }

    fn statistics(&self) -> Result<Statistics> {
        Ok(self.projected_stats())
    }

    fn with_fetch(&self, limit: Option<usize>) -> Option<Arc<dyn DataSource>> {
        let source = FileScanConfigBuilder::from(self.clone())
            .with_limit(limit)
            .build();
        Some(Arc::new(source))
    }

    fn fetch(&self) -> Option<usize> {
        self.limit
    }

    fn metrics(&self) -> ExecutionPlanMetricsSet {
        self.file_source.metrics().clone()
    }

    fn try_swapping_with_projection(
        &self,
        projection: &ProjectionExec,
    ) -> Result<Option<Arc<dyn ExecutionPlan>>> {
        // This process can be moved into CsvExec, but it would be an overlap of their responsibility.

        // Must be all column references, with no table partition columns (which can not be projected)
        let partitioned_columns_in_proj = projection.expr().iter().any(|(expr, _)| {
            expr.as_any()
                .downcast_ref::<Column>()
                .map(|expr| expr.index() >= self.file_schema.fields().len())
                .unwrap_or(false)
        });

        // If there is any non-column or alias-carrier expression, Projection should not be removed.
        let no_aliases = all_alias_free_columns(projection.expr());

        Ok((no_aliases && !partitioned_columns_in_proj).then(|| {
            let file_scan = self.clone();
            let source = Arc::clone(&file_scan.file_source);
            let new_projections = new_projections_for_columns(
                projection,
                &file_scan
                    .projection
                    .clone()
                    .unwrap_or_else(|| (0..self.file_schema.fields().len()).collect()),
            );
            DataSourceExec::from_data_source(
                FileScanConfigBuilder::from(file_scan)
                    // Assign projected statistics to source
                    .with_projection(Some(new_projections))
                    .with_source(source)
                    .build(),
            ) as _
        }))
    }

    fn try_pushdown_filters(
        &self,
        filters: Vec<Arc<dyn PhysicalExpr>>,
        config: &ConfigOptions,
    ) -> Result<FilterPushdownPropagation<Arc<dyn DataSource>>> {
        let result = self.file_source.try_pushdown_filters(filters, config)?;
        match result.updated_node {
            Some(new_file_source) => {
                let file_scan_config = FileScanConfigBuilder::from(self.clone())
                    .with_source(new_file_source)
                    .build();
                Ok(FilterPushdownPropagation {
                    filters: result.filters,
                    updated_node: Some(Arc::new(file_scan_config) as _),
                })
            }
            None => {
                // If the file source does not support filter pushdown, return the original config
                Ok(FilterPushdownPropagation {
                    filters: result.filters,
                    updated_node: None,
                })
            }
        }
    }
}

impl FileScanConfig {
    /// Create a new [`FileScanConfig`] with default settings for scanning files.
    ///
    /// See example on [`FileScanConfig`]
    ///
    /// No file groups are added by default. See [`Self::with_file`], [`Self::with_file_group`] and
    /// [`Self::with_file_groups`].
    ///
    /// # Parameters:
    /// * `object_store_url`: See [`Self::object_store_url`]
    /// * `file_schema`: See [`Self::file_schema`]
    #[allow(deprecated)] // `new` will be removed same time as `with_source`
    pub fn new(
        object_store_url: ObjectStoreUrl,
        file_schema: SchemaRef,
        file_source: Arc<dyn FileSource>,
    ) -> Self {
        let statistics = Statistics::new_unknown(&file_schema);
        let file_source = file_source
            .with_statistics(statistics.clone())
            .with_schema(Arc::clone(&file_schema));
        Self {
            object_store_url,
            file_schema,
            file_groups: vec![],
            constraints: Constraints::default(),
            projection: None,
            limit: None,
            table_partition_cols: vec![],
            output_ordering: vec![],
            file_compression_type: FileCompressionType::UNCOMPRESSED,
            new_lines_in_values: false,
            file_source: Arc::clone(&file_source),
            batch_size: None,
        }
    }

    /// Set the file source
    #[deprecated(since = "47.0.0", note = "use FileScanConfigBuilder instead")]
    pub fn with_source(mut self, file_source: Arc<dyn FileSource>) -> Self {
        self.file_source =
            file_source.with_statistics(Statistics::new_unknown(&self.file_schema));
        self
    }

    /// Set the table constraints of the files
    #[deprecated(since = "47.0.0", note = "use FileScanConfigBuilder instead")]
    pub fn with_constraints(mut self, constraints: Constraints) -> Self {
        self.constraints = constraints;
        self
    }

    /// Set the statistics of the files
    #[deprecated(since = "47.0.0", note = "use FileScanConfigBuilder instead")]
    pub fn with_statistics(mut self, statistics: Statistics) -> Self {
        self.file_source = self.file_source.with_statistics(statistics);
        self
    }

    fn projection_indices(&self) -> Vec<usize> {
        match &self.projection {
            Some(proj) => proj.clone(),
            None => (0..self.file_schema.fields().len()
                + self.table_partition_cols.len())
                .collect(),
        }
    }

    pub fn projected_stats(&self) -> Statistics {
        let statistics = self.file_source.statistics().unwrap();

        let table_cols_stats = self
            .projection_indices()
            .into_iter()
            .map(|idx| {
                if idx < self.file_schema.fields().len() {
                    statistics.column_statistics[idx].clone()
                } else {
                    // TODO provide accurate stat for partition column (#1186)
                    ColumnStatistics::new_unknown()
                }
            })
            .collect();

        Statistics {
            num_rows: statistics.num_rows,
            // TODO correct byte size: https://github.com/apache/datafusion/issues/14936
            total_byte_size: statistics.total_byte_size,
            column_statistics: table_cols_stats,
        }
    }

    pub fn projected_schema(&self) -> Arc<Schema> {
        let table_fields: Vec<_> = self
            .projection_indices()
            .into_iter()
            .map(|idx| {
                if idx < self.file_schema.fields().len() {
                    self.file_schema.field(idx).clone()
                } else {
                    let partition_idx = idx - self.file_schema.fields().len();
                    self.table_partition_cols[partition_idx].clone()
                }
            })
            .collect();

        Arc::new(Schema::new_with_metadata(
            table_fields,
            self.file_schema.metadata().clone(),
        ))
    }

    pub fn projected_constraints(&self) -> Constraints {
        let indexes = self.projection_indices();
        self.constraints.project(&indexes).unwrap_or_default()
    }

    /// Set the projection of the files
    #[deprecated(since = "47.0.0", note = "use FileScanConfigBuilder instead")]
    pub fn with_projection(mut self, projection: Option<Vec<usize>>) -> Self {
        self.projection = projection;
        self
    }

    /// Set the limit of the files
    #[deprecated(since = "47.0.0", note = "use FileScanConfigBuilder instead")]
    pub fn with_limit(mut self, limit: Option<usize>) -> Self {
        self.limit = limit;
        self
    }

    /// Add a file as a single group
    ///
    /// See [Self::file_groups] for more information.
    #[deprecated(since = "47.0.0", note = "use FileScanConfigBuilder instead")]
    #[allow(deprecated)]
    pub fn with_file(self, file: PartitionedFile) -> Self {
        self.with_file_group(FileGroup::new(vec![file]))
    }

    /// Add the file groups
    ///
    /// See [Self::file_groups] for more information.
    #[deprecated(since = "47.0.0", note = "use FileScanConfigBuilder instead")]
    pub fn with_file_groups(mut self, mut file_groups: Vec<FileGroup>) -> Self {
        self.file_groups.append(&mut file_groups);
        self
    }

    /// Add a new file group
    ///
    /// See [Self::file_groups] for more information
    #[deprecated(since = "47.0.0", note = "use FileScanConfigBuilder instead")]
    pub fn with_file_group(mut self, file_group: FileGroup) -> Self {
        self.file_groups.push(file_group);
        self
    }

    /// Set the partitioning columns of the files
    #[deprecated(since = "47.0.0", note = "use FileScanConfigBuilder instead")]
    pub fn with_table_partition_cols(mut self, table_partition_cols: Vec<Field>) -> Self {
        self.table_partition_cols = table_partition_cols;
        self
    }

    /// Set the output ordering of the files
    #[deprecated(since = "47.0.0", note = "use FileScanConfigBuilder instead")]
    pub fn with_output_ordering(mut self, output_ordering: Vec<LexOrdering>) -> Self {
        self.output_ordering = output_ordering;
        self
    }

    /// Set the file compression type
    #[deprecated(since = "47.0.0", note = "use FileScanConfigBuilder instead")]
    pub fn with_file_compression_type(
        mut self,
        file_compression_type: FileCompressionType,
    ) -> Self {
        self.file_compression_type = file_compression_type;
        self
    }

    /// Set the new_lines_in_values property
    #[deprecated(since = "47.0.0", note = "use FileScanConfigBuilder instead")]
    pub fn with_newlines_in_values(mut self, new_lines_in_values: bool) -> Self {
        self.new_lines_in_values = new_lines_in_values;
        self
    }

    /// Set the batch_size property
    #[deprecated(since = "47.0.0", note = "use FileScanConfigBuilder instead")]
    pub fn with_batch_size(mut self, batch_size: Option<usize>) -> Self {
        self.batch_size = batch_size;
        self
    }

    /// Specifies whether newlines in (quoted) values are supported.
    ///
    /// Parsing newlines in quoted values may be affected by execution behaviour such as
    /// parallel file scanning. Setting this to `true` ensures that newlines in values are
    /// parsed successfully, which may reduce performance.
    ///
    /// The default behaviour depends on the `datafusion.catalog.newlines_in_values` setting.
    pub fn newlines_in_values(&self) -> bool {
        self.new_lines_in_values
    }

    /// Project the schema, constraints, and the statistics on the given column indices
    pub fn project(&self) -> (SchemaRef, Constraints, Statistics, Vec<LexOrdering>) {
        if self.projection.is_none() && self.table_partition_cols.is_empty() {
            return (
                Arc::clone(&self.file_schema),
                self.constraints.clone(),
                self.file_source.statistics().unwrap().clone(),
                self.output_ordering.clone(),
            );
        }

        let schema = self.projected_schema();
        let constraints = self.projected_constraints();
        let stats = self.projected_stats();

        let output_ordering = get_projected_output_ordering(self, &schema);

        (schema, constraints, stats, output_ordering)
    }

    pub fn projected_file_column_names(&self) -> Option<Vec<String>> {
        self.projection.as_ref().map(|p| {
            p.iter()
                .filter(|col_idx| **col_idx < self.file_schema.fields().len())
                .map(|col_idx| self.file_schema.field(*col_idx).name())
                .cloned()
                .collect()
        })
    }

    /// Projects only file schema, ignoring partition columns
    pub fn projected_file_schema(&self) -> SchemaRef {
        let fields = self.file_column_projection_indices().map(|indices| {
            indices
                .iter()
                .map(|col_idx| self.file_schema.field(*col_idx))
                .cloned()
                .collect::<Vec<_>>()
        });

        fields.map_or_else(
            || Arc::clone(&self.file_schema),
            |f| {
                Arc::new(Schema::new_with_metadata(
                    f,
                    self.file_schema.metadata.clone(),
                ))
            },
        )
    }

    pub fn file_column_projection_indices(&self) -> Option<Vec<usize>> {
        self.projection.as_ref().map(|p| {
            p.iter()
                .filter(|col_idx| **col_idx < self.file_schema.fields().len())
                .copied()
                .collect()
        })
    }

    /// Splits file groups into new groups based on statistics to enable efficient parallel processing.
    ///
    /// The method distributes files across a target number of partitions while ensuring
    /// files within each partition maintain sort order based on their min/max statistics.
    ///
    /// The algorithm works by:
    /// 1. Takes files sorted by minimum values
    /// 2. For each file:
    ///   - Finds eligible groups (empty or where file's min > group's last max)
    ///   - Selects the smallest eligible group
    ///   - Creates a new group if needed
    ///
    /// # Parameters
    /// * `table_schema`: Schema containing information about the columns
    /// * `file_groups`: The original file groups to split
    /// * `sort_order`: The lexicographical ordering to maintain within each group
    /// * `target_partitions`: The desired number of output partitions
    ///
    /// # Returns
    /// A new set of file groups, where files within each group are non-overlapping with respect to
    /// their min/max statistics and maintain the specified sort order.
    pub fn split_groups_by_statistics_with_target_partitions(
        table_schema: &SchemaRef,
        file_groups: &[FileGroup],
        sort_order: &LexOrdering,
        target_partitions: usize,
    ) -> Result<Vec<FileGroup>> {
        if target_partitions == 0 {
            return Err(DataFusionError::Internal(
                "target_partitions must be greater than 0".to_string(),
            ));
        }

        let flattened_files = file_groups
            .iter()
            .flat_map(FileGroup::iter)
            .collect::<Vec<_>>();

        if flattened_files.is_empty() {
            return Ok(vec![]);
        }

        let statistics = MinMaxStatistics::new_from_files(
            sort_order,
            table_schema,
            None,
            flattened_files.iter().copied(),
        )?;

        let indices_sorted_by_min = statistics.min_values_sorted();

        // Initialize with target_partitions empty groups
        let mut file_groups_indices: Vec<Vec<usize>> = vec![vec![]; target_partitions];

        for (idx, min) in indices_sorted_by_min {
            if let Some((_, group)) = file_groups_indices
                .iter_mut()
                .enumerate()
                .filter(|(_, group)| {
                    group.is_empty()
                        || min
                            > statistics
                                .max(*group.last().expect("groups should not be empty"))
                })
                .min_by_key(|(_, group)| group.len())
            {
                group.push(idx);
            } else {
                // Create a new group if no existing group fits
                file_groups_indices.push(vec![idx]);
            }
        }

        // Remove any empty groups
        file_groups_indices.retain(|group| !group.is_empty());

        // Assemble indices back into groups of PartitionedFiles
        Ok(file_groups_indices
            .into_iter()
            .map(|file_group_indices| {
                FileGroup::new(
                    file_group_indices
                        .into_iter()
                        .map(|idx| flattened_files[idx].clone())
                        .collect(),
                )
            })
            .collect())
    }

    /// Attempts to do a bin-packing on files into file groups, such that any two files
    /// in a file group are ordered and non-overlapping with respect to their statistics.
    /// It will produce the smallest number of file groups possible.
    pub fn split_groups_by_statistics(
        table_schema: &SchemaRef,
        file_groups: &[FileGroup],
        sort_order: &LexOrdering,
    ) -> Result<Vec<FileGroup>> {
        let flattened_files = file_groups
            .iter()
            .flat_map(FileGroup::iter)
            .collect::<Vec<_>>();
        // First Fit:
        // * Choose the first file group that a file can be placed into.
        // * If it fits into no existing file groups, create a new one.
        //
        // By sorting files by min values and then applying first-fit bin packing,
        // we can produce the smallest number of file groups such that
        // files within a group are in order and non-overlapping.
        //
        // Source: Applied Combinatorics (Keller and Trotter), Chapter 6.8
        // https://www.appliedcombinatorics.org/book/s_posets_dilworth-intord.html

        if flattened_files.is_empty() {
            return Ok(vec![]);
        }

        let statistics = MinMaxStatistics::new_from_files(
            sort_order,
            table_schema,
            None,
            flattened_files.iter().copied(),
        )
        .map_err(|e| {
            e.context("construct min/max statistics for split_groups_by_statistics")
        })?;

        let indices_sorted_by_min = statistics.min_values_sorted();
        let mut file_groups_indices: Vec<Vec<usize>> = vec![];

        for (idx, min) in indices_sorted_by_min {
            let file_group_to_insert = file_groups_indices.iter_mut().find(|group| {
                // If our file is non-overlapping and comes _after_ the last file,
                // it fits in this file group.
                min > statistics.max(
                    *group
                        .last()
                        .expect("groups should be nonempty at construction"),
                )
            });
            match file_group_to_insert {
                Some(group) => group.push(idx),
                None => file_groups_indices.push(vec![idx]),
            }
        }

        // Assemble indices back into groups of PartitionedFiles
        Ok(file_groups_indices
            .into_iter()
            .map(|file_group_indices| {
                file_group_indices
                    .into_iter()
                    .map(|idx| flattened_files[idx].clone())
                    .collect()
            })
            .collect())
    }

    /// Returns a new [`DataSourceExec`] to scan the files specified by this config
    #[deprecated(since = "47.0.0", note = "use DataSourceExec::new instead")]
    pub fn build(self) -> Arc<DataSourceExec> {
        DataSourceExec::from_data_source(self)
    }

    /// Write the data_type based on file_source
    fn fmt_file_source(&self, t: DisplayFormatType, f: &mut Formatter) -> FmtResult {
        write!(f, ", file_type={}", self.file_source.file_type())?;
        self.file_source.fmt_extra(t, f)
    }

    /// Returns the file_source
    pub fn file_source(&self) -> &Arc<dyn FileSource> {
        &self.file_source
    }
}

impl Debug for FileScanConfig {
    fn fmt(&self, f: &mut Formatter<'_>) -> FmtResult {
        write!(f, "FileScanConfig {{")?;
        write!(f, "object_store_url={:?}, ", self.object_store_url)?;

        write!(
            f,
            "statistics={:?}, ",
            self.file_source.statistics().unwrap()
        )?;

        DisplayAs::fmt_as(self, DisplayFormatType::Verbose, f)?;
        write!(f, "}}")
    }
}

impl DisplayAs for FileScanConfig {
    fn fmt_as(&self, t: DisplayFormatType, f: &mut Formatter) -> FmtResult {
        let schema = self.projected_schema();
        let orderings = get_projected_output_ordering(self, &schema);

        write!(f, "file_groups=")?;
        FileGroupsDisplay(&self.file_groups).fmt_as(t, f)?;

        if !schema.fields().is_empty() {
            write!(f, ", projection={}", ProjectSchemaDisplay(&schema))?;
        }

        if let Some(limit) = self.limit {
            write!(f, ", limit={limit}")?;
        }

        display_orderings(f, &orderings)?;

        if !self.constraints.is_empty() {
            write!(f, ", {}", self.constraints)?;
        }

        Ok(())
    }
}

/// A helper that projects partition columns into the file record batches.
///
/// One interesting trick is the usage of a cache for the key buffers of the partition column
/// dictionaries. Indeed, the partition columns are constant, so the dictionaries that represent them
/// have all their keys equal to 0. This enables us to re-use the same "all-zero" buffer across batches,
/// which makes the space consumption of the partition columns O(batch_size) instead of O(record_count).
pub struct PartitionColumnProjector {
    /// An Arrow buffer initialized to zeros that represents the key array of all partition
    /// columns (partition columns are materialized by dictionary arrays with only one
    /// value in the dictionary, thus all the keys are equal to zero).
    key_buffer_cache: ZeroBufferGenerators,
    /// Mapping between the indexes in the list of partition columns and the target
    /// schema. Sorted by index in the target schema so that we can iterate on it to
    /// insert the partition columns in the target record batch.
    projected_partition_indexes: Vec<(usize, usize)>,
    /// The schema of the table once the projection was applied.
    projected_schema: SchemaRef,
}

impl PartitionColumnProjector {
    // Create a projector to insert the partitioning columns into batches read from files
    // - `projected_schema`: the target schema with both file and partitioning columns
    // - `table_partition_cols`: all the partitioning column names
    pub fn new(projected_schema: SchemaRef, table_partition_cols: &[String]) -> Self {
        let mut idx_map = HashMap::new();
        for (partition_idx, partition_name) in table_partition_cols.iter().enumerate() {
            if let Ok(schema_idx) = projected_schema.index_of(partition_name) {
                idx_map.insert(partition_idx, schema_idx);
            }
        }

        let mut projected_partition_indexes: Vec<_> = idx_map.into_iter().collect();
        projected_partition_indexes.sort_by(|(_, a), (_, b)| a.cmp(b));

        Self {
            projected_partition_indexes,
            key_buffer_cache: Default::default(),
            projected_schema,
        }
    }

    // Transform the batch read from the file by inserting the partitioning columns
    // to the right positions as deduced from `projected_schema`
    // - `file_batch`: batch read from the file, with internal projection applied
    // - `partition_values`: the list of partition values, one for each partition column
    pub fn project(
        &mut self,
        file_batch: RecordBatch,
        partition_values: &[ScalarValue],
    ) -> Result<RecordBatch> {
        let expected_cols =
            self.projected_schema.fields().len() - self.projected_partition_indexes.len();

        if file_batch.columns().len() != expected_cols {
            return exec_err!(
                "Unexpected batch schema from file, expected {} cols but got {}",
                expected_cols,
                file_batch.columns().len()
            );
        }

        let mut cols = file_batch.columns().to_vec();
        for &(pidx, sidx) in &self.projected_partition_indexes {
            let p_value =
                partition_values
                    .get(pidx)
                    .ok_or(DataFusionError::Execution(
                        "Invalid partitioning found on disk".to_string(),
                    ))?;

            let mut partition_value = Cow::Borrowed(p_value);

            // check if user forgot to dict-encode the partition value
            let field = self.projected_schema.field(sidx);
            let expected_data_type = field.data_type();
            let actual_data_type = partition_value.data_type();
            if let DataType::Dictionary(key_type, _) = expected_data_type {
                if !matches!(actual_data_type, DataType::Dictionary(_, _)) {
                    warn!("Partition value for column {} was not dictionary-encoded, applied auto-fix.", field.name());
                    partition_value = Cow::Owned(ScalarValue::Dictionary(
                        key_type.clone(),
                        Box::new(partition_value.as_ref().clone()),
                    ));
                }
            }

            cols.insert(
                sidx,
                create_output_array(
                    &mut self.key_buffer_cache,
                    partition_value.as_ref(),
                    file_batch.num_rows(),
                )?,
            )
        }

        RecordBatch::try_new_with_options(
            Arc::clone(&self.projected_schema),
            cols,
            &RecordBatchOptions::new().with_row_count(Some(file_batch.num_rows())),
        )
        .map_err(Into::into)
    }
}

#[derive(Debug, Default)]
struct ZeroBufferGenerators {
    gen_i8: ZeroBufferGenerator<i8>,
    gen_i16: ZeroBufferGenerator<i16>,
    gen_i32: ZeroBufferGenerator<i32>,
    gen_i64: ZeroBufferGenerator<i64>,
    gen_u8: ZeroBufferGenerator<u8>,
    gen_u16: ZeroBufferGenerator<u16>,
    gen_u32: ZeroBufferGenerator<u32>,
    gen_u64: ZeroBufferGenerator<u64>,
}

/// Generate a arrow [`Buffer`] that contains zero values.
#[derive(Debug, Default)]
struct ZeroBufferGenerator<T>
where
    T: ArrowNativeType,
{
    cache: Option<Buffer>,
    _t: PhantomData<T>,
}

impl<T> ZeroBufferGenerator<T>
where
    T: ArrowNativeType,
{
    const SIZE: usize = size_of::<T>();

    fn get_buffer(&mut self, n_vals: usize) -> Buffer {
        match &mut self.cache {
            Some(buf) if buf.len() >= n_vals * Self::SIZE => {
                buf.slice_with_length(0, n_vals * Self::SIZE)
            }
            _ => {
                let mut key_buffer_builder = BufferBuilder::<T>::new(n_vals);
                key_buffer_builder.advance(n_vals); // keys are all 0
                self.cache.insert(key_buffer_builder.finish()).clone()
            }
        }
    }
}

fn create_dict_array<T>(
    buffer_gen: &mut ZeroBufferGenerator<T>,
    dict_val: &ScalarValue,
    len: usize,
    data_type: DataType,
) -> Result<ArrayRef>
where
    T: ArrowNativeType,
{
    let dict_vals = dict_val.to_array()?;

    let sliced_key_buffer = buffer_gen.get_buffer(len);

    // assemble pieces together
    let mut builder = ArrayData::builder(data_type)
        .len(len)
        .add_buffer(sliced_key_buffer);
    builder = builder.add_child_data(dict_vals.to_data());
    Ok(Arc::new(DictionaryArray::<UInt16Type>::from(
        builder.build().unwrap(),
    )))
}

fn create_output_array(
    key_buffer_cache: &mut ZeroBufferGenerators,
    val: &ScalarValue,
    len: usize,
) -> Result<ArrayRef> {
    if let ScalarValue::Dictionary(key_type, dict_val) = &val {
        match key_type.as_ref() {
            DataType::Int8 => {
                return create_dict_array(
                    &mut key_buffer_cache.gen_i8,
                    dict_val,
                    len,
                    val.data_type(),
                );
            }
            DataType::Int16 => {
                return create_dict_array(
                    &mut key_buffer_cache.gen_i16,
                    dict_val,
                    len,
                    val.data_type(),
                );
            }
            DataType::Int32 => {
                return create_dict_array(
                    &mut key_buffer_cache.gen_i32,
                    dict_val,
                    len,
                    val.data_type(),
                );
            }
            DataType::Int64 => {
                return create_dict_array(
                    &mut key_buffer_cache.gen_i64,
                    dict_val,
                    len,
                    val.data_type(),
                );
            }
            DataType::UInt8 => {
                return create_dict_array(
                    &mut key_buffer_cache.gen_u8,
                    dict_val,
                    len,
                    val.data_type(),
                );
            }
            DataType::UInt16 => {
                return create_dict_array(
                    &mut key_buffer_cache.gen_u16,
                    dict_val,
                    len,
                    val.data_type(),
                );
            }
            DataType::UInt32 => {
                return create_dict_array(
                    &mut key_buffer_cache.gen_u32,
                    dict_val,
                    len,
                    val.data_type(),
                );
            }
            DataType::UInt64 => {
                return create_dict_array(
                    &mut key_buffer_cache.gen_u64,
                    dict_val,
                    len,
                    val.data_type(),
                );
            }
            _ => {}
        }
    }

    val.to_array_of_size(len)
}

/// The various listing tables does not attempt to read all files
/// concurrently, instead they will read files in sequence within a
/// partition.  This is an important property as it allows plans to
/// run against 1000s of files and not try to open them all
/// concurrently.
///
/// However, it means if we assign more than one file to a partition
/// the output sort order will not be preserved as illustrated in the
/// following diagrams:
///
/// When only 1 file is assigned to each partition, each partition is
/// correctly sorted on `(A, B, C)`
///
/// ```text
///┏ ━ ━ ━ ━ ━ ━ ━ ━ ━ ━ ━ ━ ━ ━ ━ ━ ━ ━ ━ ━ ━ ━ ━ ━ ━ ━ ━ ━ ━ ━ ━ ━ ━ ━ ━ ━ ━ ━ ━ ━ ━ ━ ┓
///  ┌ ─ ─ ─ ─ ─ ─ ─ ─ ─ ┐ ┌ ─ ─ ─ ─ ─ ─ ─ ─ ─  ┌ ─ ─ ─ ─ ─ ─ ─ ─ ─  ┌ ─ ─ ─ ─ ─ ─ ─ ─ ┐
///┃   ┌───────────────┐     ┌──────────────┐ │   ┌──────────────┐ │   ┌─────────────┐   ┃
///  │ │   1.parquet   │ │ │ │  2.parquet   │   │ │  3.parquet   │   │ │  4.parquet  │ │
///┃   │ Sort: A, B, C │     │Sort: A, B, C │ │   │Sort: A, B, C │ │   │Sort: A, B, C│   ┃
///  │ └───────────────┘ │ │ └──────────────┘   │ └──────────────┘   │ └─────────────┘ │
///┃                                          │                    │                     ┃
///  │                   │ │                    │                    │                 │
///┃                                          │                    │                     ┃
///  │                   │ │                    │                    │                 │
///┃                                          │                    │                     ┃
///  │                   │ │                    │                    │                 │
///┃  ─ ─ ─ ─ ─ ─ ─ ─ ─ ─   ─ ─ ─ ─ ─ ─ ─ ─ ─ ┘  ─ ─ ─ ─ ─ ─ ─ ─ ─ ┘  ─ ─ ─ ─ ─ ─ ─ ─ ─  ┃
///     DataFusion           DataFusion           DataFusion           DataFusion
///┃    Partition 1          Partition 2          Partition 3          Partition 4       ┃
/// ━ ━ ━ ━ ━ ━ ━ ━ ━ ━ ━ ━ ━ ━ ━ ━ ━ ━ ━ ━ ━ ━ ━ ━ ━ ━ ━ ━ ━ ━ ━ ━ ━ ━ ━ ━ ━ ━ ━ ━ ━ ━ ━
///
///                                      DataSourceExec
///```
///
/// However, when more than 1 file is assigned to each partition, each
/// partition is NOT correctly sorted on `(A, B, C)`. Once the second
/// file is scanned, the same values for A, B and C can be repeated in
/// the same sorted stream
///
///```text
///┏ ━ ━ ━ ━ ━ ━ ━ ━ ━ ━ ━ ━ ━ ━ ━ ━ ━ ━ ━ ━ ━ ━
///  ┌ ─ ─ ─ ─ ─ ─ ─ ─ ─ ┐ ┌ ─ ─ ─ ─ ─ ─ ─ ─ ─  ┃
///┃   ┌───────────────┐     ┌──────────────┐ │
///  │ │   1.parquet   │ │ │ │  2.parquet   │   ┃
///┃   │ Sort: A, B, C │     │Sort: A, B, C │ │
///  │ └───────────────┘ │ │ └──────────────┘   ┃
///┃   ┌───────────────┐     ┌──────────────┐ │
///  │ │   3.parquet   │ │ │ │  4.parquet   │   ┃
///┃   │ Sort: A, B, C │     │Sort: A, B, C │ │
///  │ └───────────────┘ │ │ └──────────────┘   ┃
///┃                                          │
///  │                   │ │                    ┃
///┃  ─ ─ ─ ─ ─ ─ ─ ─ ─ ─   ─ ─ ─ ─ ─ ─ ─ ─ ─ ┘
///     DataFusion           DataFusion         ┃
///┃    Partition 1          Partition 2
/// ━ ━ ━ ━ ━ ━ ━ ━ ━ ━ ━ ━ ━ ━ ━ ━ ━ ━ ━ ━ ━ ━ ┛
///
///              DataSourceExec
///```
fn get_projected_output_ordering(
    base_config: &FileScanConfig,
    projected_schema: &SchemaRef,
) -> Vec<LexOrdering> {
    let mut all_orderings = vec![];
    for output_ordering in &base_config.output_ordering {
        let mut new_ordering = vec![];
        for PhysicalSortExpr { expr, options } in output_ordering.iter() {
            if let Some(col) = expr.as_any().downcast_ref::<Column>() {
                let name = col.name();
                if let Some((idx, _)) = projected_schema.column_with_name(name) {
                    // Compute the new sort expression (with correct index) after projection:
                    new_ordering.push(PhysicalSortExpr::new(
                        Arc::new(Column::new(name, idx)),
                        *options,
                    ));
                    continue;
                }
            }
            // Cannot find expression in the projected_schema, stop iterating
            // since rest of the orderings are violated
            break;
        }

        let Some(new_ordering) = LexOrdering::new(new_ordering) else {
            continue;
        };

        // Check if any file groups are not sorted
        if base_config.file_groups.iter().any(|group| {
            if group.len() <= 1 {
                // File groups with <= 1 files are always sorted
                return false;
            }

            let statistics = match MinMaxStatistics::new_from_files(
                &new_ordering,
                projected_schema,
                base_config.projection.as_deref(),
                group.iter(),
            ) {
                Ok(statistics) => statistics,
                Err(e) => {
                    log::trace!("Error fetching statistics for file group: {e}");
                    // we can't prove that it's ordered, so we have to reject it
                    return true;
                }
            };

            !statistics.is_sorted()
        }) {
            debug!(
                "Skipping specified output ordering {:?}. \
                Some file groups couldn't be determined to be sorted: {:?}",
                base_config.output_ordering[0], base_config.file_groups
            );
            continue;
        }

        all_orderings.push(new_ordering);
    }
    all_orderings
}

/// Convert type to a type suitable for use as a `ListingTable`
/// partition column. Returns `Dictionary(UInt16, val_type)`, which is
/// a reasonable trade off between a reasonable number of partition
/// values and space efficiency.
///
/// This use this to specify types for partition columns. However
/// you MAY also choose not to dictionary-encode the data or to use a
/// different dictionary type.
///
/// Use [`wrap_partition_value_in_dict`] to wrap a [`ScalarValue`] in the same say.
pub fn wrap_partition_type_in_dict(val_type: DataType) -> DataType {
    DataType::Dictionary(Box::new(DataType::UInt16), Box::new(val_type))
}

/// Convert a [`ScalarValue`] of partition columns to a type, as
/// described in the documentation of [`wrap_partition_type_in_dict`],
/// which can wrap the types.
pub fn wrap_partition_value_in_dict(val: ScalarValue) -> ScalarValue {
    ScalarValue::Dictionary(Box::new(DataType::UInt16), Box::new(val))
}

#[cfg(test)]
mod tests {
    use super::*;
    use crate::{
        generate_test_files, test_util::MockSource, tests::aggr_test_schema,
        verify_sort_integrity,
    };

    use arrow::array::{Int32Array, RecordBatch};
    use datafusion_common::stats::Precision;
    use datafusion_common::{assert_batches_eq, internal_err};
    use datafusion_expr::SortExpr;
    use datafusion_physical_expr::create_physical_sort_expr;

    /// Returns the column names on the schema
    pub fn columns(schema: &Schema) -> Vec<String> {
        schema.fields().iter().map(|f| f.name().clone()).collect()
    }

    #[test]
    fn physical_plan_config_no_projection() {
        let file_schema = aggr_test_schema();
        let conf = config_for_projection(
            Arc::clone(&file_schema),
            None,
            Statistics::new_unknown(&file_schema),
            to_partition_cols(vec![(
                "date".to_owned(),
                wrap_partition_type_in_dict(DataType::Utf8),
            )]),
        );

        let (proj_schema, _, proj_statistics, _) = conf.project();
        assert_eq!(proj_schema.fields().len(), file_schema.fields().len() + 1);
        assert_eq!(
            proj_schema.field(file_schema.fields().len()).name(),
            "date",
            "partition columns are the last columns"
        );
        assert_eq!(
            proj_statistics.column_statistics.len(),
            file_schema.fields().len() + 1
        );
        // TODO implement tests for partition column statistics once implemented

        let col_names = conf.projected_file_column_names();
        assert_eq!(col_names, None);

        let col_indices = conf.file_column_projection_indices();
        assert_eq!(col_indices, None);
    }

    #[test]
    fn physical_plan_config_no_projection_tab_cols_as_field() {
        let file_schema = aggr_test_schema();

        // make a table_partition_col as a field
        let table_partition_col =
            Field::new("date", wrap_partition_type_in_dict(DataType::Utf8), true)
                .with_metadata(HashMap::from_iter(vec![(
                    "key_whatever".to_owned(),
                    "value_whatever".to_owned(),
                )]));

        let conf = config_for_projection(
            Arc::clone(&file_schema),
            None,
            Statistics::new_unknown(&file_schema),
            vec![table_partition_col.clone()],
        );

        // verify the proj_schema includes the last column and exactly the same the field it is defined
        let proj_schema = conf.projected_schema();
        assert_eq!(proj_schema.fields().len(), file_schema.fields().len() + 1);
        assert_eq!(
            *proj_schema.field(file_schema.fields().len()),
            table_partition_col,
            "partition columns are the last columns and ust have all values defined in created field"
        );
    }

    #[test]
    fn physical_plan_config_with_projection() {
        let file_schema = aggr_test_schema();
        let conf = config_for_projection(
            Arc::clone(&file_schema),
            Some(vec![file_schema.fields().len(), 0]),
            Statistics {
                num_rows: Precision::Inexact(10),
                // assign the column index to distinct_count to help assert
                // the source statistic after the projection
                column_statistics: (0..file_schema.fields().len())
                    .map(|i| ColumnStatistics {
                        distinct_count: Precision::Inexact(i),
                        ..Default::default()
                    })
                    .collect(),
                total_byte_size: Precision::Absent,
            },
            to_partition_cols(vec![(
                "date".to_owned(),
                wrap_partition_type_in_dict(DataType::Utf8),
            )]),
        );

        let (proj_schema, _, proj_statistics, _) = conf.project();
        assert_eq!(
            columns(&proj_schema),
            vec!["date".to_owned(), "c1".to_owned()]
        );
        let proj_stat_cols = proj_statistics.column_statistics;
        assert_eq!(proj_stat_cols.len(), 2);
        // TODO implement tests for proj_stat_cols[0] once partition column
        // statistics are implemented
        assert_eq!(proj_stat_cols[1].distinct_count, Precision::Inexact(0));

        let col_names = conf.projected_file_column_names();
        assert_eq!(col_names, Some(vec!["c1".to_owned()]));

        let col_indices = conf.file_column_projection_indices();
        assert_eq!(col_indices, Some(vec![0]));
    }

    #[test]
    fn partition_column_projector() {
        let file_batch = build_table_i32(
            ("a", &vec![0, 1, 2]),
            ("b", &vec![-2, -1, 0]),
            ("c", &vec![10, 11, 12]),
        );
        let partition_cols = vec![
            (
                "year".to_owned(),
                wrap_partition_type_in_dict(DataType::Utf8),
            ),
            (
                "month".to_owned(),
                wrap_partition_type_in_dict(DataType::Utf8),
            ),
            (
                "day".to_owned(),
                wrap_partition_type_in_dict(DataType::Utf8),
            ),
        ];
        // create a projected schema
        let statistics = Statistics {
            num_rows: Precision::Inexact(3),
            total_byte_size: Precision::Absent,
            column_statistics: Statistics::unknown_column(&file_batch.schema()),
        };

        let conf = config_for_projection(
            file_batch.schema(),
            // keep all cols from file and 2 from partitioning
            Some(vec![
                0,
                1,
                2,
                file_batch.schema().fields().len(),
                file_batch.schema().fields().len() + 2,
            ]),
            statistics.clone(),
            to_partition_cols(partition_cols.clone()),
        );

        let source_statistics = conf.file_source.statistics().unwrap();
        let conf_stats = conf.statistics().unwrap();

        // projection should be reflected in the file source statistics
        assert_eq!(conf_stats.num_rows, Precision::Inexact(3));

        // 3 original statistics + 2 partition statistics
        assert_eq!(conf_stats.column_statistics.len(), 5);

        // file statics should not be modified
        assert_eq!(source_statistics, statistics);
        assert_eq!(source_statistics.column_statistics.len(), 3);

        let proj_schema = conf.projected_schema();
        // created a projector for that projected schema
        let mut proj = PartitionColumnProjector::new(
            proj_schema,
            &partition_cols
                .iter()
                .map(|x| x.0.clone())
                .collect::<Vec<_>>(),
        );

        // project first batch
        let projected_batch = proj
            .project(
                // file_batch is ok here because we kept all the file cols in the projection
                file_batch,
                &[
                    wrap_partition_value_in_dict(ScalarValue::from("2021")),
                    wrap_partition_value_in_dict(ScalarValue::from("10")),
                    wrap_partition_value_in_dict(ScalarValue::from("26")),
                ],
            )
            .expect("Projection of partition columns into record batch failed");
        let expected = [
            "+---+----+----+------+-----+",
            "| a | b  | c  | year | day |",
            "+---+----+----+------+-----+",
            "| 0 | -2 | 10 | 2021 | 26  |",
            "| 1 | -1 | 11 | 2021 | 26  |",
            "| 2 | 0  | 12 | 2021 | 26  |",
            "+---+----+----+------+-----+",
        ];
        assert_batches_eq!(expected, &[projected_batch]);

        // project another batch that is larger than the previous one
        let file_batch = build_table_i32(
            ("a", &vec![5, 6, 7, 8, 9]),
            ("b", &vec![-10, -9, -8, -7, -6]),
            ("c", &vec![12, 13, 14, 15, 16]),
        );
        let projected_batch = proj
            .project(
                // file_batch is ok here because we kept all the file cols in the projection
                file_batch,
                &[
                    wrap_partition_value_in_dict(ScalarValue::from("2021")),
                    wrap_partition_value_in_dict(ScalarValue::from("10")),
                    wrap_partition_value_in_dict(ScalarValue::from("27")),
                ],
            )
            .expect("Projection of partition columns into record batch failed");
        let expected = [
            "+---+-----+----+------+-----+",
            "| a | b   | c  | year | day |",
            "+---+-----+----+------+-----+",
            "| 5 | -10 | 12 | 2021 | 27  |",
            "| 6 | -9  | 13 | 2021 | 27  |",
            "| 7 | -8  | 14 | 2021 | 27  |",
            "| 8 | -7  | 15 | 2021 | 27  |",
            "| 9 | -6  | 16 | 2021 | 27  |",
            "+---+-----+----+------+-----+",
        ];
        assert_batches_eq!(expected, &[projected_batch]);

        // project another batch that is smaller than the previous one
        let file_batch = build_table_i32(
            ("a", &vec![0, 1, 3]),
            ("b", &vec![2, 3, 4]),
            ("c", &vec![4, 5, 6]),
        );
        let projected_batch = proj
            .project(
                // file_batch is ok here because we kept all the file cols in the projection
                file_batch,
                &[
                    wrap_partition_value_in_dict(ScalarValue::from("2021")),
                    wrap_partition_value_in_dict(ScalarValue::from("10")),
                    wrap_partition_value_in_dict(ScalarValue::from("28")),
                ],
            )
            .expect("Projection of partition columns into record batch failed");
        let expected = [
            "+---+---+---+------+-----+",
            "| a | b | c | year | day |",
            "+---+---+---+------+-----+",
            "| 0 | 2 | 4 | 2021 | 28  |",
            "| 1 | 3 | 5 | 2021 | 28  |",
            "| 3 | 4 | 6 | 2021 | 28  |",
            "+---+---+---+------+-----+",
        ];
        assert_batches_eq!(expected, &[projected_batch]);

        // forgot to dictionary-wrap the scalar value
        let file_batch = build_table_i32(
            ("a", &vec![0, 1, 2]),
            ("b", &vec![-2, -1, 0]),
            ("c", &vec![10, 11, 12]),
        );
        let projected_batch = proj
            .project(
                // file_batch is ok here because we kept all the file cols in the projection
                file_batch,
                &[
                    ScalarValue::from("2021"),
                    ScalarValue::from("10"),
                    ScalarValue::from("26"),
                ],
            )
            .expect("Projection of partition columns into record batch failed");
        let expected = [
            "+---+----+----+------+-----+",
            "| a | b  | c  | year | day |",
            "+---+----+----+------+-----+",
            "| 0 | -2 | 10 | 2021 | 26  |",
            "| 1 | -1 | 11 | 2021 | 26  |",
            "| 2 | 0  | 12 | 2021 | 26  |",
            "+---+----+----+------+-----+",
        ];
        assert_batches_eq!(expected, &[projected_batch]);
    }

    #[test]
    fn test_projected_file_schema_with_partition_col() {
        let schema = aggr_test_schema();
        let partition_cols = vec![
            (
                "part1".to_owned(),
                wrap_partition_type_in_dict(DataType::Utf8),
            ),
            (
                "part2".to_owned(),
                wrap_partition_type_in_dict(DataType::Utf8),
            ),
        ];

        // Projected file schema for config with projection including partition column
        let projection = config_for_projection(
            schema.clone(),
            Some(vec![0, 3, 5, schema.fields().len()]),
            Statistics::new_unknown(&schema),
            to_partition_cols(partition_cols),
        )
        .projected_file_schema();

        // Assert partition column filtered out in projected file schema
        let expected_columns = vec!["c1", "c4", "c6"];
        let actual_columns = projection
            .fields()
            .iter()
            .map(|f| f.name().clone())
            .collect::<Vec<_>>();
        assert_eq!(expected_columns, actual_columns);
    }

    #[test]
    fn test_projected_file_schema_without_projection() {
        let schema = aggr_test_schema();
        let partition_cols = vec![
            (
                "part1".to_owned(),
                wrap_partition_type_in_dict(DataType::Utf8),
            ),
            (
                "part2".to_owned(),
                wrap_partition_type_in_dict(DataType::Utf8),
            ),
        ];

        // Projected file schema for config without projection
        let projection = config_for_projection(
            schema.clone(),
            None,
            Statistics::new_unknown(&schema),
            to_partition_cols(partition_cols),
        )
        .projected_file_schema();

        // Assert projected file schema is equal to file schema
        assert_eq!(projection.fields(), schema.fields());
    }

    #[test]
    fn test_split_groups_by_statistics() -> Result<()> {
        use chrono::TimeZone;
        use datafusion_common::DFSchema;
        use datafusion_expr::execution_props::ExecutionProps;
        use object_store::{path::Path, ObjectMeta};

        struct File {
            name: &'static str,
            date: &'static str,
            statistics: Vec<Option<(f64, f64)>>,
        }
        impl File {
            fn new(
                name: &'static str,
                date: &'static str,
                statistics: Vec<Option<(f64, f64)>>,
            ) -> Self {
                Self {
                    name,
                    date,
                    statistics,
                }
            }
        }

        struct TestCase {
            name: &'static str,
            file_schema: Schema,
            files: Vec<File>,
            sort: Vec<SortExpr>,
            expected_result: Result<Vec<Vec<&'static str>>, &'static str>,
        }

        use datafusion_expr::col;
        let cases = vec![
            TestCase {
                name: "test sort",
                file_schema: Schema::new(vec![Field::new(
                    "value".to_string(),
                    DataType::Float64,
                    false,
                )]),
                files: vec![
                    File::new("0", "2023-01-01", vec![Some((0.00, 0.49))]),
                    File::new("1", "2023-01-01", vec![Some((0.50, 1.00))]),
                    File::new("2", "2023-01-02", vec![Some((0.00, 1.00))]),
                ],
                sort: vec![col("value").sort(true, false)],
                expected_result: Ok(vec![vec!["0", "1"], vec!["2"]]),
            },
            // same input but file '2' is in the middle
            // test that we still order correctly
            TestCase {
                name: "test sort with files ordered differently",
                file_schema: Schema::new(vec![Field::new(
                    "value".to_string(),
                    DataType::Float64,
                    false,
                )]),
                files: vec![
                    File::new("0", "2023-01-01", vec![Some((0.00, 0.49))]),
                    File::new("2", "2023-01-02", vec![Some((0.00, 1.00))]),
                    File::new("1", "2023-01-01", vec![Some((0.50, 1.00))]),
                ],
                sort: vec![col("value").sort(true, false)],
                expected_result: Ok(vec![vec!["0", "1"], vec!["2"]]),
            },
            TestCase {
                name: "reverse sort",
                file_schema: Schema::new(vec![Field::new(
                    "value".to_string(),
                    DataType::Float64,
                    false,
                )]),
                files: vec![
                    File::new("0", "2023-01-01", vec![Some((0.00, 0.49))]),
                    File::new("1", "2023-01-01", vec![Some((0.50, 1.00))]),
                    File::new("2", "2023-01-02", vec![Some((0.00, 1.00))]),
                ],
                sort: vec![col("value").sort(false, true)],
                expected_result: Ok(vec![vec!["1", "0"], vec!["2"]]),
            },
            // reject nullable sort columns
            TestCase {
                name: "no nullable sort columns",
                file_schema: Schema::new(vec![Field::new(
                    "value".to_string(),
                    DataType::Float64,
                    true, // should fail because nullable
                )]),
                files: vec![
                    File::new("0", "2023-01-01", vec![Some((0.00, 0.49))]),
                    File::new("1", "2023-01-01", vec![Some((0.50, 1.00))]),
                    File::new("2", "2023-01-02", vec![Some((0.00, 1.00))]),
                ],
                sort: vec![col("value").sort(true, false)],
                expected_result: Err("construct min/max statistics for split_groups_by_statistics\ncaused by\nbuild min rows\ncaused by\ncreate sorting columns\ncaused by\nError during planning: cannot sort by nullable column")
            },
            TestCase {
                name: "all three non-overlapping",
                file_schema: Schema::new(vec![Field::new(
                    "value".to_string(),
                    DataType::Float64,
                    false,
                )]),
                files: vec![
                    File::new("0", "2023-01-01", vec![Some((0.00, 0.49))]),
                    File::new("1", "2023-01-01", vec![Some((0.50, 0.99))]),
                    File::new("2", "2023-01-02", vec![Some((1.00, 1.49))]),
                ],
                sort: vec![col("value").sort(true, false)],
                expected_result: Ok(vec![vec!["0", "1", "2"]]),
            },
            TestCase {
                name: "all three overlapping",
                file_schema: Schema::new(vec![Field::new(
                    "value".to_string(),
                    DataType::Float64,
                    false,
                )]),
                files: vec![
                    File::new("0", "2023-01-01", vec![Some((0.00, 0.49))]),
                    File::new("1", "2023-01-01", vec![Some((0.00, 0.49))]),
                    File::new("2", "2023-01-02", vec![Some((0.00, 0.49))]),
                ],
                sort: vec![col("value").sort(true, false)],
                expected_result: Ok(vec![vec!["0"], vec!["1"], vec!["2"]]),
            },
            TestCase {
                name: "empty input",
                file_schema: Schema::new(vec![Field::new(
                    "value".to_string(),
                    DataType::Float64,
                    false,
                )]),
                files: vec![],
                sort: vec![col("value").sort(true, false)],
                expected_result: Ok(vec![]),
            },
            TestCase {
                name: "one file missing statistics",
                file_schema: Schema::new(vec![Field::new(
                    "value".to_string(),
                    DataType::Float64,
                    false,
                )]),
                files: vec![
                    File::new("0", "2023-01-01", vec![Some((0.00, 0.49))]),
                    File::new("1", "2023-01-01", vec![Some((0.00, 0.49))]),
                    File::new("2", "2023-01-02", vec![None]),
                ],
                sort: vec![col("value").sort(true, false)],
                expected_result: Err("construct min/max statistics for split_groups_by_statistics\ncaused by\ncollect min/max values\ncaused by\nget min/max for column: 'value'\ncaused by\nError during planning: statistics not found"),
            },
        ];

        for case in cases {
            let table_schema = Arc::new(Schema::new(
                case.file_schema
                    .fields()
                    .clone()
                    .into_iter()
                    .cloned()
                    .chain(Some(Arc::new(Field::new(
                        "date".to_string(),
                        DataType::Utf8,
                        false,
                    ))))
                    .collect::<Vec<_>>(),
            ));
            let Some(sort_order) = LexOrdering::new(
                case.sort
                    .into_iter()
                    .map(|expr| {
                        create_physical_sort_expr(
                            &expr,
                            &DFSchema::try_from(table_schema.as_ref().clone())?,
                            &ExecutionProps::default(),
                        )
                    })
                    .collect::<Result<Vec<_>>>()?,
            ) else {
                return internal_err!("This test should always use an ordering");
            };

            let partitioned_files = FileGroup::new(
                case.files.into_iter().map(From::from).collect::<Vec<_>>(),
            );
            let result = FileScanConfig::split_groups_by_statistics(
                &table_schema,
                &[partitioned_files.clone()],
                &sort_order,
            );
            let results_by_name = result
                .as_ref()
                .map(|file_groups| {
                    file_groups
                        .iter()
                        .map(|file_group| {
                            file_group
                                .iter()
                                .map(|file| {
                                    partitioned_files
                                        .iter()
                                        .find_map(|f| {
                                            if f.object_meta == file.object_meta {
                                                Some(
                                                    f.object_meta
                                                        .location
                                                        .as_ref()
                                                        .rsplit('/')
                                                        .next()
                                                        .unwrap()
                                                        .trim_end_matches(".parquet"),
                                                )
                                            } else {
                                                None
                                            }
                                        })
                                        .unwrap()
                                })
                                .collect::<Vec<_>>()
                        })
                        .collect::<Vec<_>>()
                })
                .map_err(|e| e.strip_backtrace().leak() as &'static str);

            assert_eq!(results_by_name, case.expected_result, "{}", case.name);
        }

        return Ok(());

        impl From<File> for PartitionedFile {
            fn from(file: File) -> Self {
                PartitionedFile {
                    object_meta: ObjectMeta {
                        location: Path::from(format!(
                            "data/date={}/{}.parquet",
                            file.date, file.name
                        )),
                        last_modified: chrono::Utc.timestamp_nanos(0),
                        size: 0,
                        e_tag: None,
                        version: None,
                    },
                    partition_values: vec![ScalarValue::from(file.date)],
                    range: None,
                    statistics: Some(Arc::new(Statistics {
                        num_rows: Precision::Absent,
                        total_byte_size: Precision::Absent,
                        column_statistics: file
                            .statistics
                            .into_iter()
                            .map(|stats| {
                                stats
                                    .map(|(min, max)| ColumnStatistics {
                                        min_value: Precision::Exact(ScalarValue::from(
                                            min,
                                        )),
                                        max_value: Precision::Exact(ScalarValue::from(
                                            max,
                                        )),
                                        ..Default::default()
                                    })
                                    .unwrap_or_default()
                            })
                            .collect::<Vec<_>>(),
                    })),
                    extensions: None,
                    metadata_size_hint: None,
                }
            }
        }
    }

    // sets default for configs that play no role in projections
    fn config_for_projection(
        file_schema: SchemaRef,
        projection: Option<Vec<usize>>,
        statistics: Statistics,
        table_partition_cols: Vec<Field>,
    ) -> FileScanConfig {
        FileScanConfigBuilder::new(
            ObjectStoreUrl::parse("test:///").unwrap(),
            file_schema,
            Arc::new(MockSource::default()),
        )
        .with_projection(projection)
        .with_statistics(statistics)
        .with_table_partition_cols(table_partition_cols)
        .build()
    }

    /// Convert partition columns from Vec<String DataType> to Vec<Field>
    fn to_partition_cols(table_partition_cols: Vec<(String, DataType)>) -> Vec<Field> {
        table_partition_cols
            .iter()
            .map(|(name, dtype)| Field::new(name, dtype.clone(), false))
            .collect::<Vec<_>>()
    }

    /// returns record batch with 3 columns of i32 in memory
    pub fn build_table_i32(
        a: (&str, &Vec<i32>),
        b: (&str, &Vec<i32>),
        c: (&str, &Vec<i32>),
    ) -> RecordBatch {
        let schema = Schema::new(vec![
            Field::new(a.0, DataType::Int32, false),
            Field::new(b.0, DataType::Int32, false),
            Field::new(c.0, DataType::Int32, false),
        ]);

        RecordBatch::try_new(
            Arc::new(schema),
            vec![
                Arc::new(Int32Array::from(a.1.clone())),
                Arc::new(Int32Array::from(b.1.clone())),
                Arc::new(Int32Array::from(c.1.clone())),
            ],
        )
        .unwrap()
    }

    #[test]
    fn test_file_scan_config_builder() {
        let file_schema = aggr_test_schema();
        let object_store_url = ObjectStoreUrl::parse("test:///").unwrap();
        let file_source: Arc<dyn FileSource> = Arc::new(MockSource::default());

        // Create a builder with required parameters
        let builder = FileScanConfigBuilder::new(
            object_store_url.clone(),
            Arc::clone(&file_schema),
            Arc::clone(&file_source),
        );

        // Build with various configurations
        let config = builder
            .with_limit(Some(1000))
            .with_projection(Some(vec![0, 1]))
            .with_table_partition_cols(vec![Field::new(
                "date",
                wrap_partition_type_in_dict(DataType::Utf8),
                false,
            )])
            .with_statistics(Statistics::new_unknown(&file_schema))
            .with_file_groups(vec![FileGroup::new(vec![PartitionedFile::new(
                "test.parquet".to_string(),
                1024,
            )])])
            .with_output_ordering(vec![[PhysicalSortExpr::new_default(Arc::new(
                Column::new("date", 0),
            ))]
            .into()])
            .with_file_compression_type(FileCompressionType::UNCOMPRESSED)
            .with_newlines_in_values(true)
            .build();

        // Verify the built config has all the expected values
        assert_eq!(config.object_store_url, object_store_url);
        assert_eq!(config.file_schema, file_schema);
        assert_eq!(config.limit, Some(1000));
        assert_eq!(config.projection, Some(vec![0, 1]));
        assert_eq!(config.table_partition_cols.len(), 1);
        assert_eq!(config.table_partition_cols[0].name(), "date");
        assert_eq!(config.file_groups.len(), 1);
        assert_eq!(config.file_groups[0].len(), 1);
        assert_eq!(
            config.file_groups[0][0].object_meta.location.as_ref(),
            "test.parquet"
        );
        assert_eq!(
            config.file_compression_type,
            FileCompressionType::UNCOMPRESSED
        );
        assert!(config.new_lines_in_values);
        assert_eq!(config.output_ordering.len(), 1);
    }

    #[test]
    fn test_file_scan_config_builder_defaults() {
        let file_schema = aggr_test_schema();
        let object_store_url = ObjectStoreUrl::parse("test:///").unwrap();
        let file_source: Arc<dyn FileSource> = Arc::new(MockSource::default());

        // Create a builder with only required parameters and build without any additional configurations
        let config = FileScanConfigBuilder::new(
            object_store_url.clone(),
            Arc::clone(&file_schema),
            Arc::clone(&file_source),
        )
        .build();

        // Verify default values
        assert_eq!(config.object_store_url, object_store_url);
        assert_eq!(config.file_schema, file_schema);
        assert_eq!(config.limit, None);
        assert_eq!(config.projection, None);
        assert!(config.table_partition_cols.is_empty());
        assert!(config.file_groups.is_empty());
        assert_eq!(
            config.file_compression_type,
            FileCompressionType::UNCOMPRESSED
        );
        assert!(!config.new_lines_in_values);
        assert!(config.output_ordering.is_empty());
        assert!(config.constraints.is_empty());

        // Verify statistics are set to unknown
        assert_eq!(
            config.file_source.statistics().unwrap().num_rows,
            Precision::Absent
        );
        assert_eq!(
            config.file_source.statistics().unwrap().total_byte_size,
            Precision::Absent
        );
        assert_eq!(
            config
                .file_source
                .statistics()
                .unwrap()
                .column_statistics
                .len(),
            file_schema.fields().len()
        );
        for stat in config.file_source.statistics().unwrap().column_statistics {
            assert_eq!(stat.distinct_count, Precision::Absent);
            assert_eq!(stat.min_value, Precision::Absent);
            assert_eq!(stat.max_value, Precision::Absent);
            assert_eq!(stat.null_count, Precision::Absent);
        }
    }

    #[test]
    fn test_file_scan_config_builder_new_from() {
        let schema = aggr_test_schema();
        let object_store_url = ObjectStoreUrl::parse("test:///").unwrap();
        let file_source: Arc<dyn FileSource> = Arc::new(MockSource::default());
        let partition_cols = vec![Field::new(
            "date",
            wrap_partition_type_in_dict(DataType::Utf8),
            false,
        )];
        let file = PartitionedFile::new("test_file.parquet", 100);

        // Create a config with non-default values
        let original_config = FileScanConfigBuilder::new(
            object_store_url.clone(),
            Arc::clone(&schema),
            Arc::clone(&file_source),
        )
        .with_projection(Some(vec![0, 2]))
        .with_limit(Some(10))
        .with_table_partition_cols(partition_cols.clone())
        .with_file(file.clone())
        .with_constraints(Constraints::default())
        .with_newlines_in_values(true)
        .build();

        // Create a new builder from the config
        let new_builder = FileScanConfigBuilder::from(original_config);

        // Build a new config from this builder
        let new_config = new_builder.build();

        // Verify properties match
        assert_eq!(new_config.object_store_url, object_store_url);
        assert_eq!(new_config.file_schema, schema);
        assert_eq!(new_config.projection, Some(vec![0, 2]));
        assert_eq!(new_config.limit, Some(10));
        assert_eq!(new_config.table_partition_cols, partition_cols);
        assert_eq!(new_config.file_groups.len(), 1);
        assert_eq!(new_config.file_groups[0].len(), 1);
        assert_eq!(
            new_config.file_groups[0][0].object_meta.location.as_ref(),
            "test_file.parquet"
        );
        assert_eq!(new_config.constraints, Constraints::default());
        assert!(new_config.new_lines_in_values);
    }

    #[test]
    fn test_split_groups_by_statistics_with_target_partitions() -> Result<()> {
        use datafusion_common::DFSchema;
        use datafusion_expr::{col, execution_props::ExecutionProps};

        let schema = Arc::new(Schema::new(vec![Field::new(
            "value",
            DataType::Float64,
            false,
        )]));

        // Setup sort expression
        let exec_props = ExecutionProps::new();
        let df_schema = DFSchema::try_from_qualified_schema("test", schema.as_ref())?;
        let sort_expr = [col("value").sort(true, false)];
<<<<<<< HEAD
        let sort_ordering = sort_expr
            .map(|expr| {
                create_physical_sort_expr(&expr, &df_schema, &exec_props).unwrap()
            })
            .into();
=======

        let physical_sort_exprs: Vec<_> = sort_expr
            .iter()
            .map(|expr| create_physical_sort_expr(expr, &df_schema, &exec_props).unwrap())
            .collect();

        let sort_ordering = LexOrdering::from(physical_sort_exprs);
>>>>>>> ffbc3a79

        // Test case parameters
        struct TestCase {
            name: String,
            file_count: usize,
            overlap_factor: f64,
            target_partitions: usize,
            expected_partition_count: usize,
        }

        let test_cases = vec![
            // Basic cases
            TestCase {
                name: "no_overlap_10_files_4_partitions".to_string(),
                file_count: 10,
                overlap_factor: 0.0,
                target_partitions: 4,
                expected_partition_count: 4,
            },
            TestCase {
                name: "medium_overlap_20_files_5_partitions".to_string(),
                file_count: 20,
                overlap_factor: 0.5,
                target_partitions: 5,
                expected_partition_count: 5,
            },
            TestCase {
                name: "high_overlap_30_files_3_partitions".to_string(),
                file_count: 30,
                overlap_factor: 0.8,
                target_partitions: 3,
                expected_partition_count: 7,
            },
            // Edge cases
            TestCase {
                name: "fewer_files_than_partitions".to_string(),
                file_count: 3,
                overlap_factor: 0.0,
                target_partitions: 10,
                expected_partition_count: 3, // Should only create as many partitions as files
            },
            TestCase {
                name: "single_file".to_string(),
                file_count: 1,
                overlap_factor: 0.0,
                target_partitions: 5,
                expected_partition_count: 1, // Should create only one partition
            },
            TestCase {
                name: "empty_files".to_string(),
                file_count: 0,
                overlap_factor: 0.0,
                target_partitions: 3,
                expected_partition_count: 0, // Empty result for empty input
            },
        ];

        for case in test_cases {
            println!("Running test case: {}", case.name);

            // Generate files using bench utility function
            let file_groups = generate_test_files(case.file_count, case.overlap_factor);

            // Call the function under test
            let result =
                FileScanConfig::split_groups_by_statistics_with_target_partitions(
                    &schema,
                    &file_groups,
                    &sort_ordering,
                    case.target_partitions,
                )?;

            // Verify results
            println!(
                "Created {} partitions (target was {})",
                result.len(),
                case.target_partitions
            );

            // Check partition count
            assert_eq!(
                result.len(),
                case.expected_partition_count,
                "Case '{}': Unexpected partition count",
                case.name
            );

            // Verify sort integrity
            assert!(
                verify_sort_integrity(&result),
                "Case '{}': Files within partitions are not properly ordered",
                case.name
            );

            // Distribution check for partitions
            if case.file_count > 1 && case.expected_partition_count > 1 {
                let group_sizes: Vec<usize> = result.iter().map(FileGroup::len).collect();
                let max_size = *group_sizes.iter().max().unwrap();
                let min_size = *group_sizes.iter().min().unwrap();

                // Check partition balancing - difference shouldn't be extreme
                let avg_files_per_partition =
                    case.file_count as f64 / case.expected_partition_count as f64;
                assert!(
                    (max_size as f64) < 2.0 * avg_files_per_partition,
                    "Case '{}': Unbalanced distribution. Max partition size {} exceeds twice the average {}",
                    case.name,
                    max_size,
                    avg_files_per_partition
                );

                println!("Distribution - min files: {min_size}, max files: {max_size}");
            }
        }

        // Test error case: zero target partitions
        let empty_groups: Vec<FileGroup> = vec![];
        let err = FileScanConfig::split_groups_by_statistics_with_target_partitions(
            &schema,
            &empty_groups,
            &sort_ordering,
            0,
        )
        .unwrap_err();

        assert!(
            err.to_string()
                .contains("target_partitions must be greater than 0"),
            "Expected error for zero target partitions"
        );

        Ok(())
    }
}<|MERGE_RESOLUTION|>--- conflicted
+++ resolved
@@ -2369,21 +2369,11 @@
         let exec_props = ExecutionProps::new();
         let df_schema = DFSchema::try_from_qualified_schema("test", schema.as_ref())?;
         let sort_expr = [col("value").sort(true, false)];
-<<<<<<< HEAD
         let sort_ordering = sort_expr
             .map(|expr| {
                 create_physical_sort_expr(&expr, &df_schema, &exec_props).unwrap()
             })
             .into();
-=======
-
-        let physical_sort_exprs: Vec<_> = sort_expr
-            .iter()
-            .map(|expr| create_physical_sort_expr(expr, &df_schema, &exec_props).unwrap())
-            .collect();
-
-        let sort_ordering = LexOrdering::from(physical_sort_exprs);
->>>>>>> ffbc3a79
 
         // Test case parameters
         struct TestCase {
