--- conflicted
+++ resolved
@@ -191,10 +191,6 @@
     /// Expression adapter used to adapt filters and projections that are pushed down into the scan
     /// from the logical schema to the physical schema of the file.
     pub expr_adapter_factory: Option<Arc<dyn PhysicalExprAdapterFactory>>,
-<<<<<<< HEAD
-    /// Preserve partition column value boundaries when forming file groups.
-    pub preserve_partition_values: bool,
-=======
     /// Unprojected statistics for the table (file schema + partition columns).
     /// These are projected on-demand via `projected_stats()`.
     ///
@@ -202,7 +198,8 @@
     /// would be incorrect if there are filters being applied, thus this should be accessed
     /// via [`FileScanConfig::statistics`].
     pub(crate) statistics: Statistics,
->>>>>>> c2ba0871
+    /// Preserve partition column value boundaries when forming file groups.
+    pub preserve_partition_values: bool,
 }
 
 /// A builder for [`FileScanConfig`]'s.
@@ -485,11 +482,8 @@
             new_lines_in_values,
             batch_size,
             expr_adapter_factory: expr_adapter,
-<<<<<<< HEAD
+            statistics,
             preserve_partition_values,
-=======
-            statistics,
->>>>>>> c2ba0871
         }
     }
 }
@@ -912,7 +906,7 @@
             return (
                 Arc::clone(self.file_schema()),
                 self.constraints.clone(),
-                self.statistics().clone(),
+                self.statistics.clone(),
                 self.output_ordering.clone(),
             );
         }
@@ -1146,7 +1140,7 @@
         write!(f, "FileScanConfig {{")?;
         write!(f, "object_store_url={:?}, ", self.object_store_url)?;
 
-        write!(f, "statistics={:?}, ", self.statistics())?;
+        write!(f, "statistics={:?}, ", &self.statistics)?;
 
         DisplayAs::fmt_as(self, DisplayFormatType::Verbose, f)?;
         write!(f, "}}")
@@ -1720,7 +1714,7 @@
             to_partition_cols(partition_cols.clone()),
         );
 
-        let source_statistics = conf.statistics();
+        let source_statistics = &conf.statistics;
         let conf_stats = conf.partition_statistics(None).unwrap();
 
         // projection should be reflected in the file source statistics
@@ -1730,7 +1724,7 @@
         assert_eq!(conf_stats.column_statistics.len(), 5);
 
         // file statics should not be modified
-        assert_eq!(source_statistics, statistics);
+        assert_eq!(*source_statistics, statistics);
         assert_eq!(source_statistics.column_statistics.len(), 3);
 
         let proj_schema = conf.projected_schema();
@@ -2420,13 +2414,13 @@
         assert!(config.constraints.is_empty());
 
         // Verify statistics are set to unknown
-        assert_eq!(config.statistics().num_rows, Precision::Absent);
-        assert_eq!(config.statistics().total_byte_size, Precision::Absent);
+        assert_eq!(config.statistics.num_rows, Precision::Absent);
+        assert_eq!(config.statistics.total_byte_size, Precision::Absent);
         assert_eq!(
-            config.statistics().column_statistics.len(),
+            config.statistics.column_statistics.len(),
             file_schema.fields().len()
         );
-        for stat in config.statistics().column_statistics {
+        for stat in &config.statistics.column_statistics {
             assert_eq!(stat.distinct_count, Precision::Absent);
             assert_eq!(stat.min_value, Precision::Absent);
             assert_eq!(stat.max_value, Precision::Absent);
