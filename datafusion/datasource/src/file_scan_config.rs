// Licensed to the Apache Software Foundation (ASF) under one
// or more contributor license agreements.  See the NOTICE file
// distributed with this work for additional information
// regarding copyright ownership.  The ASF licenses this file
// to you under the Apache License, Version 2.0 (the
// "License"); you may not use this file except in compliance
// with the License.  You may obtain a copy of the License at
//
//   http://www.apache.org/licenses/LICENSE-2.0
//
// Unless required by applicable law or agreed to in writing,
// software distributed under the License is distributed on an
// "AS IS" BASIS, WITHOUT WARRANTIES OR CONDITIONS OF ANY
// KIND, either express or implied.  See the License for the
// specific language governing permissions and limitations
// under the License.

//! [`FileScanConfig`] to configure scanning of possibly partitioned
//! file sources.

use std::{
    any::Any, borrow::Cow, collections::HashMap, fmt::Debug, fmt::Formatter,
    fmt::Result as FmtResult, marker::PhantomData, str::FromStr, sync::Arc,
};

use crate::file_groups::FileGroup;
use crate::{
    display::FileGroupsDisplay,
    file::FileSource,
    file_compression_type::FileCompressionType,
    file_stream::FileStream,
    source::{DataSource, DataSourceExec},
    statistics::MinMaxStatistics,
    PartitionedFile,
};
use arrow::{
    array::{
        ArrayData, ArrayRef, BufferBuilder, DictionaryArray, RecordBatch,
        RecordBatchOptions,
    },
    buffer::Buffer,
    datatypes::{ArrowNativeType, DataType, Field, Schema, SchemaRef, UInt16Type},
};
use datafusion_common::{
    config::ConfigOptions, exec_err, ColumnStatistics, Constraints, Result, Statistics,
};
use datafusion_common::{DataFusionError, ScalarValue};
use datafusion_execution::{
    object_store::ObjectStoreUrl, SendableRecordBatchStream, TaskContext,
};
use datafusion_physical_expr::{
    expressions::Column, EquivalenceProperties, LexOrdering, Partitioning,
    PhysicalSortExpr,
};
use datafusion_physical_plan::filter_pushdown::{
    filter_pushdown_not_supported, FilterDescription, FilterPushdownResult,
    FilterPushdownSupport,
};
use datafusion_physical_plan::{
    display::{display_orderings, ProjectSchemaDisplay},
    metrics::ExecutionPlanMetricsSet,
    projection::{all_alias_free_columns, new_projections_for_columns, ProjectionExec},
    DisplayAs, DisplayFormatType, ExecutionPlan,
};
use log::{debug, warn};
use object_store::ObjectMeta;

<<<<<<< HEAD
use crate::file_groups::FileGroup;
use crate::{
    display::FileGroupsDisplay,
    file::FileSource,
    file_compression_type::FileCompressionType,
    file_stream::FileStream,
    metadata::MetadataColumn,
    source::{DataSource, DataSourceExec},
    statistics::MinMaxStatistics,
    PartitionedFile,
};

=======
>>>>>>> 8a193c22
/// The base configurations for a [`DataSourceExec`], the a physical plan for
/// any given file format.
///
/// Use [`Self::build`] to create a [`DataSourceExec`] from a ``FileScanConfig`.
///
/// # Example
/// ```
/// # use std::any::Any;
/// # use std::sync::Arc;
/// # use arrow::datatypes::{Field, Fields, DataType, Schema, SchemaRef};
/// # use object_store::ObjectStore;
/// # use datafusion_common::Statistics;
/// # use datafusion_datasource::file::FileSource;
/// # use datafusion_datasource::file_groups::FileGroup;
/// # use datafusion_datasource::PartitionedFile;
/// # use datafusion_datasource::file_scan_config::{FileScanConfig, FileScanConfigBuilder};
/// # use datafusion_datasource::file_stream::FileOpener;
/// # use datafusion_datasource::source::DataSourceExec;
/// # use datafusion_execution::object_store::ObjectStoreUrl;
/// # use datafusion_physical_plan::ExecutionPlan;
/// # use datafusion_physical_plan::metrics::ExecutionPlanMetricsSet;
/// # let file_schema = Arc::new(Schema::new(vec![
/// #  Field::new("c1", DataType::Int32, false),
/// #  Field::new("c2", DataType::Int32, false),
/// #  Field::new("c3", DataType::Int32, false),
/// #  Field::new("c4", DataType::Int32, false),
/// # ]));
/// # // Note: crate mock ParquetSource, as ParquetSource is not in the datasource crate
/// # struct ParquetSource {
/// #    projected_statistics: Option<Statistics>
/// # };
/// # impl FileSource for ParquetSource {
/// #  fn create_file_opener(&self, _: Arc<dyn ObjectStore>, _: &FileScanConfig, _: usize) -> Arc<dyn FileOpener> { unimplemented!() }
/// #  fn as_any(&self) -> &dyn Any { self  }
/// #  fn with_batch_size(&self, _: usize) -> Arc<dyn FileSource> { unimplemented!() }
/// #  fn with_schema(&self, _: SchemaRef) -> Arc<dyn FileSource> { unimplemented!() }
/// #  fn with_projection(&self, _: &FileScanConfig) -> Arc<dyn FileSource> { unimplemented!() }
/// #  fn with_statistics(&self, statistics: Statistics) -> Arc<dyn FileSource> { Arc::new(Self {projected_statistics: Some(statistics)} ) }
/// #  fn metrics(&self) -> &ExecutionPlanMetricsSet { unimplemented!() }
/// #  fn statistics(&self) -> datafusion_common::Result<Statistics> { Ok(self.projected_statistics.clone().expect("projected_statistics should be set")) }
/// #  fn file_type(&self) -> &str { "parquet" }
/// #  }
/// # impl ParquetSource {
/// #  fn new() -> Self { Self {projected_statistics: None} }
/// # }
/// // create FileScan config for reading parquet files from file://
/// let object_store_url = ObjectStoreUrl::local_filesystem();
/// let file_source = Arc::new(ParquetSource::new());
/// let config = FileScanConfigBuilder::new(object_store_url, file_schema, file_source)
///   .with_limit(Some(1000))            // read only the first 1000 records
///   .with_projection(Some(vec![2, 3])) // project columns 2 and 3
///    // Read /tmp/file1.parquet with known size of 1234 bytes in a single group
///   .with_file(PartitionedFile::new("file1.parquet", 1234))
///   // Read /tmp/file2.parquet 56 bytes and /tmp/file3.parquet 78 bytes
///   // in a  single row group
///   .with_file_group(FileGroup::new(vec![
///    PartitionedFile::new("file2.parquet", 56),
///    PartitionedFile::new("file3.parquet", 78),
///   ])).build();
/// // create an execution plan from the config
/// let plan: Arc<dyn ExecutionPlan> = DataSourceExec::from_data_source(config);
/// ```
#[derive(Clone)]
pub struct FileScanConfig {
    /// Object store URL, used to get an [`ObjectStore`] instance from
    /// [`RuntimeEnv::object_store`]
    ///
    /// This `ObjectStoreUrl` should be the prefix of the absolute url for files
    /// as `file://` or `s3://my_bucket`. It should not include the path to the
    /// file itself. The relevant URL prefix must be registered via
    /// [`RuntimeEnv::register_object_store`]
    ///
    /// [`ObjectStore`]: object_store::ObjectStore
    /// [`RuntimeEnv::register_object_store`]: datafusion_execution::runtime_env::RuntimeEnv::register_object_store
    /// [`RuntimeEnv::object_store`]: datafusion_execution::runtime_env::RuntimeEnv::object_store
    pub object_store_url: ObjectStoreUrl,
    /// Schema before `projection` is applied. It contains the all columns that may
    /// appear in the files. It does not include table partition columns
    /// that may be added.
    /// Note that this is **not** the schema of the physical files.
    /// This is the schema that the physical file schema will be
    /// mapped onto, and the schema that the [`DataSourceExec`] will return.
    pub file_schema: SchemaRef,
    /// List of files to be processed, grouped into partitions
    ///
    /// Each file must have a schema of `file_schema` or a subset. If
    /// a particular file has a subset, the missing columns are
    /// padded with NULLs.
    ///
    /// DataFusion may attempt to read each partition of files
    /// concurrently, however files *within* a partition will be read
    /// sequentially, one after the next.
    pub file_groups: Vec<FileGroup>,
    /// Table constraints
    pub constraints: Constraints,
    /// Columns on which to project the data. Indexes that are higher than the
    /// number of columns of `file_schema` refer to `table_partition_cols` and then `metadata_cols`.
    pub projection: Option<Vec<usize>>,
    /// The maximum number of records to read from this plan. If `None`,
    /// all records after filtering are returned.
    pub limit: Option<usize>,
    /// The partitioning columns
    pub table_partition_cols: Vec<Field>,
    /// The metadata columns
    pub metadata_cols: Vec<MetadataColumn>,
    /// All equivalent lexicographical orderings that describe the schema.
    pub output_ordering: Vec<LexOrdering>,
    /// File compression type
    pub file_compression_type: FileCompressionType,
    /// Are new lines in values supported for CSVOptions
    pub new_lines_in_values: bool,
    /// File source such as `ParquetSource`, `CsvSource`, `JsonSource`, etc.
    pub file_source: Arc<dyn FileSource>,
    /// Batch size while creating new batches
    /// Defaults to [`datafusion_common::config::ExecutionOptions`] batch_size.
    pub batch_size: Option<usize>,
}

/// A builder for [`FileScanConfig`]'s.
///
/// Example:
///
/// ```rust
/// # use std::sync::Arc;
/// # use arrow::datatypes::{DataType, Field, Schema};
/// # use datafusion_datasource::file_scan_config::{FileScanConfigBuilder, FileScanConfig};
/// # use datafusion_datasource::file_compression_type::FileCompressionType;
/// # use datafusion_datasource::file_groups::FileGroup;
/// # use datafusion_datasource::PartitionedFile;
/// # use datafusion_execution::object_store::ObjectStoreUrl;
/// # use datafusion_common::Statistics;
/// # use datafusion_datasource::file::FileSource;
///
/// # fn main() {
/// # fn with_source(file_source: Arc<dyn FileSource>) {
///     // Create a schema for our Parquet files
///     let schema = Arc::new(Schema::new(vec![
///         Field::new("id", DataType::Int32, false),
///         Field::new("value", DataType::Utf8, false),
///     ]));
///
///     // Create a builder for scanning Parquet files from a local filesystem
///     let config = FileScanConfigBuilder::new(
///         ObjectStoreUrl::local_filesystem(),
///         schema,
///         file_source,
///     )
///     // Set a limit of 1000 rows
///     .with_limit(Some(1000))
///     // Project only the first column
///     .with_projection(Some(vec![0]))
///     // Add partition columns
///     .with_table_partition_cols(vec![
///         Field::new("date", DataType::Utf8, false),
///     ])
///     // Add a file group with two files
///     .with_file_group(FileGroup::new(vec![
///         PartitionedFile::new("data/date=2024-01-01/file1.parquet", 1024),
///         PartitionedFile::new("data/date=2024-01-01/file2.parquet", 2048),
///     ]))
///     // Set compression type
///     .with_file_compression_type(FileCompressionType::UNCOMPRESSED)
///     // Build the final config
///     .build();
/// # }
/// # }
/// ```
#[derive(Clone)]
pub struct FileScanConfigBuilder {
    object_store_url: ObjectStoreUrl,
    /// Table schema before any projections or partition columns are applied.
    /// This schema is used to read the files, but is **not** necessarily the schema of the physical files.
    /// Rather this is the schema that the physical file schema will be mapped onto, and the schema that the
    /// [`DataSourceExec`] will return.
    file_schema: SchemaRef,
    file_source: Arc<dyn FileSource>,

    limit: Option<usize>,
    projection: Option<Vec<usize>>,
    table_partition_cols: Vec<Field>,
    metadata_cols: Vec<MetadataColumn>,
    constraints: Option<Constraints>,
    file_groups: Vec<FileGroup>,
    statistics: Option<Statistics>,
    output_ordering: Vec<LexOrdering>,
    file_compression_type: Option<FileCompressionType>,
    new_lines_in_values: Option<bool>,
    batch_size: Option<usize>,
}

impl FileScanConfigBuilder {
    /// Create a new [`FileScanConfigBuilder`] with default settings for scanning files.
    ///
    /// # Parameters:
    /// * `object_store_url`: See [`FileScanConfig::object_store_url`]
    /// * `file_schema`: See [`FileScanConfig::file_schema`]
    /// * `file_source`: See [`FileScanConfig::file_source`]
    pub fn new(
        object_store_url: ObjectStoreUrl,
        file_schema: SchemaRef,
        file_source: Arc<dyn FileSource>,
    ) -> Self {
        Self {
            object_store_url,
            file_schema,
            file_source,
            file_groups: vec![],
            statistics: None,
            output_ordering: vec![],
            file_compression_type: None,
            new_lines_in_values: None,
            limit: None,
            projection: None,
            table_partition_cols: vec![],
            metadata_cols: vec![],
            constraints: None,
            batch_size: None,
        }
    }

    /// Set the maximum number of records to read from this plan. If `None`,
    /// all records after filtering are returned.
    pub fn with_limit(mut self, limit: Option<usize>) -> Self {
        self.limit = limit;
        self
    }

    /// Set the file source for scanning files.
    ///
    /// This method allows you to change the file source implementation (e.g. ParquetSource, CsvSource, etc.)
    /// after the builder has been created.
    pub fn with_source(mut self, file_source: Arc<dyn FileSource>) -> Self {
        self.file_source = file_source;
        self
    }

    /// Set the columns on which to project the data. Indexes that are higher than the
    /// number of columns of `file_schema` refer to `table_partition_cols`.
    pub fn with_projection(mut self, projection: Option<Vec<usize>>) -> Self {
        self.projection = projection;
        self
    }

    /// Set the partitioning columns
    pub fn with_table_partition_cols(mut self, table_partition_cols: Vec<Field>) -> Self {
        self.table_partition_cols = table_partition_cols;
        self
    }

    /// Set the metadata columns
    pub fn with_metadata_cols(mut self, metadata_cols: Vec<MetadataColumn>) -> Self {
        self.metadata_cols = metadata_cols;
        self
    }

    /// Set the table constraints
    pub fn with_constraints(mut self, constraints: Constraints) -> Self {
        self.constraints = Some(constraints);
        self
    }

    /// Set the estimated overall statistics of the files, taking `filters` into account.
    /// Defaults to [`Statistics::new_unknown`].
    pub fn with_statistics(mut self, statistics: Statistics) -> Self {
        self.statistics = Some(statistics);
        self
    }

    /// Set the list of files to be processed, grouped into partitions.
    ///
    /// Each file must have a schema of `file_schema` or a subset. If
    /// a particular file has a subset, the missing columns are
    /// padded with NULLs.
    ///
    /// DataFusion may attempt to read each partition of files
    /// concurrently, however files *within* a partition will be read
    /// sequentially, one after the next.
    pub fn with_file_groups(mut self, file_groups: Vec<FileGroup>) -> Self {
        self.file_groups = file_groups;
        self
    }

    /// Add a new file group
    ///
    /// See [`Self::with_file_groups`] for more information
    pub fn with_file_group(mut self, file_group: FileGroup) -> Self {
        self.file_groups.push(file_group);
        self
    }

    /// Add a file as a single group
    ///
    /// See [`Self::with_file_groups`] for more information.
    pub fn with_file(self, file: PartitionedFile) -> Self {
        self.with_file_group(FileGroup::new(vec![file]))
    }

    /// Set the output ordering of the files
    pub fn with_output_ordering(mut self, output_ordering: Vec<LexOrdering>) -> Self {
        self.output_ordering = output_ordering;
        self
    }

    /// Set the file compression type
    pub fn with_file_compression_type(
        mut self,
        file_compression_type: FileCompressionType,
    ) -> Self {
        self.file_compression_type = Some(file_compression_type);
        self
    }

    /// Set whether new lines in values are supported for CSVOptions
    ///
    /// Parsing newlines in quoted values may be affected by execution behaviour such as
    /// parallel file scanning. Setting this to `true` ensures that newlines in values are
    /// parsed successfully, which may reduce performance.
    pub fn with_newlines_in_values(mut self, new_lines_in_values: bool) -> Self {
        self.new_lines_in_values = Some(new_lines_in_values);
        self
    }

    /// Set the batch_size property
    pub fn with_batch_size(mut self, batch_size: Option<usize>) -> Self {
        self.batch_size = batch_size;
        self
    }

    /// Build the final [`FileScanConfig`] with all the configured settings.
    ///
    /// This method takes ownership of the builder and returns the constructed `FileScanConfig`.
    /// Any unset optional fields will use their default values.
    pub fn build(self) -> FileScanConfig {
        let Self {
            object_store_url,
            file_schema,
            file_source,
            limit,
            projection,
            table_partition_cols,
            metadata_cols,
            constraints,
            file_groups,
            statistics,
            output_ordering,
            file_compression_type,
            new_lines_in_values,
            batch_size,
        } = self;

        let constraints = constraints.unwrap_or_default();
        let statistics =
            statistics.unwrap_or_else(|| Statistics::new_unknown(&file_schema));

        let file_source = file_source.with_statistics(statistics.clone());
        let file_compression_type =
            file_compression_type.unwrap_or(FileCompressionType::UNCOMPRESSED);
        let new_lines_in_values = new_lines_in_values.unwrap_or(false);

        FileScanConfig {
            object_store_url,
            file_schema,
            file_source,
            limit,
            projection,
            table_partition_cols,
            metadata_cols,
            constraints,
            file_groups,
            output_ordering,
            file_compression_type,
            new_lines_in_values,
            batch_size,
        }
    }
}

impl From<FileScanConfig> for FileScanConfigBuilder {
    fn from(config: FileScanConfig) -> Self {
        Self {
            object_store_url: config.object_store_url,
            file_schema: config.file_schema,
            file_source: Arc::<dyn FileSource>::clone(&config.file_source),
            file_groups: config.file_groups,
            statistics: config.file_source.statistics().ok(),
            output_ordering: config.output_ordering,
            file_compression_type: Some(config.file_compression_type),
            new_lines_in_values: Some(config.new_lines_in_values),
            limit: config.limit,
            projection: config.projection,
            table_partition_cols: config.table_partition_cols,
            metadata_cols: config.metadata_cols,
            constraints: Some(config.constraints),
            batch_size: config.batch_size,
        }
    }
}

impl DataSource for FileScanConfig {
    fn open(
        &self,
        partition: usize,
        context: Arc<TaskContext>,
    ) -> Result<SendableRecordBatchStream> {
        let object_store = context.runtime_env().object_store(&self.object_store_url)?;
        let batch_size = self
            .batch_size
            .unwrap_or_else(|| context.session_config().batch_size());

        let source = self
            .file_source
            .with_batch_size(batch_size)
            .with_schema(Arc::clone(&self.file_schema))
            .with_projection(self);

        let opener = source.create_file_opener(object_store, self, partition);

        let stream = FileStream::new(self, partition, opener, source.metrics())?;
        Ok(Box::pin(stream))
    }

    fn as_any(&self) -> &dyn Any {
        self
    }

    fn fmt_as(&self, t: DisplayFormatType, f: &mut Formatter) -> FmtResult {
        match t {
            DisplayFormatType::Default | DisplayFormatType::Verbose => {
                let schema = self.projected_schema();
                let orderings = get_projected_output_ordering(self, &schema);

                write!(f, "file_groups=")?;
                FileGroupsDisplay(&self.file_groups).fmt_as(t, f)?;

                if !schema.fields().is_empty() {
                    write!(f, ", projection={}", ProjectSchemaDisplay(&schema))?;
                }

                if let Some(limit) = self.limit {
                    write!(f, ", limit={limit}")?;
                }

                display_orderings(f, &orderings)?;

                if !self.constraints.is_empty() {
                    write!(f, ", {}", self.constraints)?;
                }

                self.fmt_file_source(t, f)
            }
            DisplayFormatType::TreeRender => {
                writeln!(f, "format={}", self.file_source.file_type())?;
                self.file_source.fmt_extra(t, f)?;
                let num_files = self.file_groups.iter().map(|fg| fg.len()).sum::<usize>();
                writeln!(f, "files={num_files}")?;
                Ok(())
            }
        }
    }

    /// If supported by the underlying [`FileSource`], redistribute files across partitions according to their size.
    fn repartitioned(
        &self,
        target_partitions: usize,
        repartition_file_min_size: usize,
        output_ordering: Option<LexOrdering>,
    ) -> Result<Option<Arc<dyn DataSource>>> {
        let source = self.file_source.repartitioned(
            target_partitions,
            repartition_file_min_size,
            output_ordering,
            self,
        )?;

        Ok(source.map(|s| Arc::new(s) as _))
    }

    fn output_partitioning(&self) -> Partitioning {
        Partitioning::UnknownPartitioning(self.file_groups.len())
    }

    fn eq_properties(&self) -> EquivalenceProperties {
        let (schema, constraints, _, orderings) = self.project();
        EquivalenceProperties::new_with_orderings(schema, orderings.as_slice())
            .with_constraints(constraints)
    }

    fn statistics(&self) -> Result<Statistics> {
        Ok(self.projected_stats())
    }

    fn with_fetch(&self, limit: Option<usize>) -> Option<Arc<dyn DataSource>> {
        let source = FileScanConfigBuilder::from(self.clone())
            .with_limit(limit)
            .build();
        Some(Arc::new(source))
    }

    fn fetch(&self) -> Option<usize> {
        self.limit
    }

    fn metrics(&self) -> ExecutionPlanMetricsSet {
        self.file_source.metrics().clone()
    }

    fn try_swapping_with_projection(
        &self,
        projection: &ProjectionExec,
    ) -> Result<Option<Arc<dyn ExecutionPlan>>> {
        // This process can be moved into CsvExec, but it would be an overlap of their responsibility.

        // Must be all column references, with no table partition columns (which can not be projected)
        let partitioned_columns_in_proj = projection.expr().iter().any(|(expr, _)| {
            expr.as_any()
                .downcast_ref::<Column>()
                .map(|expr| expr.index() >= self.file_schema.fields().len())
                .unwrap_or(false)
        });

        // If there is any non-column or alias-carrier expression, Projection should not be removed.
        let no_aliases = all_alias_free_columns(projection.expr());

        Ok((no_aliases && !partitioned_columns_in_proj).then(|| {
            let file_scan = self.clone();
            let source = Arc::clone(&file_scan.file_source);
            let new_projections = new_projections_for_columns(
                projection,
                &file_scan
                    .projection
                    .clone()
                    .unwrap_or((0..self.file_schema.fields().len()).collect()),
            );
            DataSourceExec::from_data_source(
                FileScanConfigBuilder::from(file_scan)
                    // Assign projected statistics to source
                    .with_projection(Some(new_projections))
                    .with_source(source)
                    .build(),
            ) as _
        }))
    }

    fn try_pushdown_filters(
        &self,
        fd: FilterDescription,
        config: &ConfigOptions,
    ) -> Result<FilterPushdownResult<Arc<dyn DataSource>>> {
        let FilterPushdownResult {
            support,
            remaining_description,
        } = self.file_source.try_pushdown_filters(fd, config)?;

        match support {
            FilterPushdownSupport::Supported {
                child_descriptions,
                op,
                revisit,
            } => {
                let new_data_source = Arc::new(
                    FileScanConfigBuilder::from(self.clone())
                        .with_source(op)
                        .build(),
                );

                debug_assert!(child_descriptions.is_empty());
                debug_assert!(!revisit);

                Ok(FilterPushdownResult {
                    support: FilterPushdownSupport::Supported {
                        child_descriptions,
                        op: new_data_source,
                        revisit,
                    },
                    remaining_description,
                })
            }
            FilterPushdownSupport::NotSupported => {
                Ok(filter_pushdown_not_supported(remaining_description))
            }
        }
    }
}

impl FileScanConfig {
    /// Create a new [`FileScanConfig`] with default settings for scanning files.
    ///
    /// See example on [`FileScanConfig`]
    ///
    /// No file groups are added by default. See [`Self::with_file`], [`Self::with_file_group`] and
    /// [`Self::with_file_groups`].
    ///
    /// # Parameters:
    /// * `object_store_url`: See [`Self::object_store_url`]
    /// * `file_schema`: See [`Self::file_schema`]
    #[allow(deprecated)] // `new` will be removed same time as `with_source`
    pub fn new(
        object_store_url: ObjectStoreUrl,
        file_schema: SchemaRef,
        file_source: Arc<dyn FileSource>,
    ) -> Self {
        let statistics = Statistics::new_unknown(&file_schema);
        let file_source = file_source.with_statistics(statistics.clone());
        Self {
            object_store_url,
            file_schema,
            file_groups: vec![],
            constraints: Constraints::empty(),
            projection: None,
            limit: None,
            table_partition_cols: vec![],
            metadata_cols: vec![],
            output_ordering: vec![],
            file_compression_type: FileCompressionType::UNCOMPRESSED,
            new_lines_in_values: false,
            file_source: Arc::clone(&file_source),
            batch_size: None,
        }
    }

    /// Set the file source
    #[deprecated(since = "47.0.0", note = "use FileScanConfigBuilder instead")]
    pub fn with_source(mut self, file_source: Arc<dyn FileSource>) -> Self {
        self.file_source =
            file_source.with_statistics(Statistics::new_unknown(&self.file_schema));
        self
    }

    /// Set the table constraints of the files
    #[deprecated(since = "47.0.0", note = "use FileScanConfigBuilder instead")]
    pub fn with_constraints(mut self, constraints: Constraints) -> Self {
        self.constraints = constraints;
        self
    }

    /// Set the statistics of the files
    #[deprecated(since = "47.0.0", note = "use FileScanConfigBuilder instead")]
    pub fn with_statistics(mut self, statistics: Statistics) -> Self {
        self.file_source = self.file_source.with_statistics(statistics);
        self
    }

    fn projection_indices(&self) -> Vec<usize> {
        match &self.projection {
            Some(proj) => proj.clone(),
            None => (0..self.file_schema.fields().len()
                + self.table_partition_cols.len()
                + self.metadata_cols.len())
                .collect(),
        }
    }

    pub fn projected_stats(&self) -> Statistics {
        let statistics = self.file_source.statistics().unwrap();

        let table_cols_stats = self
            .projection_indices()
            .into_iter()
            .map(|idx| {
                if idx < self.file_schema.fields().len() {
                    statistics.column_statistics[idx].clone()
                } else {
                    // TODO provide accurate stat for partition column (#1186)
                    ColumnStatistics::new_unknown()
                }
            })
            .collect();

        Statistics {
            num_rows: statistics.num_rows,
            // TODO correct byte size: https://github.com/apache/datafusion/issues/14936
            total_byte_size: statistics.total_byte_size,
            column_statistics: table_cols_stats,
        }
    }

    pub fn projected_schema(&self) -> Arc<Schema> {
        let table_fields: Vec<_> = self
            .projection_indices()
            .into_iter()
            .map(|idx| {
                let file_schema_len = self.file_schema.fields().len();
                let partition_cols_len = self.table_partition_cols.len();

                match idx {
                    // File schema columns
                    i if i < file_schema_len => self.file_schema.field(i).clone(),

                    // Partition columns
                    i if i < file_schema_len + partition_cols_len => {
                        let partition_idx = i - file_schema_len;
                        self.table_partition_cols[partition_idx].clone()
                    }

                    // Metadata columns
                    i => {
                        let metadata_idx = i - file_schema_len - partition_cols_len;
                        self.metadata_cols[metadata_idx].field()
                    }
                }
            })
            .collect();

        Arc::new(Schema::new_with_metadata(
            table_fields,
            self.file_schema.metadata().clone(),
        ))
    }

    pub fn projected_constraints(&self) -> Constraints {
        let indexes = self.projection_indices();

        self.constraints
            .project(&indexes)
            .unwrap_or_else(Constraints::empty)
    }

    /// Set the projection of the files
    #[deprecated(since = "47.0.0", note = "use FileScanConfigBuilder instead")]
    pub fn with_projection(mut self, projection: Option<Vec<usize>>) -> Self {
        self.projection = projection;
        self
    }

    /// Set the limit of the files
    #[deprecated(since = "47.0.0", note = "use FileScanConfigBuilder instead")]
    pub fn with_limit(mut self, limit: Option<usize>) -> Self {
        self.limit = limit;
        self
    }

    /// Add a file as a single group
    ///
    /// See [Self::file_groups] for more information.
    #[deprecated(since = "47.0.0", note = "use FileScanConfigBuilder instead")]
    #[allow(deprecated)]
    pub fn with_file(self, file: PartitionedFile) -> Self {
        self.with_file_group(FileGroup::new(vec![file]))
    }

    /// Add the file groups
    ///
    /// See [Self::file_groups] for more information.
    #[deprecated(since = "47.0.0", note = "use FileScanConfigBuilder instead")]
    pub fn with_file_groups(mut self, mut file_groups: Vec<FileGroup>) -> Self {
        self.file_groups.append(&mut file_groups);
        self
    }

    /// Add a new file group
    ///
    /// See [Self::file_groups] for more information
    #[deprecated(since = "47.0.0", note = "use FileScanConfigBuilder instead")]
    pub fn with_file_group(mut self, file_group: FileGroup) -> Self {
        self.file_groups.push(file_group);
        self
    }

    /// Set the partitioning columns of the files
    #[deprecated(since = "47.0.0", note = "use FileScanConfigBuilder instead")]
    pub fn with_table_partition_cols(mut self, table_partition_cols: Vec<Field>) -> Self {
        self.table_partition_cols = table_partition_cols;
        self
    }

    /// Set the metadata columns of the files
    pub fn with_metadata_cols(mut self, metadata_cols: Vec<MetadataColumn>) -> Self {
        self.metadata_cols = metadata_cols;
        self
    }

    /// Set the output ordering of the files
    #[deprecated(since = "47.0.0", note = "use FileScanConfigBuilder instead")]
    pub fn with_output_ordering(mut self, output_ordering: Vec<LexOrdering>) -> Self {
        self.output_ordering = output_ordering;
        self
    }

    /// Set the file compression type
    #[deprecated(since = "47.0.0", note = "use FileScanConfigBuilder instead")]
    pub fn with_file_compression_type(
        mut self,
        file_compression_type: FileCompressionType,
    ) -> Self {
        self.file_compression_type = file_compression_type;
        self
    }

    /// Set the new_lines_in_values property
    #[deprecated(since = "47.0.0", note = "use FileScanConfigBuilder instead")]
    pub fn with_newlines_in_values(mut self, new_lines_in_values: bool) -> Self {
        self.new_lines_in_values = new_lines_in_values;
        self
    }

    /// Set the batch_size property
    #[deprecated(since = "47.0.0", note = "use FileScanConfigBuilder instead")]
    pub fn with_batch_size(mut self, batch_size: Option<usize>) -> Self {
        self.batch_size = batch_size;
        self
    }

    /// Specifies whether newlines in (quoted) values are supported.
    ///
    /// Parsing newlines in quoted values may be affected by execution behaviour such as
    /// parallel file scanning. Setting this to `true` ensures that newlines in values are
    /// parsed successfully, which may reduce performance.
    ///
    /// The default behaviour depends on the `datafusion.catalog.newlines_in_values` setting.
    pub fn newlines_in_values(&self) -> bool {
        self.new_lines_in_values
    }

    /// Project the schema, constraints, and the statistics on the given column indices
    pub fn project(&self) -> (SchemaRef, Constraints, Statistics, Vec<LexOrdering>) {
        if self.projection.is_none() && self.table_partition_cols.is_empty() {
            return (
                Arc::clone(&self.file_schema),
                self.constraints.clone(),
                self.file_source.statistics().unwrap().clone(),
                self.output_ordering.clone(),
            );
        }

        let schema = self.projected_schema();
        let constraints = self.projected_constraints();
        let stats = self.projected_stats();

        let output_ordering = get_projected_output_ordering(self, &schema);

        (schema, constraints, stats, output_ordering)
    }

    pub fn projected_file_column_names(&self) -> Option<Vec<String>> {
        self.projection.as_ref().map(|p| {
            p.iter()
                .filter(|col_idx| **col_idx < self.file_schema.fields().len())
                .map(|col_idx| self.file_schema.field(*col_idx).name())
                .cloned()
                .collect()
        })
    }

    /// Projects only file schema, ignoring partition/metadata columns
    pub fn projected_file_schema(&self) -> SchemaRef {
        let fields = self.file_column_projection_indices().map(|indices| {
            indices
                .iter()
                .map(|col_idx| self.file_schema.field(*col_idx))
                .cloned()
                .collect::<Vec<_>>()
        });

        fields.map_or_else(
            || Arc::clone(&self.file_schema),
            |f| {
                Arc::new(Schema::new_with_metadata(
                    f,
                    self.file_schema.metadata.clone(),
                ))
            },
        )
    }

    pub fn file_column_projection_indices(&self) -> Option<Vec<usize>> {
        self.projection.as_ref().map(|p| {
            p.iter()
                .filter(|col_idx| **col_idx < self.file_schema.fields().len())
                .copied()
                .collect()
        })
    }

    /// Splits file groups into new groups based on statistics to enable efficient parallel processing.
    ///
    /// The method distributes files across a target number of partitions while ensuring
    /// files within each partition maintain sort order based on their min/max statistics.
    ///
    /// The algorithm works by:
    /// 1. Takes files sorted by minimum values
    /// 2. For each file:
    ///   - Finds eligible groups (empty or where file's min > group's last max)
    ///   - Selects the smallest eligible group
    ///   - Creates a new group if needed
    ///
    /// # Parameters
    /// * `table_schema`: Schema containing information about the columns
    /// * `file_groups`: The original file groups to split
    /// * `sort_order`: The lexicographical ordering to maintain within each group
    /// * `target_partitions`: The desired number of output partitions
    ///
    /// # Returns
    /// A new set of file groups, where files within each group are non-overlapping with respect to
    /// their min/max statistics and maintain the specified sort order.
    pub fn split_groups_by_statistics_with_target_partitions(
        table_schema: &SchemaRef,
        file_groups: &[FileGroup],
        sort_order: &LexOrdering,
        target_partitions: usize,
    ) -> Result<Vec<FileGroup>> {
        if target_partitions == 0 {
            return Err(DataFusionError::Internal(
                "target_partitions must be greater than 0".to_string(),
            ));
        }

        let flattened_files = file_groups
            .iter()
            .flat_map(FileGroup::iter)
            .collect::<Vec<_>>();

        if flattened_files.is_empty() {
            return Ok(vec![]);
        }

        let statistics = MinMaxStatistics::new_from_files(
            sort_order,
            table_schema,
            None,
            flattened_files.iter().copied(),
        )?;

        let indices_sorted_by_min = statistics.min_values_sorted();

        // Initialize with target_partitions empty groups
        let mut file_groups_indices: Vec<Vec<usize>> = vec![vec![]; target_partitions];

        for (idx, min) in indices_sorted_by_min {
            if let Some((_, group)) = file_groups_indices
                .iter_mut()
                .enumerate()
                .filter(|(_, group)| {
                    group.is_empty()
                        || min
                            > statistics
                                .max(*group.last().expect("groups should not be empty"))
                })
                .min_by_key(|(_, group)| group.len())
            {
                group.push(idx);
            } else {
                // Create a new group if no existing group fits
                file_groups_indices.push(vec![idx]);
            }
        }

        // Remove any empty groups
        file_groups_indices.retain(|group| !group.is_empty());

        // Assemble indices back into groups of PartitionedFiles
        Ok(file_groups_indices
            .into_iter()
            .map(|file_group_indices| {
                FileGroup::new(
                    file_group_indices
                        .into_iter()
                        .map(|idx| flattened_files[idx].clone())
                        .collect(),
                )
            })
            .collect())
    }

    /// Attempts to do a bin-packing on files into file groups, such that any two files
    /// in a file group are ordered and non-overlapping with respect to their statistics.
    /// It will produce the smallest number of file groups possible.
    pub fn split_groups_by_statistics(
        table_schema: &SchemaRef,
        file_groups: &[FileGroup],
        sort_order: &LexOrdering,
    ) -> Result<Vec<FileGroup>> {
        let flattened_files = file_groups
            .iter()
            .flat_map(FileGroup::iter)
            .collect::<Vec<_>>();
        // First Fit:
        // * Choose the first file group that a file can be placed into.
        // * If it fits into no existing file groups, create a new one.
        //
        // By sorting files by min values and then applying first-fit bin packing,
        // we can produce the smallest number of file groups such that
        // files within a group are in order and non-overlapping.
        //
        // Source: Applied Combinatorics (Keller and Trotter), Chapter 6.8
        // https://www.appliedcombinatorics.org/book/s_posets_dilworth-intord.html

        if flattened_files.is_empty() {
            return Ok(vec![]);
        }

        let statistics = MinMaxStatistics::new_from_files(
            sort_order,
            table_schema,
            None,
            flattened_files.iter().copied(),
        )
        .map_err(|e| {
            e.context("construct min/max statistics for split_groups_by_statistics")
        })?;

        let indices_sorted_by_min = statistics.min_values_sorted();
        let mut file_groups_indices: Vec<Vec<usize>> = vec![];

        for (idx, min) in indices_sorted_by_min {
            let file_group_to_insert = file_groups_indices.iter_mut().find(|group| {
                // If our file is non-overlapping and comes _after_ the last file,
                // it fits in this file group.
                min > statistics.max(
                    *group
                        .last()
                        .expect("groups should be nonempty at construction"),
                )
            });
            match file_group_to_insert {
                Some(group) => group.push(idx),
                None => file_groups_indices.push(vec![idx]),
            }
        }

        // Assemble indices back into groups of PartitionedFiles
        Ok(file_groups_indices
            .into_iter()
            .map(|file_group_indices| {
                file_group_indices
                    .into_iter()
                    .map(|idx| flattened_files[idx].clone())
                    .collect()
            })
            .collect())
    }

    /// Returns a new [`DataSourceExec`] to scan the files specified by this config
    #[deprecated(since = "47.0.0", note = "use DataSourceExec::new instead")]
    pub fn build(self) -> Arc<DataSourceExec> {
        DataSourceExec::from_data_source(self)
    }

    /// Write the data_type based on file_source
    fn fmt_file_source(&self, t: DisplayFormatType, f: &mut Formatter) -> FmtResult {
        write!(f, ", file_type={}", self.file_source.file_type())?;
        self.file_source.fmt_extra(t, f)
    }

    /// Returns the file_source
    pub fn file_source(&self) -> &Arc<dyn FileSource> {
        &self.file_source
    }
}

impl Debug for FileScanConfig {
    fn fmt(&self, f: &mut Formatter<'_>) -> FmtResult {
        write!(f, "FileScanConfig {{")?;
        write!(f, "object_store_url={:?}, ", self.object_store_url)?;

        write!(
            f,
            "statistics={:?}, ",
            self.file_source.statistics().unwrap()
        )?;

        DisplayAs::fmt_as(self, DisplayFormatType::Verbose, f)?;
        write!(f, "}}")
    }
}

impl DisplayAs for FileScanConfig {
    fn fmt_as(&self, t: DisplayFormatType, f: &mut Formatter) -> FmtResult {
        let schema = self.projected_schema();
        let orderings = get_projected_output_ordering(self, &schema);

        write!(f, "file_groups=")?;
        FileGroupsDisplay(&self.file_groups).fmt_as(t, f)?;

        if !schema.fields().is_empty() {
            write!(f, ", projection={}", ProjectSchemaDisplay(&schema))?;
        }

        if let Some(limit) = self.limit {
            write!(f, ", limit={limit}")?;
        }

        display_orderings(f, &orderings)?;

        if !self.constraints.is_empty() {
            write!(f, ", {}", self.constraints)?;
        }

        Ok(())
    }
}

/// A helper that projects extended (i.e. partition/metadata) columns into the file record batches.
///
/// One interesting trick is the usage of a cache for the key buffers of the partition column
/// dictionaries. Indeed, the partition columns are constant, so the dictionaries that represent them
/// have all their keys equal to 0. This enables us to re-use the same "all-zero" buffer across batches,
/// which makes the space consumption of the partition columns O(batch_size) instead of O(record_count).
pub struct ExtendedColumnProjector {
    /// An Arrow buffer initialized to zeros that represents the key array of all partition
    /// columns (partition columns are materialized by dictionary arrays with only one
    /// value in the dictionary, thus all the keys are equal to zero).
    key_buffer_cache: ZeroBufferGenerators,
    /// Mapping between the indexes in the list of partition columns and the target
    /// schema. Sorted by index in the target schema so that we can iterate on it to
    /// insert the partition columns in the target record batch.
    projected_partition_indexes: Vec<(usize, usize)>,
    /// Similar to `projected_partition_indexes` but only stores the indexes in the target schema
    projected_metadata_indexes: Vec<usize>,
    /// The schema of the table once the projection was applied.
    projected_schema: SchemaRef,
}

impl ExtendedColumnProjector {
    // Create a projector to insert the partitioning/metadata columns into batches read from files
    // - `projected_schema`: the target schema with file, partitioning and metadata columns
    // - `table_partition_cols`: all the partitioning column names
    // - `metadata_cols`: all the metadata column names
    pub fn new(
        projected_schema: SchemaRef,
        table_partition_cols: &[String],
        metadata_cols: &[MetadataColumn],
    ) -> Self {
        let mut idx_map = HashMap::new();
        for (partition_idx, partition_name) in table_partition_cols.iter().enumerate() {
            if let Ok(schema_idx) = projected_schema.index_of(partition_name) {
                idx_map.insert(partition_idx, schema_idx);
            }
        }

        let mut projected_partition_indexes: Vec<_> = idx_map.into_iter().collect();
        projected_partition_indexes.sort_by(|(_, a), (_, b)| a.cmp(b));

        let mut projected_metadata_indexes = vec![];
        for metadata_name in metadata_cols.iter() {
            if let Ok(schema_idx) = projected_schema.index_of(metadata_name.name()) {
                projected_metadata_indexes.push(schema_idx);
            }
        }
        // Sort to ensure that the final metadata column vector is expanded properly
        if !projected_metadata_indexes.is_empty() {
            projected_metadata_indexes.sort();
        }

        Self {
            key_buffer_cache: Default::default(),
            projected_partition_indexes,
            projected_metadata_indexes,
            projected_schema,
        }
    }

    // Transform the batch read from the file by inserting both partitioning and metadata columns
    // to the right positions as deduced from `projected_schema`
    // - `file_batch`: batch read from the file, with internal projection applied
    // - `partition_values`: the list of partition values, one for each partition column
    // - `metadata`: the metadata of the file containing information like location, size, etc.
    pub fn project(
        &mut self,
        file_batch: RecordBatch,
        partition_values: &[ScalarValue],
        metadata: &ObjectMeta,
    ) -> Result<RecordBatch> {
        // Calculate expected number of columns from the file (excluding partition and metadata columns)
        let expected_cols = self.projected_schema.fields().len()
            - self.projected_partition_indexes.len()
            - self.projected_metadata_indexes.len();

        // Verify the file batch has the expected number of columns
        if file_batch.columns().len() != expected_cols {
            return exec_err!(
                "Unexpected batch schema from file, expected {} cols but got {}",
                expected_cols,
                file_batch.columns().len()
            );
        }

        // Start with the columns from the file batch
        let mut cols = file_batch.columns().to_vec();

        // Insert partition columns
        for &(pidx, sidx) in &self.projected_partition_indexes {
            // Get the partition value from the provided values
            let p_value = partition_values.get(pidx).ok_or_else(|| {
                DataFusionError::Execution(
                    "Invalid partitioning found on disk".to_string(),
                )
            })?;

            let mut partition_value = Cow::Borrowed(p_value);

            // Check if user forgot to dict-encode the partition value and apply auto-fix if needed
            let field = self.projected_schema.field(sidx);
            let expected_data_type = field.data_type();
            let actual_data_type = partition_value.data_type();
            if let DataType::Dictionary(key_type, _) = expected_data_type {
                if !matches!(actual_data_type, DataType::Dictionary(_, _)) {
                    warn!("Partition value for column {} was not dictionary-encoded, applied auto-fix.", field.name());
                    partition_value = Cow::Owned(ScalarValue::Dictionary(
                        key_type.clone(),
                        Box::new(partition_value.as_ref().clone()),
                    ));
                }
            }

            // Create array and insert at the correct schema position
            cols.insert(
                sidx,
                create_output_array(
                    &mut self.key_buffer_cache,
                    partition_value.as_ref(),
                    file_batch.num_rows(),
                )?,
            );
        }

        // Insert metadata columns
        for &sidx in &self.projected_metadata_indexes {
            // Get the metadata column type from the field name
            let field_name = self.projected_schema.field(sidx).name();
            let metadata_col = MetadataColumn::from_str(field_name).map_err(|e| {
                DataFusionError::Execution(format!("Invalid metadata column: {}", e))
            })?;

            // Convert metadata to scalar value based on the column type
            let scalar_value = metadata_col.to_scalar_value(metadata);

            // Create array and insert at the correct schema position
            cols.insert(sidx, scalar_value.to_array_of_size(file_batch.num_rows())?);
        }

        // Create a new record batch with all columns in the correct order
        RecordBatch::try_new_with_options(
            Arc::clone(&self.projected_schema),
            cols,
            &RecordBatchOptions::new().with_row_count(Some(file_batch.num_rows())),
        )
        .map_err(Into::into)
    }
}

#[derive(Debug, Default)]
struct ZeroBufferGenerators {
    gen_i8: ZeroBufferGenerator<i8>,
    gen_i16: ZeroBufferGenerator<i16>,
    gen_i32: ZeroBufferGenerator<i32>,
    gen_i64: ZeroBufferGenerator<i64>,
    gen_u8: ZeroBufferGenerator<u8>,
    gen_u16: ZeroBufferGenerator<u16>,
    gen_u32: ZeroBufferGenerator<u32>,
    gen_u64: ZeroBufferGenerator<u64>,
}

/// Generate a arrow [`Buffer`] that contains zero values.
#[derive(Debug, Default)]
struct ZeroBufferGenerator<T>
where
    T: ArrowNativeType,
{
    cache: Option<Buffer>,
    _t: PhantomData<T>,
}

impl<T> ZeroBufferGenerator<T>
where
    T: ArrowNativeType,
{
    const SIZE: usize = size_of::<T>();

    fn get_buffer(&mut self, n_vals: usize) -> Buffer {
        match &mut self.cache {
            Some(buf) if buf.len() >= n_vals * Self::SIZE => {
                buf.slice_with_length(0, n_vals * Self::SIZE)
            }
            _ => {
                let mut key_buffer_builder = BufferBuilder::<T>::new(n_vals);
                key_buffer_builder.advance(n_vals); // keys are all 0
                self.cache.insert(key_buffer_builder.finish()).clone()
            }
        }
    }
}

fn create_dict_array<T>(
    buffer_gen: &mut ZeroBufferGenerator<T>,
    dict_val: &ScalarValue,
    len: usize,
    data_type: DataType,
) -> Result<ArrayRef>
where
    T: ArrowNativeType,
{
    let dict_vals = dict_val.to_array()?;

    let sliced_key_buffer = buffer_gen.get_buffer(len);

    // assemble pieces together
    let mut builder = ArrayData::builder(data_type)
        .len(len)
        .add_buffer(sliced_key_buffer);
    builder = builder.add_child_data(dict_vals.to_data());
    Ok(Arc::new(DictionaryArray::<UInt16Type>::from(
        builder.build().unwrap(),
    )))
}

fn create_output_array(
    key_buffer_cache: &mut ZeroBufferGenerators,
    val: &ScalarValue,
    len: usize,
) -> Result<ArrayRef> {
    if let ScalarValue::Dictionary(key_type, dict_val) = &val {
        match key_type.as_ref() {
            DataType::Int8 => {
                return create_dict_array(
                    &mut key_buffer_cache.gen_i8,
                    dict_val,
                    len,
                    val.data_type(),
                );
            }
            DataType::Int16 => {
                return create_dict_array(
                    &mut key_buffer_cache.gen_i16,
                    dict_val,
                    len,
                    val.data_type(),
                );
            }
            DataType::Int32 => {
                return create_dict_array(
                    &mut key_buffer_cache.gen_i32,
                    dict_val,
                    len,
                    val.data_type(),
                );
            }
            DataType::Int64 => {
                return create_dict_array(
                    &mut key_buffer_cache.gen_i64,
                    dict_val,
                    len,
                    val.data_type(),
                );
            }
            DataType::UInt8 => {
                return create_dict_array(
                    &mut key_buffer_cache.gen_u8,
                    dict_val,
                    len,
                    val.data_type(),
                );
            }
            DataType::UInt16 => {
                return create_dict_array(
                    &mut key_buffer_cache.gen_u16,
                    dict_val,
                    len,
                    val.data_type(),
                );
            }
            DataType::UInt32 => {
                return create_dict_array(
                    &mut key_buffer_cache.gen_u32,
                    dict_val,
                    len,
                    val.data_type(),
                );
            }
            DataType::UInt64 => {
                return create_dict_array(
                    &mut key_buffer_cache.gen_u64,
                    dict_val,
                    len,
                    val.data_type(),
                );
            }
            _ => {}
        }
    }

    val.to_array_of_size(len)
}

/// The various listing tables does not attempt to read all files
/// concurrently, instead they will read files in sequence within a
/// partition.  This is an important property as it allows plans to
/// run against 1000s of files and not try to open them all
/// concurrently.
///
/// However, it means if we assign more than one file to a partition
/// the output sort order will not be preserved as illustrated in the
/// following diagrams:
///
/// When only 1 file is assigned to each partition, each partition is
/// correctly sorted on `(A, B, C)`
///
/// ```text
///┏ ━ ━ ━ ━ ━ ━ ━ ━ ━ ━ ━ ━ ━ ━ ━ ━ ━ ━ ━ ━ ━ ━ ━ ━ ━ ━ ━ ━ ━ ━ ━ ━ ━ ━ ━ ━ ━ ━ ━ ━ ━ ━ ┓
///  ┌ ─ ─ ─ ─ ─ ─ ─ ─ ─ ┐ ┌ ─ ─ ─ ─ ─ ─ ─ ─ ─  ┌ ─ ─ ─ ─ ─ ─ ─ ─ ─  ┌ ─ ─ ─ ─ ─ ─ ─ ─ ┐
///┃   ┌───────────────┐     ┌──────────────┐ │   ┌──────────────┐ │   ┌─────────────┐   ┃
///  │ │   1.parquet   │ │ │ │  2.parquet   │   │ │  3.parquet   │   │ │  4.parquet  │ │
///┃   │ Sort: A, B, C │     │Sort: A, B, C │ │   │Sort: A, B, C │ │   │Sort: A, B, C│   ┃
///  │ └───────────────┘ │ │ └──────────────┘   │ └──────────────┘   │ └─────────────┘ │
///┃                                          │                    │                     ┃
///  │                   │ │                    │                    │                 │
///┃                                          │                    │                     ┃
///  │                   │ │                    │                    │                 │
///┃                                          │                    │                     ┃
///  │                   │ │                    │                    │                 │
///┃  ─ ─ ─ ─ ─ ─ ─ ─ ─ ─   ─ ─ ─ ─ ─ ─ ─ ─ ─ ┘  ─ ─ ─ ─ ─ ─ ─ ─ ─ ┘  ─ ─ ─ ─ ─ ─ ─ ─ ─  ┃
///     DataFusion           DataFusion           DataFusion           DataFusion
///┃    Partition 1          Partition 2          Partition 3          Partition 4       ┃
/// ━ ━ ━ ━ ━ ━ ━ ━ ━ ━ ━ ━ ━ ━ ━ ━ ━ ━ ━ ━ ━ ━ ━ ━ ━ ━ ━ ━ ━ ━ ━ ━ ━ ━ ━ ━ ━ ━ ━ ━ ━ ━ ━
///
///                                      DataSourceExec
///```
///
/// However, when more than 1 file is assigned to each partition, each
/// partition is NOT correctly sorted on `(A, B, C)`. Once the second
/// file is scanned, the same values for A, B and C can be repeated in
/// the same sorted stream
///
///```text
///┏ ━ ━ ━ ━ ━ ━ ━ ━ ━ ━ ━ ━ ━ ━ ━ ━ ━ ━ ━ ━ ━ ━
///  ┌ ─ ─ ─ ─ ─ ─ ─ ─ ─ ┐ ┌ ─ ─ ─ ─ ─ ─ ─ ─ ─  ┃
///┃   ┌───────────────┐     ┌──────────────┐ │
///  │ │   1.parquet   │ │ │ │  2.parquet   │   ┃
///┃   │ Sort: A, B, C │     │Sort: A, B, C │ │
///  │ └───────────────┘ │ │ └──────────────┘   ┃
///┃   ┌───────────────┐     ┌──────────────┐ │
///  │ │   3.parquet   │ │ │ │  4.parquet   │   ┃
///┃   │ Sort: A, B, C │     │Sort: A, B, C │ │
///  │ └───────────────┘ │ │ └──────────────┘   ┃
///┃                                          │
///  │                   │ │                    ┃
///┃  ─ ─ ─ ─ ─ ─ ─ ─ ─ ─   ─ ─ ─ ─ ─ ─ ─ ─ ─ ┘
///     DataFusion           DataFusion         ┃
///┃    Partition 1          Partition 2
/// ━ ━ ━ ━ ━ ━ ━ ━ ━ ━ ━ ━ ━ ━ ━ ━ ━ ━ ━ ━ ━ ━ ┛
///
///              DataSourceExec
///```
fn get_projected_output_ordering(
    base_config: &FileScanConfig,
    projected_schema: &SchemaRef,
) -> Vec<LexOrdering> {
    let mut all_orderings = vec![];
    for output_ordering in &base_config.output_ordering {
        let mut new_ordering = LexOrdering::default();
        for PhysicalSortExpr { expr, options } in output_ordering.iter() {
            if let Some(col) = expr.as_any().downcast_ref::<Column>() {
                let name = col.name();
                if let Some((idx, _)) = projected_schema.column_with_name(name) {
                    // Compute the new sort expression (with correct index) after projection:
                    new_ordering.push(PhysicalSortExpr {
                        expr: Arc::new(Column::new(name, idx)),
                        options: *options,
                    });
                    continue;
                }
            }
            // Cannot find expression in the projected_schema, stop iterating
            // since rest of the orderings are violated
            break;
        }

        // do not push empty entries
        // otherwise we may have `Some(vec![])` at the output ordering.
        if new_ordering.is_empty() {
            continue;
        }

        // Check if any file groups are not sorted
        if base_config.file_groups.iter().any(|group| {
            if group.len() <= 1 {
                // File groups with <= 1 files are always sorted
                return false;
            }

            let statistics = match MinMaxStatistics::new_from_files(
                &new_ordering,
                projected_schema,
                base_config.projection.as_deref(),
                group.iter(),
            ) {
                Ok(statistics) => statistics,
                Err(e) => {
                    log::trace!("Error fetching statistics for file group: {e}");
                    // we can't prove that it's ordered, so we have to reject it
                    return true;
                }
            };

            !statistics.is_sorted()
        }) {
            debug!(
                "Skipping specified output ordering {:?}. \
                Some file groups couldn't be determined to be sorted: {:?}",
                base_config.output_ordering[0], base_config.file_groups
            );
            continue;
        }

        all_orderings.push(new_ordering);
    }
    all_orderings
}

/// Convert type to a type suitable for use as a `ListingTable`
/// partition column. Returns `Dictionary(UInt16, val_type)`, which is
/// a reasonable trade off between a reasonable number of partition
/// values and space efficiency.
///
/// This use this to specify types for partition columns. However
/// you MAY also choose not to dictionary-encode the data or to use a
/// different dictionary type.
///
/// Use [`wrap_partition_value_in_dict`] to wrap a [`ScalarValue`] in the same say.
pub fn wrap_partition_type_in_dict(val_type: DataType) -> DataType {
    DataType::Dictionary(Box::new(DataType::UInt16), Box::new(val_type))
}

/// Convert a [`ScalarValue`] of partition columns to a type, as
/// described in the documentation of [`wrap_partition_type_in_dict`],
/// which can wrap the types.
pub fn wrap_partition_value_in_dict(val: ScalarValue) -> ScalarValue {
    ScalarValue::Dictionary(Box::new(DataType::UInt16), Box::new(val))
}

#[cfg(test)]
mod tests {
    use crate::{
        generate_test_files, test_util::MockSource, tests::aggr_test_schema,
        verify_sort_integrity,
    };
    use object_store::{path::Path, ObjectMeta};

    use super::*;
    use arrow::{
        array::{
            Int32Array, RecordBatch, StringArray, TimestampMicrosecondArray, UInt64Array,
        },
        compute::SortOptions,
        datatypes::TimeUnit,
    };

    use datafusion_common::stats::Precision;
    use datafusion_common::{assert_batches_eq, DFSchema};
    use datafusion_expr::{execution_props::ExecutionProps, SortExpr};
    use datafusion_physical_expr::create_physical_expr;
    use std::collections::HashMap;

    fn create_physical_sort_expr(
        e: &SortExpr,
        input_dfschema: &DFSchema,
        execution_props: &ExecutionProps,
    ) -> Result<PhysicalSortExpr> {
        let SortExpr {
            expr,
            asc,
            nulls_first,
        } = e;
        Ok(PhysicalSortExpr {
            expr: create_physical_expr(expr, input_dfschema, execution_props)?,
            options: SortOptions {
                descending: !asc,
                nulls_first: *nulls_first,
            },
        })
    }

    /// Returns the column names on the schema
    pub fn columns(schema: &Schema) -> Vec<String> {
        schema.fields().iter().map(|f| f.name().clone()).collect()
    }

    fn test_object_meta() -> ObjectMeta {
        ObjectMeta {
            location: Path::from("test"),
            size: 100,
            last_modified: chrono::Utc::now(),
            e_tag: None,
            version: None,
        }
    }

    #[test]
    fn physical_plan_config_no_projection() {
        let file_schema = aggr_test_schema();
        let conf = config_for_projection(
            Arc::clone(&file_schema),
            None,
            Statistics::new_unknown(&file_schema),
            to_partition_cols(vec![(
                "date".to_owned(),
                wrap_partition_type_in_dict(DataType::Utf8),
            )]),
        );

        let (proj_schema, _, proj_statistics, _) = conf.project();
        assert_eq!(proj_schema.fields().len(), file_schema.fields().len() + 1);
        assert_eq!(
            proj_schema.field(file_schema.fields().len()).name(),
            "date",
            "partition columns are the last columns"
        );
        assert_eq!(
            proj_statistics.column_statistics.len(),
            file_schema.fields().len() + 1
        );
        // TODO implement tests for partition column statistics once implemented

        let col_names = conf.projected_file_column_names();
        assert_eq!(col_names, None);

        let col_indices = conf.file_column_projection_indices();
        assert_eq!(col_indices, None);
    }

    #[test]
    fn physical_plan_config_no_projection_tab_cols_as_field() {
        let file_schema = aggr_test_schema();

        // make a table_partition_col as a field
        let table_partition_col =
            Field::new("date", wrap_partition_type_in_dict(DataType::Utf8), true)
                .with_metadata(HashMap::from_iter(vec![(
                    "key_whatever".to_owned(),
                    "value_whatever".to_owned(),
                )]));

        let conf = config_for_projection(
            Arc::clone(&file_schema),
            None,
            Statistics::new_unknown(&file_schema),
            vec![table_partition_col.clone()],
        );

        // verify the proj_schema includes the last column and exactly the same the field it is defined
        let proj_schema = conf.projected_schema();
        assert_eq!(proj_schema.fields().len(), file_schema.fields().len() + 1);
        assert_eq!(
            *proj_schema.field(file_schema.fields().len()),
            table_partition_col,
            "partition columns are the last columns and ust have all values defined in created field"
        );
    }

    #[test]
    fn physical_plan_config_with_projection() {
        let file_schema = aggr_test_schema();
        let conf = config_for_projection(
            Arc::clone(&file_schema),
            Some(vec![file_schema.fields().len(), 0]),
            Statistics {
                num_rows: Precision::Inexact(10),
                // assign the column index to distinct_count to help assert
                // the source statistic after the projection
                column_statistics: (0..file_schema.fields().len())
                    .map(|i| ColumnStatistics {
                        distinct_count: Precision::Inexact(i),
                        ..Default::default()
                    })
                    .collect(),
                total_byte_size: Precision::Absent,
            },
            to_partition_cols(vec![(
                "date".to_owned(),
                wrap_partition_type_in_dict(DataType::Utf8),
            )]),
        );

        let (proj_schema, _, proj_statistics, _) = conf.project();
        assert_eq!(
            columns(&proj_schema),
            vec!["date".to_owned(), "c1".to_owned()]
        );
        let proj_stat_cols = proj_statistics.column_statistics;
        assert_eq!(proj_stat_cols.len(), 2);
        // TODO implement tests for proj_stat_cols[0] once partition column
        // statistics are implemented
        assert_eq!(proj_stat_cols[1].distinct_count, Precision::Inexact(0));

        let col_names = conf.projected_file_column_names();
        assert_eq!(col_names, Some(vec!["c1".to_owned()]));

        let col_indices = conf.file_column_projection_indices();
        assert_eq!(col_indices, Some(vec![0]));
    }

    #[test]
    fn partition_column_projector() {
        let file_batch = build_table_i32(
            ("a", &vec![0, 1, 2]),
            ("b", &vec![-2, -1, 0]),
            ("c", &vec![10, 11, 12]),
        );
        let partition_cols = vec![
            (
                "year".to_owned(),
                wrap_partition_type_in_dict(DataType::Utf8),
            ),
            (
                "month".to_owned(),
                wrap_partition_type_in_dict(DataType::Utf8),
            ),
            (
                "day".to_owned(),
                wrap_partition_type_in_dict(DataType::Utf8),
            ),
        ];
        // create a projected schema
        let statistics = Statistics {
            num_rows: Precision::Inexact(3),
            total_byte_size: Precision::Absent,
            column_statistics: Statistics::unknown_column(&file_batch.schema()),
        };

        let conf = config_for_projection(
            file_batch.schema(),
            // keep all cols from file and 2 from partitioning
            Some(vec![
                0,
                1,
                2,
                file_batch.schema().fields().len(),
                file_batch.schema().fields().len() + 2,
            ]),
            statistics.clone(),
            to_partition_cols(partition_cols.clone()),
        );

        let source_statistics = conf.file_source.statistics().unwrap();
        let conf_stats = conf.statistics().unwrap();

        // projection should be reflected in the file source statistics
        assert_eq!(conf_stats.num_rows, Precision::Inexact(3));

        // 3 original statistics + 2 partition statistics
        assert_eq!(conf_stats.column_statistics.len(), 5);

        // file statics should not be modified
        assert_eq!(source_statistics, statistics);
        assert_eq!(source_statistics.column_statistics.len(), 3);

        let proj_schema = conf.projected_schema();
        // created a projector for that projected schema
        let mut proj = ExtendedColumnProjector::new(
            proj_schema,
            &partition_cols
                .iter()
                .map(|x| x.0.clone())
                .collect::<Vec<_>>(),
            &[],
        );

        // project first batch
        let projected_batch = proj
            .project(
                // file_batch is ok here because we kept all the file cols in the projection
                file_batch,
                &[
                    wrap_partition_value_in_dict(ScalarValue::from("2021")),
                    wrap_partition_value_in_dict(ScalarValue::from("10")),
                    wrap_partition_value_in_dict(ScalarValue::from("26")),
                ],
                &test_object_meta(),
            )
            .expect("Projection of partition columns into record batch failed");
        let expected = [
            "+---+----+----+------+-----+",
            "| a | b  | c  | year | day |",
            "+---+----+----+------+-----+",
            "| 0 | -2 | 10 | 2021 | 26  |",
            "| 1 | -1 | 11 | 2021 | 26  |",
            "| 2 | 0  | 12 | 2021 | 26  |",
            "+---+----+----+------+-----+",
        ];
        assert_batches_eq!(expected, &[projected_batch]);

        // project another batch that is larger than the previous one
        let file_batch = build_table_i32(
            ("a", &vec![5, 6, 7, 8, 9]),
            ("b", &vec![-10, -9, -8, -7, -6]),
            ("c", &vec![12, 13, 14, 15, 16]),
        );
        let projected_batch = proj
            .project(
                // file_batch is ok here because we kept all the file cols in the projection
                file_batch,
                &[
                    wrap_partition_value_in_dict(ScalarValue::from("2021")),
                    wrap_partition_value_in_dict(ScalarValue::from("10")),
                    wrap_partition_value_in_dict(ScalarValue::from("27")),
                ],
                &test_object_meta(),
            )
            .expect("Projection of partition columns into record batch failed");
        let expected = [
            "+---+-----+----+------+-----+",
            "| a | b   | c  | year | day |",
            "+---+-----+----+------+-----+",
            "| 5 | -10 | 12 | 2021 | 27  |",
            "| 6 | -9  | 13 | 2021 | 27  |",
            "| 7 | -8  | 14 | 2021 | 27  |",
            "| 8 | -7  | 15 | 2021 | 27  |",
            "| 9 | -6  | 16 | 2021 | 27  |",
            "+---+-----+----+------+-----+",
        ];
        assert_batches_eq!(expected, &[projected_batch]);

        // project another batch that is smaller than the previous one
        let file_batch = build_table_i32(
            ("a", &vec![0, 1, 3]),
            ("b", &vec![2, 3, 4]),
            ("c", &vec![4, 5, 6]),
        );
        let projected_batch = proj
            .project(
                // file_batch is ok here because we kept all the file cols in the projection
                file_batch,
                &[
                    wrap_partition_value_in_dict(ScalarValue::from("2021")),
                    wrap_partition_value_in_dict(ScalarValue::from("10")),
                    wrap_partition_value_in_dict(ScalarValue::from("28")),
                ],
                &test_object_meta(),
            )
            .expect("Projection of partition columns into record batch failed");
        let expected = [
            "+---+---+---+------+-----+",
            "| a | b | c | year | day |",
            "+---+---+---+------+-----+",
            "| 0 | 2 | 4 | 2021 | 28  |",
            "| 1 | 3 | 5 | 2021 | 28  |",
            "| 3 | 4 | 6 | 2021 | 28  |",
            "+---+---+---+------+-----+",
        ];
        assert_batches_eq!(expected, &[projected_batch]);

        // forgot to dictionary-wrap the scalar value
        let file_batch = build_table_i32(
            ("a", &vec![0, 1, 2]),
            ("b", &vec![-2, -1, 0]),
            ("c", &vec![10, 11, 12]),
        );
        let projected_batch = proj
            .project(
                // file_batch is ok here because we kept all the file cols in the projection
                file_batch,
                &[
                    ScalarValue::from("2021"),
                    ScalarValue::from("10"),
                    ScalarValue::from("26"),
                ],
                &test_object_meta(),
            )
            .expect("Projection of partition columns into record batch failed");
        let expected = [
            "+---+----+----+------+-----+",
            "| a | b  | c  | year | day |",
            "+---+----+----+------+-----+",
            "| 0 | -2 | 10 | 2021 | 26  |",
            "| 1 | -1 | 11 | 2021 | 26  |",
            "| 2 | 0  | 12 | 2021 | 26  |",
            "+---+----+----+------+-----+",
        ];
        assert_batches_eq!(expected, &[projected_batch]);
    }

    #[test]
    fn test_projected_file_schema_with_partition_col() {
        let schema = aggr_test_schema();
        let partition_cols = vec![
            (
                "part1".to_owned(),
                wrap_partition_type_in_dict(DataType::Utf8),
            ),
            (
                "part2".to_owned(),
                wrap_partition_type_in_dict(DataType::Utf8),
            ),
        ];

        // Projected file schema for config with projection including partition column
        let projection = config_for_projection(
            schema.clone(),
            Some(vec![0, 3, 5, schema.fields().len()]),
            Statistics::new_unknown(&schema),
            to_partition_cols(partition_cols),
        )
        .projected_file_schema();

        // Assert partition column filtered out in projected file schema
        let expected_columns = vec!["c1", "c4", "c6"];
        let actual_columns = projection
            .fields()
            .iter()
            .map(|f| f.name().clone())
            .collect::<Vec<_>>();
        assert_eq!(expected_columns, actual_columns);
    }

    #[test]
    fn test_projected_file_schema_without_projection() {
        let schema = aggr_test_schema();
        let partition_cols = vec![
            (
                "part1".to_owned(),
                wrap_partition_type_in_dict(DataType::Utf8),
            ),
            (
                "part2".to_owned(),
                wrap_partition_type_in_dict(DataType::Utf8),
            ),
        ];

        // Projected file schema for config without projection
        let projection = config_for_projection(
            schema.clone(),
            None,
            Statistics::new_unknown(&schema),
            to_partition_cols(partition_cols),
        )
        .projected_file_schema();

        // Assert projected file schema is equal to file schema
        assert_eq!(projection.fields(), schema.fields());
    }

    #[test]
    fn test_split_groups_by_statistics() -> Result<()> {
        use chrono::TimeZone;
        use datafusion_common::DFSchema;
        use datafusion_expr::execution_props::ExecutionProps;
        use object_store::{path::Path, ObjectMeta};

        struct File {
            name: &'static str,
            date: &'static str,
            statistics: Vec<Option<(f64, f64)>>,
        }
        impl File {
            fn new(
                name: &'static str,
                date: &'static str,
                statistics: Vec<Option<(f64, f64)>>,
            ) -> Self {
                Self {
                    name,
                    date,
                    statistics,
                }
            }
        }

        struct TestCase {
            name: &'static str,
            file_schema: Schema,
            files: Vec<File>,
            sort: Vec<SortExpr>,
            expected_result: Result<Vec<Vec<&'static str>>, &'static str>,
        }

        use datafusion_expr::col;
        let cases = vec![
            TestCase {
                name: "test sort",
                file_schema: Schema::new(vec![Field::new(
                    "value".to_string(),
                    DataType::Float64,
                    false,
                )]),
                files: vec![
                    File::new("0", "2023-01-01", vec![Some((0.00, 0.49))]),
                    File::new("1", "2023-01-01", vec![Some((0.50, 1.00))]),
                    File::new("2", "2023-01-02", vec![Some((0.00, 1.00))]),
                ],
                sort: vec![col("value").sort(true, false)],
                expected_result: Ok(vec![vec!["0", "1"], vec!["2"]]),
            },
            // same input but file '2' is in the middle
            // test that we still order correctly
            TestCase {
                name: "test sort with files ordered differently",
                file_schema: Schema::new(vec![Field::new(
                    "value".to_string(),
                    DataType::Float64,
                    false,
                )]),
                files: vec![
                    File::new("0", "2023-01-01", vec![Some((0.00, 0.49))]),
                    File::new("2", "2023-01-02", vec![Some((0.00, 1.00))]),
                    File::new("1", "2023-01-01", vec![Some((0.50, 1.00))]),
                ],
                sort: vec![col("value").sort(true, false)],
                expected_result: Ok(vec![vec!["0", "1"], vec!["2"]]),
            },
            TestCase {
                name: "reverse sort",
                file_schema: Schema::new(vec![Field::new(
                    "value".to_string(),
                    DataType::Float64,
                    false,
                )]),
                files: vec![
                    File::new("0", "2023-01-01", vec![Some((0.00, 0.49))]),
                    File::new("1", "2023-01-01", vec![Some((0.50, 1.00))]),
                    File::new("2", "2023-01-02", vec![Some((0.00, 1.00))]),
                ],
                sort: vec![col("value").sort(false, true)],
                expected_result: Ok(vec![vec!["1", "0"], vec!["2"]]),
            },
            // reject nullable sort columns
            TestCase {
                name: "no nullable sort columns",
                file_schema: Schema::new(vec![Field::new(
                    "value".to_string(),
                    DataType::Float64,
                    true, // should fail because nullable
                )]),
                files: vec![
                    File::new("0", "2023-01-01", vec![Some((0.00, 0.49))]),
                    File::new("1", "2023-01-01", vec![Some((0.50, 1.00))]),
                    File::new("2", "2023-01-02", vec![Some((0.00, 1.00))]),
                ],
                sort: vec![col("value").sort(true, false)],
                expected_result: Err("construct min/max statistics for split_groups_by_statistics\ncaused by\nbuild min rows\ncaused by\ncreate sorting columns\ncaused by\nError during planning: cannot sort by nullable column")
            },
            TestCase {
                name: "all three non-overlapping",
                file_schema: Schema::new(vec![Field::new(
                    "value".to_string(),
                    DataType::Float64,
                    false,
                )]),
                files: vec![
                    File::new("0", "2023-01-01", vec![Some((0.00, 0.49))]),
                    File::new("1", "2023-01-01", vec![Some((0.50, 0.99))]),
                    File::new("2", "2023-01-02", vec![Some((1.00, 1.49))]),
                ],
                sort: vec![col("value").sort(true, false)],
                expected_result: Ok(vec![vec!["0", "1", "2"]]),
            },
            TestCase {
                name: "all three overlapping",
                file_schema: Schema::new(vec![Field::new(
                    "value".to_string(),
                    DataType::Float64,
                    false,
                )]),
                files: vec![
                    File::new("0", "2023-01-01", vec![Some((0.00, 0.49))]),
                    File::new("1", "2023-01-01", vec![Some((0.00, 0.49))]),
                    File::new("2", "2023-01-02", vec![Some((0.00, 0.49))]),
                ],
                sort: vec![col("value").sort(true, false)],
                expected_result: Ok(vec![vec!["0"], vec!["1"], vec!["2"]]),
            },
            TestCase {
                name: "empty input",
                file_schema: Schema::new(vec![Field::new(
                    "value".to_string(),
                    DataType::Float64,
                    false,
                )]),
                files: vec![],
                sort: vec![col("value").sort(true, false)],
                expected_result: Ok(vec![]),
            },
            TestCase {
                name: "one file missing statistics",
                file_schema: Schema::new(vec![Field::new(
                    "value".to_string(),
                    DataType::Float64,
                    false,
                )]),
                files: vec![
                    File::new("0", "2023-01-01", vec![Some((0.00, 0.49))]),
                    File::new("1", "2023-01-01", vec![Some((0.00, 0.49))]),
                    File::new("2", "2023-01-02", vec![None]),
                ],
                sort: vec![col("value").sort(true, false)],
                expected_result: Err("construct min/max statistics for split_groups_by_statistics\ncaused by\ncollect min/max values\ncaused by\nget min/max for column: 'value'\ncaused by\nError during planning: statistics not found"),
            },
        ];

        for case in cases {
            let table_schema = Arc::new(Schema::new(
                case.file_schema
                    .fields()
                    .clone()
                    .into_iter()
                    .cloned()
                    .chain(Some(Arc::new(Field::new(
                        "date".to_string(),
                        DataType::Utf8,
                        false,
                    ))))
                    .collect::<Vec<_>>(),
            ));
            let sort_order = LexOrdering::from(
                case.sort
                    .into_iter()
                    .map(|expr| {
                        create_physical_sort_expr(
                            &expr,
                            &DFSchema::try_from(table_schema.as_ref().clone())?,
                            &ExecutionProps::default(),
                        )
                    })
                    .collect::<Result<Vec<_>>>()?,
            );

            let partitioned_files = FileGroup::new(
                case.files.into_iter().map(From::from).collect::<Vec<_>>(),
            );
            let result = FileScanConfig::split_groups_by_statistics(
                &table_schema,
                &[partitioned_files.clone()],
                &sort_order,
            );
            let results_by_name = result
                .as_ref()
                .map(|file_groups| {
                    file_groups
                        .iter()
                        .map(|file_group| {
                            file_group
                                .iter()
                                .map(|file| {
                                    partitioned_files
                                        .iter()
                                        .find_map(|f| {
                                            if f.object_meta == file.object_meta {
                                                Some(
                                                    f.object_meta
                                                        .location
                                                        .as_ref()
                                                        .rsplit('/')
                                                        .next()
                                                        .unwrap()
                                                        .trim_end_matches(".parquet"),
                                                )
                                            } else {
                                                None
                                            }
                                        })
                                        .unwrap()
                                })
                                .collect::<Vec<_>>()
                        })
                        .collect::<Vec<_>>()
                })
                .map_err(|e| e.strip_backtrace().leak() as &'static str);

            assert_eq!(results_by_name, case.expected_result, "{}", case.name);
        }

        return Ok(());

        impl From<File> for PartitionedFile {
            fn from(file: File) -> Self {
                PartitionedFile {
                    object_meta: ObjectMeta {
                        location: Path::from(format!(
                            "data/date={}/{}.parquet",
                            file.date, file.name
                        )),
                        last_modified: chrono::Utc.timestamp_nanos(0),
                        size: 0,
                        e_tag: None,
                        version: None,
                    },
                    partition_values: vec![ScalarValue::from(file.date)],
                    range: None,
                    statistics: Some(Arc::new(Statistics {
                        num_rows: Precision::Absent,
                        total_byte_size: Precision::Absent,
                        column_statistics: file
                            .statistics
                            .into_iter()
                            .map(|stats| {
                                stats
                                    .map(|(min, max)| ColumnStatistics {
                                        min_value: Precision::Exact(ScalarValue::from(
                                            min,
                                        )),
                                        max_value: Precision::Exact(ScalarValue::from(
                                            max,
                                        )),
                                        ..Default::default()
                                    })
                                    .unwrap_or_default()
                            })
                            .collect::<Vec<_>>(),
                    })),
                    extensions: None,
                    metadata_size_hint: None,
                }
            }
        }
    }

    // sets default for configs that play no role in projections
    fn config_for_projection(
        file_schema: SchemaRef,
        projection: Option<Vec<usize>>,
        statistics: Statistics,
        table_partition_cols: Vec<Field>,
    ) -> FileScanConfig {
        FileScanConfigBuilder::new(
            ObjectStoreUrl::parse("test:///").unwrap(),
            file_schema,
            Arc::new(MockSource::default()),
        )
        .with_projection(projection)
        .with_statistics(statistics)
        .with_table_partition_cols(table_partition_cols)
        .build()
    }

    /// Convert partition columns from Vec<String DataType> to Vec<Field>
    fn to_partition_cols(table_partition_cols: Vec<(String, DataType)>) -> Vec<Field> {
        table_partition_cols
            .iter()
            .map(|(name, dtype)| Field::new(name, dtype.clone(), false))
            .collect::<Vec<_>>()
    }

    /// returns record batch with 3 columns of i32 in memory
    pub fn build_table_i32(
        a: (&str, &Vec<i32>),
        b: (&str, &Vec<i32>),
        c: (&str, &Vec<i32>),
    ) -> RecordBatch {
        let schema = Schema::new(vec![
            Field::new(a.0, DataType::Int32, false),
            Field::new(b.0, DataType::Int32, false),
            Field::new(c.0, DataType::Int32, false),
        ]);

        RecordBatch::try_new(
            Arc::new(schema),
            vec![
                Arc::new(Int32Array::from(a.1.clone())),
                Arc::new(Int32Array::from(b.1.clone())),
                Arc::new(Int32Array::from(c.1.clone())),
            ],
        )
        .unwrap()
    }

    /// Create a test ObjectMeta with given path, size and a fixed timestamp
    fn create_test_object_meta(path: &str, size: usize) -> ObjectMeta {
        let timestamp = chrono::DateTime::parse_from_rfc3339("2023-01-01T00:00:00Z")
            .unwrap()
            .with_timezone(&chrono::Utc);

        ObjectMeta {
            location: Path::from(path),
            size,
            last_modified: timestamp,
            e_tag: None,
            version: None,
        }
    }

    /// Create a configuration with metadata columns
    fn config_with_metadata(
        file_schema: SchemaRef,
        projection: Option<Vec<usize>>,
        metadata_cols: Vec<MetadataColumn>,
    ) -> FileScanConfig {
        FileScanConfigBuilder::new(
            ObjectStoreUrl::local_filesystem(),
            file_schema.clone(),
            Arc::new(MockSource::default()),
        )
        .with_projection(projection)
        .with_metadata_cols(metadata_cols)
        .build()
    }

    #[test]
    fn test_file_scan_config_builder() {
        let file_schema = aggr_test_schema();
        let object_store_url = ObjectStoreUrl::parse("test:///").unwrap();
        let file_source: Arc<dyn FileSource> = Arc::new(MockSource::default());

        // Create a builder with required parameters
        let builder = FileScanConfigBuilder::new(
            object_store_url.clone(),
            Arc::clone(&file_schema),
            Arc::clone(&file_source),
        );

        // Build with various configurations
        let config = builder
            .with_limit(Some(1000))
            .with_projection(Some(vec![0, 1]))
            .with_table_partition_cols(vec![Field::new(
                "date",
                wrap_partition_type_in_dict(DataType::Utf8),
                false,
            )])
            .with_constraints(Constraints::empty())
            .with_statistics(Statistics::new_unknown(&file_schema))
            .with_file_groups(vec![FileGroup::new(vec![PartitionedFile::new(
                "test.parquet".to_string(),
                1024,
            )])])
            .with_output_ordering(vec![LexOrdering::default()])
            .with_file_compression_type(FileCompressionType::UNCOMPRESSED)
            .with_newlines_in_values(true)
            .build();

        // Verify the built config has all the expected values
        assert_eq!(config.object_store_url, object_store_url);
        assert_eq!(config.file_schema, file_schema);
        assert_eq!(config.limit, Some(1000));
        assert_eq!(config.projection, Some(vec![0, 1]));
        assert_eq!(config.table_partition_cols.len(), 1);
        assert_eq!(config.table_partition_cols[0].name(), "date");
        assert_eq!(config.file_groups.len(), 1);
        assert_eq!(config.file_groups[0].len(), 1);
        assert_eq!(
            config.file_groups[0][0].object_meta.location.as_ref(),
            "test.parquet"
        );
        assert_eq!(
            config.file_compression_type,
            FileCompressionType::UNCOMPRESSED
        );
        assert!(config.new_lines_in_values);
        assert_eq!(config.output_ordering.len(), 1);
    }

    #[test]
    fn test_file_scan_config_builder_defaults() {
        let file_schema = aggr_test_schema();
        let object_store_url = ObjectStoreUrl::parse("test:///").unwrap();
        let file_source: Arc<dyn FileSource> = Arc::new(MockSource::default());

        // Create a builder with only required parameters and build without any additional configurations
        let config = FileScanConfigBuilder::new(
            object_store_url.clone(),
            Arc::clone(&file_schema),
            Arc::clone(&file_source),
        )
        .build();

        // Verify default values
        assert_eq!(config.object_store_url, object_store_url);
        assert_eq!(config.file_schema, file_schema);
        assert_eq!(config.limit, None);
        assert_eq!(config.projection, None);
        assert!(config.table_partition_cols.is_empty());
        assert!(config.file_groups.is_empty());
        assert_eq!(
            config.file_compression_type,
            FileCompressionType::UNCOMPRESSED
        );
        assert!(!config.new_lines_in_values);
        assert!(config.output_ordering.is_empty());
        assert!(config.constraints.is_empty());

        // Verify statistics are set to unknown
        assert_eq!(
            config.file_source.statistics().unwrap().num_rows,
            Precision::Absent
        );
        assert_eq!(
            config.file_source.statistics().unwrap().total_byte_size,
            Precision::Absent
        );
        assert_eq!(
            config
                .file_source
                .statistics()
                .unwrap()
                .column_statistics
                .len(),
            file_schema.fields().len()
        );
        for stat in config.file_source.statistics().unwrap().column_statistics {
            assert_eq!(stat.distinct_count, Precision::Absent);
            assert_eq!(stat.min_value, Precision::Absent);
            assert_eq!(stat.max_value, Precision::Absent);
            assert_eq!(stat.null_count, Precision::Absent);
        }
    }

    #[test]
    fn test_projected_schema_with_metadata_col() {
        let file_schema = aggr_test_schema();
        let metadata_cols = vec![
            MetadataColumn::Location,
            MetadataColumn::Size,
            MetadataColumn::LastModified,
        ];

        let conf = config_with_metadata(Arc::clone(&file_schema), None, metadata_cols);

        // Get projected schema
        let schema = conf.projected_schema();

        // Verify schema has all file schema fields plus metadata columns
        assert_eq!(schema.fields().len(), file_schema.fields().len() + 3);

        // Check that metadata fields are added at the end
        let file_schema_len = file_schema.fields().len();
        assert_eq!(schema.field(file_schema_len).name(), "location");
        assert_eq!(schema.field(file_schema_len + 1).name(), "size");
        assert_eq!(schema.field(file_schema_len + 2).name(), "last_modified");

        // Check data types
        assert_eq!(schema.field(file_schema_len).data_type(), &DataType::Utf8);
        assert_eq!(
            schema.field(file_schema_len + 1).data_type(),
            &DataType::UInt64
        );
        assert_eq!(
            schema.field(file_schema_len + 2).data_type(),
            &DataType::Timestamp(TimeUnit::Microsecond, Some("UTC".into()))
        );
    }

    #[test]
    fn test_projected_schema_with_projection_and_metadata_cols() {
        let file_schema = aggr_test_schema();
        let metadata_cols = vec![MetadataColumn::Location, MetadataColumn::Size];

        // Create projection that includes only the first two columns from file schema plus metadata
        let file_schema_len = file_schema.fields().len();
        let projection = Some(vec![
            0,
            1,                   // First two columns from file schema
            file_schema_len,     // Location metadata column
            file_schema_len + 1, // Size metadata column
        ]);

        let conf =
            config_with_metadata(Arc::clone(&file_schema), projection, metadata_cols);

        // Get projected schema
        let schema = conf.projected_schema();

        // Verify schema has only the projected columns
        assert_eq!(schema.fields().len(), 4);

        // Check that the first two columns are from the file schema
        assert_eq!(schema.field(0).name(), file_schema.field(0).name());
        assert_eq!(schema.field(1).name(), file_schema.field(1).name());

        // Check that metadata fields are correctly projected
        assert_eq!(schema.field(2).name(), "location");
        assert_eq!(schema.field(3).name(), "size");
    }

    #[test]
    fn test_projected_schema_with_partition_and_metadata_cols() {
        let file_schema = aggr_test_schema();
        let partition_cols = to_partition_cols(vec![
            (
                "year".to_owned(),
                wrap_partition_type_in_dict(DataType::Int32),
            ),
            (
                "month".to_owned(),
                wrap_partition_type_in_dict(DataType::Int32),
            ),
        ]);
        let metadata_cols = vec![MetadataColumn::Location, MetadataColumn::Size];

        // Create config with partition and metadata columns
        let conf = FileScanConfigBuilder::new(
            ObjectStoreUrl::local_filesystem(),
            file_schema.clone(),
            Arc::new(MockSource::default()),
        )
        .with_table_partition_cols(partition_cols)
        .with_metadata_cols(metadata_cols)
        .build();

        // Get projected schema
        let schema = conf.projected_schema();

        // Verify schema has all file schema fields plus partition and metadata columns
        let expected_len = file_schema.fields().len() + 2 + 2; // file + partition + metadata
        assert_eq!(schema.fields().len(), expected_len);

        // Check order of columns: file, partition, metadata
        let file_len = file_schema.fields().len();
        assert_eq!(schema.field(file_len).name(), "year");
        assert_eq!(schema.field(file_len + 1).name(), "month");
        assert_eq!(schema.field(file_len + 2).name(), "location");
        assert_eq!(schema.field(file_len + 3).name(), "size");
    }

    #[test]
    fn test_metadata_column_projector() {
        let file_schema = Arc::new(Schema::new(vec![
            Field::new("a", DataType::Int32, false),
            Field::new("b", DataType::Int32, false),
        ]));

        // Create metadata columns
        let metadata_cols = vec![
            MetadataColumn::Location,
            MetadataColumn::Size,
            MetadataColumn::LastModified,
        ];

        // Create test object metadata
        let object_meta = create_test_object_meta("bucket/file.parquet", 1024);

        // Create projected schema with metadata columns
        let projected_fields = vec![
            file_schema.field(0).clone(),
            file_schema.field(1).clone(),
            metadata_cols[0].field(),
            metadata_cols[1].field(),
            metadata_cols[2].field(),
        ];
        let projected_schema = Arc::new(Schema::new(projected_fields));

        // Create projector
        let mut projector = ExtendedColumnProjector::new(
            Arc::clone(&projected_schema),
            &[], // No partition columns
            &metadata_cols,
        );

        // Create a test record batch
        let a_values = Int32Array::from(vec![1, 2, 3]);
        let b_values = Int32Array::from(vec![4, 5, 6]);
        let file_batch = RecordBatch::try_new(
            Arc::new(Schema::new(vec![
                Field::new("a", DataType::Int32, false),
                Field::new("b", DataType::Int32, false),
            ])),
            vec![Arc::new(a_values), Arc::new(b_values)],
        )
        .unwrap();

        // Apply projection
        let result = projector.project(file_batch, &[], &object_meta).unwrap();

        // Verify result
        assert_eq!(result.num_columns(), 5);
        assert_eq!(result.num_rows(), 3);

        // Check metadata column values
        let location_col = result
            .column(2)
            .as_any()
            .downcast_ref::<StringArray>()
            .unwrap();
        assert_eq!(location_col.value(0), "bucket/file.parquet");

        let size_col = result
            .column(3)
            .as_any()
            .downcast_ref::<UInt64Array>()
            .unwrap();
        assert_eq!(size_col.value(0), 1024);

        let timestamp_col = result
            .column(4)
            .as_any()
            .downcast_ref::<TimestampMicrosecondArray>()
            .unwrap();
        // The timestamp should match what we set in create_test_object_meta
        let expected_ts = chrono::DateTime::parse_from_rfc3339("2023-01-01T00:00:00Z")
            .unwrap()
            .with_timezone(&chrono::Utc)
            .timestamp_micros();
        assert_eq!(timestamp_col.value(0), expected_ts);
    }

    #[test]
    fn test_extended_column_projector_partition_and_metadata() {
        let file_schema =
            Arc::new(Schema::new(vec![Field::new("a", DataType::Int32, false)]));

        // Create partition values
        let partition_cols = vec!["year".to_string(), "month".to_string()];
        let partition_values = vec![
            ScalarValue::Dictionary(
                Box::new(DataType::UInt16),
                Box::new(ScalarValue::Int32(Some(2023))),
            ),
            ScalarValue::Dictionary(
                Box::new(DataType::UInt16),
                Box::new(ScalarValue::Int32(Some(1))),
            ),
        ];

        // Create metadata columns
        let metadata_cols = vec![MetadataColumn::Location, MetadataColumn::Size];

        // Create test object metadata
        let object_meta = create_test_object_meta("bucket/file.parquet", 1024);

        // Create projected schema with file, partition and metadata columns
        let projected_fields = vec![
            file_schema.field(0).clone(),
            Field::new(
                "year",
                DataType::Dictionary(
                    Box::new(DataType::UInt16),
                    Box::new(DataType::Int32),
                ),
                true,
            ),
            Field::new(
                "month",
                DataType::Dictionary(
                    Box::new(DataType::UInt16),
                    Box::new(DataType::Int32),
                ),
                true,
            ),
            metadata_cols[0].field(),
            metadata_cols[1].field(),
        ];
        let projected_schema = Arc::new(Schema::new(projected_fields));

        // Create projector
        let mut projector = ExtendedColumnProjector::new(
            Arc::clone(&projected_schema),
            &partition_cols,
            &metadata_cols,
        );

        // Create a test record batch with just the file columns
        let a_values = Int32Array::from(vec![1, 2, 3]);
        let file_batch = RecordBatch::try_new(
            Arc::new(Schema::new(vec![Field::new("a", DataType::Int32, false)])),
            vec![Arc::new(a_values)],
        )
        .unwrap();

        // Apply projection
        let result = projector
            .project(file_batch, &partition_values, &object_meta)
            .unwrap();

        // Verify result
        assert_eq!(result.num_columns(), 5);
        assert_eq!(result.num_rows(), 3);

        // Columns should be in order: file column, partition columns, metadata columns
        assert_eq!(result.schema().field(0).name(), "a");
        assert_eq!(result.schema().field(1).name(), "year");
        assert_eq!(result.schema().field(2).name(), "month");
        assert_eq!(result.schema().field(3).name(), "location");
        assert_eq!(result.schema().field(4).name(), "size");

        // Check metadata column values
        let location_col = result
            .column(3)
            .as_any()
            .downcast_ref::<StringArray>()
            .unwrap();
        assert_eq!(location_col.value(0), "bucket/file.parquet");

        let size_col = result
            .column(4)
            .as_any()
            .downcast_ref::<UInt64Array>()
            .unwrap();
        assert_eq!(size_col.value(0), 1024);
    }

    #[test]
    fn test_file_scan_config_builder_new_from() {
        let schema = aggr_test_schema();
        let object_store_url = ObjectStoreUrl::parse("test:///").unwrap();
        let file_source: Arc<dyn FileSource> = Arc::new(MockSource::default());
        let partition_cols = vec![Field::new(
            "date",
            wrap_partition_type_in_dict(DataType::Utf8),
            false,
        )];
        let file = PartitionedFile::new("test_file.parquet", 100);

        // Create a config with non-default values
        let original_config = FileScanConfigBuilder::new(
            object_store_url.clone(),
            Arc::clone(&schema),
            Arc::clone(&file_source),
        )
        .with_projection(Some(vec![0, 2]))
        .with_limit(Some(10))
        .with_table_partition_cols(partition_cols.clone())
        .with_file(file.clone())
        .with_constraints(Constraints::default())
        .with_newlines_in_values(true)
        .build();

        // Create a new builder from the config
        let new_builder = FileScanConfigBuilder::from(original_config);

        // Build a new config from this builder
        let new_config = new_builder.build();

        // Verify properties match
        assert_eq!(new_config.object_store_url, object_store_url);
        assert_eq!(new_config.file_schema, schema);
        assert_eq!(new_config.projection, Some(vec![0, 2]));
        assert_eq!(new_config.limit, Some(10));
        assert_eq!(new_config.table_partition_cols, partition_cols);
        assert_eq!(new_config.file_groups.len(), 1);
        assert_eq!(new_config.file_groups[0].len(), 1);
        assert_eq!(
            new_config.file_groups[0][0].object_meta.location.as_ref(),
            "test_file.parquet"
        );
        assert_eq!(new_config.constraints, Constraints::default());
        assert!(new_config.new_lines_in_values);
    }

    #[test]
    fn test_split_groups_by_statistics_with_target_partitions() -> Result<()> {
        use datafusion_common::DFSchema;
        use datafusion_expr::{col, execution_props::ExecutionProps};

        let schema = Arc::new(Schema::new(vec![Field::new(
            "value",
            DataType::Float64,
            false,
        )]));

        // Setup sort expression
        let exec_props = ExecutionProps::new();
        let df_schema = DFSchema::try_from_qualified_schema("test", schema.as_ref())?;
        let sort_expr = vec![col("value").sort(true, false)];

        let physical_sort_exprs: Vec<_> = sort_expr
            .iter()
            .map(|expr| create_physical_sort_expr(expr, &df_schema, &exec_props).unwrap())
            .collect();

        let sort_ordering = LexOrdering::from(physical_sort_exprs);

        // Test case parameters
        struct TestCase {
            name: String,
            file_count: usize,
            overlap_factor: f64,
            target_partitions: usize,
            expected_partition_count: usize,
        }

        let test_cases = vec![
            // Basic cases
            TestCase {
                name: "no_overlap_10_files_4_partitions".to_string(),
                file_count: 10,
                overlap_factor: 0.0,
                target_partitions: 4,
                expected_partition_count: 4,
            },
            TestCase {
                name: "medium_overlap_20_files_5_partitions".to_string(),
                file_count: 20,
                overlap_factor: 0.5,
                target_partitions: 5,
                expected_partition_count: 5,
            },
            TestCase {
                name: "high_overlap_30_files_3_partitions".to_string(),
                file_count: 30,
                overlap_factor: 0.8,
                target_partitions: 3,
                expected_partition_count: 7,
            },
            // Edge cases
            TestCase {
                name: "fewer_files_than_partitions".to_string(),
                file_count: 3,
                overlap_factor: 0.0,
                target_partitions: 10,
                expected_partition_count: 3, // Should only create as many partitions as files
            },
            TestCase {
                name: "single_file".to_string(),
                file_count: 1,
                overlap_factor: 0.0,
                target_partitions: 5,
                expected_partition_count: 1, // Should create only one partition
            },
            TestCase {
                name: "empty_files".to_string(),
                file_count: 0,
                overlap_factor: 0.0,
                target_partitions: 3,
                expected_partition_count: 0, // Empty result for empty input
            },
        ];

        for case in test_cases {
            println!("Running test case: {}", case.name);

            // Generate files using bench utility function
            let file_groups = generate_test_files(case.file_count, case.overlap_factor);

            // Call the function under test
            let result =
                FileScanConfig::split_groups_by_statistics_with_target_partitions(
                    &schema,
                    &file_groups,
                    &sort_ordering,
                    case.target_partitions,
                )?;

            // Verify results
            println!(
                "Created {} partitions (target was {})",
                result.len(),
                case.target_partitions
            );

            // Check partition count
            assert_eq!(
                result.len(),
                case.expected_partition_count,
                "Case '{}': Unexpected partition count",
                case.name
            );

            // Verify sort integrity
            assert!(
                verify_sort_integrity(&result),
                "Case '{}': Files within partitions are not properly ordered",
                case.name
            );

            // Distribution check for partitions
            if case.file_count > 1 && case.expected_partition_count > 1 {
                let group_sizes: Vec<usize> = result.iter().map(FileGroup::len).collect();
                let max_size = *group_sizes.iter().max().unwrap();
                let min_size = *group_sizes.iter().min().unwrap();

                // Check partition balancing - difference shouldn't be extreme
                let avg_files_per_partition =
                    case.file_count as f64 / case.expected_partition_count as f64;
                assert!(
                    (max_size as f64) < 2.0 * avg_files_per_partition,
                    "Case '{}': Unbalanced distribution. Max partition size {} exceeds twice the average {}",
                    case.name,
                    max_size,
                    avg_files_per_partition
                );

                println!(
                    "Distribution - min files: {}, max files: {}",
                    min_size, max_size
                );
            }
        }

        // Test error case: zero target partitions
        let empty_groups: Vec<FileGroup> = vec![];
        let err = FileScanConfig::split_groups_by_statistics_with_target_partitions(
            &schema,
            &empty_groups,
            &sort_ordering,
            0,
        )
        .unwrap_err();

        assert!(
            err.to_string()
                .contains("target_partitions must be greater than 0"),
            "Expected error for zero target partitions"
        );

        Ok(())
    }
}<|MERGE_RESOLUTION|>--- conflicted
+++ resolved
@@ -29,6 +29,7 @@
     file::FileSource,
     file_compression_type::FileCompressionType,
     file_stream::FileStream,
+    metadata::MetadataColumn,
     source::{DataSource, DataSourceExec},
     statistics::MinMaxStatistics,
     PartitionedFile,
@@ -63,23 +64,7 @@
     DisplayAs, DisplayFormatType, ExecutionPlan,
 };
 use log::{debug, warn};
-use object_store::ObjectMeta;
-
-<<<<<<< HEAD
-use crate::file_groups::FileGroup;
-use crate::{
-    display::FileGroupsDisplay,
-    file::FileSource,
-    file_compression_type::FileCompressionType,
-    file_stream::FileStream,
-    metadata::MetadataColumn,
-    source::{DataSource, DataSourceExec},
-    statistics::MinMaxStatistics,
-    PartitionedFile,
-};
-
-=======
->>>>>>> 8a193c22
+
 /// The base configurations for a [`DataSourceExec`], the a physical plan for
 /// any given file format.
 ///
