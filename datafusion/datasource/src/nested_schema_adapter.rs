// Licensed to the Apache Software Foundation (ASF) under one
// or more contributor license agreements.  See the NOTICE file
// for additional information regarding copyright ownership.  The ASF licenses this file to you under the Apache License, Version 2.0 (the
// "License"); you may not use this file except in compliance
// with the License.  You may obtain a copy of the License at
//
//   http://www.apache.org/licenses/LICENSE-2.0
//
// Unless required by applicable law or agreed to in writing,
// software distributed under the License is distributed on an
// "AS IS" BASIS, WITHOUT WARRANTIES OR CONDITIONS OF ANY
// KIND, either express or implied.  See the License for the
// specific language governing permissions and limitations
// under the License.

//! [`NestedStructSchemaAdapter`] and [`NestedStructSchemaAdapterFactory`] to adapt file-level record batches to a table schema.
//!
//! Adapter provides a method of translating the RecordBatches that come out of the
//! physical format into how they should be used by DataFusion.  For instance, a schema
//! can be stored external to a parquet file that maps parquet logical types to arrow types.

<<<<<<< HEAD
use arrow::datatypes::{DataType, Field, Fields, Schema, SchemaRef};
=======
use arrow::datatypes::{DataType::Struct, Field, Fields, Schema, SchemaRef};
>>>>>>> 51678258
use datafusion_common::{ColumnStatistics, Result};
use std::collections::HashMap;
use std::sync::Arc;

use crate::schema_adapter::{
    DefaultSchemaAdapterFactory, SchemaAdapter, SchemaAdapterFactory, SchemaMapper,
};
use arrow::array::{Array, ArrayRef, StructArray};
use arrow::compute::cast;
use arrow::record_batch::{RecordBatch, RecordBatchOptions};
use datafusion_common::arrow::array::new_null_array;

/// Factory for creating [`NestedStructSchemaAdapter`]
///
/// This factory creates schema adapters that properly handle schema evolution
/// for nested struct fields, allowing new fields to be added to struct columns
/// over time.
#[derive(Debug, Clone, Default)]
pub struct NestedStructSchemaAdapterFactory;

impl SchemaAdapterFactory for NestedStructSchemaAdapterFactory {
    fn create(
        &self,
        projected_table_schema: SchemaRef,
        table_schema: SchemaRef,
    ) -> Box<dyn SchemaAdapter> {
        Box::new(NestedStructSchemaAdapter::new(
            projected_table_schema,
            table_schema,
        ))
    }
}

impl NestedStructSchemaAdapterFactory {
    /// Create a new factory for mapping batches from a file schema to a table
    /// schema with support for nested struct evolution.
    ///
    /// This is a convenience method that handles nested struct fields properly.
    pub fn from_schema(table_schema: SchemaRef) -> Box<dyn SchemaAdapter> {
        Self.create(Arc::clone(&table_schema), table_schema)
    }

    /// Determines if a schema contains nested struct fields that would benefit
    /// from special handling during schema evolution
    pub fn has_nested_structs(schema: &Schema) -> bool {
        schema
            .fields()
            .iter()
            .any(|field| matches!(field.data_type(), Struct(_)))
    }

    /// Create an appropriate schema adapter based on schema characteristics.
    /// Returns a NestedStructSchemaAdapter if the projected schema contains nested structs,
    /// otherwise returns a DefaultSchemaAdapter.
    pub fn create_adapter(
        projected_table_schema: SchemaRef,
        table_schema: SchemaRef,
    ) -> Box<dyn SchemaAdapter> {
        // Use nested adapter if target has nested structs
        if Self::has_nested_structs(table_schema.as_ref()) {
            NestedStructSchemaAdapterFactory.create(projected_table_schema, table_schema)
        } else {
            // Default case for simple schemas
            DefaultSchemaAdapterFactory.create(projected_table_schema, table_schema)
        }
    }
}

/// A SchemaAdapter that handles schema evolution for nested struct types
#[derive(Debug, Clone)]
pub struct NestedStructSchemaAdapter {
    /// The schema for the table, projected to include only the fields being output (projected) by the
    /// associated ParquetSource
    projected_table_schema: SchemaRef,
    /// The entire table schema for the table we're using this to adapt.
    ///
    /// This is used to evaluate any filters pushed down into the scan
    /// which may refer to columns that are not referred to anywhere
    /// else in the plan.
    table_schema: SchemaRef,
}

/// Adapt the source schema fields to match the target schema while preserving
/// nested struct fields and handling field additions/removals
///
/// The helper function adapt_fields creates a HashMap from the source fields for each call.
/// If this function is called frequently or on large schemas, consider whether the
/// performance overhead is acceptable or if caching/optimizing the lookup could be beneficial.
fn adapt_fields(source_fields: &Fields, target_fields: &Fields) -> Vec<Field> {
    let mut adapted_fields = Vec::new();
    let source_map: HashMap<_, _> = source_fields
        .iter()
        .map(|f| (f.name().as_str(), f))
        .collect();

    for target_field in target_fields {
        match source_map.get(target_field.name().as_str()) {
            Some(source_field) => {
                match (source_field.data_type(), target_field.data_type()) {
                    // Recursively adapt nested struct fields
                    (Struct(source_children), Struct(target_children)) => {
                        let adapted_children =
                            adapt_fields(source_children, target_children);
                        adapted_fields.push(Field::new(
                            target_field.name(),
                            Struct(adapted_children.into()),
                            target_field.is_nullable(),
                        ));
                    }
                    // If types match exactly, keep source field
                    _ if source_field.data_type() == target_field.data_type() => {
                        adapted_fields.push(source_field.as_ref().clone());
                    }
                    // Types don't match - use target field definition
                    _ => {
                        adapted_fields.push(target_field.as_ref().clone());
                    }
                }
            }
            // Field doesn't exist in source - add from target
            None => {
                adapted_fields.push(target_field.as_ref().clone());
            }
        }
    }

    adapted_fields
}
impl NestedStructSchemaAdapter {
    /// Create a new NestedStructSchemaAdapter with the target schema
    pub fn new(projected_table_schema: SchemaRef, table_schema: SchemaRef) -> Self {
        Self {
            projected_table_schema,
            table_schema,
        }
    }

    pub fn projected_table_schema(&self) -> &Schema {
        self.projected_table_schema.as_ref()
    }

    pub fn table_schema(&self) -> &Schema {
        self.table_schema.as_ref()
    }

    // Takes a source schema and transforms it to match the structure of the target schema.
    fn adapt_schema(&self, source_schema: SchemaRef) -> Result<SchemaRef> {
        let adapted_fields =
            adapt_fields(source_schema.fields(), self.table_schema.fields());

        Ok(Arc::new(Schema::new_with_metadata(
            adapted_fields,
            self.table_schema.metadata().clone(),
        )))
    }

    /// Create a schema mapping that can transform data from source schema to target schema
    fn create_schema_mapping(
        &self,
        source_schema: &Schema,
        target_schema: &Schema,
    ) -> Result<Arc<dyn SchemaMapper>> {
        // Map field names between schemas
        let mut field_mappings = Vec::new();

        for target_field in target_schema.fields() {
            let index = source_schema.index_of(target_field.name());
            field_mappings.push(index.ok());
        }

        // Create our custom NestedStructSchemaMapping
        let mapping = NestedStructSchemaMapping::new(
            Arc::new(target_schema.clone()), // projected_table_schema
            field_mappings,                  // field_mappings
        );

        Ok(Arc::new(mapping))
    }
}

impl SchemaAdapter for NestedStructSchemaAdapter {
    fn map_column_index(&self, index: usize, file_schema: &Schema) -> Option<usize> {
        let field_name = self.table_schema.field(index).name();
        file_schema.index_of(field_name).ok()
    }

    fn map_schema(
        &self,
        file_schema: &Schema,
    ) -> Result<(Arc<dyn SchemaMapper>, Vec<usize>)> {
        // Adapt the file schema to match the target schema structure
        let adapted_schema = self.adapt_schema(Arc::new(file_schema.clone()))?;

        // Create a mapper that can transform data from file schema to the adapted schema
        let mapper = self.create_schema_mapping(file_schema, &adapted_schema)?;

        // Collect column indices to project from the file
        let mut projection = Vec::new();
        for field_name in file_schema.fields().iter().map(|f| f.name()) {
            if let Ok(idx) = file_schema.index_of(field_name) {
                projection.push(idx);
            }
        }

        Ok((mapper, projection))
    }
}

/// A SchemaMapping implementation specifically for nested structs
#[derive(Debug)]
struct NestedStructSchemaMapping {
    /// The schema for the table, projected to include only the fields being output
    projected_table_schema: SchemaRef,
    /// Field mappings from projected table to file schema
    field_mappings: Vec<Option<usize>>,
}

impl NestedStructSchemaMapping {
    /// Create a new nested struct schema mapping
    pub fn new(
        projected_table_schema: SchemaRef,
        field_mappings: Vec<Option<usize>>,
    ) -> Self {
        Self {
            projected_table_schema,
            field_mappings,
        }
    }
}

/// Maps a `RecordBatch` to a new `RecordBatch` according to the schema mapping defined in `NestedStructSchemaMapping`.
///
/// # Arguments
///
/// * `batch` - The input `RecordBatch` to be mapped.
///
/// # Returns
///
/// A `Result` containing the new `RecordBatch` with columns adapted according to the schema mapping, or an error if the mapping fails.
///
/// # Behavior
///
/// - For each field in the projected table schema, the corresponding column in the input batch is adapted.
/// - If a field does not exist in the input batch, a null array of the appropriate data type and length is created and used in the output batch.
/// - If a field exists in the input batch, the column is adapted to handle potential nested struct adaptation.
///
/// # Errors
///
/// Returns an error if the column adaptation fails or if the new `RecordBatch` cannot be created.
impl SchemaMapper for NestedStructSchemaMapping {
    fn map_batch(&self, batch: RecordBatch) -> Result<RecordBatch> {
        let batch_rows = batch.num_rows();
        let batch_cols = batch.columns().to_vec();

        let cols = self
            .projected_table_schema
            .fields()
            .iter()
            .zip(&self.field_mappings)
            .map(|(field, file_idx)| {
                file_idx.map_or_else(
                    // If field doesn't exist in file, return null array
                    || Ok(new_null_array(field.data_type(), batch_rows)),
                    // If field exists, handle potential nested struct adaptation
                    |batch_idx| adapt_column(&batch_cols[batch_idx], field),
                )
            })
            .collect::<Result<Vec<_>, _>>()?;

        // Create record batch with adapted columns
        let options = RecordBatchOptions::new().with_row_count(Some(batch.num_rows()));
        let schema = Arc::clone(&self.projected_table_schema);
        let record_batch = RecordBatch::try_new_with_options(schema, cols, &options)?;
        Ok(record_batch)
    }

    /// Adapts file-level column `Statistics` to match the `table_schema`
    ///
    /// Maps statistics from the file schema to the projected table schema using field mappings.
    /// For fields not present in the file schema, uses unknown statistics.
    fn map_column_statistics(
        &self,
        file_col_statistics: &[ColumnStatistics],
    ) -> Result<Vec<ColumnStatistics>> {
        let mut table_col_statistics = vec![];

        // Map statistics for each field based on field_mappings
        for (_, file_col_idx) in self
            .projected_table_schema
            .fields()
            .iter()
            .zip(&self.field_mappings)
        {
            if let Some(file_col_idx) = file_col_idx {
                // Use statistics from file if available, otherwise default
                table_col_statistics.push(
                    file_col_statistics
                        .get(*file_col_idx)
                        .cloned()
                        .unwrap_or_default(),
                );
            } else {
                // Field doesn't exist in file schema, use unknown statistics
                table_col_statistics.push(ColumnStatistics::new_unknown());
            }
        }

        Ok(table_col_statistics)
    }
}

// Helper methods for the NestedStructSchemaMapping
/// Adapt a column to match the target field type, handling nested structs specially
fn adapt_column(source_col: &ArrayRef, target_field: &Field) -> Result<ArrayRef> {
    match target_field.data_type() {
        Struct(target_fields) => {
            // For struct arrays, we need to handle them specially
            if let Some(struct_array) = source_col.as_any().downcast_ref::<StructArray>()
            {
                // Create a vector to store field-array pairs with the correct type
                let mut children: Vec<(Arc<Field>, Arc<dyn Array>)> = Vec::new();
                let num_rows = source_col.len();

                // For each field in the target schema
                for target_child_field in target_fields {
                    // Create Arc<Field> directly (not Arc<Arc<Field>>)
                    let field_arc = Arc::clone(target_child_field);

                    // Try to find corresponding field in source
                    match struct_array.column_by_name(target_child_field.name()) {
                        Some(source_child_col) => {
                            // Field exists in source, adapt it
                            let adapted_child =
                                adapt_column(source_child_col, target_child_field)?;
                            children.push((field_arc, adapted_child));
                        }
                        None => {
                            // Field doesn't exist in source, add null array
                            children.push((
                                field_arc,
                                new_null_array(target_child_field.data_type(), num_rows),
                            ));
                        }
                    }
                }

                // Create new struct array with all target fields
                let struct_array = StructArray::from(children);
                Ok(Arc::new(struct_array))
            } else {
                // Not a struct array, but target expects struct - return nulls
                Ok(new_null_array(target_field.data_type(), source_col.len()))
            }
        }
        // For non-struct types, just cast
        _ => Ok(cast(source_col, target_field.data_type())?),
    }
}

#[cfg(test)]
mod tests {
    use super::*;
    use arrow::array::{Array, StringBuilder, StructArray, TimestampMillisecondArray};
    use arrow::datatypes::{
        DataType::{Boolean, Float64, Int16, Int32, Int64, List, Timestamp, Utf8},
        TimeUnit::Millisecond,
    };
    use datafusion_common::ScalarValue;

    // ================================
    // Schema Creation Helper Functions
    // ================================

    /// Helper function to create a flat schema without nested fields
    fn create_flat_schema() -> SchemaRef {
        Arc::new(Schema::new(vec![
            Field::new("id", Int32, false),
            Field::new("user", Utf8, true),
            Field::new("timestamp", Timestamp(Millisecond, None), true),
        ]))
    }

    /// Helper function to create a nested schema with struct and list types
    fn create_nested_schema() -> SchemaRef {
        // Define user_info struct fields to reuse for list of structs
        let user_info_fields: Vec<Field> = vec![
            Field::new("name", Utf8, true), // will map from "user" field
            Field::new("created_at", Timestamp(Millisecond, None), true), // will map from "timestamp" field
            Field::new(
                "settings",
                Struct(
                    vec![
                        Field::new("theme", Utf8, true),
                        Field::new("notifications", Boolean, true),
                    ]
                    .into(),
                ),
                true,
            ),
        ];

        // Create the user_info struct type
        let user_info_struct_type = Struct(user_info_fields.into());

        Arc::new(Schema::new(vec![
            Field::new("id", Int32, false),
            // Add a list of user_info structs (without the individual user_info field)
            Field::new(
                "user_infos",
                List(Arc::new(Field::new("item", user_info_struct_type, true))),
                true,
            ),
        ]))
    }

    /// Helper function to create a basic nested schema with additionalInfo
    fn create_basic_nested_schema() -> SchemaRef {
        Arc::new(Schema::new(vec![
            create_additional_info_field(false), // without reason field
        ]))
    }

    /// Helper function to create a deeply nested schema with additionalInfo including reason field
    fn create_deep_nested_schema() -> SchemaRef {
        Arc::new(Schema::new(vec![
            create_additional_info_field(true), // with reason field
        ]))
    }

    /// Helper function to create the additionalInfo field with or without the reason subfield
    fn create_additional_info_field(with_reason: bool) -> Field {
        let mut field_children = vec![
            Field::new("location", Utf8, true),
            Field::new("timestamp_utc", Timestamp(Millisecond, None), true),
        ];

        // Add the reason field if requested (for target schema)
        if with_reason {
            field_children.push(create_reason_field());
        }

        Field::new("additionalInfo", Struct(field_children.into()), true)
    }

    /// Helper function to create the reason nested field with its details subfield
    fn create_reason_field() -> Field {
        Field::new(
            "reason",
            Struct(
                vec![
                    Field::new("_level", Float64, true),
                    // Inline the details field creation
                    Field::new(
                        "details",
                        Struct(
                            vec![
                                Field::new("rurl", Utf8, true),
                                Field::new("s", Float64, true),
                                Field::new("t", Utf8, true),
                            ]
                            .into(),
                        ),
                        true,
                    ),
                ]
                .into(),
            ),
            true,
        )
    }

    // ================================
    // Schema Evolution Tests
    // ================================

    #[test]
    fn test_nested_struct_evolution() -> Result<()> {
        // Test basic schema evolution with nested structs
        let source_schema = create_basic_nested_schema();
        let target_schema = create_deep_nested_schema();

        let adapter =
            NestedStructSchemaAdapter::new(target_schema.clone(), target_schema.clone());
        let adapted = adapter.adapt_schema(source_schema)?;

        // Verify the adapted schema matches target
        assert_eq!(
            adapted.fields(),
            target_schema.fields(),
            "Adapted schema should match target schema"
        );
        Ok(())
    }

    #[test]
    fn test_map_schema() -> Result<()> {
        // Create test schemas with schema evolution scenarios
        let source_schema = Schema::new(vec![
            Field::new("id", Int32, false),
            Field::new("name", Utf8, true),
            Field::new(
                "metadata",
                Struct(
                    vec![
                        Field::new("created", Utf8, true),
                        Field::new("modified", Utf8, true),
                    ]
                    .into(),
                ),
                true,
            ),
        ]);

        // Target schema has additional fields
        let target_schema = Arc::new(Schema::new(vec![
            Field::new("id", Int32, false),
            Field::new("name", Utf8, true),
            Field::new(
                "metadata",
                Struct(
                    vec![
                        Field::new("created", Utf8, true),
                        Field::new("modified", Utf8, true),
                        Field::new("version", Int64, true), // Added field
                    ]
                    .into(),
                ),
                true,
            ),
            Field::new("description", Utf8, true), // Added field
        ]));

        let adapter =
            NestedStructSchemaAdapter::new(target_schema.clone(), target_schema.clone());

        // Test schema mapping functionality
        let (_, projection) = adapter.map_schema(&source_schema)?;
        assert_eq!(
            projection.len(),
            3,
            "Projection should include all source columns"
        );
        assert_eq!(
            projection,
            vec![0, 1, 2],
            "Projection should match source column indices"
        );

        // Test schema adaptation
        let adapted = adapter.adapt_schema(Arc::new(source_schema))?;
        assert_eq!(
            adapted.fields().len(),
            4,
            "Adapted schema should have all target fields"
        );

        // Verify field presence and structure in adapted schema
        assert!(
            adapted.index_of("description").is_ok(),
            "Description field should exist in adapted schema"
        );

        if let Struct(fields) = adapted
            .field(adapted.index_of("metadata").unwrap())
            .data_type()
        {
            assert_eq!(
                fields.len(),
                3,
                "Metadata struct should have all 3 fields including version"
            );
            assert!(
                fields.iter().any(|f| f.name() == "version"),
                "Version field should exist in metadata struct"
            );
        } else {
            panic!("Expected struct type for metadata field");
        }

        Ok(())
    }

    #[test]
    fn test_adapter_factory_selection() -> Result<()> {
        // Test schemas for adapter selection logic
        let simple_schema = Arc::new(Schema::new(vec![
            Field::new("id", Int32, false),
            Field::new("name", Utf8, true),
            Field::new("age", Int16, true),
        ]));

        let nested_schema = Arc::new(Schema::new(vec![
            Field::new("id", Int32, false),
            Field::new(
                "metadata",
                Struct(
                    vec![
                        Field::new("created", Utf8, true),
                        Field::new("modified", Utf8, true),
                    ]
                    .into(),
                ),
                true,
            ),
        ]));

        // Source schema with missing field
        let source_schema = Arc::new(Schema::new(vec![
            Field::new("id", Int32, false),
            Field::new(
                "metadata",
                Struct(
                    vec![
                        Field::new("created", Utf8, true),
                        // "modified" field is missing
                    ]
                    .into(),
                ),
                true,
            ),
        ]));

        // Test struct detection
        assert!(
            !NestedStructSchemaAdapterFactory::has_nested_structs(&simple_schema),
            "Simple schema should not be detected as having nested structs"
        );
        assert!(
            NestedStructSchemaAdapterFactory::has_nested_structs(&nested_schema),
            "Nested schema should be detected as having nested structs"
        );

        // Test adapter behavior with schema evolution
        let default_adapter = DefaultSchemaAdapterFactory
            .create(nested_schema.clone(), nested_schema.clone());
        let nested_adapter = NestedStructSchemaAdapterFactory
            .create(nested_schema.clone(), nested_schema.clone());

        // Default adapter should fail with schema evolution
        assert!(default_adapter.map_schema(&source_schema).is_err());

        // Nested adapter should handle schema evolution
        assert!(
            nested_adapter.map_schema(&source_schema).is_ok(),
            "Nested adapter should handle schema with missing fields"
        );

        // Test factory selection logic
        let adapter = NestedStructSchemaAdapterFactory::create_adapter(
            nested_schema.clone(),
            nested_schema.clone(),
        );

        assert!(
            adapter.map_schema(&source_schema).is_ok(),
            "Factory should select appropriate adapter that handles schema evolution"
        );

        Ok(())
    }

    #[test]
    fn test_adapt_simple_to_nested_schema() -> Result<()> {
        // Test adapting a flat schema to a nested schema with struct and list fields
        let source_schema = create_flat_schema();
        let target_schema = create_nested_schema();

        let adapter =
            NestedStructSchemaAdapter::new(target_schema.clone(), target_schema.clone());
        let adapted = adapter.adapt_schema(source_schema.clone())?;

        // Verify structure of adapted schema
        assert_eq!(
            adapted.fields().len(),
            2,
            "Adapted schema should have id and user_infos fields"
        );

        // Test user_infos list field
        if let Ok(idx) = adapted.index_of("user_infos") {
            let user_infos_field = adapted.field(idx);
            assert!(
                matches!(user_infos_field.data_type(), List(_)),
                "user_infos field should be a List type"
            );

            if let List(list_field) = user_infos_field.data_type() {
                assert!(
                    matches!(list_field.data_type(), Struct(_)),
                    "List items should be Struct type"
                );

                if let Struct(fields) = list_field.data_type() {
                    assert_eq!(fields.len(), 3, "List item structs should have 3 fields");
                    assert!(
                        fields.iter().any(|f| f.name() == "settings"),
                        "List items should contain settings field"
                    );

                    // Verify settings field in list item structs
                    if let Some(settings_field) =
                        fields.iter().find(|f| f.name() == "settings")
                    {
                        if let Struct(settings_fields) = settings_field.data_type() {
                            assert_eq!(
                                settings_fields.len(),
                                2,
                                "Settings should have 2 fields"
                            );
                            assert!(
                                settings_fields.iter().any(|f| f.name() == "theme"),
                                "Settings should have theme field"
                            );
                            assert!(
                                settings_fields
                                    .iter()
                                    .any(|f| f.name() == "notifications"),
                                "Settings should have notifications field"
                            );
                        }
                    }
                }
            }
        } else {
            panic!("Expected user_infos field in adapted schema");
        }

        // Test mapper creation
        let (_, projection) = adapter.map_schema(&source_schema)?;
        assert_eq!(
            projection.len(),
            source_schema.fields().len(),
            "Projection should include all source fields"
        );

        Ok(())
    }

    #[test]
    fn test_adapt_struct_with_added_nested_fields() -> Result<()> {
        // Create test schemas
        let (file_schema, table_schema) = create_test_schemas_with_nested_fields();

        // Create batch with test data
        let batch = create_test_batch_with_struct_data(&file_schema)?;

        // Create adapter and apply it
        let mapped_batch =
            adapt_batch_with_nested_schema_adapter(&file_schema, &table_schema, batch)?;

        // Verify the results
        verify_adapted_batch_with_nested_fields(&mapped_batch, &table_schema)?;

        Ok(())
    }

    /// Create file and table schemas for testing nested field evolution
    fn create_test_schemas_with_nested_fields() -> (SchemaRef, SchemaRef) {
        // Create file schema with just location and timestamp_utc
        let file_schema = Arc::new(Schema::new(vec![Field::new(
            "info",
            Struct(
                vec![
                    Field::new("location", Utf8, true),
                    Field::new(
                        "timestamp_utc",
                        Timestamp(Millisecond, Some("UTC".into())),
                        true,
                    ),
                ]
                .into(),
            ),
            true,
        )]));

        // Create table schema with additional nested reason field
        let table_schema = Arc::new(Schema::new(vec![Field::new(
            "info",
            Struct(
                vec![
                    Field::new("location", Utf8, true),
                    Field::new(
                        "timestamp_utc",
                        Timestamp(Millisecond, Some("UTC".into())),
                        true,
                    ),
                    Field::new(
                        "reason",
                        Struct(
                            vec![
                                Field::new("_level", Float64, true),
                                Field::new(
                                    "details",
                                    Struct(
                                        vec![
                                            Field::new("rurl", Utf8, true),
                                            Field::new("s", Float64, true),
                                            Field::new("t", Utf8, true),
                                        ]
                                        .into(),
                                    ),
                                    true,
                                ),
                            ]
                            .into(),
                        ),
                        true,
                    ),
                ]
                .into(),
            ),
            true,
        )]));

        (file_schema, table_schema)
    }

    /// Create a test RecordBatch with struct data matching the file schema
    fn create_test_batch_with_struct_data(
        file_schema: &SchemaRef,
    ) -> Result<RecordBatch> {
        let mut location_builder = StringBuilder::new();
        location_builder.append_value("San Francisco");
        location_builder.append_value("New York");

        // Create timestamp array
        let timestamp_array = TimestampMillisecondArray::from(vec![
            Some(1640995200000), // 2022-01-01
            Some(1641081600000), // 2022-01-02
        ]);

        // Create data type with UTC timezone to match the schema
        let timestamp_type = Timestamp(Millisecond, Some("UTC".into()));

        // Cast the timestamp array to include the timezone metadata
        let timestamp_array = cast(&timestamp_array, &timestamp_type)?;

        let info_struct = StructArray::from(vec![
            (
                Arc::new(Field::new("location", Utf8, true)),
                Arc::new(location_builder.finish()) as Arc<dyn Array>,
            ),
            (
                Arc::new(Field::new("timestamp_utc", timestamp_type, true)),
                timestamp_array,
            ),
        ]);

        Ok(RecordBatch::try_new(
            Arc::clone(file_schema),
            vec![Arc::new(info_struct)],
        )?)
    }

    /// Apply the nested schema adapter to the batch
    fn adapt_batch_with_nested_schema_adapter(
        file_schema: &SchemaRef,
        table_schema: &SchemaRef,
        batch: RecordBatch,
    ) -> Result<RecordBatch> {
        let adapter = NestedStructSchemaAdapter::new(
            Arc::clone(table_schema),
            Arc::clone(table_schema),
        );

        let (mapper, _) = adapter.map_schema(file_schema.as_ref())?;
        mapper.map_batch(batch)
    }

    /// Verify the adapted batch has the expected structure and data
    fn verify_adapted_batch_with_nested_fields(
        mapped_batch: &RecordBatch,
        table_schema: &SchemaRef,
    ) -> Result<()> {
        // Verify the mapped batch structure and data
        assert_eq!(mapped_batch.schema(), *table_schema);
        assert_eq!(mapped_batch.num_rows(), 2);

        // Extract and verify the info struct column
        let info_col = mapped_batch.column(0);
        let info_array = info_col
            .as_any()
            .downcast_ref::<StructArray>()
            .expect("Expected info column to be a StructArray");

        // Verify the original fields are preserved
        verify_preserved_fields(info_array)?;

        // Verify the reason field exists with correct structure
        verify_reason_field_structure(info_array)?;

        Ok(())
    }

    /// Verify the original fields from file schema are preserved in the adapted batch
    fn verify_preserved_fields(info_array: &StructArray) -> Result<()> {
        // Verify location field
        let location_col = info_array
            .column_by_name("location")
            .expect("Expected location field in struct");
        let location_array = location_col
            .as_any()
            .downcast_ref::<arrow::array::StringArray>()
            .expect("Expected location to be a StringArray");

        // Verify the location values are preserved
        assert_eq!(location_array.value(0), "San Francisco");
        assert_eq!(location_array.value(1), "New York");

        // Verify timestamp field
        let timestamp_col = info_array
            .column_by_name("timestamp_utc")
            .expect("Expected timestamp_utc field in struct");
        let timestamp_array = timestamp_col
            .as_any()
            .downcast_ref::<TimestampMillisecondArray>()
            .expect("Expected timestamp_utc to be a TimestampMillisecondArray");

        assert_eq!(timestamp_array.value(0), 1640995200000);
        assert_eq!(timestamp_array.value(1), 1641081600000);

        Ok(())
    }

    /// Verify the added reason field structure and null values
    fn verify_reason_field_structure(info_array: &StructArray) -> Result<()> {
        // Verify the reason field exists and is null
        let reason_col = info_array
            .column_by_name("reason")
            .expect("Expected reason field in struct");
        let reason_array = reason_col
            .as_any()
            .downcast_ref::<StructArray>()
            .expect("Expected reason to be a StructArray");

        // Verify reason has correct structure
        assert_eq!(reason_array.fields().len(), 2);
        assert!(reason_array.column_by_name("_level").is_some());
        assert!(reason_array.column_by_name("details").is_some());

        // Verify details field has correct nested structure
        let details_col = reason_array
            .column_by_name("details")
            .expect("Expected details field in reason struct");
        let details_array = details_col
            .as_any()
            .downcast_ref::<StructArray>()
            .expect("Expected details to be a StructArray");

        assert_eq!(details_array.fields().len(), 3);
        assert!(details_array.column_by_name("rurl").is_some());
        assert!(details_array.column_by_name("s").is_some());
        assert!(details_array.column_by_name("t").is_some());

        // Verify all added fields are null
        for i in 0..2 {
            assert!(reason_array.is_null(i), "reason field should be null");
        }

        Ok(())
    }

    // ================================
    // Data Mapping Tests
    // ================================

    // Helper function to verify column statistics match expected values
    fn verify_column_statistics(
        stats: &ColumnStatistics,
        expected_null_count: Option<usize>,
        expected_distinct_count: Option<usize>,
        expected_min: Option<ScalarValue>,
        expected_max: Option<ScalarValue>,
        expected_sum: Option<ScalarValue>,
    ) {
        if let Some(count) = expected_null_count {
            assert_eq!(
                stats.null_count,
                datafusion_common::stats::Precision::Exact(count),
                "Null count should match expected value"
            );
        }

        if let Some(count) = expected_distinct_count {
            assert_eq!(
                stats.distinct_count,
                datafusion_common::stats::Precision::Exact(count),
                "Distinct count should match expected value"
            );
        }

        if let Some(min) = expected_min {
            assert_eq!(
                stats.min_value,
                datafusion_common::stats::Precision::Exact(min),
                "Min value should match expected value"
            );
        }

        if let Some(max) = expected_max {
            assert_eq!(
                stats.max_value,
                datafusion_common::stats::Precision::Exact(max),
                "Max value should match expected value"
            );
        }

        if let Some(sum) = expected_sum {
            assert_eq!(
                stats.sum_value,
                datafusion_common::stats::Precision::Exact(sum),
                "Sum value should match expected value"
            );
        }
    }

    // Helper to create test column statistics
    fn create_test_column_statistics(
        null_count: usize,
        distinct_count: usize,
        min_value: Option<ScalarValue>,
        max_value: Option<ScalarValue>,
        sum_value: Option<ScalarValue>,
    ) -> ColumnStatistics {
        ColumnStatistics {
            null_count: datafusion_common::stats::Precision::Exact(null_count),
            distinct_count: datafusion_common::stats::Precision::Exact(distinct_count),
            min_value: min_value.map_or_else(
                || datafusion_common::stats::Precision::Absent,
                |v| datafusion_common::stats::Precision::Exact(v),
            ),
            max_value: max_value.map_or_else(
                || datafusion_common::stats::Precision::Absent,
                |v| datafusion_common::stats::Precision::Exact(v),
            ),
            sum_value: sum_value.map_or_else(
                || datafusion_common::stats::Precision::Absent,
                |v| datafusion_common::stats::Precision::Exact(v),
            ),
        }
    }

    #[test]
    fn test_map_column_statistics_basic() -> Result<()> {
        // Test statistics mapping with a simple schema
        let file_schema = create_basic_nested_schema();
        let table_schema = create_deep_nested_schema();

        let adapter = NestedStructSchemaAdapter::new(
            Arc::clone(&table_schema),
            Arc::clone(&table_schema),
        );

        let (mapper, _) = adapter.map_schema(file_schema.as_ref())?;

        // Create test statistics for additionalInfo column
        let file_stats = vec![create_test_column_statistics(
            5,
            100,
            Some(ScalarValue::Utf8(Some("min_value".to_string()))),
            Some(ScalarValue::Utf8(Some("max_value".to_string()))),
            Some(ScalarValue::Utf8(Some("sum_value".to_string()))),
        )];

        // Map statistics
        let table_stats = mapper.map_column_statistics(&file_stats)?;

        // Verify count and content
        assert_eq!(
            table_stats.len(),
            1,
            "Should have stats for one struct column"
        );
        verify_column_statistics(
            &table_stats[0],
            Some(5),
            Some(100),
            Some(ScalarValue::Utf8(Some("min_value".to_string()))),
            Some(ScalarValue::Utf8(Some("max_value".to_string()))),
            Some(ScalarValue::Utf8(Some("sum_value".to_string()))),
        );

        Ok(())
    }

    #[test]
    fn test_map_column_statistics_empty() -> Result<()> {
        // Test statistics mapping with empty input
        let file_schema = create_basic_nested_schema();
        let table_schema = create_deep_nested_schema();

        let adapter = NestedStructSchemaAdapter::new(
            Arc::clone(&table_schema),
            Arc::clone(&table_schema),
        );

        let (mapper, _) = adapter.map_schema(file_schema.as_ref())?;

        // Test with missing statistics
        let empty_stats = vec![];
        let mapped_empty_stats = mapper.map_column_statistics(&empty_stats)?;

        assert_eq!(
            mapped_empty_stats.len(),
            1,
            "Should have stats for one column even with empty input"
        );

        assert_eq!(
            mapped_empty_stats[0],
            ColumnStatistics::new_unknown(),
            "Empty input should result in unknown statistics"
        );

        Ok(())
    }

    #[test]
    fn test_map_column_statistics_multiple_columns() -> Result<()> {
        // Create schemas with multiple columns
        let file_schema = Arc::new(Schema::new(vec![
            Field::new("id", Int32, false),
            Field::new(
                "additionalInfo",
                Struct(
                    vec![
                        Field::new("location", Utf8, true),
                        Field::new(
                            "timestamp_utc",
                            Timestamp(Millisecond, Some("UTC".into())),
                            true,
                        ),
                    ]
                    .into(),
                ),
                true,
            ),
        ]));

        let table_schema = Arc::new(Schema::new(vec![
            Field::new("id", Int32, false),
            Field::new(
                "additionalInfo",
                Struct(
                    vec![
                        Field::new("location", Utf8, true),
                        Field::new(
                            "timestamp_utc",
                            Timestamp(Millisecond, Some("UTC".into())),
                            true,
                        ),
                        Field::new(
                            "reason",
                            Struct(vec![Field::new("_level", Float64, true)].into()),
                            true,
                        ),
                    ]
                    .into(),
                ),
                true,
            ),
            Field::new("status", Utf8, true), // Extra column in table schema
        ]));

        // Create adapter and mapping
        let adapter = NestedStructSchemaAdapter::new(
            Arc::clone(&table_schema),
            Arc::clone(&table_schema),
        );

        let (mapper, _) = adapter.map_schema(file_schema.as_ref())?;

        // Create file column statistics
        let file_stats = vec![
            create_test_column_statistics(
                0,
                100,
                Some(ScalarValue::Int32(Some(1))),
                Some(ScalarValue::Int32(Some(100))),
                Some(ScalarValue::Int32(Some(5100))),
            ),
            create_test_column_statistics(10, 50, None, None, None),
        ];

        // Map statistics
        let table_stats = mapper.map_column_statistics(&file_stats)?;

        // Verify mapped statistics
        assert_eq!(
            table_stats.len(),
            3,
            "Should have stats for all 3 columns in table schema"
        );

        // Verify ID column stats
        verify_column_statistics(
            &table_stats[0],
            Some(0),
            Some(100),
            Some(ScalarValue::Int32(Some(1))),
            Some(ScalarValue::Int32(Some(100))),
            Some(ScalarValue::Int32(Some(5100))),
        );

        // Verify additionalInfo column stats
        verify_column_statistics(&table_stats[1], Some(10), Some(50), None, None, None);

        // Verify status column has unknown stats
        assert_eq!(
            table_stats[2],
            ColumnStatistics::new_unknown(),
            "Missing column should have unknown statistics"
        );

        Ok(())
    }
}<|MERGE_RESOLUTION|>--- conflicted
+++ resolved
@@ -1,5 +1,6 @@
 // Licensed to the Apache Software Foundation (ASF) under one
 // or more contributor license agreements.  See the NOTICE file
+// for additional information regarding copyright ownership.  The ASF licenses this file to you under the Apache License, Version 2.0 (the
 // for additional information regarding copyright ownership.  The ASF licenses this file to you under the Apache License, Version 2.0 (the
 // "License"); you may not use this file except in compliance
 // with the License.  You may obtain a copy of the License at
@@ -19,11 +20,7 @@
 //! physical format into how they should be used by DataFusion.  For instance, a schema
 //! can be stored external to a parquet file that maps parquet logical types to arrow types.
 
-<<<<<<< HEAD
-use arrow::datatypes::{DataType, Field, Fields, Schema, SchemaRef};
-=======
 use arrow::datatypes::{DataType::Struct, Field, Fields, Schema, SchemaRef};
->>>>>>> 51678258
 use datafusion_common::{ColumnStatistics, Result};
 use std::collections::HashMap;
 use std::sync::Arc;
