--- conflicted
+++ resolved
@@ -24,18 +24,6 @@
 
 use crate::sink::DataSink;
 use crate::source::{DataSource, DataSourceExec};
-<<<<<<< HEAD
-=======
-use async_trait::async_trait;
-use datafusion_physical_plan::memory::MemoryStream;
-use datafusion_physical_plan::projection::{
-    all_alias_free_columns, new_projections_for_columns, ProjectionExec,
-};
-use datafusion_physical_plan::{
-    common, ColumnarValue, DisplayAs, DisplayFormatType, ExecutionPlan, Partitioning,
-    PhysicalExpr, SendableRecordBatchStream, Statistics,
-};
->>>>>>> 9d06baf4
 
 use arrow::array::{RecordBatch, RecordBatchOptions};
 use arrow::datatypes::{Schema, SchemaRef};
@@ -47,14 +35,13 @@
 use datafusion_physical_expr::expressions::Column;
 use datafusion_physical_expr::utils::collect_columns;
 use datafusion_physical_expr::{EquivalenceProperties, LexOrdering};
-use datafusion_physical_plan::execution_plan::{Boundedness, EmissionType};
 use datafusion_physical_plan::memory::MemoryStream;
 use datafusion_physical_plan::projection::{
     all_alias_free_columns, new_projections_for_columns, ProjectionExec,
 };
 use datafusion_physical_plan::{
     common, ColumnarValue, DisplayAs, DisplayFormatType, ExecutionPlan, Partitioning,
-    PhysicalExpr, PlanProperties, SendableRecordBatchStream, Statistics,
+    PhysicalExpr, SendableRecordBatchStream, Statistics,
 };
 
 use async_trait::async_trait;
@@ -62,311 +49,6 @@
 use itertools::Itertools;
 use tokio::sync::RwLock;
 
-<<<<<<< HEAD
-/// Execution plan for reading in-memory batches of data
-#[derive(Clone)]
-#[deprecated(
-    since = "46.0.0",
-    note = "use MemorySourceConfig and DataSourceExec instead"
-)]
-pub struct MemoryExec {
-    inner: DataSourceExec,
-    /// The partitions to query
-    partitions: Vec<Vec<RecordBatch>>,
-    /// Optional projection
-    projection: Option<Vec<usize>>,
-    // Sort information: one or more equivalent orderings
-    sort_information: Vec<LexOrdering>,
-    /// if partition sizes should be displayed
-    show_sizes: bool,
-}
-
-#[allow(unused, deprecated)]
-impl Debug for MemoryExec {
-    fn fmt(&self, f: &mut fmt::Formatter) -> fmt::Result {
-        self.inner.fmt_as(DisplayFormatType::Default, f)
-    }
-}
-
-#[allow(unused, deprecated)]
-impl DisplayAs for MemoryExec {
-    fn fmt_as(&self, t: DisplayFormatType, f: &mut fmt::Formatter) -> fmt::Result {
-        self.inner.fmt_as(t, f)
-    }
-}
-
-#[allow(unused, deprecated)]
-impl ExecutionPlan for MemoryExec {
-    fn name(&self) -> &'static str {
-        "MemoryExec"
-    }
-
-    /// Return a reference to Any that can be used for downcasting
-    fn as_any(&self) -> &dyn Any {
-        self
-    }
-
-    fn properties(&self) -> &PlanProperties {
-        self.inner.properties()
-    }
-
-    fn children(&self) -> Vec<&Arc<dyn ExecutionPlan>> {
-        // This is a leaf node and has no children
-        vec![]
-    }
-
-    fn with_new_children(
-        self: Arc<Self>,
-        children: Vec<Arc<dyn ExecutionPlan>>,
-    ) -> Result<Arc<dyn ExecutionPlan>> {
-        // MemoryExec has no children
-        if children.is_empty() {
-            Ok(self)
-        } else {
-            internal_err!("Children cannot be replaced in {self:?}")
-        }
-    }
-
-    fn execute(
-        &self,
-        partition: usize,
-        context: Arc<TaskContext>,
-    ) -> Result<SendableRecordBatchStream> {
-        self.inner.execute(partition, context)
-    }
-
-    /// We recompute the statistics dynamically from the arrow metadata as it is pretty cheap to do so
-    fn statistics(&self) -> Result<Statistics> {
-        self.inner.statistics()
-    }
-
-    fn try_swapping_with_projection(
-        &self,
-        projection: &ProjectionExec,
-    ) -> Result<Option<Arc<dyn ExecutionPlan>>> {
-        self.inner.try_swapping_with_projection(projection)
-    }
-}
-
-#[allow(unused, deprecated)]
-impl MemoryExec {
-    /// Create a new execution plan for reading in-memory record batches
-    /// The provided `schema` should not have the projection applied.
-    pub fn try_new(
-        partitions: &[Vec<RecordBatch>],
-        schema: SchemaRef,
-        projection: Option<Vec<usize>>,
-    ) -> Result<Self> {
-        let source = MemorySourceConfig::try_new(partitions, schema, projection.clone())?;
-        let data_source = DataSourceExec::new(Arc::new(source));
-        Ok(Self {
-            inner: data_source,
-            partitions: partitions.to_vec(),
-            projection,
-            sort_information: vec![],
-            show_sizes: true,
-        })
-    }
-
-    /// Create a new execution plan from a list of constant values (`ValuesExec`)
-    pub fn try_new_as_values(
-        schema: SchemaRef,
-        data: Vec<Vec<Arc<dyn PhysicalExpr>>>,
-    ) -> Result<Self> {
-        if data.is_empty() {
-            return plan_err!("Values list cannot be empty");
-        }
-
-        let n_row = data.len();
-        let n_col = schema.fields().len();
-
-        // We have this single row batch as a placeholder to satisfy evaluation argument
-        // and generate a single output row
-        let placeholder_schema = Arc::new(Schema::empty());
-        let placeholder_batch = RecordBatch::try_new_with_options(
-            Arc::clone(&placeholder_schema),
-            vec![],
-            &RecordBatchOptions::new().with_row_count(Some(1)),
-        )?;
-
-        // Evaluate each column
-        let arrays = (0..n_col)
-            .map(|j| {
-                (0..n_row)
-                    .map(|i| {
-                        let expr = &data[i][j];
-                        let result = expr.evaluate(&placeholder_batch)?;
-
-                        match result {
-                            ColumnarValue::Scalar(scalar) => Ok(scalar),
-                            ColumnarValue::Array(array) if array.len() == 1 => {
-                                ScalarValue::try_from_array(&array, 0)
-                            }
-                            ColumnarValue::Array(_) => {
-                                plan_err!("Cannot have array values in a values list")
-                            }
-                        }
-                    })
-                    .collect::<Result<Vec<_>>>()
-                    .and_then(ScalarValue::iter_to_array)
-            })
-            .collect::<Result<Vec<_>>>()?;
-
-        let batch = RecordBatch::try_new_with_options(
-            Arc::clone(&schema),
-            arrays,
-            &RecordBatchOptions::new().with_row_count(Some(n_row)),
-        )?;
-
-        let partitions = vec![batch];
-        Self::try_new_from_batches(Arc::clone(&schema), partitions)
-    }
-
-    /// Create a new plan using the provided schema and batches.
-    ///
-    /// Errors if any of the batches don't match the provided schema, or if no
-    /// batches are provided.
-    pub fn try_new_from_batches(
-        schema: SchemaRef,
-        batches: Vec<RecordBatch>,
-    ) -> Result<Self> {
-        if batches.is_empty() {
-            return plan_err!("Values list cannot be empty");
-        }
-
-        for batch in &batches {
-            let batch_schema = batch.schema();
-            if batch_schema != schema {
-                return plan_err!(
-                    "Batch has invalid schema. Expected: {}, got: {}",
-                    schema,
-                    batch_schema
-                );
-            }
-        }
-
-        let partitions = vec![batches];
-        let source = MemorySourceConfig {
-            partitions: partitions.clone(),
-            schema: Arc::clone(&schema),
-            projected_schema: Arc::clone(&schema),
-            projection: None,
-            sort_information: vec![],
-            show_sizes: true,
-            fetch: None,
-        };
-        let data_source = DataSourceExec::new(Arc::new(source));
-        Ok(Self {
-            inner: data_source,
-            partitions,
-            projection: None,
-            sort_information: vec![],
-            show_sizes: true,
-        })
-    }
-
-    fn memory_source_config(&self) -> MemorySourceConfig {
-        self.inner
-            .data_source()
-            .as_any()
-            .downcast_ref::<MemorySourceConfig>()
-            .unwrap()
-            .clone()
-    }
-
-    pub fn with_constraints(mut self, constraints: Constraints) -> Self {
-        self.inner = self.inner.with_constraints(constraints);
-        self
-    }
-
-    /// Set `show_sizes` to determine whether to display partition sizes
-    pub fn with_show_sizes(mut self, show_sizes: bool) -> Self {
-        let mut memory_source = self.memory_source_config();
-        memory_source.show_sizes = show_sizes;
-        self.show_sizes = show_sizes;
-        self.inner = DataSourceExec::new(Arc::new(memory_source));
-        self
-    }
-
-    /// Ref to constraints
-    pub fn constraints(&self) -> &Constraints {
-        self.properties().equivalence_properties().constraints()
-    }
-
-    /// Ref to partitions
-    pub fn partitions(&self) -> &[Vec<RecordBatch>] {
-        &self.partitions
-    }
-
-    /// Ref to projection
-    pub fn projection(&self) -> &Option<Vec<usize>> {
-        &self.projection
-    }
-
-    /// Show sizes
-    pub fn show_sizes(&self) -> bool {
-        self.show_sizes
-    }
-
-    /// Ref to sort information
-    pub fn sort_information(&self) -> &[LexOrdering] {
-        &self.sort_information
-    }
-
-    /// A memory table can be ordered by multiple expressions simultaneously.
-    /// [`EquivalenceProperties`] keeps track of expressions that describe the
-    /// global ordering of the schema. These columns are not necessarily same; e.g.
-    /// ```text
-    /// ┌-------┐
-    /// | a | b |
-    /// |---|---|
-    /// | 1 | 9 |
-    /// | 2 | 8 |
-    /// | 3 | 7 |
-    /// | 5 | 5 |
-    /// └---┴---┘
-    /// ```
-    /// where both `a ASC` and `b DESC` can describe the table ordering. With
-    /// [`EquivalenceProperties`], we can keep track of these equivalences
-    /// and treat `a ASC` and `b DESC` as the same ordering requirement.
-    ///
-    /// Note that if there is an internal projection, that projection will be
-    /// also applied to the given `sort_information`.
-    pub fn try_with_sort_information(
-        mut self,
-        sort_information: Vec<LexOrdering>,
-    ) -> Result<Self> {
-        self.sort_information = sort_information.clone();
-        let mut memory_source = self.memory_source_config();
-        memory_source = memory_source.try_with_sort_information(sort_information)?;
-        self.inner = DataSourceExec::new(Arc::new(memory_source));
-        Ok(self)
-    }
-
-    /// Arc clone of ref to original schema
-    pub fn original_schema(&self) -> SchemaRef {
-        Arc::clone(&self.inner.schema())
-    }
-
-    /// This function creates the cache object that stores the plan properties such as schema, equivalence properties, ordering, partitioning, etc.
-    fn compute_properties(
-        schema: SchemaRef,
-        orderings: Vec<LexOrdering>,
-        constraints: Constraints,
-        partitions: &[Vec<RecordBatch>],
-    ) -> PlanProperties {
-        PlanProperties::new(
-            EquivalenceProperties::new_with_orderings(schema, orderings)
-                .with_constraints(constraints),
-            Partitioning::UnknownPartitioning(partitions.len()),
-            EmissionType::Incremental,
-            Boundedness::Bounded,
-        )
-    }
-}
-
-=======
->>>>>>> 9d06baf4
 /// Data source configuration for reading in-memory batches of data
 #[derive(Clone, Debug)]
 pub struct MemorySourceConfig {
