--- conflicted
+++ resolved
@@ -80,18 +80,13 @@
 
 impl DisplayAs for DataSourceExec {
     fn fmt_as(&self, t: DisplayFormatType, f: &mut Formatter) -> fmt::Result {
-<<<<<<< HEAD
         match t {
             DisplayFormatType::Default | DisplayFormatType::Verbose => {
-                write!(f, "DataSourceExec: ")?
+                write!(f, "DataSourceExec: ")?;
             }
             DisplayFormatType::TreeRender => write!(f, "")?,
         }
-        self.source.fmt_as(t, f)
-=======
-        write!(f, "DataSourceExec: ")?;
         self.data_source.fmt_as(t, f)
->>>>>>> cf2b7e60
     }
 }
 
