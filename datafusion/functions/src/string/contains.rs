--- conflicted
+++ resolved
@@ -23,11 +23,7 @@
 use datafusion_common::exec_err;
 use datafusion_common::DataFusionError;
 use datafusion_common::Result;
-<<<<<<< HEAD
 use datafusion_expr::ScalarUDFImpl;
-=======
-use datafusion_expr::TypeSignature::Exact;
->>>>>>> 577e4bba
 use datafusion_expr::{ColumnarValue, Signature, Volatility};
 use datafusion_expr::{Documentation, ScalarUDFImpl};
 
@@ -122,42 +118,6 @@
 
             Ok(Arc::new(res) as ArrayRef)
         }
-<<<<<<< HEAD
-=======
-        (Utf8View, Utf8) => {
-            let mod_str = args[0].as_string_view();
-            let match_str = args[1].as_string::<i32>();
-            let res = regexp_is_match::<
-                StringViewArray,
-                GenericStringArray<i32>,
-                GenericStringArray<i32>,
-            >(mod_str, match_str, None)?;
-
-            Ok(Arc::new(res) as ArrayRef)
-        }
-        (Utf8View, LargeUtf8) => {
-            let mod_str = args[0].as_string_view();
-            let match_str = args[1].as_string::<i64>();
-            let res = regexp_is_match::<
-                StringViewArray,
-                GenericStringArray<i64>,
-                GenericStringArray<i32>,
-            >(mod_str, match_str, None)?;
-
-            Ok(Arc::new(res) as ArrayRef)
-        }
-        (Utf8, Utf8View) => {
-            let mod_str = args[0].as_string::<i32>();
-            let match_str = args[1].as_string_view();
-            let res = regexp_is_match::<
-                GenericStringArray<i32>,
-                StringViewArray,
-                GenericStringArray<i32>,
-            >(mod_str, match_str, None)?;
-
-            Ok(Arc::new(res) as ArrayRef)
-        }
->>>>>>> 577e4bba
         (Utf8, Utf8) => {
             let mod_str = args[0].as_string::<i32>();
             let match_str = args[1].as_string::<i32>();
@@ -169,42 +129,6 @@
 
             Ok(Arc::new(res) as ArrayRef)
         }
-<<<<<<< HEAD
-=======
-        (Utf8, LargeUtf8) => {
-            let mod_str = args[0].as_string::<i32>();
-            let match_str = args[1].as_string::<i64>();
-            let res = regexp_is_match::<
-                GenericStringArray<i32>,
-                GenericStringArray<i64>,
-                GenericStringArray<i32>,
-            >(mod_str, match_str, None)?;
-
-            Ok(Arc::new(res) as ArrayRef)
-        }
-        (LargeUtf8, Utf8View) => {
-            let mod_str = args[0].as_string::<i64>();
-            let match_str = args[1].as_string_view();
-            let res = regexp_is_match::<
-                GenericStringArray<i64>,
-                StringViewArray,
-                GenericStringArray<i32>,
-            >(mod_str, match_str, None)?;
-
-            Ok(Arc::new(res) as ArrayRef)
-        }
-        (LargeUtf8, Utf8) => {
-            let mod_str = args[0].as_string::<i64>();
-            let match_str = args[1].as_string::<i32>();
-            let res = regexp_is_match::<
-                GenericStringArray<i64>,
-                GenericStringArray<i32>,
-                GenericStringArray<i32>,
-            >(mod_str, match_str, None)?;
-
-            Ok(Arc::new(res) as ArrayRef)
-        }
->>>>>>> 577e4bba
         (LargeUtf8, LargeUtf8) => {
             let mod_str = args[0].as_string::<i64>();
             let match_str = args[1].as_string::<i64>();
