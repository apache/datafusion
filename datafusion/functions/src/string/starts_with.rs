// Licensed to the Apache Software Foundation (ASF) under one
// or more contributor license agreements.  See the NOTICE file
// distributed with this work for additional information
// regarding copyright ownership.  The ASF licenses this file
// to you under the Apache License, Version 2.0 (the
// "License"); you may not use this file except in compliance
// with the License.  You may obtain a copy of the License at
//
//   http://www.apache.org/licenses/LICENSE-2.0
//
// Unless required by applicable law or agreed to in writing,
// software distributed under the License is distributed on an
// "AS IS" BASIS, WITHOUT WARRANTIES OR CONDITIONS OF ANY
// KIND, either express or implied.  See the License for the
// specific language governing permissions and limitations
// under the License.

use std::any::Any;
use std::sync::Arc;

use arrow::array::{ArrayRef, Scalar};
use arrow::compute::kernels::comparison::starts_with as arrow_starts_with;
use arrow::datatypes::DataType;
use datafusion_expr::simplify::{ExprSimplifyResult, SimplifyInfo};
use datafusion_expr::type_coercion::binary::{
    binary_to_string_coercion, string_coercion,
};

use datafusion_common::types::logical_string;
use datafusion_common::{Result, ScalarValue, exec_err};
use datafusion_expr::{
    Coercion, ColumnarValue, Documentation, Expr, Like, ScalarFunctionArgs,
    ScalarUDFImpl, Signature, TypeSignatureClass, Volatility, cast,
};
use datafusion_macros::user_doc;

#[user_doc(
    doc_section(label = "String Functions"),
    description = "Tests if a string starts with a substring.",
    syntax_example = "starts_with(str, substr)",
    sql_example = r#"```sql
> select starts_with('datafusion','data');
+----------------------------------------------+
| starts_with(Utf8("datafusion"),Utf8("data")) |
+----------------------------------------------+
| true                                         |
+----------------------------------------------+
```"#,
    standard_argument(name = "str", prefix = "String"),
    argument(name = "substr", description = "Substring to test for.")
)]
#[derive(Debug, PartialEq, Eq, Hash)]
pub struct StartsWithFunc {
    signature: Signature,
}

impl Default for StartsWithFunc {
    fn default() -> Self {
        Self::new()
    }
}

impl StartsWithFunc {
    pub fn new() -> Self {
        Self {
            signature: Signature::coercible(
                vec![
                    Coercion::new_exact(TypeSignatureClass::Native(logical_string())),
                    Coercion::new_exact(TypeSignatureClass::Native(logical_string())),
                ],
                Volatility::Immutable,
            ),
        }
    }
}

impl ScalarUDFImpl for StartsWithFunc {
    fn as_any(&self) -> &dyn Any {
        self
    }

    fn name(&self) -> &str {
        "starts_with"
    }

    fn signature(&self) -> &Signature {
        &self.signature
    }

    fn return_type(&self, _arg_types: &[DataType]) -> Result<DataType> {
        Ok(DataType::Boolean)
    }

    fn invoke_with_args(&self, args: ScalarFunctionArgs) -> Result<ColumnarValue> {
<<<<<<< HEAD
        make_scalar_function(starts_with, vec![])(&args.args)
=======
        let [str_arg, prefix_arg] = args.args.as_slice() else {
            return exec_err!(
                "starts_with was called with {} arguments, expected 2",
                args.args.len()
            );
        };

        // Determine the common type for coercion
        let coercion_type = string_coercion(
            &str_arg.data_type(),
            &prefix_arg.data_type(),
        )
        .or_else(|| {
            binary_to_string_coercion(&str_arg.data_type(), &prefix_arg.data_type())
        });

        let Some(coercion_type) = coercion_type else {
            return exec_err!(
                "Unsupported data types {:?}, {:?} for function `starts_with`.",
                str_arg.data_type(),
                prefix_arg.data_type()
            );
        };

        // Helper to cast an array if needed
        let maybe_cast = |arr: &ArrayRef, target: &DataType| -> Result<ArrayRef> {
            if arr.data_type() == target {
                Ok(Arc::clone(arr))
            } else {
                Ok(arrow::compute::kernels::cast::cast(arr, target)?)
            }
        };

        match (str_arg, prefix_arg) {
            // Both scalars - just compute directly
            (ColumnarValue::Scalar(str_scalar), ColumnarValue::Scalar(prefix_scalar)) => {
                let str_arr = str_scalar.to_array_of_size(1)?;
                let prefix_arr = prefix_scalar.to_array_of_size(1)?;
                let str_arr = maybe_cast(&str_arr, &coercion_type)?;
                let prefix_arr = maybe_cast(&prefix_arr, &coercion_type)?;
                let result = arrow_starts_with(&str_arr, &prefix_arr)?;
                Ok(ColumnarValue::Scalar(ScalarValue::try_from_array(
                    &result, 0,
                )?))
            }
            // String is array, prefix is scalar - use Scalar wrapper for optimization
            (ColumnarValue::Array(str_arr), ColumnarValue::Scalar(prefix_scalar)) => {
                let str_arr = maybe_cast(str_arr, &coercion_type)?;
                let prefix_arr = prefix_scalar.to_array_of_size(1)?;
                let prefix_arr = maybe_cast(&prefix_arr, &coercion_type)?;
                let prefix_scalar = Scalar::new(prefix_arr);
                let result = arrow_starts_with(&str_arr, &prefix_scalar)?;
                Ok(ColumnarValue::Array(Arc::new(result)))
            }
            // String is scalar, prefix is array - use Scalar wrapper for string
            (ColumnarValue::Scalar(str_scalar), ColumnarValue::Array(prefix_arr)) => {
                let str_arr = str_scalar.to_array_of_size(1)?;
                let str_arr = maybe_cast(&str_arr, &coercion_type)?;
                let str_scalar = Scalar::new(str_arr);
                let prefix_arr = maybe_cast(prefix_arr, &coercion_type)?;
                let result = arrow_starts_with(&str_scalar, &prefix_arr)?;
                Ok(ColumnarValue::Array(Arc::new(result)))
            }
            // Both arrays - pass directly
            (ColumnarValue::Array(str_arr), ColumnarValue::Array(prefix_arr)) => {
                let str_arr = maybe_cast(str_arr, &coercion_type)?;
                let prefix_arr = maybe_cast(prefix_arr, &coercion_type)?;
                let result = arrow_starts_with(&str_arr, &prefix_arr)?;
                Ok(ColumnarValue::Array(Arc::new(result)))
            }
        }
>>>>>>> 49602845
    }

    fn simplify(
        &self,
        args: Vec<Expr>,
        info: &dyn SimplifyInfo,
    ) -> Result<ExprSimplifyResult> {
        if let Expr::Literal(scalar_value, _) = &args[1] {
            // Convert starts_with(col, 'prefix') to col LIKE 'prefix%' with proper escaping
            // Escapes pattern characters: starts_with(col, 'j\_a%') -> col LIKE 'j\\\_a\%%'
            //   1. 'j\_a%'         (input pattern)
            //   2. 'j\\\_a\%'       (escape special chars '%', '_' and '\')
            //   3. 'j\\\_a\%%'      (add unescaped % suffix for starts_with)
            let like_expr = match scalar_value {
                ScalarValue::Utf8(Some(pattern))
                | ScalarValue::LargeUtf8(Some(pattern))
                | ScalarValue::Utf8View(Some(pattern)) => {
                    let escaped_pattern = pattern
                        .replace("\\", "\\\\")
                        .replace("%", "\\%")
                        .replace("_", "\\_");
                    let like_pattern = format!("{escaped_pattern}%");
                    Expr::Literal(ScalarValue::Utf8(Some(like_pattern)), None)
                }
                _ => return Ok(ExprSimplifyResult::Original(args)),
            };

            let expr_data_type = info.get_data_type(&args[0])?;
            let pattern_data_type = info.get_data_type(&like_expr)?;

            if let Some(coercion_data_type) =
                string_coercion(&expr_data_type, &pattern_data_type).or_else(|| {
                    binary_to_string_coercion(&expr_data_type, &pattern_data_type)
                })
            {
                let expr = if expr_data_type == coercion_data_type {
                    args[0].clone()
                } else {
                    cast(args[0].clone(), coercion_data_type.clone())
                };

                let pattern = if pattern_data_type == coercion_data_type {
                    like_expr
                } else {
                    cast(like_expr, coercion_data_type)
                };

                return Ok(ExprSimplifyResult::Simplified(Expr::Like(Like {
                    negated: false,
                    expr: Box::new(expr),
                    pattern: Box::new(pattern),
                    escape_char: None,
                    case_insensitive: false,
                })));
            }
        }

        Ok(ExprSimplifyResult::Original(args))
    }

    fn documentation(&self) -> Option<&Documentation> {
        self.doc()
    }
}

#[cfg(test)]
mod tests {
    use crate::utils::test::test_function;
    use arrow::array::{Array, BooleanArray, StringArray};
    use arrow::datatypes::DataType::Boolean;
    use arrow::datatypes::{DataType, Field};
    use datafusion_common::config::ConfigOptions;
    use datafusion_common::{Result, ScalarValue};
    use datafusion_expr::{ColumnarValue, ScalarFunctionArgs, ScalarUDFImpl};
    use std::sync::Arc;

    use super::*;

    #[test]
    fn test_scalar_scalar() -> Result<()> {
        // Test Scalar + Scalar combinations
        let test_cases = vec![
            (Some("alphabet"), Some("alph"), Some(true)),
            (Some("alphabet"), Some("bet"), Some(false)),
            (
                Some("somewhat large string"),
                Some("somewhat large"),
                Some(true),
            ),
            (Some("somewhat large string"), Some("large"), Some(false)),
        ]
        .into_iter()
        .flat_map(|(a, b, c)| {
            let utf_8_args = vec![
                ColumnarValue::Scalar(ScalarValue::Utf8(a.map(|s| s.to_string()))),
                ColumnarValue::Scalar(ScalarValue::Utf8(b.map(|s| s.to_string()))),
            ];

            let large_utf_8_args = vec![
                ColumnarValue::Scalar(ScalarValue::LargeUtf8(a.map(|s| s.to_string()))),
                ColumnarValue::Scalar(ScalarValue::LargeUtf8(b.map(|s| s.to_string()))),
            ];

            let utf_8_view_args = vec![
                ColumnarValue::Scalar(ScalarValue::Utf8View(a.map(|s| s.to_string()))),
                ColumnarValue::Scalar(ScalarValue::Utf8View(b.map(|s| s.to_string()))),
            ];

            vec![(utf_8_args, c), (large_utf_8_args, c), (utf_8_view_args, c)]
        });

        for (args, expected) in test_cases {
            test_function!(
                StartsWithFunc::new(),
                args,
                Ok(expected),
                bool,
                Boolean,
                BooleanArray
            );
        }

        Ok(())
    }

    #[test]
    fn test_array_scalar() -> Result<()> {
        // Test Array + Scalar (the optimized path)
        let array = ColumnarValue::Array(Arc::new(StringArray::from(vec![
            Some("alphabet"),
            Some("alphabet"),
            Some("beta"),
            None,
        ])));
        let scalar = ColumnarValue::Scalar(ScalarValue::Utf8(Some("alph".to_string())));

        let args = vec![array, scalar];
        test_function!(
            StartsWithFunc::new(),
            args,
            Ok(Some(true)), // First element result
            bool,
            Boolean,
            BooleanArray
        );

        Ok(())
    }

    #[test]
    fn test_array_scalar_full_result() {
        // Test Array + Scalar and verify all results
        let func = StartsWithFunc::new();
        let array = Arc::new(StringArray::from(vec![
            Some("alphabet"),
            Some("alphabet"),
            Some("beta"),
            None,
        ]));
        let args = vec![
            ColumnarValue::Array(array),
            ColumnarValue::Scalar(ScalarValue::Utf8(Some("alph".to_string()))),
        ];

        let result = func
            .invoke_with_args(ScalarFunctionArgs {
                args,
                arg_fields: vec![
                    Field::new("a", DataType::Utf8, true).into(),
                    Field::new("b", DataType::Utf8, true).into(),
                ],
                number_rows: 4,
                return_field: Field::new("f", Boolean, true).into(),
                config_options: Arc::new(ConfigOptions::default()),
            })
            .unwrap();

        let result_array = result.into_array(4).unwrap();
        let bool_array = result_array
            .as_any()
            .downcast_ref::<BooleanArray>()
            .unwrap();

        assert!(bool_array.value(0)); // "alphabet" starts with "alph"
        assert!(bool_array.value(1)); // "alphabet" starts with "alph"
        assert!(!bool_array.value(2)); // "beta" does not start with "alph"
        assert!(bool_array.is_null(3)); // null input -> null output
    }

    #[test]
    fn test_scalar_array() {
        // Test Scalar + Array
        let func = StartsWithFunc::new();
        let prefixes = Arc::new(StringArray::from(vec![
            Some("alph"),
            Some("bet"),
            Some("alpha"),
            None,
        ]));
        let args = vec![
            ColumnarValue::Scalar(ScalarValue::Utf8(Some("alphabet".to_string()))),
            ColumnarValue::Array(prefixes),
        ];

        let result = func
            .invoke_with_args(ScalarFunctionArgs {
                args,
                arg_fields: vec![
                    Field::new("a", DataType::Utf8, true).into(),
                    Field::new("b", DataType::Utf8, true).into(),
                ],
                number_rows: 4,
                return_field: Field::new("f", Boolean, true).into(),
                config_options: Arc::new(ConfigOptions::default()),
            })
            .unwrap();

        let result_array = result.into_array(4).unwrap();
        let bool_array = result_array
            .as_any()
            .downcast_ref::<BooleanArray>()
            .unwrap();

        assert!(bool_array.value(0)); // "alphabet" starts with "alph"
        assert!(!bool_array.value(1)); // "alphabet" does not start with "bet"
        assert!(bool_array.value(2)); // "alphabet" starts with "alpha"
        assert!(bool_array.is_null(3)); // null prefix -> null output
    }

    #[test]
    fn test_array_array() {
        // Test Array + Array
        let func = StartsWithFunc::new();
        let strings = Arc::new(StringArray::from(vec![
            Some("alphabet"),
            Some("rust"),
            Some("datafusion"),
            None,
        ]));
        let prefixes = Arc::new(StringArray::from(vec![
            Some("alph"),
            Some("ru"),
            Some("hello"),
            Some("test"),
        ]));
        let args = vec![
            ColumnarValue::Array(strings),
            ColumnarValue::Array(prefixes),
        ];

        let result = func
            .invoke_with_args(ScalarFunctionArgs {
                args,
                arg_fields: vec![
                    Field::new("a", DataType::Utf8, true).into(),
                    Field::new("b", DataType::Utf8, true).into(),
                ],
                number_rows: 4,
                return_field: Field::new("f", Boolean, true).into(),
                config_options: Arc::new(ConfigOptions::default()),
            })
            .unwrap();

        let result_array = result.into_array(4).unwrap();
        let bool_array = result_array
            .as_any()
            .downcast_ref::<BooleanArray>()
            .unwrap();

        assert!(bool_array.value(0)); // "alphabet" starts with "alph"
        assert!(bool_array.value(1)); // "rust" starts with "ru"
        assert!(!bool_array.value(2)); // "datafusion" does not start with "hello"
        assert!(bool_array.is_null(3)); // null string -> null output
    }
}<|MERGE_RESOLUTION|>--- conflicted
+++ resolved
@@ -21,6 +21,7 @@
 use arrow::array::{ArrayRef, Scalar};
 use arrow::compute::kernels::comparison::starts_with as arrow_starts_with;
 use arrow::datatypes::DataType;
+use datafusion_common::utils::take_function_args;
 use datafusion_expr::simplify::{ExprSimplifyResult, SimplifyInfo};
 use datafusion_expr::type_coercion::binary::{
     binary_to_string_coercion, string_coercion,
@@ -92,15 +93,7 @@
     }
 
     fn invoke_with_args(&self, args: ScalarFunctionArgs) -> Result<ColumnarValue> {
-<<<<<<< HEAD
-        make_scalar_function(starts_with, vec![])(&args.args)
-=======
-        let [str_arg, prefix_arg] = args.args.as_slice() else {
-            return exec_err!(
-                "starts_with was called with {} arguments, expected 2",
-                args.args.len()
-            );
-        };
+        let [str_arg, prefix_arg] = take_function_args(self.name(), &args.args)?;
 
         // Determine the common type for coercion
         let coercion_type = string_coercion(
@@ -166,7 +159,6 @@
                 Ok(ColumnarValue::Array(Arc::new(result)))
             }
         }
->>>>>>> 49602845
     }
 
     fn simplify(
