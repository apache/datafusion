// Licensed to the Apache Software Foundation (ASF) under one
// or more contributor license agreements.  See the NOTICE file
// distributed with this work for additional information
// regarding copyright ownership.  The ASF licenses this file
// to you under the Apache License, Version 2.0 (the
// "License"); you may not use this file except in compliance
// with the License.  You may obtain a copy of the License at
//
//   http://www.apache.org/licenses/LICENSE-2.0
//
// Unless required by applicable law or agreed to in writing,
// software distributed under the License is distributed on an
// "AS IS" BASIS, WITHOUT WARRANTIES OR CONDITIONS OF ANY
// KIND, either express or implied.  See the License for the
// specific language governing permissions and limitations
// under the License.

use arrow::compute::kernels::length::bit_length;
use arrow::datatypes::DataType;
use std::any::Any;
<<<<<<< HEAD
use std::sync::OnceLock;

use crate::utils::utf8_to_int_type;
use datafusion_common::{exec_err, Result, ScalarValue};
use datafusion_expr::scalar_doc_sections::DOC_SECTION_STRING;
=======

use crate::utils::utf8_to_int_type;
use datafusion_common::{exec_err, Result, ScalarValue};
>>>>>>> 2ad89550
use datafusion_expr::{ColumnarValue, Documentation, Volatility};
use datafusion_expr::{ScalarUDFImpl, Signature};
use datafusion_macros::user_doc;

<<<<<<< HEAD
=======
#[user_doc(
    doc_section(label = "String Functions"),
    description = "Returns the bit length of a string.",
    syntax_example = "bit_length(str)",
    sql_example = r#"```sql
> select bit_length('datafusion');
+--------------------------------+
| bit_length(Utf8("datafusion")) |
+--------------------------------+
| 80                             |
+--------------------------------+
```"#,
    standard_argument(name = "str", prefix = "String"),
    related_udf(name = "length"),
    related_udf(name = "octet_length")
)]
>>>>>>> 2ad89550
#[derive(Debug)]
pub struct BitLengthFunc {
    signature: Signature,
}

impl Default for BitLengthFunc {
    fn default() -> Self {
        Self::new()
    }
}

impl BitLengthFunc {
    pub fn new() -> Self {
        Self {
            signature: Signature::string(1, Volatility::Immutable),
        }
    }
}

impl ScalarUDFImpl for BitLengthFunc {
    fn as_any(&self) -> &dyn Any {
        self
    }

    fn name(&self) -> &str {
        "bit_length"
    }

    fn signature(&self) -> &Signature {
        &self.signature
    }

    fn return_type(&self, arg_types: &[DataType]) -> Result<DataType> {
        utf8_to_int_type(&arg_types[0], "bit_length")
    }

    fn invoke_batch(
        &self,
        args: &[ColumnarValue],
        _number_rows: usize,
    ) -> Result<ColumnarValue> {
        if args.len() != 1 {
            return exec_err!(
                "bit_length function requires 1 argument, got {}",
                args.len()
            );
        }

        match &args[0] {
            ColumnarValue::Array(v) => Ok(ColumnarValue::Array(bit_length(v.as_ref())?)),
            ColumnarValue::Scalar(v) => match v.value() {
                ScalarValue::Utf8(v) => Ok(ColumnarValue::from(ScalarValue::Int32(
                    v.as_ref().map(|x| (x.len() * 8) as i32),
                ))),
<<<<<<< HEAD
                ScalarValue::LargeUtf8(v) => Ok(ColumnarValue::from(ScalarValue::Int64(
                    v.as_ref().map(|x| (x.len() * 8) as i64),
                ))),
                _ => unreachable!(),
=======
                ScalarValue::LargeUtf8(v) => Ok(ColumnarValue::Scalar(
                    ScalarValue::Int64(v.as_ref().map(|x| (x.len() * 8) as i64)),
                )),
                ScalarValue::Utf8View(v) => Ok(ColumnarValue::Scalar(
                    ScalarValue::Int32(v.as_ref().map(|x| (x.len() * 8) as i32)),
                )),
                _ => unreachable!("bit length"),
>>>>>>> 2ad89550
            },
        }
    }

    fn documentation(&self) -> Option<&Documentation> {
<<<<<<< HEAD
        Some(get_bit_length_doc())
    }
}

static DOCUMENTATION: OnceLock<Documentation> = OnceLock::new();

fn get_bit_length_doc() -> &'static Documentation {
    DOCUMENTATION.get_or_init(|| {
        Documentation::builder()
            .with_doc_section(DOC_SECTION_STRING)
            .with_description("Returns the bit length of a string.")
            .with_syntax_example("bit_length(str)")
            .with_sql_example(
                r#"```sql
> select bit_length('datafusion');
+--------------------------------+
| bit_length(Utf8("datafusion")) |
+--------------------------------+
| 80                             |
+--------------------------------+
```"#,
            )
            .with_standard_argument("str", "String")
            .with_related_udf("length")
            .with_related_udf("octet_length")
            .build()
            .unwrap()
    })
=======
        self.doc()
    }
>>>>>>> 2ad89550
}<|MERGE_RESOLUTION|>--- conflicted
+++ resolved
@@ -18,23 +18,13 @@
 use arrow::compute::kernels::length::bit_length;
 use arrow::datatypes::DataType;
 use std::any::Any;
-<<<<<<< HEAD
-use std::sync::OnceLock;
 
 use crate::utils::utf8_to_int_type;
 use datafusion_common::{exec_err, Result, ScalarValue};
-use datafusion_expr::scalar_doc_sections::DOC_SECTION_STRING;
-=======
-
-use crate::utils::utf8_to_int_type;
-use datafusion_common::{exec_err, Result, ScalarValue};
->>>>>>> 2ad89550
 use datafusion_expr::{ColumnarValue, Documentation, Volatility};
 use datafusion_expr::{ScalarUDFImpl, Signature};
 use datafusion_macros::user_doc;
 
-<<<<<<< HEAD
-=======
 #[user_doc(
     doc_section(label = "String Functions"),
     description = "Returns the bit length of a string.",
@@ -51,7 +41,6 @@
     related_udf(name = "length"),
     related_udf(name = "octet_length")
 )]
->>>>>>> 2ad89550
 #[derive(Debug)]
 pub struct BitLengthFunc {
     signature: Signature,
@@ -106,56 +95,18 @@
                 ScalarValue::Utf8(v) => Ok(ColumnarValue::from(ScalarValue::Int32(
                     v.as_ref().map(|x| (x.len() * 8) as i32),
                 ))),
-<<<<<<< HEAD
                 ScalarValue::LargeUtf8(v) => Ok(ColumnarValue::from(ScalarValue::Int64(
                     v.as_ref().map(|x| (x.len() * 8) as i64),
                 ))),
-                _ => unreachable!(),
-=======
-                ScalarValue::LargeUtf8(v) => Ok(ColumnarValue::Scalar(
-                    ScalarValue::Int64(v.as_ref().map(|x| (x.len() * 8) as i64)),
-                )),
-                ScalarValue::Utf8View(v) => Ok(ColumnarValue::Scalar(
-                    ScalarValue::Int32(v.as_ref().map(|x| (x.len() * 8) as i32)),
-                )),
+                ScalarValue::Utf8View(v) => Ok(ColumnarValue::from(ScalarValue::Int32(
+                    v.as_ref().map(|x| (x.len() * 8) as i32),
+                ))),
                 _ => unreachable!("bit length"),
->>>>>>> 2ad89550
             },
         }
     }
 
     fn documentation(&self) -> Option<&Documentation> {
-<<<<<<< HEAD
-        Some(get_bit_length_doc())
-    }
-}
-
-static DOCUMENTATION: OnceLock<Documentation> = OnceLock::new();
-
-fn get_bit_length_doc() -> &'static Documentation {
-    DOCUMENTATION.get_or_init(|| {
-        Documentation::builder()
-            .with_doc_section(DOC_SECTION_STRING)
-            .with_description("Returns the bit length of a string.")
-            .with_syntax_example("bit_length(str)")
-            .with_sql_example(
-                r#"```sql
-> select bit_length('datafusion');
-+--------------------------------+
-| bit_length(Utf8("datafusion")) |
-+--------------------------------+
-| 80                             |
-+--------------------------------+
-```"#,
-            )
-            .with_standard_argument("str", "String")
-            .with_related_udf("length")
-            .with_related_udf("octet_length")
-            .build()
-            .unwrap()
-    })
-=======
         self.doc()
     }
->>>>>>> 2ad89550
 }