--- conflicted
+++ resolved
@@ -18,24 +18,14 @@
 use arrow::array::{ArrayRef, OffsetSizeTrait};
 use arrow::datatypes::DataType;
 use std::any::Any;
-<<<<<<< HEAD
-use std::sync::OnceLock;
-=======
->>>>>>> f667a01f
 
 use crate::string::common::*;
 use crate::utils::{make_scalar_function, utf8_to_str_type};
 use datafusion_common::{exec_err, Result};
 use datafusion_expr::function::Hint;
-<<<<<<< HEAD
-use datafusion_expr::scalar_doc_sections::DOC_SECTION_STRING;
-use datafusion_expr::{ColumnarValue, Documentation, TypeSignature, Volatility};
-use datafusion_expr::{ScalarUDFImpl, Signature};
-=======
 use datafusion_expr::{ColumnarValue, Documentation, TypeSignature, Volatility};
 use datafusion_expr::{ScalarUDFImpl, Signature};
 use datafusion_macros::user_doc;
->>>>>>> f667a01f
 
 /// Returns the longest string  with trailing characters removed. If the characters are not specified, whitespace is removed.
 /// rtrim('testxxzx', 'xyz') = 'test'
@@ -136,44 +126,8 @@
     }
 
     fn documentation(&self) -> Option<&Documentation> {
-<<<<<<< HEAD
-        Some(get_rtrim_doc())
-    }
-}
-
-static DOCUMENTATION: OnceLock<Documentation> = OnceLock::new();
-
-fn get_rtrim_doc() -> &'static Documentation {
-    DOCUMENTATION.get_or_init(|| {
-        Documentation::builder()
-            .with_doc_section(DOC_SECTION_STRING)
-            .with_description("Trims the specified trim string from the end of a string. If no trim string is provided, all whitespace is removed from the end of the input string.")
-            .with_syntax_example("rtrim(str[, trim_str])")
-            .with_sql_example(r#"```sql
-> select rtrim('  datafusion  ');
-+-------------------------------+
-| rtrim(Utf8("  datafusion  ")) |
-+-------------------------------+
-|   datafusion                  |
-+-------------------------------+
-> select rtrim('___datafusion___', '_');
-+-------------------------------------------+
-| rtrim(Utf8("___datafusion___"),Utf8("_")) |
-+-------------------------------------------+
-| ___datafusion                             |
-+-------------------------------------------+
-```"#)
-            .with_standard_argument("str", "String")
-            .with_argument("trim_str", "String expression to trim from the end of the input string. Can be a constant, column, or function, and any combination of arithmetic operators. _Default is whitespace characters._")
-            .with_related_udf("btrim")
-            .with_related_udf("ltrim")
-            .build()
-            .unwrap()
-    })
-=======
         self.doc()
     }
->>>>>>> f667a01f
 }
 
 #[cfg(test)]
@@ -192,11 +146,7 @@
         // String view cases for checking normal logic
         test_function!(
             RtrimFunc::new(),
-<<<<<<< HEAD
-            &[ColumnarValue::from(ScalarValue::Utf8View(Some(
-=======
-            vec![ColumnarValue::Scalar(ScalarValue::Utf8View(Some(
->>>>>>> f667a01f
+            vec![ColumnarValue::from(ScalarValue::Utf8View(Some(
                 String::from("alphabet  ")
             ))),],
             Ok(Some("alphabet")),
@@ -206,11 +156,7 @@
         );
         test_function!(
             RtrimFunc::new(),
-<<<<<<< HEAD
-            &[ColumnarValue::from(ScalarValue::Utf8View(Some(
-=======
-            vec![ColumnarValue::Scalar(ScalarValue::Utf8View(Some(
->>>>>>> f667a01f
+            vec![ColumnarValue::from(ScalarValue::Utf8View(Some(
                 String::from("  alphabet  ")
             ))),],
             Ok(Some("  alphabet")),
@@ -220,13 +166,8 @@
         );
         test_function!(
             RtrimFunc::new(),
-<<<<<<< HEAD
-            &[
-                ColumnarValue::from(ScalarValue::Utf8View(Some(String::from(
-=======
-            vec![
-                ColumnarValue::Scalar(ScalarValue::Utf8View(Some(String::from(
->>>>>>> f667a01f
+            vec![
+                ColumnarValue::from(ScalarValue::Utf8View(Some(String::from(
                     "alphabet"
                 )))),
                 ColumnarValue::from(ScalarValue::Utf8View(Some(String::from("t ")))),
@@ -238,13 +179,8 @@
         );
         test_function!(
             RtrimFunc::new(),
-<<<<<<< HEAD
-            &[
-                ColumnarValue::from(ScalarValue::Utf8View(Some(String::from(
-=======
-            vec![
-                ColumnarValue::Scalar(ScalarValue::Utf8View(Some(String::from(
->>>>>>> f667a01f
+            vec![
+                ColumnarValue::from(ScalarValue::Utf8View(Some(String::from(
                     "alphabet"
                 )))),
                 ColumnarValue::from(ScalarValue::Utf8View(Some(String::from("alphabe")))),
@@ -256,13 +192,8 @@
         );
         test_function!(
             RtrimFunc::new(),
-<<<<<<< HEAD
-            &[
-                ColumnarValue::from(ScalarValue::Utf8View(Some(String::from(
-=======
-            vec![
-                ColumnarValue::Scalar(ScalarValue::Utf8View(Some(String::from(
->>>>>>> f667a01f
+            vec![
+                ColumnarValue::from(ScalarValue::Utf8View(Some(String::from(
                     "alphabet"
                 )))),
                 ColumnarValue::from(ScalarValue::Utf8View(None)),
@@ -275,13 +206,8 @@
         // Special string view case for checking unlined output(len > 12)
         test_function!(
             RtrimFunc::new(),
-<<<<<<< HEAD
-            &[
-                ColumnarValue::from(ScalarValue::Utf8View(Some(String::from(
-=======
-            vec![
-                ColumnarValue::Scalar(ScalarValue::Utf8View(Some(String::from(
->>>>>>> f667a01f
+            vec![
+                ColumnarValue::from(ScalarValue::Utf8View(Some(String::from(
                     "alphabetalphabetxxx"
                 )))),
                 ColumnarValue::from(ScalarValue::Utf8View(Some(String::from("x")))),
@@ -294,31 +220,19 @@
         // String cases
         test_function!(
             RtrimFunc::new(),
-<<<<<<< HEAD
-            &[ColumnarValue::from(ScalarValue::Utf8(Some(String::from(
+            vec![ColumnarValue::from(ScalarValue::Utf8(Some(String::from(
                 "alphabet  "
             )))),],
-=======
-            vec![ColumnarValue::Scalar(ScalarValue::Utf8(Some(
-                String::from("alphabet  ")
-            ))),],
->>>>>>> f667a01f
-            Ok(Some("alphabet")),
-            &str,
-            Utf8,
-            StringArray
-        );
-        test_function!(
-            RtrimFunc::new(),
-<<<<<<< HEAD
-            &[ColumnarValue::from(ScalarValue::Utf8(Some(String::from(
+            Ok(Some("alphabet")),
+            &str,
+            Utf8,
+            StringArray
+        );
+        test_function!(
+            RtrimFunc::new(),
+            vec![ColumnarValue::from(ScalarValue::Utf8(Some(String::from(
                 "  alphabet  "
             )))),],
-=======
-            vec![ColumnarValue::Scalar(ScalarValue::Utf8(Some(
-                String::from("  alphabet  ")
-            ))),],
->>>>>>> f667a01f
             Ok(Some("  alphabet")),
             &str,
             Utf8,
@@ -326,15 +240,9 @@
         );
         test_function!(
             RtrimFunc::new(),
-<<<<<<< HEAD
-            &[
+            vec![
                 ColumnarValue::from(ScalarValue::Utf8(Some(String::from("alphabet")))),
                 ColumnarValue::from(ScalarValue::Utf8(Some(String::from("t ")))),
-=======
-            vec![
-                ColumnarValue::Scalar(ScalarValue::Utf8(Some(String::from("alphabet")))),
-                ColumnarValue::Scalar(ScalarValue::Utf8(Some(String::from("t ")))),
->>>>>>> f667a01f
             ],
             Ok(Some("alphabe")),
             &str,
@@ -343,32 +251,20 @@
         );
         test_function!(
             RtrimFunc::new(),
-<<<<<<< HEAD
-            &[
+            vec![
                 ColumnarValue::from(ScalarValue::Utf8(Some(String::from("alphabet")))),
                 ColumnarValue::from(ScalarValue::Utf8(Some(String::from("alphabe")))),
-=======
-            vec![
-                ColumnarValue::Scalar(ScalarValue::Utf8(Some(String::from("alphabet")))),
-                ColumnarValue::Scalar(ScalarValue::Utf8(Some(String::from("alphabe")))),
->>>>>>> f667a01f
-            ],
-            Ok(Some("alphabet")),
-            &str,
-            Utf8,
-            StringArray
-        );
-        test_function!(
-            RtrimFunc::new(),
-<<<<<<< HEAD
-            &[
+            ],
+            Ok(Some("alphabet")),
+            &str,
+            Utf8,
+            StringArray
+        );
+        test_function!(
+            RtrimFunc::new(),
+            vec![
                 ColumnarValue::from(ScalarValue::Utf8(Some(String::from("alphabet")))),
                 ColumnarValue::from(ScalarValue::Utf8(None)),
-=======
-            vec![
-                ColumnarValue::Scalar(ScalarValue::Utf8(Some(String::from("alphabet")))),
-                ColumnarValue::Scalar(ScalarValue::Utf8(None)),
->>>>>>> f667a01f
             ],
             Ok(None),
             &str,
