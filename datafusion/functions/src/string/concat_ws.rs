// Licensed to the Apache Software Foundation (ASF) under one
// or more contributor license agreements.  See the NOTICE file
// distributed with this work for additional information
// regarding copyright ownership.  The ASF licenses this file
// to you under the Apache License, Version 2.0 (the
// "License"); you may not use this file except in compliance
// with the License.  You may obtain a copy of the License at
//
//   http://www.apache.org/licenses/LICENSE-2.0
//
// Unless required by applicable law or agreed to in writing,
// software distributed under the License is distributed on an
// "AS IS" BASIS, WITHOUT WARRANTIES OR CONDITIONS OF ANY
// KIND, either express or implied.  See the License for the
// specific language governing permissions and limitations
// under the License.

use arrow::array::{as_largestring_array, Array, StringArray};
use std::any::Any;
use std::sync::Arc;

use arrow::datatypes::DataType;

use crate::string::common::*;
use crate::string::concat::simplify_concat;
use crate::string::concat_ws;
use datafusion_common::cast::{as_string_array, as_string_view_array};
use datafusion_common::{exec_err, internal_err, plan_err, Result, ScalarValue};
use datafusion_expr::expr::ScalarFunction;
use datafusion_expr::simplify::{ExprSimplifyResult, SimplifyInfo};
use datafusion_expr::{lit, ColumnarValue, Expr, Volatility};
use datafusion_expr::{ScalarUDFImpl, Signature};

#[derive(Debug)]
pub struct ConcatWsFunc {
    signature: Signature,
}

impl Default for ConcatWsFunc {
    fn default() -> Self {
        ConcatWsFunc::new()
    }
}

impl ConcatWsFunc {
    pub fn new() -> Self {
        use DataType::*;
        Self {
            signature: Signature::variadic(
                vec![Utf8View, Utf8, LargeUtf8],
                Volatility::Immutable,
            ),
        }
    }
}

impl ScalarUDFImpl for ConcatWsFunc {
    fn as_any(&self) -> &dyn Any {
        self
    }

    fn name(&self) -> &str {
        "concat_ws"
    }

    fn signature(&self) -> &Signature {
        &self.signature
    }

    fn return_type(&self, _arg_types: &[DataType]) -> Result<DataType> {
        use DataType::*;
        Ok(Utf8)
    }

    /// Concatenates all but the first argument, with separators. The first argument is used as the separator string, and should not be NULL. Other NULL arguments are ignored.
    /// concat_ws(',', 'abcde', 2, NULL, 22) = 'abcde,2,22'
    fn invoke(&self, args: &[ColumnarValue]) -> Result<ColumnarValue> {
        // do not accept 0 arguments.
        if args.len() < 2 {
            return exec_err!(
                "concat_ws was called with {} arguments. It requires at least 2.",
                args.len()
            );
        }

        let array_len = args
            .iter()
            .filter_map(|x| match x {
                ColumnarValue::Array(array) => Some(array.len()),
                _ => None,
            })
            .next();

        // Scalar
        if array_len.is_none() {
            let sep = match &args[0] {
<<<<<<< HEAD
                ColumnarValue::Scalar(scalar) => match scalar.value() {
                    ScalarValue::Utf8(Some(s)) => s,
                    ScalarValue::Utf8(None) => {
                        return Ok(ColumnarValue::from(ScalarValue::Utf8(None)));
                    }
                    _ => unreachable!(),
                },
=======
                ColumnarValue::Scalar(ScalarValue::Utf8(Some(s)))
                | ColumnarValue::Scalar(ScalarValue::Utf8View(Some(s)))
                | ColumnarValue::Scalar(ScalarValue::LargeUtf8(Some(s))) => s,
                ColumnarValue::Scalar(ScalarValue::Utf8(None))
                | ColumnarValue::Scalar(ScalarValue::Utf8View(None))
                | ColumnarValue::Scalar(ScalarValue::LargeUtf8(None)) => {
                    return Ok(ColumnarValue::Scalar(ScalarValue::Utf8(None)));
                }
>>>>>>> 7bd77477
                _ => unreachable!(),
            };

            let mut result = String::new();
            let iter = &mut args[1..].iter();

            for arg in iter.by_ref() {
                match arg {
<<<<<<< HEAD
                    ColumnarValue::Scalar(scalar) => match scalar.value() {
                        ScalarValue::Utf8(Some(s)) => {
                            result.push_str(s);
                            break;
                        }
                        ScalarValue::Utf8(None) => {}
                        _ => unreachable!(),
                    },
=======
                    ColumnarValue::Scalar(ScalarValue::Utf8(Some(s)))
                    | ColumnarValue::Scalar(ScalarValue::Utf8View(Some(s)))
                    | ColumnarValue::Scalar(ScalarValue::LargeUtf8(Some(s))) => {
                        result.push_str(s);
                        break;
                    }
                    ColumnarValue::Scalar(ScalarValue::Utf8(None))
                    | ColumnarValue::Scalar(ScalarValue::Utf8View(None))
                    | ColumnarValue::Scalar(ScalarValue::LargeUtf8(None)) => {}
>>>>>>> 7bd77477
                    _ => unreachable!(),
                }
            }

            for arg in iter.by_ref() {
                match arg {
<<<<<<< HEAD
                    ColumnarValue::Scalar(scalar) => match scalar.value() {
                        ScalarValue::Utf8(Some(s)) => {
                            result.push_str(sep);
                            result.push_str(s);
                        }
                        ScalarValue::Utf8(None) => {}
                        _ => unreachable!(),
                    },
=======
                    ColumnarValue::Scalar(ScalarValue::Utf8(Some(s)))
                    | ColumnarValue::Scalar(ScalarValue::Utf8View(Some(s)))
                    | ColumnarValue::Scalar(ScalarValue::LargeUtf8(Some(s))) => {
                        result.push_str(sep);
                        result.push_str(s);
                    }
                    ColumnarValue::Scalar(ScalarValue::Utf8(None))
                    | ColumnarValue::Scalar(ScalarValue::Utf8View(None))
                    | ColumnarValue::Scalar(ScalarValue::LargeUtf8(None)) => {}
>>>>>>> 7bd77477
                    _ => unreachable!(),
                }
            }

            return Ok(ColumnarValue::from(ScalarValue::Utf8(Some(result))));
        }

        // Array
        let len = array_len.unwrap();
        let mut data_size = 0;

        // parse sep
        let sep = match &args[0] {
            ColumnarValue::Scalar(scalar) => match scalar.value() {
                ScalarValue::Utf8(Some(s)) => {
                    data_size += s.len() * len * (args.len() - 2); // estimate
                    ColumnarValueRef::Scalar(s.as_bytes())
                }
                ScalarValue::Utf8(None) => {
                    return Ok(ColumnarValue::Array(Arc::new(StringArray::new_null(
                        len,
                    ))));
                }
                _ => unreachable!(),
            },
            ColumnarValue::Array(array) => {
                let string_array = as_string_array(array)?;
                data_size += string_array.values().len() * (args.len() - 2); // estimate
                if array.is_nullable() {
                    ColumnarValueRef::NullableArray(string_array)
                } else {
                    ColumnarValueRef::NonNullableArray(string_array)
                }
            }
        };

        let mut columns = Vec::with_capacity(args.len() - 1);
        for arg in &args[1..] {
            match arg {
<<<<<<< HEAD
                ColumnarValue::Scalar(scalar) => match scalar.value() {
                    ScalarValue::Utf8(maybe_value) => {
                        if let Some(s) = maybe_value {
                            data_size += s.len() * len;
                            columns.push(ColumnarValueRef::Scalar(s.as_bytes()));
                        }
=======
                ColumnarValue::Scalar(ScalarValue::Utf8(maybe_value))
                | ColumnarValue::Scalar(ScalarValue::LargeUtf8(maybe_value))
                | ColumnarValue::Scalar(ScalarValue::Utf8View(maybe_value)) => {
                    if let Some(s) = maybe_value {
                        data_size += s.len() * len;
                        columns.push(ColumnarValueRef::Scalar(s.as_bytes()));
>>>>>>> 7bd77477
                    }
                    _ => unreachable!(),
                },
                ColumnarValue::Array(array) => {
                    match array.data_type() {
                        DataType::Utf8 => {
                            let string_array = as_string_array(array)?;

                            data_size += string_array.values().len();
                            let column = if array.is_nullable() {
                                ColumnarValueRef::NullableArray(string_array)
                            } else {
                                ColumnarValueRef::NonNullableArray(string_array)
                            };
                            columns.push(column);
                        },
                        DataType::LargeUtf8 => {
                            let string_array = as_largestring_array(array);

                            data_size += string_array.values().len();
                            let column = if array.is_nullable() {
                                ColumnarValueRef::NullableLargeStringArray(string_array)
                            } else {
                                ColumnarValueRef::NonNullableLargeStringArray(string_array)
                            };
                            columns.push(column);
                        },
                        DataType::Utf8View => {
                            let string_array = as_string_view_array(array)?;

                            data_size += string_array.data_buffers().iter().map(|buf| buf.len()).sum::<usize>();
                            let column = if array.is_nullable() {
                                ColumnarValueRef::NullableStringViewArray(string_array)
                            } else {
                                ColumnarValueRef::NonNullableStringViewArray(string_array)
                            };
                            columns.push(column);
                        },
                        other => {
                            return plan_err!("Input was {other} which is not a supported datatype for concat_ws function.")
                        }
                    };
                }
            }
        }

        let mut builder = StringArrayBuilder::with_capacity(len, data_size);
        for i in 0..len {
            if !sep.is_valid(i) {
                builder.append_offset();
                continue;
            }

            let mut iter = columns.iter();
            for column in iter.by_ref() {
                if column.is_valid(i) {
                    builder.write::<false>(column, i);
                    break;
                }
            }

            for column in iter {
                if column.is_valid(i) {
                    builder.write::<false>(&sep, i);
                    builder.write::<false>(column, i);
                }
            }

            builder.append_offset();
        }

        Ok(ColumnarValue::Array(Arc::new(builder.finish(sep.nulls()))))
    }

    /// Simply the `concat_ws` function by
    /// 1. folding to `null` if the delimiter is null
    /// 2. filtering out `null` arguments
    /// 3. using `concat` to replace `concat_ws` if the delimiter is an empty string
    /// 4. concatenating contiguous literals if the delimiter is a literal.
    fn simplify(
        &self,
        args: Vec<Expr>,
        _info: &dyn SimplifyInfo,
    ) -> Result<ExprSimplifyResult> {
        match &args[..] {
            [delimiter, vals @ ..] => simplify_concat_ws(delimiter, vals),
            _ => Ok(ExprSimplifyResult::Original(args)),
        }
    }
}

fn simplify_concat_ws(delimiter: &Expr, args: &[Expr]) -> Result<ExprSimplifyResult> {
    match delimiter {
<<<<<<< HEAD
        Expr::Literal(ScalarValue::Utf8(delimiter)) => {
=======
        Expr::Literal(
            ScalarValue::Utf8(delimiter)
            | ScalarValue::LargeUtf8(delimiter)
            | ScalarValue::Utf8View(delimiter),
        ) => {
>>>>>>> 7bd77477
            match delimiter {
                // when the delimiter is an empty string,
                // we can use `concat` to replace `concat_ws`
                Some(delimiter) if delimiter.is_empty() => simplify_concat(args.to_vec()),
                Some(delimiter) => {
                    let mut new_args = Vec::with_capacity(args.len());
                    new_args.push(lit(delimiter));
                    let mut contiguous_scalar = None;
                    for arg in args {
                        match arg {
                            // filter out null args
<<<<<<< HEAD
                            Expr::Literal(ScalarValue::Utf8(None)) => {}
                            Expr::Literal(ScalarValue::Utf8(Some(v))) => {
=======
                            Expr::Literal(ScalarValue::Utf8(None) | ScalarValue::LargeUtf8(None) | ScalarValue::Utf8View(None)) => {}
                            Expr::Literal(ScalarValue::Utf8(Some(v)) | ScalarValue::LargeUtf8(Some(v)) | ScalarValue::Utf8View(Some(v))) => {
>>>>>>> 7bd77477
                                match contiguous_scalar {
                                    None => contiguous_scalar = Some(v.to_string()),
                                    Some(mut pre) => {
                                        pre += delimiter;
                                        pre += v;
                                        contiguous_scalar = Some(pre)
                                    }
                                }
                            }
                            Expr::Literal(s) => return internal_err!("The scalar {s} should be casted to string type during the type coercion."),
                            // If the arg is not a literal, we should first push the current `contiguous_scalar`
                            // to the `new_args` and reset it to None.
                            // Then pushing this arg to the `new_args`.
                            arg => {
                                if let Some(val) = contiguous_scalar {
                                    new_args.push(lit(val));
                                }
                                new_args.push(arg.clone());
                                contiguous_scalar = None;
                            }
                        }
                    }
                    if let Some(val) = contiguous_scalar {
                        new_args.push(lit(val));
                    }

                    Ok(ExprSimplifyResult::Simplified(Expr::ScalarFunction(
                        ScalarFunction {
                            func: concat_ws(),
                            args: new_args,
                        },
                    )))
                }
                // if the delimiter is null, then the value of the whole expression is null.
                None => Ok(ExprSimplifyResult::Simplified(Expr::Literal(
                    ScalarValue::Utf8(None),
                ))),
            }
        }
        Expr::Literal(d) => internal_err!(
            "The scalar {d} should be casted to string type during the type coercion."
        ),
        _ => {
            let mut args = args
                .iter()
                .filter(|&x| !is_null(x))
                .cloned()
                .collect::<Vec<Expr>>();
            args.insert(0, delimiter.clone());
            Ok(ExprSimplifyResult::Original(args))
        }
    }
}

fn is_null(expr: &Expr) -> bool {
    match expr {
        Expr::Literal(v) => v.is_null(),
        _ => false,
    }
}

#[cfg(test)]
mod tests {
    use std::sync::Arc;

    use arrow::array::{Array, ArrayRef, StringArray};
    use arrow::datatypes::DataType::Utf8;

    use crate::string::concat_ws::ConcatWsFunc;
    use datafusion_common::Result;
    use datafusion_common::ScalarValue;
    use datafusion_expr::{ColumnarValue, ScalarUDFImpl};

    use crate::utils::test::test_function;

    #[test]
    fn test_functions() -> Result<()> {
        test_function!(
            ConcatWsFunc::new(),
            &[
                ColumnarValue::from(ScalarValue::from("|")),
                ColumnarValue::from(ScalarValue::from("aa")),
                ColumnarValue::from(ScalarValue::from("bb")),
                ColumnarValue::from(ScalarValue::from("cc")),
            ],
            Ok(Some("aa|bb|cc")),
            &str,
            Utf8,
            StringArray
        );
        test_function!(
            ConcatWsFunc::new(),
            &[
                ColumnarValue::from(ScalarValue::from("|")),
                ColumnarValue::from(ScalarValue::Utf8(None)),
            ],
            Ok(Some("")),
            &str,
            Utf8,
            StringArray
        );
        test_function!(
            ConcatWsFunc::new(),
            &[
                ColumnarValue::from(ScalarValue::Utf8(None)),
                ColumnarValue::from(ScalarValue::from("aa")),
                ColumnarValue::from(ScalarValue::from("bb")),
                ColumnarValue::from(ScalarValue::from("cc")),
            ],
            Ok(None),
            &str,
            Utf8,
            StringArray
        );
        test_function!(
            ConcatWsFunc::new(),
            &[
                ColumnarValue::from(ScalarValue::from("|")),
                ColumnarValue::from(ScalarValue::from("aa")),
                ColumnarValue::from(ScalarValue::Utf8(None)),
                ColumnarValue::from(ScalarValue::from("cc")),
            ],
            Ok(Some("aa|cc")),
            &str,
            Utf8,
            StringArray
        );

        Ok(())
    }

    #[test]
    fn concat_ws() -> Result<()> {
        // sep is scalar
        let c0 = ColumnarValue::from(ScalarValue::Utf8(Some(",".to_string())));
        let c1 =
            ColumnarValue::Array(Arc::new(StringArray::from(vec!["foo", "bar", "baz"])));
        let c2 = ColumnarValue::Array(Arc::new(StringArray::from(vec![
            Some("x"),
            None,
            Some("z"),
        ])));
        let args = &[c0, c1, c2];

        let result = ConcatWsFunc::new().invoke(args)?;
        let expected =
            Arc::new(StringArray::from(vec!["foo,x", "bar", "baz,z"])) as ArrayRef;
        match &result {
            ColumnarValue::Array(array) => {
                assert_eq!(&expected, array);
            }
            _ => panic!(),
        }

        // sep is nullable array
        let c0 = ColumnarValue::Array(Arc::new(StringArray::from(vec![
            Some(","),
            None,
            Some("+"),
        ])));
        let c1 =
            ColumnarValue::Array(Arc::new(StringArray::from(vec!["foo", "bar", "baz"])));
        let c2 = ColumnarValue::Array(Arc::new(StringArray::from(vec![
            Some("x"),
            Some("y"),
            Some("z"),
        ])));
        let args = &[c0, c1, c2];

        let result = ConcatWsFunc::new().invoke(args)?;
        let expected =
            Arc::new(StringArray::from(vec![Some("foo,x"), None, Some("baz+z")]))
                as ArrayRef;
        match &result {
            ColumnarValue::Array(array) => {
                assert_eq!(&expected, array);
            }
            _ => panic!(),
        }

        Ok(())
    }
}<|MERGE_RESOLUTION|>--- conflicted
+++ resolved
@@ -94,7 +94,6 @@
         // Scalar
         if array_len.is_none() {
             let sep = match &args[0] {
-<<<<<<< HEAD
                 ColumnarValue::Scalar(scalar) => match scalar.value() {
                     ScalarValue::Utf8(Some(s)) => s,
                     ScalarValue::Utf8(None) => {
@@ -102,16 +101,6 @@
                     }
                     _ => unreachable!(),
                 },
-=======
-                ColumnarValue::Scalar(ScalarValue::Utf8(Some(s)))
-                | ColumnarValue::Scalar(ScalarValue::Utf8View(Some(s)))
-                | ColumnarValue::Scalar(ScalarValue::LargeUtf8(Some(s))) => s,
-                ColumnarValue::Scalar(ScalarValue::Utf8(None))
-                | ColumnarValue::Scalar(ScalarValue::Utf8View(None))
-                | ColumnarValue::Scalar(ScalarValue::LargeUtf8(None)) => {
-                    return Ok(ColumnarValue::Scalar(ScalarValue::Utf8(None)));
-                }
->>>>>>> 7bd77477
                 _ => unreachable!(),
             };
 
@@ -120,7 +109,6 @@
 
             for arg in iter.by_ref() {
                 match arg {
-<<<<<<< HEAD
                     ColumnarValue::Scalar(scalar) => match scalar.value() {
                         ScalarValue::Utf8(Some(s)) => {
                             result.push_str(s);
@@ -129,24 +117,12 @@
                         ScalarValue::Utf8(None) => {}
                         _ => unreachable!(),
                     },
-=======
-                    ColumnarValue::Scalar(ScalarValue::Utf8(Some(s)))
-                    | ColumnarValue::Scalar(ScalarValue::Utf8View(Some(s)))
-                    | ColumnarValue::Scalar(ScalarValue::LargeUtf8(Some(s))) => {
-                        result.push_str(s);
-                        break;
-                    }
-                    ColumnarValue::Scalar(ScalarValue::Utf8(None))
-                    | ColumnarValue::Scalar(ScalarValue::Utf8View(None))
-                    | ColumnarValue::Scalar(ScalarValue::LargeUtf8(None)) => {}
->>>>>>> 7bd77477
                     _ => unreachable!(),
                 }
             }
 
             for arg in iter.by_ref() {
                 match arg {
-<<<<<<< HEAD
                     ColumnarValue::Scalar(scalar) => match scalar.value() {
                         ScalarValue::Utf8(Some(s)) => {
                             result.push_str(sep);
@@ -155,17 +131,6 @@
                         ScalarValue::Utf8(None) => {}
                         _ => unreachable!(),
                     },
-=======
-                    ColumnarValue::Scalar(ScalarValue::Utf8(Some(s)))
-                    | ColumnarValue::Scalar(ScalarValue::Utf8View(Some(s)))
-                    | ColumnarValue::Scalar(ScalarValue::LargeUtf8(Some(s))) => {
-                        result.push_str(sep);
-                        result.push_str(s);
-                    }
-                    ColumnarValue::Scalar(ScalarValue::Utf8(None))
-                    | ColumnarValue::Scalar(ScalarValue::Utf8View(None))
-                    | ColumnarValue::Scalar(ScalarValue::LargeUtf8(None)) => {}
->>>>>>> 7bd77477
                     _ => unreachable!(),
                 }
             }
@@ -205,21 +170,12 @@
         let mut columns = Vec::with_capacity(args.len() - 1);
         for arg in &args[1..] {
             match arg {
-<<<<<<< HEAD
                 ColumnarValue::Scalar(scalar) => match scalar.value() {
                     ScalarValue::Utf8(maybe_value) => {
                         if let Some(s) = maybe_value {
                             data_size += s.len() * len;
                             columns.push(ColumnarValueRef::Scalar(s.as_bytes()));
                         }
-=======
-                ColumnarValue::Scalar(ScalarValue::Utf8(maybe_value))
-                | ColumnarValue::Scalar(ScalarValue::LargeUtf8(maybe_value))
-                | ColumnarValue::Scalar(ScalarValue::Utf8View(maybe_value)) => {
-                    if let Some(s) = maybe_value {
-                        data_size += s.len() * len;
-                        columns.push(ColumnarValueRef::Scalar(s.as_bytes()));
->>>>>>> 7bd77477
                     }
                     _ => unreachable!(),
                 },
@@ -313,15 +269,7 @@
 
 fn simplify_concat_ws(delimiter: &Expr, args: &[Expr]) -> Result<ExprSimplifyResult> {
     match delimiter {
-<<<<<<< HEAD
         Expr::Literal(ScalarValue::Utf8(delimiter)) => {
-=======
-        Expr::Literal(
-            ScalarValue::Utf8(delimiter)
-            | ScalarValue::LargeUtf8(delimiter)
-            | ScalarValue::Utf8View(delimiter),
-        ) => {
->>>>>>> 7bd77477
             match delimiter {
                 // when the delimiter is an empty string,
                 // we can use `concat` to replace `concat_ws`
@@ -333,13 +281,8 @@
                     for arg in args {
                         match arg {
                             // filter out null args
-<<<<<<< HEAD
                             Expr::Literal(ScalarValue::Utf8(None)) => {}
                             Expr::Literal(ScalarValue::Utf8(Some(v))) => {
-=======
-                            Expr::Literal(ScalarValue::Utf8(None) | ScalarValue::LargeUtf8(None) | ScalarValue::Utf8View(None)) => {}
-                            Expr::Literal(ScalarValue::Utf8(Some(v)) | ScalarValue::LargeUtf8(Some(v)) | ScalarValue::Utf8View(Some(v))) => {
->>>>>>> 7bd77477
                                 match contiguous_scalar {
                                     None => contiguous_scalar = Some(v.to_string()),
                                     Some(mut pre) => {
