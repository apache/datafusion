--- conflicted
+++ resolved
@@ -19,27 +19,18 @@
 use arrow::datatypes::DataType;
 use datafusion_expr::sort_properties::ExprProperties;
 use std::any::Any;
-use std::sync::{Arc, OnceLock};
-
-<<<<<<< HEAD
-use crate::string::common::*;
-use crate::string::concat;
-=======
+use std::sync::Arc;
+
 use crate::string::concat;
 use crate::strings::{
     ColumnarValueRef, LargeStringArrayBuilder, StringArrayBuilder, StringViewArrayBuilder,
 };
->>>>>>> 2ad89550
 use datafusion_common::cast::{as_string_array, as_string_view_array};
 use datafusion_common::{internal_err, plan_err, Result, ScalarValue};
 use datafusion_expr::expr::ScalarFunction;
-use datafusion_expr::scalar_doc_sections::DOC_SECTION_STRING;
 use datafusion_expr::simplify::{ExprSimplifyResult, SimplifyInfo};
 use datafusion_expr::{lit, ColumnarValue, Documentation, Expr, Volatility};
 use datafusion_expr::{ScalarUDFImpl, Signature};
-<<<<<<< HEAD
-
-=======
 use datafusion_macros::user_doc;
 
 #[user_doc(
@@ -61,7 +52,6 @@
     ),
     related_udf(name = "concat_ws")
 )]
->>>>>>> 2ad89550
 #[derive(Debug)]
 pub struct ConcatFunc {
     signature: Signature,
@@ -122,10 +112,10 @@
     ) -> Result<ColumnarValue> {
         let mut return_datatype = DataType::Utf8;
         args.iter().for_each(|col| {
-            if col.data_type() == &DataType::Utf8View {
+            if *col.data_type() == DataType::Utf8View {
                 return_datatype = col.data_type().clone();
             }
-            if col.data_type() == &DataType::LargeUtf8
+            if *col.data_type() == DataType::LargeUtf8
                 && return_datatype != DataType::Utf8View
             {
                 return_datatype = col.data_type().clone();
@@ -144,24 +134,17 @@
         if array_len.is_none() {
             let mut result = String::new();
             for arg in args {
-<<<<<<< HEAD
-                if let ColumnarValue::Scalar(scalar) = arg {
-                    if let ScalarValue::Utf8(Some(v)) = scalar.value() {
-                        result.push_str(v);
-                    }
-=======
                 let ColumnarValue::Scalar(scalar) = arg else {
                     return internal_err!("concat expected scalar value, got {arg:?}");
                 };
 
-                match scalar.try_as_str() {
+                match scalar.value().try_as_str() {
                     Some(Some(v)) => result.push_str(v),
                     Some(None) => {} // null literal
                     None => plan_err!(
                         "Concat function does not support scalar type {:?}",
                         scalar
                     )?,
->>>>>>> 2ad89550
                 }
             }
 
@@ -211,7 +194,7 @@
                                 ColumnarValueRef::NonNullableArray(string_array)
                             };
                             columns.push(column);
-                        },
+                        }
                         DataType::LargeUtf8 => {
                             let string_array = as_largestring_array(array);
 
@@ -222,7 +205,7 @@
                                 ColumnarValueRef::NonNullableLargeStringArray(string_array)
                             };
                             columns.push(column);
-                        },
+                        }
                         DataType::Utf8View => {
                             let string_array = as_string_view_array(array)?;
 
@@ -233,16 +216,12 @@
                                 ColumnarValueRef::NonNullableStringViewArray(string_array)
                             };
                             columns.push(column);
-                        },
+                        }
                         other => {
                             return plan_err!("Input was {other} which is not a supported datatype for concat function")
                         }
                     };
                 }
-<<<<<<< HEAD
-=======
-                _ => unreachable!("concat"),
->>>>>>> 2ad89550
             }
         }
 
@@ -304,43 +283,12 @@
     }
 
     fn documentation(&self) -> Option<&Documentation> {
-<<<<<<< HEAD
-        Some(get_concat_doc())
-    }
-}
-
-static DOCUMENTATION: OnceLock<Documentation> = OnceLock::new();
-
-fn get_concat_doc() -> &'static Documentation {
-    DOCUMENTATION.get_or_init(|| {
-        Documentation::builder()
-            .with_doc_section(DOC_SECTION_STRING)
-            .with_description("Concatenates multiple strings together.")
-            .with_syntax_example("concat(str[, ..., str_n])")
-            .with_sql_example(
-                r#"```sql
-> select concat('data', 'f', 'us', 'ion');
-+-------------------------------------------------------+
-| concat(Utf8("data"),Utf8("f"),Utf8("us"),Utf8("ion")) |
-+-------------------------------------------------------+
-| datafusion                                            |
-+-------------------------------------------------------+
-```"#,
-            )
-            .with_standard_argument("str", "String")
-            .with_argument("str_n", "Subsequent string expressions to concatenate.")
-            .with_related_udf("concat_ws")
-            .build()
-            .unwrap()
-    })
-=======
         self.doc()
     }
 
     fn preserves_lex_ordering(&self, _inputs: &[ExprProperties]) -> Result<bool> {
         Ok(true)
     }
->>>>>>> 2ad89550
 }
 
 pub fn simplify_concat(args: Vec<Expr>) -> Result<ExprSimplifyResult> {
@@ -351,7 +299,7 @@
         let data_types: Vec<_> = args
             .iter()
             .filter_map(|expr| match expr {
-                Expr::Literal(l) => Some(l.data_type()),
+                Expr::Literal(l) => Some(l.data_type().clone()),
                 _ => None,
             })
             .collect();
@@ -360,41 +308,29 @@
 
     for arg in args.clone() {
         match arg {
-<<<<<<< HEAD
             Expr::Literal(scalar) => match scalar.value() {
-
-            // filter out `null` args
-            ScalarValue::Utf8(None) | ScalarValue::LargeUtf8(None) | ScalarValue::Utf8View(None) => {}
-            // All literals have been converted to Utf8 or LargeUtf8 in type_coercion.
-            // Concatenate it with the `contiguous_scalar`.
-                ScalarValue::Utf8(Some(v)) | ScalarValue::LargeUtf8(Some(v)) | ScalarValue::Utf8View(Some(v))
-             => contiguous_scalar += v,
-            x => {
-=======
-            Expr::Literal(ScalarValue::Utf8(None)) => {}
-            Expr::Literal(ScalarValue::LargeUtf8(None)) => {
-            }
-            Expr::Literal(ScalarValue::Utf8View(None)) => { }
-
-            // filter out `null` args
-            // All literals have been converted to Utf8 or LargeUtf8 in type_coercion.
-            // Concatenate it with the `contiguous_scalar`.
-            Expr::Literal(ScalarValue::Utf8(Some(v))) => {
-                contiguous_scalar += &v;
-            }
-            Expr::Literal(ScalarValue::LargeUtf8(Some(v))) => {
-                contiguous_scalar += &v;
-            }
-            Expr::Literal(ScalarValue::Utf8View(Some(v))) => {
-                contiguous_scalar += &v;
-            }
-
-            Expr::Literal(x) => {
->>>>>>> 2ad89550
-                return internal_err!(
-                    "The scalar {x} should be casted to string type during the type coercion."
-                )
-            }
+                ScalarValue::Utf8(None) => {}
+                ScalarValue::LargeUtf8(None) => {}
+                ScalarValue::Utf8View(None) => {}
+
+                // filter out `null` args
+                // All literals have been converted to Utf8 or LargeUtf8 in type_coercion.
+                // Concatenate it with the `contiguous_scalar`.
+                ScalarValue::Utf8(Some(v)) => {
+                    contiguous_scalar += v;
+                }
+                ScalarValue::LargeUtf8(Some(v)) => {
+                    contiguous_scalar += v;
+                }
+                ScalarValue::Utf8View(Some(v)) => {
+                    contiguous_scalar += v;
+                }
+
+                x => {
+                    return internal_err!(
+                        "The scalar {x} should be casted to string type during the type coercion."
+                    )
+                }
             }
             // If the arg is not a literal, we should first push the current `contiguous_scalar`
             // to the `new_args` (if it is not empty) and reset it to empty string.
@@ -451,17 +387,10 @@
     fn test_functions() -> Result<()> {
         test_function!(
             ConcatFunc::new(),
-<<<<<<< HEAD
-            &[
+            vec![
                 ColumnarValue::from(ScalarValue::from("aa")),
                 ColumnarValue::from(ScalarValue::from("bb")),
                 ColumnarValue::from(ScalarValue::from("cc")),
-=======
-            vec![
-                ColumnarValue::Scalar(ScalarValue::from("aa")),
-                ColumnarValue::Scalar(ScalarValue::from("bb")),
-                ColumnarValue::Scalar(ScalarValue::from("cc")),
->>>>>>> 2ad89550
             ],
             Ok(Some("aabbcc")),
             &str,
@@ -470,17 +399,10 @@
         );
         test_function!(
             ConcatFunc::new(),
-<<<<<<< HEAD
-            &[
+            vec![
                 ColumnarValue::from(ScalarValue::from("aa")),
                 ColumnarValue::from(ScalarValue::Utf8(None)),
                 ColumnarValue::from(ScalarValue::from("cc")),
-=======
-            vec![
-                ColumnarValue::Scalar(ScalarValue::from("aa")),
-                ColumnarValue::Scalar(ScalarValue::Utf8(None)),
-                ColumnarValue::Scalar(ScalarValue::from("cc")),
->>>>>>> 2ad89550
             ],
             Ok(Some("aacc")),
             &str,
@@ -489,11 +411,7 @@
         );
         test_function!(
             ConcatFunc::new(),
-<<<<<<< HEAD
-            &[ColumnarValue::from(ScalarValue::Utf8(None))],
-=======
-            vec![ColumnarValue::Scalar(ScalarValue::Utf8(None))],
->>>>>>> 2ad89550
+            vec![ColumnarValue::from(ScalarValue::Utf8(None))],
             Ok(Some("")),
             &str,
             Utf8,
@@ -501,19 +419,11 @@
         );
         test_function!(
             ConcatFunc::new(),
-<<<<<<< HEAD
-            &[
+            vec![
                 ColumnarValue::from(ScalarValue::from("aa")),
                 ColumnarValue::from(ScalarValue::Utf8View(None)),
                 ColumnarValue::from(ScalarValue::LargeUtf8(None)),
                 ColumnarValue::from(ScalarValue::from("cc")),
-=======
-            vec![
-                ColumnarValue::Scalar(ScalarValue::from("aa")),
-                ColumnarValue::Scalar(ScalarValue::Utf8View(None)),
-                ColumnarValue::Scalar(ScalarValue::LargeUtf8(None)),
-                ColumnarValue::Scalar(ScalarValue::from("cc")),
->>>>>>> 2ad89550
             ],
             Ok(Some("aacc")),
             &str,
@@ -522,17 +432,10 @@
         );
         test_function!(
             ConcatFunc::new(),
-<<<<<<< HEAD
-            &[
+            vec![
                 ColumnarValue::from(ScalarValue::from("aa")),
                 ColumnarValue::from(ScalarValue::LargeUtf8(None)),
                 ColumnarValue::from(ScalarValue::from("cc")),
-=======
-            vec![
-                ColumnarValue::Scalar(ScalarValue::from("aa")),
-                ColumnarValue::Scalar(ScalarValue::LargeUtf8(None)),
-                ColumnarValue::Scalar(ScalarValue::from("cc")),
->>>>>>> 2ad89550
             ],
             Ok(Some("aacc")),
             &str,
@@ -542,8 +445,8 @@
         test_function!(
             ConcatFunc::new(),
             vec![
-                ColumnarValue::Scalar(ScalarValue::Utf8View(Some("aa".to_string()))),
-                ColumnarValue::Scalar(ScalarValue::Utf8(Some("cc".to_string()))),
+                ColumnarValue::from(ScalarValue::Utf8View(Some("aa".to_string()))),
+                ColumnarValue::from(ScalarValue::Utf8(Some("cc".to_string()))),
             ],
             Ok(Some("aacc")),
             &str,
@@ -564,7 +467,7 @@
             None,
             Some("z"),
         ])));
-        let c3 = ColumnarValue::Scalar(ScalarValue::Utf8View(Some(",".to_string())));
+        let c3 = ColumnarValue::from(ScalarValue::Utf8View(Some(",".to_string())));
         let c4 = ColumnarValue::Array(Arc::new(StringViewArray::from(vec![
             Some("a"),
             None,
