// Licensed to the Apache Software Foundation (ASF) under one
// or more contributor license agreements.  See the NOTICE file
// distributed with this work for additional information
// regarding copyright ownership.  The ASF licenses this file
// to you under the Apache License, Version 2.0 (the
// "License"); you may not use this file except in compliance
// with the License.  You may obtain a copy of the License at
//
//   http://www.apache.org/licenses/LICENSE-2.0
//
// Unless required by applicable law or agreed to in writing,
// software distributed under the License is distributed on an
// "AS IS" BASIS, WITHOUT WARRANTIES OR CONDITIONS OF ANY
// KIND, either express or implied.  See the License for the
// specific language governing permissions and limitations
// under the License.

use arrow::array::{as_largestring_array, Array};
use arrow::datatypes::DataType;
use std::any::Any;
use std::sync::Arc;

use datafusion_common::cast::{as_string_array, as_string_view_array};
use datafusion_common::{internal_err, plan_err, Result, ScalarValue};
use datafusion_expr::expr::ScalarFunction;
use datafusion_expr::simplify::{ExprSimplifyResult, SimplifyInfo};
use datafusion_expr::{lit, ColumnarValue, Expr, Volatility};
use datafusion_expr::{ScalarUDFImpl, Signature};

use crate::string::common::*;
use crate::string::concat;

#[derive(Debug)]
pub struct ConcatFunc {
    signature: Signature,
}

impl Default for ConcatFunc {
    fn default() -> Self {
        ConcatFunc::new()
    }
}

impl ConcatFunc {
    pub fn new() -> Self {
        use DataType::*;
        Self {
            signature: Signature::variadic(
                vec![Utf8, Utf8View, LargeUtf8],
                Volatility::Immutable,
            ),
        }
    }
}

impl ScalarUDFImpl for ConcatFunc {
    fn as_any(&self) -> &dyn Any {
        self
    }

    fn name(&self) -> &str {
        "concat"
    }

    fn signature(&self) -> &Signature {
        &self.signature
    }

    fn return_type(&self, arg_types: &[DataType]) -> Result<DataType> {
        use DataType::*;
        let mut dt = &Utf8;
        arg_types.iter().for_each(|data_type| {
            if data_type == &Utf8View {
                dt = data_type;
            }
            if data_type == &LargeUtf8 && dt != &Utf8View {
                dt = data_type;
            }
        });

        Ok(dt.to_owned())
    }

    /// Concatenates the text representations of all the arguments. NULL arguments are ignored.
    /// concat('abcde', 2, NULL, 22) = 'abcde222'
    fn invoke(&self, args: &[ColumnarValue]) -> Result<ColumnarValue> {
        let mut return_datatype = DataType::Utf8;
        args.iter().for_each(|col| {
            if col.data_type() == DataType::Utf8View {
                return_datatype = col.data_type();
            }
            if col.data_type() == DataType::LargeUtf8
                && return_datatype != DataType::Utf8View
            {
                return_datatype = col.data_type();
            }
        });

        let array_len = args
            .iter()
            .filter_map(|x| match x {
                ColumnarValue::Array(array) => Some(array.len()),
                _ => None,
            })
            .next();

        // Scalar
        if array_len.is_none() {
            let mut result = String::new();
            for arg in args {
                if let ColumnarValue::Scalar(scalar) = arg {
                    if let ScalarValue::Utf8(Some(v)) = scalar.value() {
                        result.push_str(v);
                    }
                }
            }
<<<<<<< HEAD
            return Ok(ColumnarValue::from(ScalarValue::Utf8(Some(result))));
=======

            return match return_datatype {
                DataType::Utf8View => {
                    Ok(ColumnarValue::Scalar(ScalarValue::Utf8View(Some(result))))
                }
                DataType::Utf8 => {
                    Ok(ColumnarValue::Scalar(ScalarValue::Utf8(Some(result))))
                }
                DataType::LargeUtf8 => {
                    Ok(ColumnarValue::Scalar(ScalarValue::LargeUtf8(Some(result))))
                }
                other => {
                    plan_err!("Concat function does not support datatype of {other}")
                }
            };
>>>>>>> 7bd77477
        }

        // Array
        let len = array_len.unwrap();
        let mut data_size = 0;
        let mut columns = Vec::with_capacity(args.len());

        for arg in args {
            match arg {
<<<<<<< HEAD
                ColumnarValue::Scalar(scalar) => match scalar.value() {
                    ScalarValue::Utf8(maybe_value) => {
                        if let Some(s) = maybe_value {
                            data_size += s.len() * len;
                            columns.push(ColumnarValueRef::Scalar(s.as_bytes()));
                        }
=======
                ColumnarValue::Scalar(ScalarValue::Utf8(maybe_value))
                | ColumnarValue::Scalar(ScalarValue::LargeUtf8(maybe_value))
                | ColumnarValue::Scalar(ScalarValue::Utf8View(maybe_value)) => {
                    if let Some(s) = maybe_value {
                        data_size += s.len() * len;
                        columns.push(ColumnarValueRef::Scalar(s.as_bytes()));
>>>>>>> 7bd77477
                    }
                    _ => unreachable!(),
                },
                ColumnarValue::Array(array) => {
                    match array.data_type() {
                        DataType::Utf8 => {
                            let string_array = as_string_array(array)?;

                            data_size += string_array.values().len();
                            let column = if array.is_nullable() {
                                ColumnarValueRef::NullableArray(string_array)
                            } else {
                                ColumnarValueRef::NonNullableArray(string_array)
                            };
                            columns.push(column);
                        },
                        DataType::LargeUtf8 => {
                            let string_array = as_largestring_array(array);

                            data_size += string_array.values().len();
                            let column = if array.is_nullable() {
                                ColumnarValueRef::NullableLargeStringArray(string_array)
                            } else {
                                ColumnarValueRef::NonNullableLargeStringArray(string_array)
                            };
                            columns.push(column);
                        },
                        DataType::Utf8View => {
                            let string_array = as_string_view_array(array)?;

                            data_size += string_array.len();
                            let column = if array.is_nullable() {
                                ColumnarValueRef::NullableStringViewArray(string_array)
                            } else {
                                ColumnarValueRef::NonNullableStringViewArray(string_array)
                            };
                            columns.push(column);
                        },
                        other => {
                            return plan_err!("Input was {other} which is not a supported datatype for concat function")
                        }
                    };
                }
            }
        }

        match return_datatype {
            DataType::Utf8 => {
                let mut builder = StringArrayBuilder::with_capacity(len, data_size);
                for i in 0..len {
                    columns
                        .iter()
                        .for_each(|column| builder.write::<true>(column, i));
                    builder.append_offset();
                }

                let string_array = builder.finish(None);
                Ok(ColumnarValue::Array(Arc::new(string_array)))
            }
            DataType::Utf8View => {
                let mut builder = StringViewArrayBuilder::with_capacity(len, data_size);
                for i in 0..len {
                    columns
                        .iter()
                        .for_each(|column| builder.write::<true>(column, i));
                    builder.append_offset();
                }

                let string_array = builder.finish();
                Ok(ColumnarValue::Array(Arc::new(string_array)))
            }
            DataType::LargeUtf8 => {
                let mut builder = LargeStringArrayBuilder::with_capacity(len, data_size);
                for i in 0..len {
                    columns
                        .iter()
                        .for_each(|column| builder.write::<true>(column, i));
                    builder.append_offset();
                }

                let string_array = builder.finish(None);
                Ok(ColumnarValue::Array(Arc::new(string_array)))
            }
            _ => unreachable!(),
        }
    }

    /// Simplify the `concat` function by
    /// 1. filtering out all `null` literals
    /// 2. concatenating contiguous literal arguments
    ///
    /// For example:
    /// `concat(col(a), 'hello ', 'world', col(b), null)`
    /// will be optimized to
    /// `concat(col(a), 'hello world', col(b))`
    fn simplify(
        &self,
        args: Vec<Expr>,
        _info: &dyn SimplifyInfo,
    ) -> Result<ExprSimplifyResult> {
        simplify_concat(args)
    }
}

pub fn simplify_concat(args: Vec<Expr>) -> Result<ExprSimplifyResult> {
    let mut new_args = Vec::with_capacity(args.len());
    let mut contiguous_scalar = "".to_string();

    for arg in args.clone() {
        match arg {
            // filter out `null` args
<<<<<<< HEAD
            Expr::Literal(ScalarValue::Utf8(None)) => {}
            // All literals have been converted to Utf8 or LargeUtf8 in type_coercion.
            // Concatenate it with the `contiguous_scalar`.
            Expr::Literal(
                ScalarValue::Utf8(Some(v)),
=======
            Expr::Literal(ScalarValue::Utf8(None) | ScalarValue::LargeUtf8(None) | ScalarValue::Utf8View(None)) => {}
            // All literals have been converted to Utf8 or LargeUtf8 in type_coercion.
            // Concatenate it with the `contiguous_scalar`.
            Expr::Literal(
                ScalarValue::Utf8(Some(v)) | ScalarValue::LargeUtf8(Some(v)) | ScalarValue::Utf8View(Some(v)),
>>>>>>> 7bd77477
            ) => contiguous_scalar += &v,
            Expr::Literal(x) => {
                return internal_err!(
                    "The scalar {x} should be casted to string type during the type coercion."
                )
            }
            // If the arg is not a literal, we should first push the current `contiguous_scalar`
            // to the `new_args` (if it is not empty) and reset it to empty string.
            // Then pushing this arg to the `new_args`.
            arg => {
                if !contiguous_scalar.is_empty() {
                    new_args.push(lit(contiguous_scalar));
                    contiguous_scalar = "".to_string();
                }
                new_args.push(arg);
            }
        }
    }

    if !contiguous_scalar.is_empty() {
        new_args.push(lit(contiguous_scalar));
    }

    if !args.eq(&new_args) {
        Ok(ExprSimplifyResult::Simplified(Expr::ScalarFunction(
            ScalarFunction {
                func: concat(),
                args: new_args,
            },
        )))
    } else {
        Ok(ExprSimplifyResult::Original(args))
    }
}

#[cfg(test)]
mod tests {
    use super::*;
    use crate::utils::test::test_function;
    use arrow::array::{Array, LargeStringArray, StringViewArray};
    use arrow::array::{ArrayRef, StringArray};
    use DataType::*;

    #[test]
    fn test_functions() -> Result<()> {
        test_function!(
            ConcatFunc::new(),
            &[
                ColumnarValue::from(ScalarValue::from("aa")),
                ColumnarValue::from(ScalarValue::from("bb")),
                ColumnarValue::from(ScalarValue::from("cc")),
            ],
            Ok(Some("aabbcc")),
            &str,
            Utf8,
            StringArray
        );
        test_function!(
            ConcatFunc::new(),
            &[
                ColumnarValue::from(ScalarValue::from("aa")),
                ColumnarValue::from(ScalarValue::Utf8(None)),
                ColumnarValue::from(ScalarValue::from("cc")),
            ],
            Ok(Some("aacc")),
            &str,
            Utf8,
            StringArray
        );
        test_function!(
            ConcatFunc::new(),
            &[ColumnarValue::from(ScalarValue::Utf8(None))],
            Ok(Some("")),
            &str,
            Utf8,
            StringArray
        );
        test_function!(
            ConcatFunc::new(),
            &[
                ColumnarValue::Scalar(ScalarValue::from("aa")),
                ColumnarValue::Scalar(ScalarValue::Utf8View(None)),
                ColumnarValue::Scalar(ScalarValue::LargeUtf8(None)),
                ColumnarValue::Scalar(ScalarValue::from("cc")),
            ],
            Ok(Some("aacc")),
            &str,
            Utf8View,
            StringViewArray
        );
        test_function!(
            ConcatFunc::new(),
            &[
                ColumnarValue::Scalar(ScalarValue::from("aa")),
                ColumnarValue::Scalar(ScalarValue::LargeUtf8(None)),
                ColumnarValue::Scalar(ScalarValue::from("cc")),
            ],
            Ok(Some("aacc")),
            &str,
            LargeUtf8,
            LargeStringArray
        );

        Ok(())
    }

    #[test]
    fn concat() -> Result<()> {
        let c0 =
            ColumnarValue::Array(Arc::new(StringArray::from(vec!["foo", "bar", "baz"])));
        let c1 = ColumnarValue::from(ScalarValue::Utf8(Some(",".to_string())));
        let c2 = ColumnarValue::Array(Arc::new(StringArray::from(vec![
            Some("x"),
            None,
            Some("z"),
        ])));
        let args = &[c0, c1, c2];

        let result = ConcatFunc::new().invoke(args)?;
        let expected =
            Arc::new(StringArray::from(vec!["foo,x", "bar,", "baz,z"])) as ArrayRef;
        match &result {
            ColumnarValue::Array(array) => {
                assert_eq!(&expected, array);
            }
            _ => panic!(),
        }
        Ok(())
    }
}<|MERGE_RESOLUTION|>--- conflicted
+++ resolved
@@ -24,7 +24,7 @@
 use datafusion_common::{internal_err, plan_err, Result, ScalarValue};
 use datafusion_expr::expr::ScalarFunction;
 use datafusion_expr::simplify::{ExprSimplifyResult, SimplifyInfo};
-use datafusion_expr::{lit, ColumnarValue, Expr, Volatility};
+use datafusion_expr::{lit, ColumnarValue, Expr, Scalar, Volatility};
 use datafusion_expr::{ScalarUDFImpl, Signature};
 
 use crate::string::common::*;
@@ -86,13 +86,13 @@
     fn invoke(&self, args: &[ColumnarValue]) -> Result<ColumnarValue> {
         let mut return_datatype = DataType::Utf8;
         args.iter().for_each(|col| {
-            if col.data_type() == DataType::Utf8View {
-                return_datatype = col.data_type();
-            }
-            if col.data_type() == DataType::LargeUtf8
+            if col.data_type() == &DataType::Utf8View {
+                return_datatype = col.data_type().clone();
+            }
+            if col.data_type() == &DataType::LargeUtf8
                 && return_datatype != DataType::Utf8View
             {
-                return_datatype = col.data_type();
+                return_datatype = col.data_type().clone();
             }
         });
 
@@ -114,25 +114,18 @@
                     }
                 }
             }
-<<<<<<< HEAD
-            return Ok(ColumnarValue::from(ScalarValue::Utf8(Some(result))));
-=======
 
             return match return_datatype {
-                DataType::Utf8View => {
-                    Ok(ColumnarValue::Scalar(ScalarValue::Utf8View(Some(result))))
-                }
-                DataType::Utf8 => {
-                    Ok(ColumnarValue::Scalar(ScalarValue::Utf8(Some(result))))
-                }
-                DataType::LargeUtf8 => {
-                    Ok(ColumnarValue::Scalar(ScalarValue::LargeUtf8(Some(result))))
+                DataType::Utf8View | DataType::Utf8 | DataType::LargeUtf8 => {
+                    Ok(ColumnarValue::Scalar(Scalar::new(
+                        ScalarValue::Utf8(Some(result)),
+                        return_datatype,
+                    )))
                 }
                 other => {
                     plan_err!("Concat function does not support datatype of {other}")
                 }
             };
->>>>>>> 7bd77477
         }
 
         // Array
@@ -142,21 +135,12 @@
 
         for arg in args {
             match arg {
-<<<<<<< HEAD
                 ColumnarValue::Scalar(scalar) => match scalar.value() {
                     ScalarValue::Utf8(maybe_value) => {
                         if let Some(s) = maybe_value {
                             data_size += s.len() * len;
                             columns.push(ColumnarValueRef::Scalar(s.as_bytes()));
                         }
-=======
-                ColumnarValue::Scalar(ScalarValue::Utf8(maybe_value))
-                | ColumnarValue::Scalar(ScalarValue::LargeUtf8(maybe_value))
-                | ColumnarValue::Scalar(ScalarValue::Utf8View(maybe_value)) => {
-                    if let Some(s) = maybe_value {
-                        data_size += s.len() * len;
-                        columns.push(ColumnarValueRef::Scalar(s.as_bytes()));
->>>>>>> 7bd77477
                     }
                     _ => unreachable!(),
                 },
@@ -268,19 +252,11 @@
     for arg in args.clone() {
         match arg {
             // filter out `null` args
-<<<<<<< HEAD
             Expr::Literal(ScalarValue::Utf8(None)) => {}
             // All literals have been converted to Utf8 or LargeUtf8 in type_coercion.
             // Concatenate it with the `contiguous_scalar`.
             Expr::Literal(
                 ScalarValue::Utf8(Some(v)),
-=======
-            Expr::Literal(ScalarValue::Utf8(None) | ScalarValue::LargeUtf8(None) | ScalarValue::Utf8View(None)) => {}
-            // All literals have been converted to Utf8 or LargeUtf8 in type_coercion.
-            // Concatenate it with the `contiguous_scalar`.
-            Expr::Literal(
-                ScalarValue::Utf8(Some(v)) | ScalarValue::LargeUtf8(Some(v)) | ScalarValue::Utf8View(Some(v)),
->>>>>>> 7bd77477
             ) => contiguous_scalar += &v,
             Expr::Literal(x) => {
                 return internal_err!(
@@ -320,7 +296,7 @@
 mod tests {
     use super::*;
     use crate::utils::test::test_function;
-    use arrow::array::{Array, LargeStringArray, StringViewArray};
+    use arrow::array::Array;
     use arrow::array::{ArrayRef, StringArray};
     use DataType::*;
 
@@ -358,31 +334,6 @@
             Utf8,
             StringArray
         );
-        test_function!(
-            ConcatFunc::new(),
-            &[
-                ColumnarValue::Scalar(ScalarValue::from("aa")),
-                ColumnarValue::Scalar(ScalarValue::Utf8View(None)),
-                ColumnarValue::Scalar(ScalarValue::LargeUtf8(None)),
-                ColumnarValue::Scalar(ScalarValue::from("cc")),
-            ],
-            Ok(Some("aacc")),
-            &str,
-            Utf8View,
-            StringViewArray
-        );
-        test_function!(
-            ConcatFunc::new(),
-            &[
-                ColumnarValue::Scalar(ScalarValue::from("aa")),
-                ColumnarValue::Scalar(ScalarValue::LargeUtf8(None)),
-                ColumnarValue::Scalar(ScalarValue::from("cc")),
-            ],
-            Ok(Some("aacc")),
-            &str,
-            LargeUtf8,
-            LargeStringArray
-        );
 
         Ok(())
     }
