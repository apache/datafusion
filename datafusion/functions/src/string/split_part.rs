// Licensed to the Apache Software Foundation (ASF) under one
// or more contributor license agreements.  See the NOTICE file
// distributed with this work for additional information
// regarding copyright ownership.  The ASF licenses this file
// to you under the Apache License, Version 2.0 (the
// "License"); you may not use this file except in compliance
// with the License.  You may obtain a copy of the License at
//
//   http://www.apache.org/licenses/LICENSE-2.0
//
// Unless required by applicable law or agreed to in writing,
// software distributed under the License is distributed on an
// "AS IS" BASIS, WITHOUT WARRANTIES OR CONDITIONS OF ANY
// KIND, either express or implied.  See the License for the
// specific language governing permissions and limitations
// under the License.

use crate::utils::utf8_to_str_type;
use arrow::array::{
    ArrayRef, GenericStringArray, Int64Array, OffsetSizeTrait, StringArrayType,
    StringViewArray,
};
use arrow::array::{AsArray, GenericStringBuilder};
use arrow::datatypes::DataType;
use datafusion_common::cast::as_int64_array;
use datafusion_common::ScalarValue;
use datafusion_common::{exec_err, DataFusionError, Result};
<<<<<<< HEAD
use datafusion_expr::scalar_doc_sections::DOC_SECTION_STRING;
=======
>>>>>>> f667a01f
use datafusion_expr::{ColumnarValue, Documentation, TypeSignature, Volatility};
use datafusion_expr::{ScalarUDFImpl, Signature};
use datafusion_macros::user_doc;
use std::any::Any;
<<<<<<< HEAD
use std::sync::{Arc, OnceLock};

use super::common::StringArrayType;

=======
use std::sync::Arc;

#[user_doc(
    doc_section(label = "String Functions"),
    description = "Splits a string based on a specified delimiter and returns the substring in the specified position.",
    syntax_example = "split_part(str, delimiter, pos)",
    sql_example = r#"```sql
> select split_part('1.2.3.4.5', '.', 3);
+--------------------------------------------------+
| split_part(Utf8("1.2.3.4.5"),Utf8("."),Int64(3)) |
+--------------------------------------------------+
| 3                                                |
+--------------------------------------------------+
```"#,
    standard_argument(name = "str", prefix = "String"),
    argument(name = "delimiter", description = "String or character to split on."),
    argument(name = "pos", description = "Position of the part to return.")
)]
>>>>>>> f667a01f
#[derive(Debug)]
pub struct SplitPartFunc {
    signature: Signature,
}

impl Default for SplitPartFunc {
    fn default() -> Self {
        Self::new()
    }
}

impl SplitPartFunc {
    pub fn new() -> Self {
        use DataType::*;
        Self {
            signature: Signature::one_of(
                vec![
                    TypeSignature::Exact(vec![Utf8View, Utf8View, Int64]),
                    TypeSignature::Exact(vec![Utf8View, Utf8, Int64]),
                    TypeSignature::Exact(vec![Utf8View, LargeUtf8, Int64]),
                    TypeSignature::Exact(vec![Utf8, Utf8View, Int64]),
                    TypeSignature::Exact(vec![Utf8, Utf8, Int64]),
                    TypeSignature::Exact(vec![LargeUtf8, Utf8View, Int64]),
                    TypeSignature::Exact(vec![LargeUtf8, Utf8, Int64]),
                    TypeSignature::Exact(vec![Utf8, LargeUtf8, Int64]),
                    TypeSignature::Exact(vec![LargeUtf8, LargeUtf8, Int64]),
                ],
                Volatility::Immutable,
            ),
        }
    }
}

impl ScalarUDFImpl for SplitPartFunc {
    fn as_any(&self) -> &dyn Any {
        self
    }

    fn name(&self) -> &str {
        "split_part"
    }

    fn signature(&self) -> &Signature {
        &self.signature
    }

    fn return_type(&self, arg_types: &[DataType]) -> Result<DataType> {
        utf8_to_str_type(&arg_types[0], "split_part")
    }

    fn invoke_batch(
        &self,
        args: &[ColumnarValue],
        _number_rows: usize,
    ) -> Result<ColumnarValue> {
        // First, determine if any of the arguments is an Array
        let len = args.iter().find_map(|arg| match arg {
            ColumnarValue::Array(a) => Some(a.len()),
            _ => None,
        });

        let inferred_length = len.unwrap_or(1);
        let is_scalar = len.is_none();

        // Convert all ColumnarValues to ArrayRefs
        let args = args
            .iter()
            .map(|arg| match arg {
                ColumnarValue::Scalar(scalar) => scalar.to_array_of_size(inferred_length),
                ColumnarValue::Array(array) => Ok(Arc::clone(array)),
            })
            .collect::<Result<Vec<_>>>()?;

        // Unpack the ArrayRefs from the arguments
        let n_array = as_int64_array(&args[2])?;
        let result = match (args[0].data_type(), args[1].data_type()) {
            (DataType::Utf8View, DataType::Utf8View) => {
                split_part_impl::<&StringViewArray, &StringViewArray, i32>(
                    args[0].as_string_view(),
                    args[1].as_string_view(),
                    n_array,
                )
            }
            (DataType::Utf8View, DataType::Utf8) => {
                split_part_impl::<&StringViewArray, &GenericStringArray<i32>, i32>(
                    args[0].as_string_view(),
                    args[1].as_string::<i32>(),
                    n_array,
                )
            }
            (DataType::Utf8View, DataType::LargeUtf8) => {
                split_part_impl::<&StringViewArray, &GenericStringArray<i64>, i32>(
                    args[0].as_string_view(),
                    args[1].as_string::<i64>(),
                    n_array,
                )
            }
            (DataType::Utf8, DataType::Utf8View) => {
                split_part_impl::<&GenericStringArray<i32>, &StringViewArray, i32>(
                    args[0].as_string::<i32>(),
                    args[1].as_string_view(),
                    n_array,
                )
            }
            (DataType::LargeUtf8, DataType::Utf8View) => {
                split_part_impl::<&GenericStringArray<i64>, &StringViewArray, i64>(
                    args[0].as_string::<i64>(),
                    args[1].as_string_view(),
                    n_array,
                )
            }
            (DataType::Utf8, DataType::Utf8) => {
                split_part_impl::<&GenericStringArray<i32>, &GenericStringArray<i32>, i32>(
                    args[0].as_string::<i32>(),
                    args[1].as_string::<i32>(),
                    n_array,
                )
            }
            (DataType::LargeUtf8, DataType::LargeUtf8) => {
                split_part_impl::<&GenericStringArray<i64>, &GenericStringArray<i64>, i64>(
                    args[0].as_string::<i64>(),
                    args[1].as_string::<i64>(),
                    n_array,
                )
            }
            (DataType::Utf8, DataType::LargeUtf8) => {
                split_part_impl::<&GenericStringArray<i32>, &GenericStringArray<i64>, i32>(
                    args[0].as_string::<i32>(),
                    args[1].as_string::<i64>(),
                    n_array,
                )
            }
            (DataType::LargeUtf8, DataType::Utf8) => {
                split_part_impl::<&GenericStringArray<i64>, &GenericStringArray<i32>, i64>(
                    args[0].as_string::<i64>(),
                    args[1].as_string::<i32>(),
                    n_array,
                )
            }
            _ => exec_err!("Unsupported combination of argument types for split_part"),
        };
        if is_scalar {
            // If all inputs are scalar, keep the output as scalar
            let result = result.and_then(|arr| ScalarValue::try_from_array(&arr, 0));
            result.map(ColumnarValue::from)
        } else {
            result.map(ColumnarValue::Array)
        }
    }

    fn documentation(&self) -> Option<&Documentation> {
<<<<<<< HEAD
        Some(get_split_part_doc())
    }
}

static DOCUMENTATION: OnceLock<Documentation> = OnceLock::new();

fn get_split_part_doc() -> &'static Documentation {
    DOCUMENTATION.get_or_init(|| {
        Documentation::builder()
            .with_doc_section(DOC_SECTION_STRING)
            .with_description("Splits a string based on a specified delimiter and returns the substring in the specified position.")
            .with_syntax_example("split_part(str, delimiter, pos)")
            .with_sql_example(r#"```sql
> select split_part('1.2.3.4.5', '.', 3);
+--------------------------------------------------+
| split_part(Utf8("1.2.3.4.5"),Utf8("."),Int64(3)) |
+--------------------------------------------------+
| 3                                                |
+--------------------------------------------------+
```"#)
            .with_standard_argument("str", "String")
            .with_argument("delimiter", "String or character to split on.")
            .with_argument("pos", "Position of the part to return.")
            .build()
            .unwrap()
    })
=======
        self.doc()
    }
>>>>>>> f667a01f
}

/// impl
pub fn split_part_impl<'a, StringArrType, DelimiterArrType, StringArrayLen>(
    string_array: StringArrType,
    delimiter_array: DelimiterArrType,
    n_array: &Int64Array,
) -> Result<ArrayRef>
where
    StringArrType: StringArrayType<'a>,
    DelimiterArrType: StringArrayType<'a>,
    StringArrayLen: OffsetSizeTrait,
{
    let mut builder: GenericStringBuilder<StringArrayLen> = GenericStringBuilder::new();

    string_array
        .iter()
        .zip(delimiter_array.iter())
        .zip(n_array.iter())
        .try_for_each(|((string, delimiter), n)| -> Result<(), DataFusionError> {
            match (string, delimiter, n) {
                (Some(string), Some(delimiter), Some(n)) => {
                    let split_string: Vec<&str> = string.split(delimiter).collect();
                    let len = split_string.len();

                    let index = match n.cmp(&0) {
                        std::cmp::Ordering::Less => len as i64 + n,
                        std::cmp::Ordering::Equal => {
                            return exec_err!("field position must not be zero");
                        }
                        std::cmp::Ordering::Greater => n - 1,
                    } as usize;

                    if index < len {
                        builder.append_value(split_string[index]);
                    } else {
                        builder.append_value("");
                    }
                }
                _ => builder.append_null(),
            }
            Ok(())
        })?;

    Ok(Arc::new(builder.finish()) as ArrayRef)
}

#[cfg(test)]
mod tests {
    use arrow::array::{Array, StringArray};
    use arrow::datatypes::DataType::Utf8;

    use datafusion_common::ScalarValue;
    use datafusion_common::{exec_err, Result};
    use datafusion_expr::{ColumnarValue, ScalarUDFImpl};

    use crate::string::split_part::SplitPartFunc;
    use crate::utils::test::test_function;

    #[test]
    fn test_functions() -> Result<()> {
        test_function!(
            SplitPartFunc::new(),
<<<<<<< HEAD
            &[
                ColumnarValue::from(ScalarValue::Utf8(Some(String::from(
=======
            vec![
                ColumnarValue::Scalar(ScalarValue::Utf8(Some(String::from(
>>>>>>> f667a01f
                    "abc~@~def~@~ghi"
                )))),
                ColumnarValue::from(ScalarValue::Utf8(Some(String::from("~@~")))),
                ColumnarValue::from(ScalarValue::Int64(Some(2))),
            ],
            Ok(Some("def")),
            &str,
            Utf8,
            StringArray
        );
        test_function!(
            SplitPartFunc::new(),
<<<<<<< HEAD
            &[
                ColumnarValue::from(ScalarValue::Utf8(Some(String::from(
=======
            vec![
                ColumnarValue::Scalar(ScalarValue::Utf8(Some(String::from(
>>>>>>> f667a01f
                    "abc~@~def~@~ghi"
                )))),
                ColumnarValue::from(ScalarValue::Utf8(Some(String::from("~@~")))),
                ColumnarValue::from(ScalarValue::Int64(Some(20))),
            ],
            Ok(Some("")),
            &str,
            Utf8,
            StringArray
        );
        test_function!(
            SplitPartFunc::new(),
<<<<<<< HEAD
            &[
                ColumnarValue::from(ScalarValue::Utf8(Some(String::from(
=======
            vec![
                ColumnarValue::Scalar(ScalarValue::Utf8(Some(String::from(
>>>>>>> f667a01f
                    "abc~@~def~@~ghi"
                )))),
                ColumnarValue::from(ScalarValue::Utf8(Some(String::from("~@~")))),
                ColumnarValue::from(ScalarValue::Int64(Some(-1))),
            ],
            Ok(Some("ghi")),
            &str,
            Utf8,
            StringArray
        );
        test_function!(
            SplitPartFunc::new(),
<<<<<<< HEAD
            &[
                ColumnarValue::from(ScalarValue::Utf8(Some(String::from(
=======
            vec![
                ColumnarValue::Scalar(ScalarValue::Utf8(Some(String::from(
>>>>>>> f667a01f
                    "abc~@~def~@~ghi"
                )))),
                ColumnarValue::from(ScalarValue::Utf8(Some(String::from("~@~")))),
                ColumnarValue::from(ScalarValue::Int64(Some(0))),
            ],
            exec_err!("field position must not be zero"),
            &str,
            Utf8,
            StringArray
        );

        Ok(())
    }
}<|MERGE_RESOLUTION|>--- conflicted
+++ resolved
@@ -25,20 +25,10 @@
 use datafusion_common::cast::as_int64_array;
 use datafusion_common::ScalarValue;
 use datafusion_common::{exec_err, DataFusionError, Result};
-<<<<<<< HEAD
-use datafusion_expr::scalar_doc_sections::DOC_SECTION_STRING;
-=======
->>>>>>> f667a01f
 use datafusion_expr::{ColumnarValue, Documentation, TypeSignature, Volatility};
 use datafusion_expr::{ScalarUDFImpl, Signature};
 use datafusion_macros::user_doc;
 use std::any::Any;
-<<<<<<< HEAD
-use std::sync::{Arc, OnceLock};
-
-use super::common::StringArrayType;
-
-=======
 use std::sync::Arc;
 
 #[user_doc(
@@ -57,7 +47,6 @@
     argument(name = "delimiter", description = "String or character to split on."),
     argument(name = "pos", description = "Position of the part to return.")
 )]
->>>>>>> f667a01f
 #[derive(Debug)]
 pub struct SplitPartFunc {
     signature: Signature,
@@ -209,37 +198,8 @@
     }
 
     fn documentation(&self) -> Option<&Documentation> {
-<<<<<<< HEAD
-        Some(get_split_part_doc())
-    }
-}
-
-static DOCUMENTATION: OnceLock<Documentation> = OnceLock::new();
-
-fn get_split_part_doc() -> &'static Documentation {
-    DOCUMENTATION.get_or_init(|| {
-        Documentation::builder()
-            .with_doc_section(DOC_SECTION_STRING)
-            .with_description("Splits a string based on a specified delimiter and returns the substring in the specified position.")
-            .with_syntax_example("split_part(str, delimiter, pos)")
-            .with_sql_example(r#"```sql
-> select split_part('1.2.3.4.5', '.', 3);
-+--------------------------------------------------+
-| split_part(Utf8("1.2.3.4.5"),Utf8("."),Int64(3)) |
-+--------------------------------------------------+
-| 3                                                |
-+--------------------------------------------------+
-```"#)
-            .with_standard_argument("str", "String")
-            .with_argument("delimiter", "String or character to split on.")
-            .with_argument("pos", "Position of the part to return.")
-            .build()
-            .unwrap()
-    })
-=======
         self.doc()
     }
->>>>>>> f667a01f
 }
 
 /// impl
@@ -303,13 +263,8 @@
     fn test_functions() -> Result<()> {
         test_function!(
             SplitPartFunc::new(),
-<<<<<<< HEAD
-            &[
+            vec![
                 ColumnarValue::from(ScalarValue::Utf8(Some(String::from(
-=======
-            vec![
-                ColumnarValue::Scalar(ScalarValue::Utf8(Some(String::from(
->>>>>>> f667a01f
                     "abc~@~def~@~ghi"
                 )))),
                 ColumnarValue::from(ScalarValue::Utf8(Some(String::from("~@~")))),
@@ -322,13 +277,8 @@
         );
         test_function!(
             SplitPartFunc::new(),
-<<<<<<< HEAD
-            &[
+            vec![
                 ColumnarValue::from(ScalarValue::Utf8(Some(String::from(
-=======
-            vec![
-                ColumnarValue::Scalar(ScalarValue::Utf8(Some(String::from(
->>>>>>> f667a01f
                     "abc~@~def~@~ghi"
                 )))),
                 ColumnarValue::from(ScalarValue::Utf8(Some(String::from("~@~")))),
@@ -341,13 +291,8 @@
         );
         test_function!(
             SplitPartFunc::new(),
-<<<<<<< HEAD
-            &[
+            vec![
                 ColumnarValue::from(ScalarValue::Utf8(Some(String::from(
-=======
-            vec![
-                ColumnarValue::Scalar(ScalarValue::Utf8(Some(String::from(
->>>>>>> f667a01f
                     "abc~@~def~@~ghi"
                 )))),
                 ColumnarValue::from(ScalarValue::Utf8(Some(String::from("~@~")))),
@@ -360,13 +305,8 @@
         );
         test_function!(
             SplitPartFunc::new(),
-<<<<<<< HEAD
-            &[
+            vec![
                 ColumnarValue::from(ScalarValue::Utf8(Some(String::from(
-=======
-            vec![
-                ColumnarValue::Scalar(ScalarValue::Utf8(Some(String::from(
->>>>>>> f667a01f
                     "abc~@~def~@~ghi"
                 )))),
                 ColumnarValue::from(ScalarValue::Utf8(Some(String::from("~@~")))),
