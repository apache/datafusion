--- conflicted
+++ resolved
@@ -18,16 +18,6 @@
 use arrow::compute::kernels::length::length;
 use arrow::datatypes::DataType;
 use std::any::Any;
-<<<<<<< HEAD
-use std::sync::OnceLock;
-
-use crate::utils::utf8_to_int_type;
-use datafusion_common::{exec_err, Result, ScalarValue};
-use datafusion_expr::scalar_doc_sections::DOC_SECTION_STRING;
-use datafusion_expr::{ColumnarValue, Documentation, Volatility};
-use datafusion_expr::{ScalarUDFImpl, Signature};
-
-=======
 
 use crate::utils::utf8_to_int_type;
 use datafusion_common::{exec_err, Result, ScalarValue};
@@ -51,7 +41,6 @@
     related_udf(name = "bit_length"),
     related_udf(name = "length")
 )]
->>>>>>> 2ad89550
 #[derive(Debug)]
 pub struct OctetLengthFunc {
     signature: Signature,
@@ -112,55 +101,14 @@
                 ScalarValue::Utf8View(v) => Ok(ColumnarValue::from(ScalarValue::Int32(
                     v.as_ref().map(|x| x.len() as i32),
                 ))),
-<<<<<<< HEAD
-                _ => unreachable!(),
-=======
-                ScalarValue::LargeUtf8(v) => Ok(ColumnarValue::Scalar(
-                    ScalarValue::Int64(v.as_ref().map(|x| x.len() as i64)),
-                )),
-                ScalarValue::Utf8View(v) => Ok(ColumnarValue::Scalar(
-                    ScalarValue::Int32(v.as_ref().map(|x| x.len() as i32)),
-                )),
                 _ => unreachable!("OctetLengthFunc"),
->>>>>>> 2ad89550
             },
         }
     }
 
     fn documentation(&self) -> Option<&Documentation> {
-<<<<<<< HEAD
-        Some(get_octet_length_doc())
-    }
-}
-
-static DOCUMENTATION: OnceLock<Documentation> = OnceLock::new();
-
-fn get_octet_length_doc() -> &'static Documentation {
-    DOCUMENTATION.get_or_init(|| {
-        Documentation::builder()
-            .with_doc_section(DOC_SECTION_STRING)
-            .with_description("Returns the length of a string in bytes.")
-            .with_syntax_example("octet_length(str)")
-            .with_sql_example(
-                r#"```sql
-> select octet_length('Ångström');
-+--------------------------------+
-| octet_length(Utf8("Ångström")) |
-+--------------------------------+
-| 10                             |
-+--------------------------------+
-```"#,
-            )
-            .with_standard_argument("str", "String")
-            .with_related_udf("bit_length")
-            .with_related_udf("length")
-            .build()
-            .unwrap()
-    })
-=======
         self.doc()
     }
->>>>>>> 2ad89550
 }
 
 #[cfg(test)]
@@ -181,11 +129,7 @@
     fn test_functions() -> Result<()> {
         test_function!(
             OctetLengthFunc::new(),
-<<<<<<< HEAD
-            &[ColumnarValue::from(ScalarValue::Int32(Some(12)))],
-=======
-            vec![ColumnarValue::Scalar(ScalarValue::Int32(Some(12)))],
->>>>>>> 2ad89550
+            vec![ColumnarValue::from(ScalarValue::Int32(Some(12)))],
             exec_err!(
                 "The OCTET_LENGTH function can only accept strings, but got Int32."
             ),
@@ -206,15 +150,9 @@
         );
         test_function!(
             OctetLengthFunc::new(),
-<<<<<<< HEAD
-            &[
+            vec![
                 ColumnarValue::from(ScalarValue::Utf8(Some(String::from("chars")))),
                 ColumnarValue::from(ScalarValue::Utf8(Some(String::from("chars"))))
-=======
-            vec![
-                ColumnarValue::Scalar(ScalarValue::Utf8(Some(String::from("chars")))),
-                ColumnarValue::Scalar(ScalarValue::Utf8(Some(String::from("chars"))))
->>>>>>> 2ad89550
             ],
             exec_err!("octet_length function requires 1 argument, got 2"),
             i32,
@@ -223,47 +161,29 @@
         );
         test_function!(
             OctetLengthFunc::new(),
-<<<<<<< HEAD
-            &[ColumnarValue::from(ScalarValue::Utf8(Some(String::from(
+            vec![ColumnarValue::from(ScalarValue::Utf8(Some(String::from(
                 "chars"
             ))))],
-=======
-            vec![ColumnarValue::Scalar(ScalarValue::Utf8(Some(
-                String::from("chars")
-            )))],
->>>>>>> 2ad89550
-            Ok(Some(5)),
-            i32,
-            Int32,
-            Int32Array
-        );
-        test_function!(
-            OctetLengthFunc::new(),
-<<<<<<< HEAD
-            &[ColumnarValue::from(ScalarValue::Utf8(Some(String::from(
+            Ok(Some(5)),
+            i32,
+            Int32,
+            Int32Array
+        );
+        test_function!(
+            OctetLengthFunc::new(),
+            vec![ColumnarValue::from(ScalarValue::Utf8(Some(String::from(
                 "josé"
             ))))],
-=======
-            vec![ColumnarValue::Scalar(ScalarValue::Utf8(Some(
-                String::from("josé")
-            )))],
->>>>>>> 2ad89550
-            Ok(Some(5)),
-            i32,
-            Int32,
-            Int32Array
-        );
-        test_function!(
-            OctetLengthFunc::new(),
-<<<<<<< HEAD
-            &[ColumnarValue::from(ScalarValue::Utf8(Some(String::from(
+            Ok(Some(5)),
+            i32,
+            Int32,
+            Int32Array
+        );
+        test_function!(
+            OctetLengthFunc::new(),
+            vec![ColumnarValue::from(ScalarValue::Utf8(Some(String::from(
                 ""
             ))))],
-=======
-            vec![ColumnarValue::Scalar(ScalarValue::Utf8(Some(
-                String::from("")
-            )))],
->>>>>>> 2ad89550
             Ok(Some(0)),
             i32,
             Int32,
@@ -271,11 +191,7 @@
         );
         test_function!(
             OctetLengthFunc::new(),
-<<<<<<< HEAD
-            &[ColumnarValue::from(ScalarValue::Utf8(None))],
-=======
-            vec![ColumnarValue::Scalar(ScalarValue::Utf8(None))],
->>>>>>> 2ad89550
+            vec![ColumnarValue::from(ScalarValue::Utf8(None))],
             Ok(None),
             i32,
             Int32,
@@ -283,11 +199,7 @@
         );
         test_function!(
             OctetLengthFunc::new(),
-<<<<<<< HEAD
-            &[ColumnarValue::from(ScalarValue::Utf8View(Some(
-=======
-            vec![ColumnarValue::Scalar(ScalarValue::Utf8View(Some(
->>>>>>> 2ad89550
+            vec![ColumnarValue::from(ScalarValue::Utf8View(Some(
                 String::from("joséjoséjoséjosé")
             )))],
             Ok(Some(20)),
@@ -297,11 +209,7 @@
         );
         test_function!(
             OctetLengthFunc::new(),
-<<<<<<< HEAD
-            &[ColumnarValue::from(ScalarValue::Utf8View(Some(
-=======
-            vec![ColumnarValue::Scalar(ScalarValue::Utf8View(Some(
->>>>>>> 2ad89550
+            vec![ColumnarValue::from(ScalarValue::Utf8View(Some(
                 String::from("josé")
             )))],
             Ok(Some(5)),
@@ -311,11 +219,7 @@
         );
         test_function!(
             OctetLengthFunc::new(),
-<<<<<<< HEAD
-            &[ColumnarValue::from(ScalarValue::Utf8View(Some(
-=======
-            vec![ColumnarValue::Scalar(ScalarValue::Utf8View(Some(
->>>>>>> 2ad89550
+            vec![ColumnarValue::from(ScalarValue::Utf8View(Some(
                 String::from("")
             )))],
             Ok(Some(0)),
