// Licensed to the Apache Software Foundation (ASF) under one
// or more contributor license agreements.  See the NOTICE file
// distributed with this work for additional information
// regarding copyright ownership.  The ASF licenses this file
// to you under the Apache License, Version 2.0 (the
// "License"); you may not use this file except in compliance
// with the License.  You may obtain a copy of the License at
//
//   http://www.apache.org/licenses/LICENSE-2.0
//
// Unless required by applicable law or agreed to in writing,
// software distributed under the License is distributed on an
// "AS IS" BASIS, WITHOUT WARRANTIES OR CONDITIONS OF ANY
// KIND, either express or implied.  See the License for the
// specific language governing permissions and limitations
// under the License.

//! Common utilities for implementing string functions

use std::collections::HashMap;
use std::fmt::{Display, Formatter};
use std::sync::Arc;

use arrow::array::{
    new_null_array, Array, ArrayAccessor, ArrayDataBuilder, ArrayIter, ArrayRef,
<<<<<<< HEAD
    BooleanArray, GenericStringArray, GenericStringBuilder, OffsetSizeTrait, StringArray,
    StringViewArray,
=======
    GenericStringArray, GenericStringBuilder, OffsetSizeTrait, StringArray,
    StringBuilder, StringViewArray,
>>>>>>> 945902dd
};
use arrow::buffer::{Buffer, MutableBuffer, NullBuffer};
use arrow::datatypes::DataType;
use arrow::error::ArrowError;
use arrow_buffer::BooleanBufferBuilder;
use datafusion_common::cast::{as_generic_string_array, as_string_view_array};
use datafusion_common::{exec_err, ScalarValue};
use datafusion_common::{DataFusionError, Result};
use datafusion_expr::ColumnarValue;
use regex::Regex;

pub(crate) enum TrimType {
    Left,
    Right,
    Both,
}

impl Display for TrimType {
    fn fmt(&self, f: &mut Formatter<'_>) -> std::fmt::Result {
        match self {
            TrimType::Left => write!(f, "ltrim"),
            TrimType::Right => write!(f, "rtrim"),
            TrimType::Both => write!(f, "btrim"),
        }
    }
}

pub(crate) fn general_trim<T: OffsetSizeTrait>(
    args: &[ArrayRef],
    trim_type: TrimType,
    use_string_view: bool,
) -> Result<ArrayRef> {
    let func = match trim_type {
        TrimType::Left => |input, pattern: &str| {
            let pattern = pattern.chars().collect::<Vec<char>>();
            str::trim_start_matches::<&[char]>(input, pattern.as_ref())
        },
        TrimType::Right => |input, pattern: &str| {
            let pattern = pattern.chars().collect::<Vec<char>>();
            str::trim_end_matches::<&[char]>(input, pattern.as_ref())
        },
        TrimType::Both => |input, pattern: &str| {
            let pattern = pattern.chars().collect::<Vec<char>>();
            str::trim_end_matches::<&[char]>(
                str::trim_start_matches::<&[char]>(input, pattern.as_ref()),
                pattern.as_ref(),
            )
        },
    };

    if use_string_view {
        string_view_trim::<T>(trim_type, func, args)
    } else {
        string_trim::<T>(trim_type, func, args)
    }
}

// removing 'a will cause compiler complaining lifetime of `func`
fn string_view_trim<'a, T: OffsetSizeTrait>(
    trim_type: TrimType,
    func: fn(&'a str, &'a str) -> &'a str,
    args: &'a [ArrayRef],
) -> Result<ArrayRef> {
    let string_array = as_string_view_array(&args[0])?;

    match args.len() {
        1 => {
            let result = string_array
                .iter()
                .map(|string| string.map(|string: &str| func(string, " ")))
                .collect::<GenericStringArray<T>>();

            Ok(Arc::new(result) as ArrayRef)
        }
        2 => {
            let characters_array = as_string_view_array(&args[1])?;

            if characters_array.len() == 1 {
                if characters_array.is_null(0) {
                    return Ok(new_null_array(
                        // The schema is expecting utf8 as null
                        &DataType::Utf8,
                        string_array.len(),
                    ));
                }

                let characters = characters_array.value(0);
                let result = string_array
                    .iter()
                    .map(|item| item.map(|string| func(string, characters)))
                    .collect::<GenericStringArray<T>>();
                return Ok(Arc::new(result) as ArrayRef);
            }

            let result = string_array
                .iter()
                .zip(characters_array.iter())
                .map(|(string, characters)| match (string, characters) {
                    (Some(string), Some(characters)) => Some(func(string, characters)),
                    _ => None,
                })
                .collect::<GenericStringArray<T>>();

            Ok(Arc::new(result) as ArrayRef)
        }
        other => {
            exec_err!(
            "{trim_type} was called with {other} arguments. It requires at least 1 and at most 2."
            )
        }
    }
}

fn string_trim<'a, T: OffsetSizeTrait>(
    trim_type: TrimType,
    func: fn(&'a str, &'a str) -> &'a str,
    args: &'a [ArrayRef],
) -> Result<ArrayRef> {
    let string_array = as_generic_string_array::<T>(&args[0])?;

    match args.len() {
        1 => {
            let result = string_array
                .iter()
                .map(|string| string.map(|string: &str| func(string, " ")))
                .collect::<GenericStringArray<T>>();

            Ok(Arc::new(result) as ArrayRef)
        }
        2 => {
            let characters_array = as_generic_string_array::<T>(&args[1])?;

            if characters_array.len() == 1 {
                if characters_array.is_null(0) {
                    return Ok(new_null_array(
                        string_array.data_type(),
                        string_array.len(),
                    ));
                }

                let characters = characters_array.value(0);
                let result = string_array
                    .iter()
                    .map(|item| item.map(|string| func(string, characters)))
                    .collect::<GenericStringArray<T>>();
                return Ok(Arc::new(result) as ArrayRef);
            }

            let result = string_array
                .iter()
                .zip(characters_array.iter())
                .map(|(string, characters)| match (string, characters) {
                    (Some(string), Some(characters)) => Some(func(string, characters)),
                    _ => None,
                })
                .collect::<GenericStringArray<T>>();

            Ok(Arc::new(result) as ArrayRef)
        }
        other => {
            exec_err!(
            "{trim_type} was called with {other} arguments. It requires at least 1 and at most 2."
            )
        }
    }
}

pub(crate) fn to_lower(args: &[ColumnarValue], name: &str) -> Result<ColumnarValue> {
    case_conversion(args, |string| string.to_lowercase(), name)
}

pub(crate) fn to_upper(args: &[ColumnarValue], name: &str) -> Result<ColumnarValue> {
    case_conversion(args, |string| string.to_uppercase(), name)
}

fn case_conversion<'a, F>(
    args: &'a [ColumnarValue],
    op: F,
    name: &str,
) -> Result<ColumnarValue>
where
    F: Fn(&'a str) -> String,
{
    match &args[0] {
        ColumnarValue::Array(array) => match array.data_type() {
            DataType::Utf8 => Ok(ColumnarValue::Array(case_conversion_array::<i32, _>(
                array, op,
            )?)),
            DataType::LargeUtf8 => Ok(ColumnarValue::Array(case_conversion_array::<
                i64,
                _,
            >(array, op)?)),
            DataType::Utf8View => {
                let string_array = as_string_view_array(array)?;
                let mut string_builder = StringBuilder::with_capacity(
                    string_array.len(),
                    string_array.get_array_memory_size(),
                );

                for str in string_array.iter() {
                    if let Some(str) = str {
                        string_builder.append_value(op(str));
                    } else {
                        string_builder.append_null();
                    }
                }

                Ok(ColumnarValue::Array(Arc::new(string_builder.finish())))
            }
            other => exec_err!("Unsupported data type {other:?} for function {name}"),
        },
        ColumnarValue::Scalar(scalar) => match scalar {
            ScalarValue::Utf8(a) => {
                let result = a.as_ref().map(|x| op(x));
                Ok(ColumnarValue::Scalar(ScalarValue::Utf8(result)))
            }
            ScalarValue::LargeUtf8(a) => {
                let result = a.as_ref().map(|x| op(x));
                Ok(ColumnarValue::Scalar(ScalarValue::LargeUtf8(result)))
            }
            ScalarValue::Utf8View(a) => {
                let result = a.as_ref().map(|x| op(x));
                Ok(ColumnarValue::Scalar(ScalarValue::Utf8(result)))
            }
            other => exec_err!("Unsupported data type {other:?} for function {name}"),
        },
    }
}

pub(crate) enum ColumnarValueRef<'a> {
    Scalar(&'a [u8]),
    NullableArray(&'a StringArray),
    NonNullableArray(&'a StringArray),
}

impl<'a> ColumnarValueRef<'a> {
    #[inline]
    pub fn is_valid(&self, i: usize) -> bool {
        match &self {
            Self::Scalar(_) | Self::NonNullableArray(_) => true,
            Self::NullableArray(array) => array.is_valid(i),
        }
    }

    #[inline]
    pub fn nulls(&self) -> Option<NullBuffer> {
        match &self {
            Self::Scalar(_) | Self::NonNullableArray(_) => None,
            Self::NullableArray(array) => array.nulls().cloned(),
        }
    }
}

/// Abstracts iteration over different types of string arrays.
///
/// The [`StringArrayType`] trait helps write generic code for string functions that can work with
/// different types of string arrays.
///
/// Currently three types are supported:
/// - [`StringArray`]
/// - [`LargeStringArray`]
/// - [`StringViewArray`]
///
/// It is inspired / copied from [arrow-rs].
///
/// [arrow-rs]: https://github.com/apache/arrow-rs/blob/bf0ea9129e617e4a3cf915a900b747cc5485315f/arrow-string/src/like.rs#L151-L157
///
/// # Examples
/// Generic function that works for [`StringArray`], [`LargeStringArray`]
/// and [`StringViewArray`]:
/// ```
/// # use arrow::array::{StringArray, LargeStringArray, StringViewArray};
/// # use datafusion_functions::string::common::StringArrayType;
///
/// /// Combines string values for any StringArrayType type. It can be invoked on
/// /// and combination of `StringArray`, `LargeStringArray` or `StringViewArray`
/// fn combine_values<'a, S1, S2>(array1: S1, array2: S2) -> Vec<String>
///   where S1: StringArrayType<'a>, S2: StringArrayType<'a>
/// {
///   // iterate over the elements of the 2 arrays in parallel
///   array1
///   .iter()
///   .zip(array2.iter())
///   .map(|(s1, s2)| {
///      // if both values are non null, combine them
///      if let (Some(s1), Some(s2)) = (s1, s2) {
///        format!("{s1}{s2}")
///      } else {
///        "None".to_string()
///     }
///    })
///   .collect()
/// }
///
/// let string_array = StringArray::from(vec!["foo", "bar"]);
/// let large_string_array = LargeStringArray::from(vec!["foo2", "bar2"]);
/// let string_view_array = StringViewArray::from(vec!["foo3", "bar3"]);
///
/// // can invoke this function a string array and large string array
/// assert_eq!(
///   combine_values(&string_array, &large_string_array),
///   vec![String::from("foofoo2"), String::from("barbar2")]
/// );
///
/// // Can call the same function with string array and string view array
/// assert_eq!(
///   combine_values(&string_array, &string_view_array),
///   vec![String::from("foofoo3"), String::from("barbar3")]
/// );
/// ```
///
/// [`LargeStringArray`]: arrow::array::LargeStringArray
pub trait StringArrayType<'a>: ArrayAccessor<Item = &'a str> + Sized {
    /// Return an [`ArrayIter`]  over the values of the array.
    ///
    /// This iterator iterates returns `Option<&str>` for each item in the array.
    fn iter(&self) -> ArrayIter<Self>;
}

impl<'a, T: OffsetSizeTrait> StringArrayType<'a> for &'a GenericStringArray<T> {
    fn iter(&self) -> ArrayIter<Self> {
        GenericStringArray::<T>::iter(self)
    }
}

impl<'a> StringArrayType<'a> for &'a StringViewArray {
    fn iter(&self) -> ArrayIter<Self> {
        StringViewArray::iter(self)
    }
}

/// Optimized version of the StringBuilder in Arrow that:
/// 1. Precalculating the expected length of the result, avoiding reallocations.
/// 2. Avoids creating / incrementally creating a `NullBufferBuilder`
pub(crate) struct StringArrayBuilder {
    offsets_buffer: MutableBuffer,
    value_buffer: MutableBuffer,
}

impl StringArrayBuilder {
    pub fn with_capacity(item_capacity: usize, data_capacity: usize) -> Self {
        let mut offsets_buffer = MutableBuffer::with_capacity(
            (item_capacity + 1) * std::mem::size_of::<i32>(),
        );
        // SAFETY: the first offset value is definitely not going to exceed the bounds.
        unsafe { offsets_buffer.push_unchecked(0_i32) };
        Self {
            offsets_buffer,
            value_buffer: MutableBuffer::with_capacity(data_capacity),
        }
    }

    pub fn write<const CHECK_VALID: bool>(
        &mut self,
        column: &ColumnarValueRef,
        i: usize,
    ) {
        match column {
            ColumnarValueRef::Scalar(s) => {
                self.value_buffer.extend_from_slice(s);
            }
            ColumnarValueRef::NullableArray(array) => {
                if !CHECK_VALID || array.is_valid(i) {
                    self.value_buffer
                        .extend_from_slice(array.value(i).as_bytes());
                }
            }
            ColumnarValueRef::NonNullableArray(array) => {
                self.value_buffer
                    .extend_from_slice(array.value(i).as_bytes());
            }
        }
    }

    pub fn append_offset(&mut self) {
        let next_offset: i32 = self
            .value_buffer
            .len()
            .try_into()
            .expect("byte array offset overflow");
        unsafe { self.offsets_buffer.push_unchecked(next_offset) };
    }

    pub fn finish(self, null_buffer: Option<NullBuffer>) -> StringArray {
        let array_builder = ArrayDataBuilder::new(DataType::Utf8)
            .len(self.offsets_buffer.len() / std::mem::size_of::<i32>() - 1)
            .add_buffer(self.offsets_buffer.into())
            .add_buffer(self.value_buffer.into())
            .nulls(null_buffer);
        // SAFETY: all data that was appended was valid UTF8 and the values
        // and offsets were created correctly
        let array_data = unsafe { array_builder.build_unchecked() };
        StringArray::from(array_data)
    }
}

fn case_conversion_array<'a, O, F>(array: &'a ArrayRef, op: F) -> Result<ArrayRef>
where
    O: OffsetSizeTrait,
    F: Fn(&'a str) -> String,
{
    const PRE_ALLOC_BYTES: usize = 8;

    let string_array = as_generic_string_array::<O>(array)?;
    let value_data = string_array.value_data();

    // All values are ASCII.
    if value_data.is_ascii() {
        return case_conversion_ascii_array::<O, _>(string_array, op);
    }

    // Values contain non-ASCII.
    let item_len = string_array.len();
    let capacity = string_array.value_data().len() + PRE_ALLOC_BYTES;
    let mut builder = GenericStringBuilder::<O>::with_capacity(item_len, capacity);

    if string_array.null_count() == 0 {
        let iter =
            (0..item_len).map(|i| Some(op(unsafe { string_array.value_unchecked(i) })));
        builder.extend(iter);
    } else {
        let iter = string_array.iter().map(|string| string.map(&op));
        builder.extend(iter);
    }
    Ok(Arc::new(builder.finish()))
}

/// All values of string_array are ASCII, and when converting case, there is no changes in the byte
/// array length. Therefore, the StringArray can be treated as a complete ASCII string for
/// case conversion, and we can reuse the offsets buffer and the nulls buffer.
fn case_conversion_ascii_array<'a, O, F>(
    string_array: &'a GenericStringArray<O>,
    op: F,
) -> Result<ArrayRef>
where
    O: OffsetSizeTrait,
    F: Fn(&'a str) -> String,
{
    let value_data = string_array.value_data();
    // SAFETY: all items stored in value_data satisfy UTF8.
    // ref: impl ByteArrayNativeType for str {...}
    let str_values = unsafe { std::str::from_utf8_unchecked(value_data) };

    // conversion
    let converted_values = op(str_values);
    assert_eq!(converted_values.len(), str_values.len());
    let bytes = converted_values.into_bytes();

    // build result
    let values = Buffer::from_vec(bytes);
    let offsets = string_array.offsets().clone();
    let nulls = string_array.nulls().cloned();
    // SAFETY: offsets and nulls are consistent with the input array.
    Ok(Arc::new(unsafe {
        GenericStringArray::<O>::new_unchecked(offsets, values, nulls)
    }))
}

/// Perform SQL `array ~ regex_array` operation on
/// [`StringArray`] / [`LargeStringArray`] / [`StringViewArray`].
/// If `regex_array` element has an empty value, the corresponding result value is always true.
///
/// `flags_array` are optional [`StringArray`] / [`LargeStringArray`] / [`StringViewArray`] flag,
/// which allow special search modes, such as case-insensitive and multi-line mode.
/// See the documentation [here](https://docs.rs/regex/1.5.4/regex/#grouping-and-flags)
/// for more information.
///
/// It is inspired / copied from `regexp_is_match_utf8` [arrow-rs].
///
/// [arrow-rs]: https://github.com/apache/arrow-rs/blob/8c956a9f9ab26c14072740cce64c2b99cb039b13/arrow-string/src/regexp.rs#L31-L37
pub fn regexp_is_match<'a, ArrayType1, ArrayType2, ArrayType3>(
    array: &'a ArrayType1,
    regex_array: &'a ArrayType2,
    flags_array: Option<&'a ArrayType3>,
) -> Result<BooleanArray, DataFusionError>
where
    &'a ArrayType1: StringArrayType<'a>,
    &'a ArrayType2: StringArrayType<'a>,
    &'a ArrayType3: StringArrayType<'a>,
{
    if array.len() != regex_array.len() {
        return Err(DataFusionError::Execution(
            "Cannot perform comparison operation on arrays of different length"
                .to_string(),
        ));
    }

    let nulls = NullBuffer::union(array.nulls(), regex_array.nulls());

    let mut patterns: HashMap<String, Regex> = HashMap::new();
    let mut result = BooleanBufferBuilder::new(array.len());

    let complete_pattern = match flags_array {
        Some(flags) => Box::new(regex_array.iter().zip(flags.iter()).map(
            |(pattern, flags)| {
                pattern.map(|pattern| match flags {
                    Some(flag) => format!("(?{flag}){pattern}"),
                    None => pattern.to_string(),
                })
            },
        )) as Box<dyn Iterator<Item = Option<String>>>,
        None => Box::new(
            regex_array
                .iter()
                .map(|pattern| pattern.map(|pattern| pattern.to_string())),
        ),
    };

    array
        .iter()
        .zip(complete_pattern)
        .map(|(value, pattern)| {
            match (value, pattern) {
                (Some(_), Some(pattern)) if pattern == *"" => {
                    result.append(true);
                }
                (Some(value), Some(pattern)) => {
                    let existing_pattern = patterns.get(&pattern);
                    let re = match existing_pattern {
                        Some(re) => re,
                        None => {
                            let re = Regex::new(pattern.as_str()).map_err(|e| {
                                DataFusionError::Execution(format!(
                                    "Regular expression did not compile: {e:?}"
                                ))
                            })?;
                            patterns.entry(pattern).or_insert(re)
                        }
                    };
                    result.append(re.is_match(value));
                }
                _ => result.append(false),
            }
            Ok(())
        })
        .collect::<Result<Vec<()>, ArrowError>>()?;

    let data = unsafe {
        ArrayDataBuilder::new(DataType::Boolean)
            .len(array.len())
            .buffers(vec![result.into()])
            .nulls(nulls)
            .build_unchecked()
    };

    Ok(BooleanArray::from(data))
}<|MERGE_RESOLUTION|>--- conflicted
+++ resolved
@@ -23,13 +23,8 @@
 
 use arrow::array::{
     new_null_array, Array, ArrayAccessor, ArrayDataBuilder, ArrayIter, ArrayRef,
-<<<<<<< HEAD
     BooleanArray, GenericStringArray, GenericStringBuilder, OffsetSizeTrait, StringArray,
-    StringViewArray,
-=======
-    GenericStringArray, GenericStringBuilder, OffsetSizeTrait, StringArray,
     StringBuilder, StringViewArray,
->>>>>>> 945902dd
 };
 use arrow::buffer::{Buffer, MutableBuffer, NullBuffer};
 use arrow::datatypes::DataType;
