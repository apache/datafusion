// Licensed to the Apache Software Foundation (ASF) under one
// or more contributor license agreements.  See the NOTICE file
// distributed with this work for additional information
// regarding copyright ownership.  The ASF licenses this file
// to you under the Apache License, Version 2.0 (the
// "License"); you may not use this file except in compliance
// with the License.  You may obtain a copy of the License at
//
//   http://www.apache.org/licenses/LICENSE-2.0
//
// Unless required by applicable law or agreed to in writing,
// software distributed under the License is distributed on an
// "AS IS" BASIS, WITHOUT WARRANTIES OR CONDITIONS OF ANY
// KIND, either express or implied.  See the License for the
// specific language governing permissions and limitations
// under the License.

use std::any::Any;
use std::sync::{Arc, OnceLock};

use arrow::array::{ArrayRef, Int32Array, Int64Array, OffsetSizeTrait};
use arrow::datatypes::DataType;

use crate::utils::{make_scalar_function, utf8_to_int_type};
use datafusion_common::cast::{as_generic_string_array, as_string_view_array};
use datafusion_common::utils::datafusion_strsim;
use datafusion_common::{exec_err, Result};
<<<<<<< HEAD
use datafusion_expr::scalar_doc_sections::DOC_SECTION_STRING;
=======
>>>>>>> 2ad89550
use datafusion_expr::{ColumnarValue, Documentation};
use datafusion_expr::{ScalarUDFImpl, Signature, Volatility};
use datafusion_macros::user_doc;

#[user_doc(
    doc_section(label = "String Functions"),
    description = "Returns the [`Levenshtein distance`](https://en.wikipedia.org/wiki/Levenshtein_distance) between the two given strings.",
    syntax_example = "levenshtein(str1, str2)",
    sql_example = r#"```sql
> select levenshtein('kitten', 'sitting');
+---------------------------------------------+
| levenshtein(Utf8("kitten"),Utf8("sitting")) |
+---------------------------------------------+
| 3                                           |
+---------------------------------------------+
```"#,
    argument(
        name = "str1",
        description = "String expression to compute Levenshtein distance with str2."
    ),
    argument(
        name = "str2",
        description = "String expression to compute Levenshtein distance with str1."
    )
)]
#[derive(Debug)]
pub struct LevenshteinFunc {
    signature: Signature,
}

impl Default for LevenshteinFunc {
    fn default() -> Self {
        Self::new()
    }
}

impl LevenshteinFunc {
    pub fn new() -> Self {
        Self {
            signature: Signature::string(2, Volatility::Immutable),
        }
    }
}

impl ScalarUDFImpl for LevenshteinFunc {
    fn as_any(&self) -> &dyn Any {
        self
    }

    fn name(&self) -> &str {
        "levenshtein"
    }

    fn signature(&self) -> &Signature {
        &self.signature
    }

    fn return_type(&self, arg_types: &[DataType]) -> Result<DataType> {
        utf8_to_int_type(&arg_types[0], "levenshtein")
    }

    fn invoke_batch(
        &self,
        args: &[ColumnarValue],
        _number_rows: usize,
    ) -> Result<ColumnarValue> {
        match args[0].data_type() {
            DataType::Utf8View | DataType::Utf8 => {
                make_scalar_function(levenshtein::<i32>, vec![])(args)
            }
            DataType::LargeUtf8 => make_scalar_function(levenshtein::<i64>, vec![])(args),
            other => {
                exec_err!("Unsupported data type {other:?} for function levenshtein")
            }
        }
    }

    fn documentation(&self) -> Option<&Documentation> {
<<<<<<< HEAD
        Some(get_levenshtein_doc())
    }
}

static DOCUMENTATION: OnceLock<Documentation> = OnceLock::new();

fn get_levenshtein_doc() -> &'static Documentation {
    DOCUMENTATION.get_or_init(|| {
        Documentation::builder()
            .with_doc_section(DOC_SECTION_STRING)
            .with_description("Returns the [`Levenshtein distance`](https://en.wikipedia.org/wiki/Levenshtein_distance) between the two given strings.")
            .with_syntax_example("levenshtein(str1, str2)")
            .with_sql_example(r#"```sql
> select levenshtein('kitten', 'sitting');
+---------------------------------------------+
| levenshtein(Utf8("kitten"),Utf8("sitting")) |
+---------------------------------------------+
| 3                                           |
+---------------------------------------------+
```"#)
            .with_argument("str1", "String expression to compute Levenshtein distance with str2.")
            .with_argument("str2", "String expression to compute Levenshtein distance with str1.")
            .build()
            .unwrap()
    })
=======
        self.doc()
    }
>>>>>>> 2ad89550
}

///Returns the Levenshtein distance between the two given strings.
/// LEVENSHTEIN('kitten', 'sitting') = 3
pub fn levenshtein<T: OffsetSizeTrait>(args: &[ArrayRef]) -> Result<ArrayRef> {
    if args.len() != 2 {
        return exec_err!(
            "levenshtein function requires two arguments, got {}",
            args.len()
        );
    }

    match args[0].data_type() {
        DataType::Utf8View => {
            let str1_array = as_string_view_array(&args[0])?;
            let str2_array = as_string_view_array(&args[1])?;
            let result = str1_array
                .iter()
                .zip(str2_array.iter())
                .map(|(string1, string2)| match (string1, string2) {
                    (Some(string1), Some(string2)) => {
                        Some(datafusion_strsim::levenshtein(string1, string2) as i32)
                    }
                    _ => None,
                })
                .collect::<Int32Array>();
            Ok(Arc::new(result) as ArrayRef)
        }
        DataType::Utf8 => {
            let str1_array = as_generic_string_array::<T>(&args[0])?;
            let str2_array = as_generic_string_array::<T>(&args[1])?;
            let result = str1_array
                .iter()
                .zip(str2_array.iter())
                .map(|(string1, string2)| match (string1, string2) {
                    (Some(string1), Some(string2)) => {
                        Some(datafusion_strsim::levenshtein(string1, string2) as i32)
                    }
                    _ => None,
                })
                .collect::<Int32Array>();
            Ok(Arc::new(result) as ArrayRef)
        }
        DataType::LargeUtf8 => {
            let str1_array = as_generic_string_array::<T>(&args[0])?;
            let str2_array = as_generic_string_array::<T>(&args[1])?;
            let result = str1_array
                .iter()
                .zip(str2_array.iter())
                .map(|(string1, string2)| match (string1, string2) {
                    (Some(string1), Some(string2)) => {
                        Some(datafusion_strsim::levenshtein(string1, string2) as i64)
                    }
                    _ => None,
                })
                .collect::<Int64Array>();
            Ok(Arc::new(result) as ArrayRef)
        }
        other => {
            exec_err!(
                "levenshtein was called with {other} datatype arguments. It requires Utf8View, Utf8 or LargeUtf8."
            )
        }
    }
}

#[cfg(test)]
mod tests {
    use arrow::array::StringArray;

    use datafusion_common::cast::as_int32_array;

    use super::*;

    #[test]
    fn to_levenshtein() -> Result<()> {
        let string1_array =
            Arc::new(StringArray::from(vec!["123", "abc", "xyz", "kitten"]));
        let string2_array =
            Arc::new(StringArray::from(vec!["321", "def", "zyx", "sitting"]));
        let res = levenshtein::<i32>(&[string1_array, string2_array]).unwrap();
        let result =
            as_int32_array(&res).expect("failed to initialized function levenshtein");
        let expected = Int32Array::from(vec![2, 3, 2, 3]);
        assert_eq!(&expected, result);

        Ok(())
    }
}<|MERGE_RESOLUTION|>--- conflicted
+++ resolved
@@ -16,7 +16,7 @@
 // under the License.
 
 use std::any::Any;
-use std::sync::{Arc, OnceLock};
+use std::sync::Arc;
 
 use arrow::array::{ArrayRef, Int32Array, Int64Array, OffsetSizeTrait};
 use arrow::datatypes::DataType;
@@ -25,10 +25,6 @@
 use datafusion_common::cast::{as_generic_string_array, as_string_view_array};
 use datafusion_common::utils::datafusion_strsim;
 use datafusion_common::{exec_err, Result};
-<<<<<<< HEAD
-use datafusion_expr::scalar_doc_sections::DOC_SECTION_STRING;
-=======
->>>>>>> 2ad89550
 use datafusion_expr::{ColumnarValue, Documentation};
 use datafusion_expr::{ScalarUDFImpl, Signature, Volatility};
 use datafusion_macros::user_doc;
@@ -107,36 +103,8 @@
     }
 
     fn documentation(&self) -> Option<&Documentation> {
-<<<<<<< HEAD
-        Some(get_levenshtein_doc())
-    }
-}
-
-static DOCUMENTATION: OnceLock<Documentation> = OnceLock::new();
-
-fn get_levenshtein_doc() -> &'static Documentation {
-    DOCUMENTATION.get_or_init(|| {
-        Documentation::builder()
-            .with_doc_section(DOC_SECTION_STRING)
-            .with_description("Returns the [`Levenshtein distance`](https://en.wikipedia.org/wiki/Levenshtein_distance) between the two given strings.")
-            .with_syntax_example("levenshtein(str1, str2)")
-            .with_sql_example(r#"```sql
-> select levenshtein('kitten', 'sitting');
-+---------------------------------------------+
-| levenshtein(Utf8("kitten"),Utf8("sitting")) |
-+---------------------------------------------+
-| 3                                           |
-+---------------------------------------------+
-```"#)
-            .with_argument("str1", "String expression to compute Levenshtein distance with str2.")
-            .with_argument("str2", "String expression to compute Levenshtein distance with str1.")
-            .build()
-            .unwrap()
-    })
-=======
         self.doc()
     }
->>>>>>> 2ad89550
 }
 
 ///Returns the Levenshtein distance between the two given strings.
