--- conflicted
+++ resolved
@@ -16,7 +16,7 @@
 // under the License.
 
 use std::any::Any;
-use std::sync::{Arc, OnceLock};
+use std::sync::Arc;
 
 use arrow::array::{ArrayRef, GenericStringArray, OffsetSizeTrait};
 use arrow::datatypes::DataType;
@@ -26,16 +26,10 @@
     as_generic_string_array, as_int64_array, as_string_view_array,
 };
 use datafusion_common::{exec_err, Result};
-<<<<<<< HEAD
-use datafusion_expr::scalar_doc_sections::DOC_SECTION_STRING;
-=======
->>>>>>> f667a01f
 use datafusion_expr::{ColumnarValue, Documentation, TypeSignature, Volatility};
 use datafusion_expr::{ScalarUDFImpl, Signature};
 use datafusion_macros::user_doc;
 
-<<<<<<< HEAD
-=======
 #[user_doc(
     doc_section(label = "String Functions"),
     description = "Returns the string which is replaced by another string from the specified position and specified count length.",
@@ -59,7 +53,6 @@
         description = "The count of characters to be replaced from start position of str. If not specified, will use substr length instead."
     )
 )]
->>>>>>> f667a01f
 #[derive(Debug)]
 pub struct OverlayFunc {
     signature: Signature,
@@ -122,38 +115,8 @@
     }
 
     fn documentation(&self) -> Option<&Documentation> {
-<<<<<<< HEAD
-        Some(get_overlay_doc())
-    }
-}
-
-static DOCUMENTATION: OnceLock<Documentation> = OnceLock::new();
-
-fn get_overlay_doc() -> &'static Documentation {
-    DOCUMENTATION.get_or_init(|| {
-        Documentation::builder()
-            .with_doc_section(DOC_SECTION_STRING)
-            .with_description("Returns the string which is replaced by another string from the specified position and specified count length.")
-            .with_syntax_example("overlay(str PLACING substr FROM pos [FOR count])")
-            .with_sql_example(r#"```sql
-> select overlay('Txxxxas' placing 'hom' from 2 for 4);
-+--------------------------------------------------------+
-| overlay(Utf8("Txxxxas"),Utf8("hom"),Int64(2),Int64(4)) |
-+--------------------------------------------------------+
-| Thomas                                                 |
-+--------------------------------------------------------+
-```"#)
-            .with_standard_argument("str", "String")
-            .with_argument("substr", "Substring to replace in str.")
-            .with_argument("pos", "The start position to start the replace in str.")
-            .with_argument("count", "The count of characters to be replaced from start position of str. If not specified, will use substr length instead.")
-            .build()
-            .unwrap()
-    })
-=======
         self.doc()
     }
->>>>>>> f667a01f
 }
 
 macro_rules! process_overlay {
