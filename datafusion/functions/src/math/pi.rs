// Licensed to the Apache Software Foundation (ASF) under one
// or more contributor license agreements.  See the NOTICE file
// distributed with this work for additional information
// regarding copyright ownership.  The ASF licenses this file
// to you under the Apache License, Version 2.0 (the
// "License"); you may not use this file except in compliance
// with the License.  You may obtain a copy of the License at
//
//   http://www.apache.org/licenses/LICENSE-2.0
//
// Unless required by applicable law or agreed to in writing,
// software distributed under the License is distributed on an
// "AS IS" BASIS, WITHOUT WARRANTIES OR CONDITIONS OF ANY
// KIND, either express or implied.  See the License for the
// specific language governing permissions and limitations
// under the License.

use std::any::Any;

use arrow::datatypes::DataType;
use arrow::datatypes::DataType::Float64;
use datafusion_common::{internal_err, Result, ScalarValue};
use datafusion_expr::sort_properties::{ExprProperties, SortProperties};
use datafusion_expr::{
    ColumnarValue, Documentation, ScalarUDFImpl, Signature, Volatility,
};
use datafusion_macros::user_doc;

#[user_doc(
    doc_section(label = "Math Functions"),
    description = "Returns an approximate value of π.",
    syntax_example = "pi()"
)]
#[derive(Debug)]
pub struct PiFunc {
    signature: Signature,
}

impl Default for PiFunc {
    fn default() -> Self {
        PiFunc::new()
    }
}

impl PiFunc {
    pub fn new() -> Self {
        Self {
            signature: Signature::nullary(Volatility::Immutable),
        }
    }
}

impl ScalarUDFImpl for PiFunc {
    fn as_any(&self) -> &dyn Any {
        self
    }

    fn name(&self) -> &str {
        "pi"
    }

    fn signature(&self) -> &Signature {
        &self.signature
    }

    fn return_type(&self, _arg_types: &[DataType]) -> Result<DataType> {
        Ok(Float64)
    }

<<<<<<< HEAD
    fn invoke(&self, _args: &[ColumnarValue]) -> Result<ColumnarValue> {
        not_impl_err!("{} function does not accept arguments", self.name())
    }

    fn invoke_no_args(&self, _number_rows: usize) -> Result<ColumnarValue> {
        Ok(ColumnarValue::from(ScalarValue::Float64(Some(
=======
    fn invoke_batch(
        &self,
        args: &[ColumnarValue],
        _number_rows: usize,
    ) -> Result<ColumnarValue> {
        if !args.is_empty() {
            return internal_err!("{} function does not accept arguments", self.name());
        }
        Ok(ColumnarValue::Scalar(ScalarValue::Float64(Some(
>>>>>>> 2ad89550
            std::f64::consts::PI,
        ))))
    }

    fn output_ordering(&self, _input: &[ExprProperties]) -> Result<SortProperties> {
        // This function returns a constant value.
        Ok(SortProperties::Singleton)
    }

    fn documentation(&self) -> Option<&Documentation> {
        self.doc()
    }
}<|MERGE_RESOLUTION|>--- conflicted
+++ resolved
@@ -67,14 +67,6 @@
         Ok(Float64)
     }
 
-<<<<<<< HEAD
-    fn invoke(&self, _args: &[ColumnarValue]) -> Result<ColumnarValue> {
-        not_impl_err!("{} function does not accept arguments", self.name())
-    }
-
-    fn invoke_no_args(&self, _number_rows: usize) -> Result<ColumnarValue> {
-        Ok(ColumnarValue::from(ScalarValue::Float64(Some(
-=======
     fn invoke_batch(
         &self,
         args: &[ColumnarValue],
@@ -83,8 +75,7 @@
         if !args.is_empty() {
             return internal_err!("{} function does not accept arguments", self.name());
         }
-        Ok(ColumnarValue::Scalar(ScalarValue::Float64(Some(
->>>>>>> 2ad89550
+        Ok(ColumnarValue::from(ScalarValue::Float64(Some(
             std::f64::consts::PI,
         ))))
     }
