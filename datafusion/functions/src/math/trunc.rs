// Licensed to the Apache Software Foundation (ASF) under one
// or more contributor license agreements.  See the NOTICE file
// distributed with this work for additional information
// regarding copyright ownership.  The ASF licenses this file
// to you under the Apache License, Version 2.0 (the
// "License"); you may not use this file except in compliance
// with the License.  You may obtain a copy of the License at
//
//   http://www.apache.org/licenses/LICENSE-2.0
//
// Unless required by applicable law or agreed to in writing,
// software distributed under the License is distributed on an
// "AS IS" BASIS, WITHOUT WARRANTIES OR CONDITIONS OF ANY
// KIND, either express or implied.  See the License for the
// specific language governing permissions and limitations
// under the License.

use std::any::Any;
use std::sync::Arc;

use crate::utils::make_scalar_function;

use arrow::array::{ArrayRef, AsArray, PrimitiveArray};
use arrow::datatypes::DataType::{Float32, Float64};
use arrow::datatypes::{DataType, Float32Type, Float64Type, Int64Type};
use datafusion_common::ScalarValue::Int64;
use datafusion_common::{exec_err, Result};
use datafusion_expr::sort_properties::{ExprProperties, SortProperties};
use datafusion_expr::TypeSignature::Exact;
use datafusion_expr::{
    ColumnarValue, Documentation, ScalarUDFImpl, Signature, Volatility,
};
use datafusion_macros::user_doc;

#[user_doc(
    doc_section(label = "Math Functions"),
    description = "Truncates a number to a whole number or truncated to the specified decimal places.",
    syntax_example = "trunc(numeric_expression[, decimal_places])",
    standard_argument(name = "numeric_expression", prefix = "Numeric"),
    argument(
        name = "decimal_places",
        description = r#"Optional. The number of decimal places to
  truncate to. Defaults to 0 (truncate to a whole number). If
  `decimal_places` is a positive integer, truncates digits to the
  right of the decimal point. If `decimal_places` is a negative
  integer, replaces digits to the left of the decimal point with `0`."#
    )
)]
#[derive(Debug)]
pub struct TruncFunc {
    signature: Signature,
}

impl Default for TruncFunc {
    fn default() -> Self {
        TruncFunc::new()
    }
}

impl TruncFunc {
    pub fn new() -> Self {
        use DataType::*;
        Self {
            // math expressions expect 1 argument of type f64 or f32
            // priority is given to f64 because e.g. `sqrt(1i32)` is in IR (real numbers) and thus we
            // return the best approximation for it (in f64).
            // We accept f32 because in this case it is clear that the best approximation
            // will be as good as the number of digits in the number
            signature: Signature::one_of(
                vec![
                    Exact(vec![Float32, Int64]),
                    Exact(vec![Float64, Int64]),
                    Exact(vec![Float64]),
                    Exact(vec![Float32]),
                ],
                Volatility::Immutable,
            ),
        }
    }
}

impl ScalarUDFImpl for TruncFunc {
    fn as_any(&self) -> &dyn Any {
        self
    }

    fn name(&self) -> &str {
        "trunc"
    }

    fn signature(&self) -> &Signature {
        &self.signature
    }

    fn return_type(&self, arg_types: &[DataType]) -> Result<DataType> {
        match arg_types[0] {
            Float32 => Ok(Float32),
            _ => Ok(Float64),
        }
    }

    fn invoke_batch(
        &self,
        args: &[ColumnarValue],
        _number_rows: usize,
    ) -> Result<ColumnarValue> {
        make_scalar_function(trunc, vec![])(args)
    }

    fn output_ordering(&self, input: &[ExprProperties]) -> Result<SortProperties> {
        // trunc preserves the order of the first argument
        let value = &input[0];
        let precision = input.get(1);

        if precision
            .map(|r| r.sort_properties.eq(&SortProperties::Singleton))
            .unwrap_or(true)
        {
            Ok(value.sort_properties)
        } else {
            Ok(SortProperties::Unordered)
        }
    }

    fn documentation(&self) -> Option<&Documentation> {
        self.doc()
    }
}

/// Truncate(numeric, decimalPrecision) and trunc(numeric) SQL function
fn trunc(args: &[ArrayRef]) -> Result<ArrayRef> {
    if args.len() != 1 && args.len() != 2 {
        return exec_err!(
            "truncate function requires one or two arguments, got {}",
            args.len()
        );
    }

    // If only one arg then invoke toolchain trunc(num) and precision = 0 by default
    // or then invoke the compute_truncate method to process precision
    let num = &args[0];
    let precision = if args.len() == 1 {
        ColumnarValue::from(Int64(Some(0)))
    } else {
        ColumnarValue::from(Arc::clone(&args[1]))
    };

    match num.data_type() {
        Float64 => match precision {
<<<<<<< HEAD
            ColumnarValue::Scalar(scalar) => match scalar.value() {
                Int64(Some(0)) => Ok(Arc::new(make_function_scalar_inputs!(
                    num,
                    "num",
                    Float64Array,
                    { f64::trunc }
                )) as ArrayRef),
                _ => exec_err!("trunc function requires a Int64 scalar for precision"),
            },
            ColumnarValue::Array(precision) => Ok(Arc::new(make_function_inputs2!(
                num,
                precision,
                "x",
                "y",
                Float64Array,
                Int64Array,
                { compute_truncate64 }
            )) as ArrayRef),
        },
        Float32 => match precision {
            ColumnarValue::Scalar(scalar) => match scalar.value() {
                Int64(Some(0)) => Ok(Arc::new(make_function_scalar_inputs!(
                    num,
                    "num",
                    Float32Array,
                    { f32::trunc }
                )) as ArrayRef),
                _ => exec_err!("trunc function requires a Int64 scalar for precision"),
            },
            ColumnarValue::Array(precision) => Ok(Arc::new(make_function_inputs2!(
                num,
                precision,
                "x",
                "y",
                Float32Array,
                Int64Array,
                { compute_truncate32 }
            )) as ArrayRef),
=======
            ColumnarValue::Scalar(Int64(Some(0))) => {
                Ok(Arc::new(
                    args[0]
                        .as_primitive::<Float64Type>()
                        .unary::<_, Float64Type>(|x: f64| {
                            if x == 0_f64 {
                                0_f64
                            } else {
                                x.trunc()
                            }
                        }),
                ) as ArrayRef)
            }
            ColumnarValue::Array(precision) => {
                let num_array = num.as_primitive::<Float64Type>();
                let precision_array = precision.as_primitive::<Int64Type>();
                let result: PrimitiveArray<Float64Type> =
                    arrow::compute::binary(num_array, precision_array, |x, y| {
                        compute_truncate64(x, y)
                    })?;

                Ok(Arc::new(result) as ArrayRef)
            }
            _ => exec_err!("trunc function requires a scalar or array for precision"),
        },
        Float32 => match precision {
            ColumnarValue::Scalar(Int64(Some(0))) => {
                Ok(Arc::new(
                    args[0]
                        .as_primitive::<Float32Type>()
                        .unary::<_, Float32Type>(|x: f32| {
                            if x == 0_f32 {
                                0_f32
                            } else {
                                x.trunc()
                            }
                        }),
                ) as ArrayRef)
            }
            ColumnarValue::Array(precision) => {
                let num_array = num.as_primitive::<Float32Type>();
                let precision_array = precision.as_primitive::<Int64Type>();
                let result: PrimitiveArray<Float32Type> =
                    arrow::compute::binary(num_array, precision_array, |x, y| {
                        compute_truncate32(x, y)
                    })?;

                Ok(Arc::new(result) as ArrayRef)
            }
            _ => exec_err!("trunc function requires a scalar or array for precision"),
>>>>>>> f667a01f
        },
        other => exec_err!("Unsupported data type {other:?} for function trunc"),
    }
}

fn compute_truncate32(x: f32, y: i64) -> f32 {
    let factor = 10.0_f32.powi(y as i32);
    (x * factor).round() / factor
}

fn compute_truncate64(x: f64, y: i64) -> f64 {
    let factor = 10.0_f64.powi(y as i32);
    (x * factor).round() / factor
}

#[cfg(test)]
mod test {
    use std::sync::Arc;

    use crate::math::trunc::trunc;

    use arrow::array::{ArrayRef, Float32Array, Float64Array, Int64Array};
    use datafusion_common::cast::{as_float32_array, as_float64_array};

    #[test]
    fn test_truncate_32() {
        let args: Vec<ArrayRef> = vec![
            Arc::new(Float32Array::from(vec![
                15.0,
                1_234.267_8,
                1_233.123_4,
                3.312_979_2,
                -21.123_4,
            ])),
            Arc::new(Int64Array::from(vec![0, 3, 2, 5, 6])),
        ];

        let result = trunc(&args).expect("failed to initialize function truncate");
        let floats =
            as_float32_array(&result).expect("failed to initialize function truncate");

        assert_eq!(floats.len(), 5);
        assert_eq!(floats.value(0), 15.0);
        assert_eq!(floats.value(1), 1_234.268);
        assert_eq!(floats.value(2), 1_233.12);
        assert_eq!(floats.value(3), 3.312_98);
        assert_eq!(floats.value(4), -21.123_4);
    }

    #[test]
    fn test_truncate_64() {
        let args: Vec<ArrayRef> = vec![
            Arc::new(Float64Array::from(vec![
                5.0,
                234.267_812_176,
                123.123_456_789,
                123.312_979_313_2,
                -321.123_1,
            ])),
            Arc::new(Int64Array::from(vec![0, 3, 2, 5, 6])),
        ];

        let result = trunc(&args).expect("failed to initialize function truncate");
        let floats =
            as_float64_array(&result).expect("failed to initialize function truncate");

        assert_eq!(floats.len(), 5);
        assert_eq!(floats.value(0), 5.0);
        assert_eq!(floats.value(1), 234.268);
        assert_eq!(floats.value(2), 123.12);
        assert_eq!(floats.value(3), 123.312_98);
        assert_eq!(floats.value(4), -321.123_1);
    }

    #[test]
    fn test_truncate_64_one_arg() {
        let args: Vec<ArrayRef> = vec![Arc::new(Float64Array::from(vec![
            5.0,
            234.267_812,
            123.123_45,
            123.312_979_313_2,
            -321.123,
        ]))];

        let result = trunc(&args).expect("failed to initialize function truncate");
        let floats =
            as_float64_array(&result).expect("failed to initialize function truncate");

        assert_eq!(floats.len(), 5);
        assert_eq!(floats.value(0), 5.0);
        assert_eq!(floats.value(1), 234.0);
        assert_eq!(floats.value(2), 123.0);
        assert_eq!(floats.value(3), 123.0);
        assert_eq!(floats.value(4), -321.0);
    }
}<|MERGE_RESOLUTION|>--- conflicted
+++ resolved
@@ -147,48 +147,8 @@
 
     match num.data_type() {
         Float64 => match precision {
-<<<<<<< HEAD
             ColumnarValue::Scalar(scalar) => match scalar.value() {
-                Int64(Some(0)) => Ok(Arc::new(make_function_scalar_inputs!(
-                    num,
-                    "num",
-                    Float64Array,
-                    { f64::trunc }
-                )) as ArrayRef),
-                _ => exec_err!("trunc function requires a Int64 scalar for precision"),
-            },
-            ColumnarValue::Array(precision) => Ok(Arc::new(make_function_inputs2!(
-                num,
-                precision,
-                "x",
-                "y",
-                Float64Array,
-                Int64Array,
-                { compute_truncate64 }
-            )) as ArrayRef),
-        },
-        Float32 => match precision {
-            ColumnarValue::Scalar(scalar) => match scalar.value() {
-                Int64(Some(0)) => Ok(Arc::new(make_function_scalar_inputs!(
-                    num,
-                    "num",
-                    Float32Array,
-                    { f32::trunc }
-                )) as ArrayRef),
-                _ => exec_err!("trunc function requires a Int64 scalar for precision"),
-            },
-            ColumnarValue::Array(precision) => Ok(Arc::new(make_function_inputs2!(
-                num,
-                precision,
-                "x",
-                "y",
-                Float32Array,
-                Int64Array,
-                { compute_truncate32 }
-            )) as ArrayRef),
-=======
-            ColumnarValue::Scalar(Int64(Some(0))) => {
-                Ok(Arc::new(
+                Int64(Some(0)) => Ok(Arc::new(
                     args[0]
                         .as_primitive::<Float64Type>()
                         .unary::<_, Float64Type>(|x: f64| {
@@ -198,8 +158,9 @@
                                 x.trunc()
                             }
                         }),
-                ) as ArrayRef)
-            }
+                ) as ArrayRef),
+                _ => exec_err!("trunc function requires a Int64 scalar for precision"),
+            },
             ColumnarValue::Array(precision) => {
                 let num_array = num.as_primitive::<Float64Type>();
                 let precision_array = precision.as_primitive::<Int64Type>();
@@ -210,11 +171,10 @@
 
                 Ok(Arc::new(result) as ArrayRef)
             }
-            _ => exec_err!("trunc function requires a scalar or array for precision"),
         },
         Float32 => match precision {
-            ColumnarValue::Scalar(Int64(Some(0))) => {
-                Ok(Arc::new(
+            ColumnarValue::Scalar(scalar) => match scalar.value() {
+                Int64(Some(0)) => Ok(Arc::new(
                     args[0]
                         .as_primitive::<Float32Type>()
                         .unary::<_, Float32Type>(|x: f32| {
@@ -224,8 +184,9 @@
                                 x.trunc()
                             }
                         }),
-                ) as ArrayRef)
-            }
+                ) as ArrayRef),
+                _ => exec_err!("trunc function requires a Int64 scalar for precision"),
+            },
             ColumnarValue::Array(precision) => {
                 let num_array = num.as_primitive::<Float32Type>();
                 let precision_array = precision.as_primitive::<Int64Type>();
@@ -236,8 +197,6 @@
 
                 Ok(Arc::new(result) as ArrayRef)
             }
-            _ => exec_err!("trunc function requires a scalar or array for precision"),
->>>>>>> f667a01f
         },
         other => exec_err!("Unsupported data type {other:?} for function trunc"),
     }
