--- conflicted
+++ resolved
@@ -134,8 +134,7 @@
     }
 
     match args[0].data_type() {
-<<<<<<< HEAD
-        DataType::Float64 => match decimal_places {
+        Float64 => match decimal_places {
             ColumnarValue::Scalar(scalar) => match scalar.into_value() {
                 ScalarValue::Int64(Some(decimal_places)) => {
                     let decimal_places: i32 = decimal_places.try_into().map_err(|e| {
@@ -144,40 +143,18 @@
                         )
                     })?;
 
-                    Ok(Arc::new(make_function_scalar_inputs!(
-                        &args[0],
-                        "value",
-                        Float64Array,
-                        {
-                            |value: f64| {
-                                (value * 10.0_f64.powi(decimal_places)).round()
-                                    / 10.0_f64.powi(decimal_places)
-                            }
-                        }
-                    )) as ArrayRef)
+                    let result = args[0]
+                        .as_primitive::<Float64Type>()
+                        .unary::<_, Float64Type>(|value: f64| {
+                            (value * 10.0_f64.powi(decimal_places)).round()
+                                / 10.0_f64.powi(decimal_places)
+                        });
+                    Ok(Arc::new(result) as _)
                 }
                 _ => {
                     exec_err!("round function requires a Int64 scalar for decimal_places")
                 }
             },
-=======
-        Float64 => match decimal_places {
-            ColumnarValue::Scalar(ScalarValue::Int64(Some(decimal_places))) => {
-                let decimal_places: i32 = decimal_places.try_into().map_err(|e| {
-                    exec_datafusion_err!(
-                        "Invalid value for decimal places: {decimal_places}: {e}"
-                    )
-                })?;
-
-                let result = args[0]
-                    .as_primitive::<Float64Type>()
-                    .unary::<_, Float64Type>(|value: f64| {
-                        (value * 10.0_f64.powi(decimal_places)).round()
-                            / 10.0_f64.powi(decimal_places)
-                    });
-                Ok(Arc::new(result) as _)
-            }
->>>>>>> 2ad89550
             ColumnarValue::Array(decimal_places) => {
                 let options = CastOptions {
                     safe: false, // raise error if the cast is not possible
@@ -202,8 +179,7 @@
             }
         },
 
-<<<<<<< HEAD
-        DataType::Float32 => match decimal_places {
+        Float32 => match decimal_places {
             ColumnarValue::Scalar(scalar) => match scalar.into_value() {
                 ScalarValue::Int64(Some(decimal_places)) => {
                     let decimal_places: i32 = decimal_places.try_into().map_err(|e| {
@@ -212,39 +188,18 @@
                         )
                     })?;
 
-                    Ok(Arc::new(make_function_scalar_inputs!(
-                        &args[0],
-                        "value",
-                        Float32Array,
-                        {
-                            |value: f32| {
-                                (value * 10.0_f32.powi(decimal_places)).round()
-                                    / 10.0_f32.powi(decimal_places)
-                            }
-                        }
-                    )) as ArrayRef)
+                    let result = args[0]
+                        .as_primitive::<Float32Type>()
+                        .unary::<_, Float32Type>(|value: f32| {
+                            (value * 10.0_f32.powi(decimal_places)).round()
+                                / 10.0_f32.powi(decimal_places)
+                        });
+                    Ok(Arc::new(result) as _)
                 }
                 _ => {
                     exec_err!("round function requires a Int64 scalar for decimal_places")
                 }
             },
-=======
-        Float32 => match decimal_places {
-            ColumnarValue::Scalar(ScalarValue::Int64(Some(decimal_places))) => {
-                let decimal_places: i32 = decimal_places.try_into().map_err(|e| {
-                    exec_datafusion_err!(
-                        "Invalid value for decimal places: {decimal_places}: {e}"
-                    )
-                })?;
-                let result = args[0]
-                    .as_primitive::<Float32Type>()
-                    .unary::<_, Float32Type>(|value: f32| {
-                        (value * 10.0_f32.powi(decimal_places)).round()
-                            / 10.0_f32.powi(decimal_places)
-                    });
-                Ok(Arc::new(result) as _)
-            }
->>>>>>> 2ad89550
             ColumnarValue::Array(_) => {
                 let ColumnarValue::Array(decimal_places) =
                     decimal_places.cast_to(&Int32, None).map_err(|e| {
