--- conflicted
+++ resolved
@@ -133,10 +133,7 @@
             let expected: Result<Option<$EXPECTED_TYPE>> = $EXPECTED;
             let func = $FUNC;
 
-<<<<<<< HEAD
             let type_array = $ARGS.iter().map(|arg| arg.data_type().clone()).collect::<Vec<_>>();
-=======
-            let type_array = $ARGS.iter().map(|arg| arg.data_type()).collect::<Vec<_>>();
             let cardinality = $ARGS
                 .iter()
                 .fold(Option::<usize>::None, |acc, arg| match arg {
@@ -144,7 +141,6 @@
                     ColumnarValue::Array(a) => Some(a.len()),
                 })
                 .unwrap_or(1);
->>>>>>> 2ad89550
             let return_type = func.return_type(&type_array);
 
             match expected {
