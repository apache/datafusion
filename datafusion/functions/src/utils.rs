--- conflicted
+++ resolved
@@ -140,37 +140,6 @@
     F: Fn(L::Native, R::Native) -> Result<O::Native, ArrowError>,
     R::Native: TryFrom<ScalarValue>,
 {
-<<<<<<< HEAD
-    let right = right.cast_to(&R::DATA_TYPE, None)?;
-    Ok(match right {
-        ColumnarValue::Scalar(scalar) => {
-            let right_value: R::Native =
-                R::Native::try_from(scalar.clone()).map_err(|_| {
-                    DataFusionError::NotImplemented(format!(
-                        "Cannot convert scalar value {} to {}",
-                        &scalar,
-                        R::DATA_TYPE
-                    ))
-                })?;
-            let left_array = left.as_primitive::<L>();
-            let result =
-                left_array.try_unary::<_, O, _>(|lvalue| fun(lvalue, right_value))?;
-            Arc::new(result) as _
-        }
-        ColumnarValue::Array(right) => {
-            let right_array = right.as_primitive::<R>();
-
-            // Types are compatible even they are decimals with different scale or precision
-            let result = if PrimitiveArray::<L>::is_compatible(&L::DATA_TYPE) {
-                let left_array = left.as_primitive::<L>();
-                try_binary::<_, _, _, O>(left_array, right_array, &fun)?
-            } else {
-                let left_casted = arrow::compute::cast(left, &L::DATA_TYPE)?;
-                let left_array = left_casted.as_primitive::<L>();
-                try_binary::<_, _, _, O>(left_array, right_array, &fun)?
-            };
-            Arc::new(result) as _
-=======
     let left = left.as_primitive::<L>();
     let right = right.cast_to(&R::DATA_TYPE, None)?;
     let result = match right {
@@ -187,7 +156,6 @@
         ColumnarValue::Array(right) => {
             let right = right.as_primitive::<R>();
             try_binary::<_, _, _, O>(left, right, &fun)?
->>>>>>> 8259b354
         }
     };
     Ok(Arc::new(result) as _)
