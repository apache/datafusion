// Licensed to the Apache Software Foundation (ASF) under one
// or more contributor license agreements.  See the NOTICE file
// distributed with this work for additional information
// regarding copyright ownership.  The ASF licenses this file
// to you under the Apache License, Version 2.0 (the
// "License"); you may not use this file except in compliance
// with the License.  You may obtain a copy of the License at
//
//   http://www.apache.org/licenses/LICENSE-2.0
//
// Unless required by applicable law or agreed to in writing,
// software distributed under the License is distributed on an
// "AS IS" BASIS, WITHOUT WARRANTIES OR CONDITIONS OF ANY
// KIND, either express or implied.  See the License for the
// specific language governing permissions and limitations
// under the License.

use std::any::Any;
use std::sync::Arc;

use arrow::array::cast::AsArray;
use arrow::array::{new_null_array, Array, ArrayRef, StringArray};
use arrow::datatypes::DataType;
use arrow::datatypes::DataType::{
    Date32, Date64, Duration, Time32, Time64, Timestamp, Utf8,
};
use arrow::datatypes::TimeUnit::{Microsecond, Millisecond, Nanosecond, Second};
use arrow::error::ArrowError;
use arrow::util::display::{ArrayFormatter, DurationFormat, FormatOptions};

use datafusion_common::{exec_err, Result, ScalarValue};
use datafusion_expr::TypeSignature::Exact;
use datafusion_expr::{
    ColumnarValue, Documentation, ScalarUDFImpl, Signature, Volatility, TIMEZONE_WILDCARD,
};
use datafusion_macros::user_doc;

#[user_doc(
    doc_section(label = "Time and Date Functions"),
    description = "Returns a string representation of a date, time, timestamp or duration based on a [Chrono format](https://docs.rs/chrono/latest/chrono/format/strftime/index.html). Unlike the PostgreSQL equivalent of this function numerical formatting is not supported.",
    syntax_example = "to_char(expression, format)",
    sql_example = r#"```sql
> select to_char('2023-03-01'::date, '%d-%m-%Y');
+----------------------------------------------+
| to_char(Utf8("2023-03-01"),Utf8("%d-%m-%Y")) |
+----------------------------------------------+
| 01-03-2023                                   |
+----------------------------------------------+
```

Additional examples can be found [here](https://github.com/apache/datafusion/blob/main/datafusion-examples/examples/to_char.rs)
"#,
    argument(
        name = "expression",
        description = "Expression to operate on. Can be a constant, column, or function that results in a date, time, timestamp or duration."
    ),
    argument(
        name = "format",
        description = "A [Chrono format](https://docs.rs/chrono/latest/chrono/format/strftime/index.html) string to use to convert the expression."
    ),
    argument(
        name = "day",
        description = "Day to use when making the date. Can be a constant, column or function, and any combination of arithmetic operators."
    )
)]
#[derive(Debug)]
pub struct ToCharFunc {
    signature: Signature,
    aliases: Vec<String>,
}

impl Default for ToCharFunc {
    fn default() -> Self {
        Self::new()
    }
}

impl ToCharFunc {
    pub fn new() -> Self {
        Self {
            signature: Signature::one_of(
                vec![
                    Exact(vec![Date32, Utf8]),
                    Exact(vec![Date64, Utf8]),
                    Exact(vec![Time64(Nanosecond), Utf8]),
                    Exact(vec![Time64(Microsecond), Utf8]),
                    Exact(vec![Time32(Millisecond), Utf8]),
                    Exact(vec![Time32(Second), Utf8]),
                    Exact(vec![
                        Timestamp(Nanosecond, Some(TIMEZONE_WILDCARD.into())),
                        Utf8,
                    ]),
                    Exact(vec![Timestamp(Nanosecond, None), Utf8]),
                    Exact(vec![
                        Timestamp(Microsecond, Some(TIMEZONE_WILDCARD.into())),
                        Utf8,
                    ]),
                    Exact(vec![Timestamp(Microsecond, None), Utf8]),
                    Exact(vec![
                        Timestamp(Millisecond, Some(TIMEZONE_WILDCARD.into())),
                        Utf8,
                    ]),
                    Exact(vec![Timestamp(Millisecond, None), Utf8]),
                    Exact(vec![
                        Timestamp(Second, Some(TIMEZONE_WILDCARD.into())),
                        Utf8,
                    ]),
                    Exact(vec![Timestamp(Second, None), Utf8]),
                    Exact(vec![Duration(Nanosecond), Utf8]),
                    Exact(vec![Duration(Microsecond), Utf8]),
                    Exact(vec![Duration(Millisecond), Utf8]),
                    Exact(vec![Duration(Second), Utf8]),
                ],
                Volatility::Immutable,
            ),
            aliases: vec![String::from("date_format")],
        }
    }
}

impl ScalarUDFImpl for ToCharFunc {
    fn as_any(&self) -> &dyn Any {
        self
    }

    fn name(&self) -> &str {
        "to_char"
    }

    fn signature(&self) -> &Signature {
        &self.signature
    }

    fn return_type(&self, _arg_types: &[DataType]) -> Result<DataType> {
        Ok(Utf8)
    }

    fn invoke_batch(
        &self,
        args: &[ColumnarValue],
        _number_rows: usize,
    ) -> Result<ColumnarValue> {
        if args.len() != 2 {
            return exec_err!(
                "to_char function requires 2 arguments, got {}",
                args.len()
            );
        }

        match &args[1] {
            ColumnarValue::Scalar(scalar) => match scalar.value() {
                ScalarValue::Utf8(None) | ScalarValue::Null => {
                    _to_char_scalar(args[0].clone(), None)
                }
                ScalarValue::Utf8(Some(format)) => {
                    // invoke to_char_scalar with the known string, without converting to array
                    _to_char_scalar(args[0].clone(), Some(format))
                }
                _ => {
                    exec_err!(
                        "Format for `to_char` must be non-null Utf8, received {:?}",
                        args[1].data_type()
                    )
                }
            },
            ColumnarValue::Array(_) => _to_char_array(args),
        }
    }

    fn aliases(&self) -> &[String] {
        &self.aliases
    }
    fn documentation(&self) -> Option<&Documentation> {
        self.doc()
    }
}

fn _build_format_options<'a>(
    data_type: &DataType,
    format: Option<&'a str>,
) -> Result<FormatOptions<'a>, Result<ColumnarValue>> {
    let Some(format) = format else {
        return Ok(FormatOptions::new());
    };
    let format_options = match data_type {
        Date32 => FormatOptions::new().with_date_format(Some(format)),
        Date64 => FormatOptions::new().with_datetime_format(Some(format)),
        Time32(_) => FormatOptions::new().with_time_format(Some(format)),
        Time64(_) => FormatOptions::new().with_time_format(Some(format)),
        Timestamp(_, _) => FormatOptions::new()
            .with_timestamp_format(Some(format))
            .with_timestamp_tz_format(Some(format)),
        Duration(_) => FormatOptions::new().with_duration_format(
            if "ISO8601".eq_ignore_ascii_case(format) {
                DurationFormat::ISO8601
            } else {
                DurationFormat::Pretty
            },
        ),
        other => {
            return Err(exec_err!(
                "to_char only supports date, time, timestamp and duration data types, received {other:?}"
            ));
        }
    };
    Ok(format_options)
}

/// Special version when arg\[1] is a scalar
fn _to_char_scalar(
    expression: ColumnarValue,
    format: Option<&str>,
) -> Result<ColumnarValue> {
    // it's possible that the expression is a scalar however because
    // of the implementation in arrow-rs we need to convert it to an array
    let data_type = expression.data_type().clone();
    let is_scalar_expression = matches!(&expression, ColumnarValue::Scalar(_));
    let array = expression.into_array(1)?;

    if format.is_none() {
        if is_scalar_expression {
            return Ok(ColumnarValue::from(ScalarValue::Utf8(None)));
        } else {
            return Ok(ColumnarValue::Array(new_null_array(&Utf8, array.len())));
        }
    }

    let format_options = match _build_format_options(&data_type, format) {
        Ok(value) => value,
        Err(value) => return value,
    };

    let formatter = ArrayFormatter::try_new(array.as_ref(), &format_options)?;
    let formatted: Result<Vec<_>, ArrowError> = (0..array.len())
        .map(|i| formatter.value(i).try_to_string())
        .collect();

    if let Ok(formatted) = formatted {
        if is_scalar_expression {
            Ok(ColumnarValue::from(ScalarValue::Utf8(Some(
                formatted.first().unwrap().to_string(),
            ))))
        } else {
            Ok(ColumnarValue::Array(
                Arc::new(StringArray::from(formatted)) as ArrayRef
            ))
        }
    } else {
        exec_err!("{}", formatted.unwrap_err())
    }
}

fn _to_char_array(args: &[ColumnarValue]) -> Result<ColumnarValue> {
    let arrays = ColumnarValue::values_to_arrays(args)?;
    let mut results: Vec<Option<String>> = vec![];
    let format_array = arrays[1].as_string::<i32>();
    let data_type = arrays[0].data_type();

    for idx in 0..arrays[0].len() {
        let format = if format_array.is_null(idx) {
            None
        } else {
            Some(format_array.value(idx))
        };
        if format.is_none() {
            results.push(None);
            continue;
        }
        let format_options = match _build_format_options(data_type, format) {
            Ok(value) => value,
            Err(value) => return value,
        };
        // this isn't ideal but this can't use ValueFormatter as it isn't independent
        // from ArrayFormatter
        let formatter = ArrayFormatter::try_new(arrays[0].as_ref(), &format_options)?;
        let result = formatter.value(idx).try_to_string();
        match result {
            Ok(value) => results.push(Some(value)),
            Err(e) => return exec_err!("{}", e),
        }
    }

    match args[0] {
        ColumnarValue::Array(_) => Ok(ColumnarValue::Array(Arc::new(StringArray::from(
            results,
        )) as ArrayRef)),
        ColumnarValue::Scalar(_) => match results.first().unwrap() {
            Some(value) => Ok(ColumnarValue::from(ScalarValue::Utf8(Some(
                value.to_string(),
            )))),
            None => Ok(ColumnarValue::from(ScalarValue::Utf8(None))),
        },
    }
}

#[cfg(test)]
mod tests {
    use crate::datetime::to_char::ToCharFunc;
    use arrow::array::{
        Array, ArrayRef, Date32Array, Date64Array, StringArray, Time32MillisecondArray,
        Time32SecondArray, Time64MicrosecondArray, Time64NanosecondArray,
        TimestampMicrosecondArray, TimestampMillisecondArray, TimestampNanosecondArray,
        TimestampSecondArray,
    };
    use chrono::{NaiveDateTime, Timelike};
    use datafusion_common::ScalarValue;
    use datafusion_expr::{ColumnarValue, ScalarUDFImpl};
    use std::sync::Arc;

    #[test]
    fn test_to_char() {
        let date = "2020-01-02T03:04:05"
            .parse::<NaiveDateTime>()
            .unwrap()
            .with_nanosecond(12345)
            .unwrap();
        let date2 = "2026-07-08T09:10:11"
            .parse::<NaiveDateTime>()
            .unwrap()
            .with_nanosecond(56789)
            .unwrap();

        let scalar_data = vec![
            (
                ScalarValue::Date32(Some(18506)),
                ScalarValue::Utf8(Some("%Y::%m::%d".to_string())),
                "2020::09::01".to_string(),
            ),
            (
                ScalarValue::Date64(Some(date.and_utc().timestamp_millis())),
                ScalarValue::Utf8(Some("%Y::%m::%d".to_string())),
                "2020::01::02".to_string(),
            ),
            (
                ScalarValue::Time32Second(Some(31851)),
                ScalarValue::Utf8(Some("%H-%M-%S".to_string())),
                "08-50-51".to_string(),
            ),
            (
                ScalarValue::Time32Millisecond(Some(18506000)),
                ScalarValue::Utf8(Some("%H-%M-%S".to_string())),
                "05-08-26".to_string(),
            ),
            (
                ScalarValue::Time64Microsecond(Some(12344567000)),
                ScalarValue::Utf8(Some("%H-%M-%S %f".to_string())),
                "03-25-44 567000000".to_string(),
            ),
            (
                ScalarValue::Time64Nanosecond(Some(12344567890000)),
                ScalarValue::Utf8(Some("%H-%M-%S %f".to_string())),
                "03-25-44 567890000".to_string(),
            ),
            (
                ScalarValue::TimestampSecond(Some(date.and_utc().timestamp()), None),
                ScalarValue::Utf8(Some("%Y::%m::%d %S::%M::%H".to_string())),
                "2020::01::02 05::04::03".to_string(),
            ),
            (
                ScalarValue::TimestampMillisecond(
                    Some(date.and_utc().timestamp_millis()),
                    None,
                ),
                ScalarValue::Utf8(Some("%Y::%m::%d %S::%M::%H".to_string())),
                "2020::01::02 05::04::03".to_string(),
            ),
            (
                ScalarValue::TimestampMicrosecond(
                    Some(date.and_utc().timestamp_micros()),
                    None,
                ),
                ScalarValue::Utf8(Some("%Y::%m::%d %S::%M::%H %f".to_string())),
                "2020::01::02 05::04::03 000012000".to_string(),
            ),
            (
                ScalarValue::TimestampNanosecond(
                    Some(date.and_utc().timestamp_nanos_opt().unwrap()),
                    None,
                ),
                ScalarValue::Utf8(Some("%Y::%m::%d %S::%M::%H %f".to_string())),
                "2020::01::02 05::04::03 000012345".to_string(),
            ),
        ];

        for (value, format, expected) in scalar_data {
            #[allow(deprecated)] // TODO migrate UDF to invoke from invoke_batch
            let result = ToCharFunc::new()
<<<<<<< HEAD
                .invoke(&[ColumnarValue::from(value), ColumnarValue::from(format)])
=======
                .invoke_batch(
                    &[ColumnarValue::Scalar(value), ColumnarValue::Scalar(format)],
                    1,
                )
>>>>>>> 2ad89550
                .expect("that to_char parsed values without error");

            match result {
                ColumnarValue::Scalar(scalar) => match scalar.into_value() {
                    ScalarValue::Utf8(date) => assert_eq!(expected, date.unwrap()),
                    _ => unreachable!(),
                },
                _ => panic!("Expected a scalar value"),
            }
        }

        let scalar_array_data = vec![
            (
                ScalarValue::Date32(Some(18506)),
                StringArray::from(vec!["%Y::%m::%d".to_string()]),
                "2020::09::01".to_string(),
            ),
            (
                ScalarValue::Date64(Some(date.and_utc().timestamp_millis())),
                StringArray::from(vec!["%Y::%m::%d".to_string()]),
                "2020::01::02".to_string(),
            ),
            (
                ScalarValue::Time32Second(Some(31851)),
                StringArray::from(vec!["%H-%M-%S".to_string()]),
                "08-50-51".to_string(),
            ),
            (
                ScalarValue::Time32Millisecond(Some(18506000)),
                StringArray::from(vec!["%H-%M-%S".to_string()]),
                "05-08-26".to_string(),
            ),
            (
                ScalarValue::Time64Microsecond(Some(12344567000)),
                StringArray::from(vec!["%H-%M-%S %f".to_string()]),
                "03-25-44 567000000".to_string(),
            ),
            (
                ScalarValue::Time64Nanosecond(Some(12344567890000)),
                StringArray::from(vec!["%H-%M-%S %f".to_string()]),
                "03-25-44 567890000".to_string(),
            ),
            (
                ScalarValue::TimestampSecond(Some(date.and_utc().timestamp()), None),
                StringArray::from(vec!["%Y::%m::%d %S::%M::%H".to_string()]),
                "2020::01::02 05::04::03".to_string(),
            ),
            (
                ScalarValue::TimestampMillisecond(
                    Some(date.and_utc().timestamp_millis()),
                    None,
                ),
                StringArray::from(vec!["%Y::%m::%d %S::%M::%H".to_string()]),
                "2020::01::02 05::04::03".to_string(),
            ),
            (
                ScalarValue::TimestampMicrosecond(
                    Some(date.and_utc().timestamp_micros()),
                    None,
                ),
                StringArray::from(vec!["%Y::%m::%d %S::%M::%H %f".to_string()]),
                "2020::01::02 05::04::03 000012000".to_string(),
            ),
            (
                ScalarValue::TimestampNanosecond(
                    Some(date.and_utc().timestamp_nanos_opt().unwrap()),
                    None,
                ),
                StringArray::from(vec!["%Y::%m::%d %S::%M::%H %f".to_string()]),
                "2020::01::02 05::04::03 000012345".to_string(),
            ),
        ];

        for (value, format, expected) in scalar_array_data {
            let batch_len = format.len();
            #[allow(deprecated)] // TODO migrate UDF to invoke from invoke_batch
            let result = ToCharFunc::new()
<<<<<<< HEAD
                .invoke(&[
                    ColumnarValue::from(value),
                    ColumnarValue::Array(Arc::new(format) as ArrayRef),
                ])
=======
                .invoke_batch(
                    &[
                        ColumnarValue::Scalar(value),
                        ColumnarValue::Array(Arc::new(format) as ArrayRef),
                    ],
                    batch_len,
                )
>>>>>>> 2ad89550
                .expect("that to_char parsed values without error");

            match result {
                ColumnarValue::Scalar(scalar) => match scalar.into_value() {
                    ScalarValue::Utf8(date) => assert_eq!(expected, date.unwrap()),
                    _ => unreachable!(),
                },
                _ => panic!("Expected a scalar value"),
            }
        }

        let array_scalar_data = vec![
            (
                Arc::new(Date32Array::from(vec![18506, 18507])) as ArrayRef,
                ScalarValue::Utf8(Some("%Y::%m::%d".to_string())),
                StringArray::from(vec!["2020::09::01", "2020::09::02"]),
            ),
            (
                Arc::new(Date64Array::from(vec![
                    date.and_utc().timestamp_millis(),
                    date2.and_utc().timestamp_millis(),
                ])) as ArrayRef,
                ScalarValue::Utf8(Some("%Y::%m::%d".to_string())),
                StringArray::from(vec!["2020::01::02", "2026::07::08"]),
            ),
        ];

        let array_array_data = vec![
            (
                Arc::new(Date32Array::from(vec![18506, 18507])) as ArrayRef,
                StringArray::from(vec!["%Y::%m::%d", "%d::%m::%Y"]),
                StringArray::from(vec!["2020::09::01", "02::09::2020"]),
            ),
            (
                Arc::new(Date64Array::from(vec![
                    date.and_utc().timestamp_millis(),
                    date2.and_utc().timestamp_millis(),
                ])) as ArrayRef,
                StringArray::from(vec!["%Y::%m::%d", "%d::%m::%Y"]),
                StringArray::from(vec!["2020::01::02", "08::07::2026"]),
            ),
            (
                Arc::new(Time32MillisecondArray::from(vec![1850600, 1860700]))
                    as ArrayRef,
                StringArray::from(vec!["%H:%M:%S", "%H::%M::%S"]),
                StringArray::from(vec!["00:30:50", "00::31::00"]),
            ),
            (
                Arc::new(Time32SecondArray::from(vec![18506, 18507])) as ArrayRef,
                StringArray::from(vec!["%H:%M:%S", "%H::%M::%S"]),
                StringArray::from(vec!["05:08:26", "05::08::27"]),
            ),
            (
                Arc::new(Time64MicrosecondArray::from(vec![12344567000, 22244567000]))
                    as ArrayRef,
                StringArray::from(vec!["%H:%M:%S", "%H::%M::%S"]),
                StringArray::from(vec!["03:25:44", "06::10::44"]),
            ),
            (
                Arc::new(Time64NanosecondArray::from(vec![
                    1234456789000,
                    2224456789000,
                ])) as ArrayRef,
                StringArray::from(vec!["%H:%M:%S", "%H::%M::%S"]),
                StringArray::from(vec!["00:20:34", "00::37::04"]),
            ),
            (
                Arc::new(TimestampSecondArray::from(vec![
                    date.and_utc().timestamp(),
                    date2.and_utc().timestamp(),
                ])) as ArrayRef,
                StringArray::from(vec!["%Y::%m::%d %S::%M::%H", "%d::%m::%Y %S-%M-%H"]),
                StringArray::from(vec![
                    "2020::01::02 05::04::03",
                    "08::07::2026 11-10-09",
                ]),
            ),
            (
                Arc::new(TimestampMillisecondArray::from(vec![
                    date.and_utc().timestamp_millis(),
                    date2.and_utc().timestamp_millis(),
                ])) as ArrayRef,
                StringArray::from(vec![
                    "%Y::%m::%d %S::%M::%H %f",
                    "%d::%m::%Y %S-%M-%H %f",
                ]),
                StringArray::from(vec![
                    "2020::01::02 05::04::03 000000000",
                    "08::07::2026 11-10-09 000000000",
                ]),
            ),
            (
                Arc::new(TimestampMicrosecondArray::from(vec![
                    date.and_utc().timestamp_micros(),
                    date2.and_utc().timestamp_micros(),
                ])) as ArrayRef,
                StringArray::from(vec![
                    "%Y::%m::%d %S::%M::%H %f",
                    "%d::%m::%Y %S-%M-%H %f",
                ]),
                StringArray::from(vec![
                    "2020::01::02 05::04::03 000012000",
                    "08::07::2026 11-10-09 000056000",
                ]),
            ),
            (
                Arc::new(TimestampNanosecondArray::from(vec![
                    date.and_utc().timestamp_nanos_opt().unwrap(),
                    date2.and_utc().timestamp_nanos_opt().unwrap(),
                ])) as ArrayRef,
                StringArray::from(vec![
                    "%Y::%m::%d %S::%M::%H %f",
                    "%d::%m::%Y %S-%M-%H %f",
                ]),
                StringArray::from(vec![
                    "2020::01::02 05::04::03 000012345",
                    "08::07::2026 11-10-09 000056789",
                ]),
            ),
        ];

        for (value, format, expected) in array_scalar_data {
            let batch_len = value.len();
            #[allow(deprecated)] // TODO migrate UDF to invoke from invoke_batch
            let result = ToCharFunc::new()
<<<<<<< HEAD
                .invoke(&[
                    ColumnarValue::Array(value as ArrayRef),
                    ColumnarValue::from(format),
                ])
=======
                .invoke_batch(
                    &[
                        ColumnarValue::Array(value as ArrayRef),
                        ColumnarValue::Scalar(format),
                    ],
                    batch_len,
                )
>>>>>>> 2ad89550
                .expect("that to_char parsed values without error");

            if let ColumnarValue::Array(result) = result {
                assert_eq!(result.len(), 2);
                assert_eq!(&expected as &dyn Array, result.as_ref());
            } else {
                panic!("Expected an array value")
            }
        }

        for (value, format, expected) in array_array_data {
            let batch_len = value.len();
            #[allow(deprecated)] // TODO migrate UDF to invoke from invoke_batch
            let result = ToCharFunc::new()
                .invoke_batch(
                    &[
                        ColumnarValue::Array(value),
                        ColumnarValue::Array(Arc::new(format) as ArrayRef),
                    ],
                    batch_len,
                )
                .expect("that to_char parsed values without error");

            if let ColumnarValue::Array(result) = result {
                assert_eq!(result.len(), 2);
                assert_eq!(&expected as &dyn Array, result.as_ref());
            } else {
                panic!("Expected an array value")
            }
        }

        //
        // Fallible test cases
        //

        // invalid number of arguments
<<<<<<< HEAD
        let result =
            ToCharFunc::new().invoke(&[ColumnarValue::from(ScalarValue::Int32(Some(1)))]);
=======
        #[allow(deprecated)] // TODO migrate UDF to invoke from invoke_batch
        let result = ToCharFunc::new()
            .invoke_batch(&[ColumnarValue::Scalar(ScalarValue::Int32(Some(1)))], 1);
>>>>>>> 2ad89550
        assert_eq!(
            result.err().unwrap().strip_backtrace(),
            "Execution error: to_char function requires 2 arguments, got 1"
        );

        // invalid type
<<<<<<< HEAD
        let result = ToCharFunc::new().invoke(&[
            ColumnarValue::from(ScalarValue::Int32(Some(1))),
            ColumnarValue::from(ScalarValue::TimestampNanosecond(Some(1), None)),
        ]);
=======
        #[allow(deprecated)] // TODO migrate UDF to invoke from invoke_batch
        let result = ToCharFunc::new().invoke_batch(
            &[
                ColumnarValue::Scalar(ScalarValue::Int32(Some(1))),
                ColumnarValue::Scalar(ScalarValue::TimestampNanosecond(Some(1), None)),
            ],
            1,
        );
>>>>>>> 2ad89550
        assert_eq!(
            result.err().unwrap().strip_backtrace(),
            "Execution error: Format for `to_char` must be non-null Utf8, received Timestamp(Nanosecond, None)"
        );
    }
}<|MERGE_RESOLUTION|>--- conflicted
+++ resolved
@@ -385,14 +385,10 @@
         for (value, format, expected) in scalar_data {
             #[allow(deprecated)] // TODO migrate UDF to invoke from invoke_batch
             let result = ToCharFunc::new()
-<<<<<<< HEAD
-                .invoke(&[ColumnarValue::from(value), ColumnarValue::from(format)])
-=======
                 .invoke_batch(
-                    &[ColumnarValue::Scalar(value), ColumnarValue::Scalar(format)],
+                    &[ColumnarValue::from(value), ColumnarValue::from(format)],
                     1,
                 )
->>>>>>> 2ad89550
                 .expect("that to_char parsed values without error");
 
             match result {
@@ -470,20 +466,13 @@
             let batch_len = format.len();
             #[allow(deprecated)] // TODO migrate UDF to invoke from invoke_batch
             let result = ToCharFunc::new()
-<<<<<<< HEAD
-                .invoke(&[
-                    ColumnarValue::from(value),
-                    ColumnarValue::Array(Arc::new(format) as ArrayRef),
-                ])
-=======
                 .invoke_batch(
                     &[
-                        ColumnarValue::Scalar(value),
+                        ColumnarValue::from(value),
                         ColumnarValue::Array(Arc::new(format) as ArrayRef),
                     ],
                     batch_len,
                 )
->>>>>>> 2ad89550
                 .expect("that to_char parsed values without error");
 
             match result {
@@ -609,20 +598,13 @@
             let batch_len = value.len();
             #[allow(deprecated)] // TODO migrate UDF to invoke from invoke_batch
             let result = ToCharFunc::new()
-<<<<<<< HEAD
-                .invoke(&[
-                    ColumnarValue::Array(value as ArrayRef),
-                    ColumnarValue::from(format),
-                ])
-=======
                 .invoke_batch(
                     &[
                         ColumnarValue::Array(value as ArrayRef),
-                        ColumnarValue::Scalar(format),
+                        ColumnarValue::from(format),
                     ],
                     batch_len,
                 )
->>>>>>> 2ad89550
                 .expect("that to_char parsed values without error");
 
             if let ColumnarValue::Array(result) = result {
@@ -659,35 +641,23 @@
         //
 
         // invalid number of arguments
-<<<<<<< HEAD
-        let result =
-            ToCharFunc::new().invoke(&[ColumnarValue::from(ScalarValue::Int32(Some(1)))]);
-=======
         #[allow(deprecated)] // TODO migrate UDF to invoke from invoke_batch
         let result = ToCharFunc::new()
-            .invoke_batch(&[ColumnarValue::Scalar(ScalarValue::Int32(Some(1)))], 1);
->>>>>>> 2ad89550
+            .invoke_batch(&[ColumnarValue::from(ScalarValue::Int32(Some(1)))], 1);
         assert_eq!(
             result.err().unwrap().strip_backtrace(),
             "Execution error: to_char function requires 2 arguments, got 1"
         );
 
         // invalid type
-<<<<<<< HEAD
-        let result = ToCharFunc::new().invoke(&[
-            ColumnarValue::from(ScalarValue::Int32(Some(1))),
-            ColumnarValue::from(ScalarValue::TimestampNanosecond(Some(1), None)),
-        ]);
-=======
         #[allow(deprecated)] // TODO migrate UDF to invoke from invoke_batch
         let result = ToCharFunc::new().invoke_batch(
             &[
-                ColumnarValue::Scalar(ScalarValue::Int32(Some(1))),
-                ColumnarValue::Scalar(ScalarValue::TimestampNanosecond(Some(1), None)),
+                ColumnarValue::from(ScalarValue::Int32(Some(1))),
+                ColumnarValue::from(ScalarValue::TimestampNanosecond(Some(1), None)),
             ],
             1,
         );
->>>>>>> 2ad89550
         assert_eq!(
             result.err().unwrap().strip_backtrace(),
             "Execution error: Format for `to_char` must be non-null Utf8, received Timestamp(Nanosecond, None)"
