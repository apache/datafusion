// Licensed to the Apache Software Foundation (ASF) under one
// or more contributor license agreements.  See the NOTICE file
// distributed with this work for additional information
// regarding copyright ownership.  The ASF licenses this file
// to you under the Apache License, Version 2.0 (the
// "License"); you may not use this file except in compliance
// with the License.  You may obtain a copy of the License at
//
//   http://www.apache.org/licenses/LICENSE-2.0
//
// Unless required by applicable law or agreed to in writing,
// software distributed under the License is distributed on an
// "AS IS" BASIS, WITHOUT WARRANTIES OR CONDITIONS OF ANY
// KIND, either express or implied.  See the License for the
// specific language governing permissions and limitations
// under the License.

use std::sync::Arc;

use arrow::array::{
    Array, ArrowPrimitiveType, AsArray, GenericStringArray, PrimitiveArray,
    StringArrayType, StringViewArray,
};
use arrow::compute::kernels::cast_utils::string_to_timestamp_nanos;
use arrow::datatypes::DataType;
use chrono::format::{parse, Parsed, StrftimeItems};
use chrono::LocalResult::Single;
use chrono::{DateTime, TimeZone, Utc};

use datafusion_common::cast::as_generic_string_array;
use datafusion_common::{
    exec_err, unwrap_or_internal_err, DataFusionError, Result, ScalarType, ScalarValue,
};
use datafusion_expr::ColumnarValue;

/// Error message if nanosecond conversion request beyond supported interval
const ERR_NANOSECONDS_NOT_SUPPORTED: &str = "The dates that can be represented as nanoseconds have to be between 1677-09-21T00:12:44.0 and 2262-04-11T23:47:16.854775804";

/// Calls string_to_timestamp_nanos and converts the error type
pub(crate) fn string_to_timestamp_nanos_shim(s: &str) -> Result<i64> {
    string_to_timestamp_nanos(s).map_err(|e| e.into())
}

/// Checks that all the arguments from the second are of type [Utf8], [LargeUtf8] or [Utf8View]
///
/// [Utf8]: DataType::Utf8
/// [LargeUtf8]: DataType::LargeUtf8
/// [Utf8View]: DataType::Utf8View
pub(crate) fn validate_data_types(args: &[ColumnarValue], name: &str) -> Result<()> {
    for (idx, a) in args.iter().skip(1).enumerate() {
        match a.data_type() {
            DataType::Utf8View | DataType::LargeUtf8 | DataType::Utf8 => {
                // all good
            }
            _ => {
                return exec_err!(
                    "{name} function unsupported data type at index {}: {}",
                    idx + 1,
                    a.data_type()
                );
            }
        }
    }

    Ok(())
}

/// Accepts a string and parses it using the [`chrono::format::strftime`] specifiers
/// relative to the provided `timezone`
///
/// [IANA timezones] are only supported if the `arrow-array/chrono-tz` feature is enabled
///
/// * `2023-01-01 040506 America/Los_Angeles`
///
/// If a timestamp is ambiguous, for example as a result of daylight-savings time, an error
/// will be returned
///
/// [`chrono::format::strftime`]: https://docs.rs/chrono/latest/chrono/format/strftime/index.html
/// [IANA timezones]: https://www.iana.org/time-zones
pub(crate) fn string_to_datetime_formatted<T: TimeZone>(
    timezone: &T,
    s: &str,
    format: &str,
) -> Result<DateTime<T>, DataFusionError> {
    let err = |err_ctx: &str| {
        DataFusionError::Execution(format!(
            "Error parsing timestamp from '{s}' using format '{format}': {err_ctx}"
        ))
    };

    let mut parsed = Parsed::new();
    parse(&mut parsed, s, StrftimeItems::new(format)).map_err(|e| err(&e.to_string()))?;

    // attempt to parse the string assuming it has a timezone
    let dt = parsed.to_datetime();

    if let Err(e) = &dt {
        // no timezone or other failure, try without a timezone
        let ndt = parsed
            .to_naive_datetime_with_offset(0)
            .or_else(|_| parsed.to_naive_date().map(|nd| nd.into()));
        if let Err(e) = &ndt {
            return Err(err(&e.to_string()));
        }

        if let Single(e) = &timezone.from_local_datetime(&ndt.unwrap()) {
            Ok(e.to_owned())
        } else {
            Err(err(&e.to_string()))
        }
    } else {
        Ok(dt.unwrap().with_timezone(timezone))
    }
}

/// Accepts a string with a `chrono` format and converts it to a
/// nanosecond precision timestamp.
///
/// See [`chrono::format::strftime`] for the full set of supported formats.
///
/// Implements the `to_timestamp` function to convert a string to a
/// timestamp, following the model of spark SQL’s to_`timestamp`.
///
/// Internally, this function uses the `chrono` library for the
/// datetime parsing
///
/// ## Timestamp Precision
///
/// Function uses the maximum precision timestamps supported by
/// Arrow (nanoseconds stored as a 64-bit integer) timestamps. This
/// means the range of dates that timestamps can represent is ~1677 AD
/// to 2262 AM
///
/// ## Timezone / Offset Handling
///
/// Numerical values of timestamps are stored compared to offset UTC.
///
/// Any timestamp in the formatting string is handled according to the rules
/// defined by `chrono`.
///
/// [`chrono::format::strftime`]: https://docs.rs/chrono/latest/chrono/format/strftime/index.html
///
#[inline]
pub(crate) fn string_to_timestamp_nanos_formatted(
    s: &str,
    format: &str,
) -> Result<i64, DataFusionError> {
    string_to_datetime_formatted(&Utc, s, format)?
        .naive_utc()
        .and_utc()
        .timestamp_nanos_opt()
        .ok_or_else(|| {
            DataFusionError::Execution(ERR_NANOSECONDS_NOT_SUPPORTED.to_string())
        })
}

/// Accepts a string with a `chrono` format and converts it to a
/// millisecond precision timestamp.
///
/// See [`chrono::format::strftime`] for the full set of supported formats.
///
/// Internally, this function uses the `chrono` library for the
/// datetime parsing
///
/// ## Timezone / Offset Handling
///
/// Numerical values of timestamps are stored compared to offset UTC.
///
/// Any timestamp in the formatting string is handled according to the rules
/// defined by `chrono`.
///
/// [`chrono::format::strftime`]: https://docs.rs/chrono/latest/chrono/format/strftime/index.html
///
#[inline]
pub(crate) fn string_to_timestamp_millis_formatted(s: &str, format: &str) -> Result<i64> {
    Ok(string_to_datetime_formatted(&Utc, s, format)?
        .naive_utc()
        .and_utc()
        .timestamp_millis())
}

pub(crate) fn handle<O, F, S>(
    args: &[ColumnarValue],
    op: F,
    name: &str,
) -> Result<ColumnarValue>
where
    O: ArrowPrimitiveType,
    S: ScalarType<O::Native>,
    F: Fn(&str) -> Result<O::Native>,
{
    match &args[0] {
        ColumnarValue::Array(a) => match a.data_type() {
            DataType::Utf8View => Ok(ColumnarValue::Array(Arc::new(
                unary_string_to_primitive_function::<&StringViewArray, O, _>(
                    a.as_ref().as_string_view(),
                    op,
                )?,
            ))),
            DataType::LargeUtf8 => Ok(ColumnarValue::Array(Arc::new(
                unary_string_to_primitive_function::<&GenericStringArray<i64>, O, _>(
                    a.as_ref().as_string::<i64>(),
                    op,
                )?,
            ))),
            DataType::Utf8 => Ok(ColumnarValue::Array(Arc::new(
                unary_string_to_primitive_function::<&GenericStringArray<i32>, O, _>(
                    a.as_ref().as_string::<i32>(),
                    op,
                )?,
            ))),
            other => exec_err!("Unsupported data type {other:?} for function {name}"),
        },
<<<<<<< HEAD
        ColumnarValue::Scalar(scalar) => match scalar.value() {
            ScalarValue::Utf8(a) | ScalarValue::LargeUtf8(a) => {
                let result = a.as_ref().map(|x| (op)(x)).transpose()?;
                Ok(ColumnarValue::from(S::scalar(result)))
=======
        ColumnarValue::Scalar(scalar) => match scalar.try_as_str() {
            Some(a) => {
                let result = a.as_ref().map(|x| op(x)).transpose()?;
                Ok(ColumnarValue::Scalar(S::scalar(result)))
>>>>>>> f667a01f
            }
            _ => exec_err!("Unsupported data type {scalar:?} for function {name}"),
        },
    }
}

// Given a function that maps a `&str`, `&str` to an arrow native type,
// returns a `ColumnarValue` where the function is applied to either a `ArrayRef` or `ScalarValue`
// depending on the `args`'s variant.
pub(crate) fn handle_multiple<O, F, S, M>(
    args: &[ColumnarValue],
    op: F,
    op2: M,
    name: &str,
) -> Result<ColumnarValue>
where
    O: ArrowPrimitiveType,
    S: ScalarType<O::Native>,
    F: Fn(&str, &str) -> Result<O::Native>,
    M: Fn(O::Native) -> O::Native,
{
    match &args[0] {
        ColumnarValue::Array(a) => match a.data_type() {
            DataType::Utf8View | DataType::LargeUtf8 | DataType::Utf8 => {
                // validate the column types
                for (pos, arg) in args.iter().enumerate() {
                    match arg {
                        ColumnarValue::Array(arg) => match arg.data_type() {
                            DataType::Utf8View | DataType::LargeUtf8 | DataType::Utf8 => {
                                // all good
                            }
                            other => return exec_err!("Unsupported data type {other:?} for function {name}, arg # {pos}"),
                        },
                        ColumnarValue::Scalar(arg) => {
                            match arg.data_type() {
                                DataType::Utf8View| DataType::LargeUtf8 | DataType::Utf8 => {
                                    // all good
                                }
                                other => return exec_err!("Unsupported data type {other:?} for function {name}, arg # {pos}"),
                            }
                        }
                    }
                }

                Ok(ColumnarValue::Array(Arc::new(
                    strings_to_primitive_function::<O, _, _>(args, op, op2, name)?,
                )))
            }
            other => {
                exec_err!("Unsupported data type {other:?} for function {name}")
            }
        },
        // if the first argument is a scalar utf8 all arguments are expected to be scalar utf8
<<<<<<< HEAD
        ColumnarValue::Scalar(scalar) => match scalar.value() {
            ScalarValue::Utf8(a) | ScalarValue::LargeUtf8(a) => {
=======
        ColumnarValue::Scalar(scalar) => match scalar.try_as_str() {
            Some(a) => {
>>>>>>> f667a01f
                let a = a.as_ref();
                // ASK: Why do we trust `a` to be non-null at this point?
                let a = unwrap_or_internal_err!(a);

                let mut ret = None;

                for (pos, v) in args.iter().enumerate().skip(1) {
<<<<<<< HEAD
                    let ColumnarValue::Scalar(v) = v else {
                        return exec_err!("Expected scalar of data type {v:?} for function {name}, arg # {pos}");
                    };

                    let (ScalarValue::Utf8(x) | ScalarValue::LargeUtf8(x)) = v.value()
=======
                    let ColumnarValue::Scalar(
                        ScalarValue::Utf8View(x)
                        | ScalarValue::LargeUtf8(x)
                        | ScalarValue::Utf8(x),
                    ) = v
>>>>>>> f667a01f
                    else {
                        return exec_err!("Unsupported data type {v:?} for function {name}, arg # {pos}");
                    };

                    if let Some(s) = x {
                        match op(a, s.as_str()) {
                            Ok(r) => {
                                ret = Some(Ok(ColumnarValue::from(S::scalar(Some(
                                    op2(r),
                                )))));
                                break;
                            }
                            Err(e) => ret = Some(Err(e)),
                        }
                    }
                }

                unwrap_or_internal_err!(ret)
            }
            other => {
                exec_err!("Unsupported data type {other:?} for function {name}")
            }
        },
    }
}

/// given a function `op` that maps `&str`, `&str` to the first successful Result
/// of an arrow native type, returns a `PrimitiveArray` after the application of the
/// function to `args` and the subsequence application of the `op2` function to any
/// successful result. This function calls the `op` function with the first and second
/// argument and if not successful continues with first and third, first and fourth,
/// etc until the result was successful or no more arguments are present.
/// # Errors
/// This function errors iff:
/// * the number of arguments is not > 1 or
/// * the function `op` errors for all input
pub(crate) fn strings_to_primitive_function<O, F, F2>(
    args: &[ColumnarValue],
    op: F,
    op2: F2,
    name: &str,
) -> Result<PrimitiveArray<O>>
where
    O: ArrowPrimitiveType,
    F: Fn(&str, &str) -> Result<O::Native>,
    F2: Fn(O::Native) -> O::Native,
{
    if args.len() < 2 {
        return exec_err!(
            "{:?} args were supplied but {} takes 2 or more arguments",
            args.len(),
            name
        );
    }

    match &args[0] {
        ColumnarValue::Array(a) => match a.data_type() {
            DataType::Utf8View => {
                let string_array = a.as_string_view();
                handle_array_op::<O, &StringViewArray, F, F2>(
                    &string_array,
                    &args[1..],
                    op,
                    op2,
                )
            }
<<<<<<< HEAD
            ColumnarValue::Scalar(s) => match s.value() {
                ScalarValue::Utf8(a) | ScalarValue::LargeUtf8(a) => Ok(Either::Right(a)),
                other => exec_err!(
                    "Unexpected scalar type encountered '{other}' for function '{name}'"
                ),
            },
        })
        .collect::<Result<Vec<Either<&GenericStringArray<T>, &Option<String>>>>>()?;

    let first_arg = &data.first().unwrap().left().unwrap();
=======
            DataType::LargeUtf8 => {
                let string_array = as_generic_string_array::<i64>(&a)?;
                handle_array_op::<O, &GenericStringArray<i64>, F, F2>(
                    &string_array,
                    &args[1..],
                    op,
                    op2,
                )
            }
            DataType::Utf8 => {
                let string_array = as_generic_string_array::<i32>(&a)?;
                handle_array_op::<O, &GenericStringArray<i32>, F, F2>(
                    &string_array,
                    &args[1..],
                    op,
                    op2,
                )
            }
            other => exec_err!(
                "Unsupported data type {other:?} for function substr,\
                    expected Utf8View, Utf8 or LargeUtf8."
            ),
        },
        other => exec_err!(
            "Received {} data type, expected only array",
            other.data_type()
        ),
    }
}
>>>>>>> f667a01f

fn handle_array_op<'a, O, V, F, F2>(
    first: &V,
    args: &[ColumnarValue],
    op: F,
    op2: F2,
) -> Result<PrimitiveArray<O>>
where
    V: StringArrayType<'a>,
    O: ArrowPrimitiveType,
    F: Fn(&str, &str) -> Result<O::Native>,
    F2: Fn(O::Native) -> O::Native,
{
    first
        .iter()
        .enumerate()
        .map(|(pos, x)| {
            let mut val = None;
            if let Some(x) = x {
                for arg in args {
                    let v = match arg {
                        ColumnarValue::Array(a) => match a.data_type() {
                            DataType::Utf8View => Ok(a.as_string_view().value(pos)),
                            DataType::LargeUtf8 => Ok(a.as_string::<i64>().value(pos)),
                            DataType::Utf8 => Ok(a.as_string::<i32>().value(pos)),
                            other => exec_err!("Unexpected type encountered '{other}'"),
                        },
                        ColumnarValue::Scalar(s) => match s.try_as_str() {
                            Some(Some(v)) => Ok(v),
                            Some(None) => continue, // null string
                            None => exec_err!("Unexpected scalar type encountered '{s}'"),
                        },
                    }?;

                    let r = op(x, v);
                    if r.is_ok() {
                        val = Some(Ok(op2(r.unwrap())));
                        break;
                    } else {
                        val = Some(r);
                    }
                }
            };

            val.transpose()
        })
        .collect()
}

/// given a function `op` that maps a `&str` to a Result of an arrow native type,
/// returns a `PrimitiveArray` after the application
/// of the function to `args[0]`.
/// # Errors
/// This function errors iff:
/// * the number of arguments is not 1 or
/// * the function `op` errors
fn unary_string_to_primitive_function<'a, StringArrType, O, F>(
    array: StringArrType,
    op: F,
) -> Result<PrimitiveArray<O>>
where
    StringArrType: StringArrayType<'a>,
    O: ArrowPrimitiveType,
    F: Fn(&'a str) -> Result<O::Native>,
{
    // first map is the iterator, second is for the `Option<_>`
    array.iter().map(|x| x.map(&op).transpose()).collect()
}<|MERGE_RESOLUTION|>--- conflicted
+++ resolved
@@ -211,17 +211,10 @@
             ))),
             other => exec_err!("Unsupported data type {other:?} for function {name}"),
         },
-<<<<<<< HEAD
-        ColumnarValue::Scalar(scalar) => match scalar.value() {
-            ScalarValue::Utf8(a) | ScalarValue::LargeUtf8(a) => {
-                let result = a.as_ref().map(|x| (op)(x)).transpose()?;
-                Ok(ColumnarValue::from(S::scalar(result)))
-=======
-        ColumnarValue::Scalar(scalar) => match scalar.try_as_str() {
+        ColumnarValue::Scalar(scalar) => match scalar.value().try_as_str() {
             Some(a) => {
                 let result = a.as_ref().map(|x| op(x)).transpose()?;
-                Ok(ColumnarValue::Scalar(S::scalar(result)))
->>>>>>> f667a01f
+                Ok(ColumnarValue::from(S::scalar(result)))
             }
             _ => exec_err!("Unsupported data type {scalar:?} for function {name}"),
         },
@@ -275,13 +268,8 @@
             }
         },
         // if the first argument is a scalar utf8 all arguments are expected to be scalar utf8
-<<<<<<< HEAD
-        ColumnarValue::Scalar(scalar) => match scalar.value() {
-            ScalarValue::Utf8(a) | ScalarValue::LargeUtf8(a) => {
-=======
-        ColumnarValue::Scalar(scalar) => match scalar.try_as_str() {
+        ColumnarValue::Scalar(scalar) => match scalar.value().try_as_str() {
             Some(a) => {
->>>>>>> f667a01f
                 let a = a.as_ref();
                 // ASK: Why do we trust `a` to be non-null at this point?
                 let a = unwrap_or_internal_err!(a);
@@ -289,19 +277,13 @@
                 let mut ret = None;
 
                 for (pos, v) in args.iter().enumerate().skip(1) {
-<<<<<<< HEAD
                     let ColumnarValue::Scalar(v) = v else {
                         return exec_err!("Expected scalar of data type {v:?} for function {name}, arg # {pos}");
                     };
 
-                    let (ScalarValue::Utf8(x) | ScalarValue::LargeUtf8(x)) = v.value()
-=======
-                    let ColumnarValue::Scalar(
-                        ScalarValue::Utf8View(x)
-                        | ScalarValue::LargeUtf8(x)
-                        | ScalarValue::Utf8(x),
-                    ) = v
->>>>>>> f667a01f
+                    let (ScalarValue::Utf8View(x)
+                    | ScalarValue::Utf8(x)
+                    | ScalarValue::LargeUtf8(x)) = v.value()
                     else {
                         return exec_err!("Unsupported data type {v:?} for function {name}, arg # {pos}");
                     };
@@ -368,18 +350,6 @@
                     op2,
                 )
             }
-<<<<<<< HEAD
-            ColumnarValue::Scalar(s) => match s.value() {
-                ScalarValue::Utf8(a) | ScalarValue::LargeUtf8(a) => Ok(Either::Right(a)),
-                other => exec_err!(
-                    "Unexpected scalar type encountered '{other}' for function '{name}'"
-                ),
-            },
-        })
-        .collect::<Result<Vec<Either<&GenericStringArray<T>, &Option<String>>>>>()?;
-
-    let first_arg = &data.first().unwrap().left().unwrap();
-=======
             DataType::LargeUtf8 => {
                 let string_array = as_generic_string_array::<i64>(&a)?;
                 handle_array_op::<O, &GenericStringArray<i64>, F, F2>(
@@ -409,7 +379,6 @@
         ),
     }
 }
->>>>>>> f667a01f
 
 fn handle_array_op<'a, O, V, F, F2>(
     first: &V,
@@ -437,7 +406,7 @@
                             DataType::Utf8 => Ok(a.as_string::<i32>().value(pos)),
                             other => exec_err!("Unexpected type encountered '{other}'"),
                         },
-                        ColumnarValue::Scalar(s) => match s.try_as_str() {
+                        ColumnarValue::Scalar(s) => match s.value().try_as_str() {
                             Some(Some(v)) => Ok(v),
                             Some(None) => continue, // null string
                             None => exec_err!("Unexpected scalar type encountered '{s}'"),
