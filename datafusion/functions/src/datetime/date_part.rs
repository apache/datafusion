// Licensed to the Apache Software Foundation (ASF) under one
// or more contributor license agreements.  See the NOTICE file
// distributed with this work for additional information
// regarding copyright ownership.  The ASF licenses this file
// to you under the Apache License, Version 2.0 (the
// "License"); you may not use this file except in compliance
// with the License.  You may obtain a copy of the License at
//
//   http://www.apache.org/licenses/LICENSE-2.0
//
// Unless required by applicable law or agreed to in writing,
// software distributed under the License is distributed on an
// "AS IS" BASIS, WITHOUT WARRANTIES OR CONDITIONS OF ANY
// KIND, either express or implied.  See the License for the
// specific language governing permissions and limitations
// under the License.

use std::any::Any;
use std::str::FromStr;
use std::sync::{Arc, OnceLock};

use arrow::array::{Array, ArrayRef, Float64Array, Int32Array};
use arrow::compute::kernels::cast_utils::IntervalUnit;
use arrow::compute::{binary, date_part, DatePart};
use arrow::datatypes::DataType::{
<<<<<<< HEAD
    Date32, Date64, Duration, Interval, Time32, Time64, Timestamp,
=======
    Date32, Date64, Duration, Interval, Time32, Time64, Timestamp, Utf8, Utf8View,
>>>>>>> 035fd3b0
};
use arrow::datatypes::TimeUnit::{Microsecond, Millisecond, Nanosecond, Second};
use arrow::datatypes::{DataType, TimeUnit};

use datafusion_common::{
    cast::{
        as_date32_array, as_date64_array, as_int32_array, as_time32_millisecond_array,
        as_time32_second_array, as_time64_microsecond_array, as_time64_nanosecond_array,
        as_timestamp_microsecond_array, as_timestamp_millisecond_array,
        as_timestamp_nanosecond_array, as_timestamp_second_array,
    },
    exec_err, internal_err,
    types::logical_string,
    ExprSchema, Result, ScalarValue,
};
<<<<<<< HEAD
use datafusion_expr::{
    scalar_doc_sections::DOC_SECTION_DATETIME, ColumnarValue, Documentation, Expr,
    ScalarUDFImpl, Signature, TypeSignature, Volatility,
=======
use datafusion_common::{exec_err, internal_err, ExprSchema, Result, ScalarValue};
use datafusion_expr::scalar_doc_sections::DOC_SECTION_DATETIME;
use datafusion_expr::TypeSignature::Exact;
use datafusion_expr::{
    ColumnarValue, Documentation, Expr, ScalarUDFImpl, Signature, Volatility,
    TIMEZONE_WILDCARD,
>>>>>>> 035fd3b0
};
use datafusion_expr_common::signature::TypeSignatureClass;

#[derive(Debug)]
pub struct DatePartFunc {
    signature: Signature,
    aliases: Vec<String>,
}

impl Default for DatePartFunc {
    fn default() -> Self {
        Self::new()
    }
}

impl DatePartFunc {
    pub fn new() -> Self {
        Self {
            signature: Signature::one_of(
                vec![
                    TypeSignature::Coercible(vec![
                        TypeSignatureClass::Native(logical_string()),
                        TypeSignatureClass::Timestamp,
                    ]),
                    TypeSignature::Coercible(vec![
                        TypeSignatureClass::Native(logical_string()),
                        TypeSignatureClass::Date,
                    ]),
                    TypeSignature::Coercible(vec![
                        TypeSignatureClass::Native(logical_string()),
                        TypeSignatureClass::Time,
                    ]),
                    TypeSignature::Coercible(vec![
                        TypeSignatureClass::Native(logical_string()),
                        TypeSignatureClass::Interval,
                    ]),
                    TypeSignature::Coercible(vec![
                        TypeSignatureClass::Native(logical_string()),
                        TypeSignatureClass::Duration,
                    ]),
                ],
                Volatility::Immutable,
            ),
            aliases: vec![String::from("datepart")],
        }
    }
}

impl ScalarUDFImpl for DatePartFunc {
    fn as_any(&self) -> &dyn Any {
        self
    }

    fn name(&self) -> &str {
        "date_part"
    }

    fn signature(&self) -> &Signature {
        &self.signature
    }

    fn return_type(&self, _arg_types: &[DataType]) -> Result<DataType> {
        internal_err!("return_type_from_exprs shoud be called instead")
    }

    fn return_type_from_exprs(
        &self,
        args: &[Expr],
        _schema: &dyn ExprSchema,
        _arg_types: &[DataType],
    ) -> Result<DataType> {
        match &args[0] {
            Expr::Literal(ScalarValue::Utf8(Some(part))) if is_epoch(part) => {
                Ok(DataType::Float64)
            }
            _ => Ok(DataType::Int32),
        }
    }

    fn invoke_batch(
        &self,
        args: &[ColumnarValue],
        _number_rows: usize,
    ) -> Result<ColumnarValue> {
        if args.len() != 2 {
            return exec_err!("Expected two arguments in DATE_PART");
        }
        let (part, array) = (&args[0], &args[1]);

        let part = if let ColumnarValue::Scalar(ScalarValue::Utf8(Some(v))) = part {
            v
        } else if let ColumnarValue::Scalar(ScalarValue::Utf8View(Some(v))) = part {
            v
        } else {
            return exec_err!(
                "First argument of `DATE_PART` must be non-null scalar Utf8"
            );
        };

        let is_scalar = matches!(array, ColumnarValue::Scalar(_));

        let array = match array {
            ColumnarValue::Array(array) => Arc::clone(array),
            ColumnarValue::Scalar(scalar) => scalar.to_array()?,
        };

        let part_trim = part_normalization(part);

        // using IntervalUnit here means we hand off all the work of supporting plurals (like "seconds")
        // and synonyms ( like "ms,msec,msecond,millisecond") to Arrow
        let arr = if let Ok(interval_unit) = IntervalUnit::from_str(part_trim) {
            match interval_unit {
                IntervalUnit::Year => date_part(array.as_ref(), DatePart::Year)?,
                IntervalUnit::Month => date_part(array.as_ref(), DatePart::Month)?,
                IntervalUnit::Week => date_part(array.as_ref(), DatePart::Week)?,
                IntervalUnit::Day => date_part(array.as_ref(), DatePart::Day)?,
                IntervalUnit::Hour => date_part(array.as_ref(), DatePart::Hour)?,
                IntervalUnit::Minute => date_part(array.as_ref(), DatePart::Minute)?,
                IntervalUnit::Second => seconds_as_i32(array.as_ref(), Second)?,
                IntervalUnit::Millisecond => seconds_as_i32(array.as_ref(), Millisecond)?,
                IntervalUnit::Microsecond => seconds_as_i32(array.as_ref(), Microsecond)?,
                IntervalUnit::Nanosecond => seconds_as_i32(array.as_ref(), Nanosecond)?,
                // century and decade are not supported by `DatePart`, although they are supported in postgres
                _ => return exec_err!("Date part '{part}' not supported"),
            }
        } else {
            // special cases that can be extracted (in postgres) but are not interval units
            match part_trim.to_lowercase().as_str() {
                "qtr" | "quarter" => date_part(array.as_ref(), DatePart::Quarter)?,
                "doy" => date_part(array.as_ref(), DatePart::DayOfYear)?,
                "dow" => date_part(array.as_ref(), DatePart::DayOfWeekSunday0)?,
                "epoch" => epoch(array.as_ref())?,
                _ => return exec_err!("Date part '{part}' not supported"),
            }
        };

        Ok(if is_scalar {
            ColumnarValue::Scalar(ScalarValue::try_from_array(arr.as_ref(), 0)?)
        } else {
            ColumnarValue::Array(arr)
        })
    }

    fn aliases(&self) -> &[String] {
        &self.aliases
    }
    fn documentation(&self) -> Option<&Documentation> {
        Some(get_date_part_doc())
    }
}

fn is_epoch(part: &str) -> bool {
    let part = part_normalization(part);
    matches!(part.to_lowercase().as_str(), "epoch")
}

// Try to remove quote if exist, if the quote is invalid, return original string and let the downstream function handle the error
fn part_normalization(part: &str) -> &str {
    part.strip_prefix(|c| c == '\'' || c == '\"')
        .and_then(|s| s.strip_suffix(|c| c == '\'' || c == '\"'))
        .unwrap_or(part)
}

static DOCUMENTATION: OnceLock<Documentation> = OnceLock::new();

fn get_date_part_doc() -> &'static Documentation {
    DOCUMENTATION.get_or_init(|| {
        Documentation::builder(
            DOC_SECTION_DATETIME,
            "Returns the specified part of the date as an integer.",
            "date_part(part, expression)")
            .with_argument(
                "part",
                r#"Part of the date to return. The following date parts are supported:

    - year
    - quarter (emits value in inclusive range [1, 4] based on which quartile of the year the date is in)
    - month
    - week (week of the year)
    - day (day of the month)
    - hour
    - minute
    - second
    - millisecond
    - microsecond
    - nanosecond
    - dow (day of the week)
    - doy (day of the year)
    - epoch (seconds since Unix epoch)
"#,
            )
            .with_argument(
                "expression",
                "Time expression to operate on. Can be a constant, column, or function.",
            )
            .with_alternative_syntax("extract(field FROM source)")
            .build()
    })
}

/// Invoke [`date_part`] on an `array` (e.g. Timestamp) and convert the
/// result to a total number of seconds, milliseconds, microseconds or
/// nanoseconds
fn seconds_as_i32(array: &dyn Array, unit: TimeUnit) -> Result<ArrayRef> {
    // Nanosecond is neither supported in Postgres nor DuckDB, to avoid to deal with overflow and precision issue we don't support nanosecond
    if unit == Nanosecond {
        return internal_err!("unit {unit:?} not supported");
    }

    let conversion_factor = match unit {
        Second => 1_000_000_000,
        Millisecond => 1_000_000,
        Microsecond => 1_000,
        Nanosecond => 1,
    };

    let second_factor = match unit {
        Second => 1,
        Millisecond => 1_000,
        Microsecond => 1_000_000,
        Nanosecond => 1_000_000_000,
    };

    let secs = date_part(array, DatePart::Second)?;
    // This assumes array is primitive and not a dictionary
    let secs = as_int32_array(secs.as_ref())?;
    let subsecs = date_part(array, DatePart::Nanosecond)?;
    let subsecs = as_int32_array(subsecs.as_ref())?;

    // Special case where there are no nulls.
    if subsecs.null_count() == 0 {
        let r: Int32Array = binary(secs, subsecs, |secs, subsecs| {
            secs * second_factor + (subsecs % 1_000_000_000) / conversion_factor
        })?;
        Ok(Arc::new(r))
    } else {
        // Nulls in secs are preserved, nulls in subsecs are treated as zero to account for the case
        // where the number of nanoseconds overflows.
        let r: Int32Array = secs
            .iter()
            .zip(subsecs)
            .map(|(secs, subsecs)| {
                secs.map(|secs| {
                    let subsecs = subsecs.unwrap_or(0);
                    secs * second_factor + (subsecs % 1_000_000_000) / conversion_factor
                })
            })
            .collect();
        Ok(Arc::new(r))
    }
}

/// Invoke [`date_part`] on an `array` (e.g. Timestamp) and convert the
/// result to a total number of seconds, milliseconds, microseconds or
/// nanoseconds
///
/// Given epoch return f64, this is a duplicated function to optimize for f64 type
fn seconds(array: &dyn Array, unit: TimeUnit) -> Result<ArrayRef> {
    let sf = match unit {
        Second => 1_f64,
        Millisecond => 1_000_f64,
        Microsecond => 1_000_000_f64,
        Nanosecond => 1_000_000_000_f64,
    };
    let secs = date_part(array, DatePart::Second)?;
    // This assumes array is primitive and not a dictionary
    let secs = as_int32_array(secs.as_ref())?;
    let subsecs = date_part(array, DatePart::Nanosecond)?;
    let subsecs = as_int32_array(subsecs.as_ref())?;

    // Special case where there are no nulls.
    if subsecs.null_count() == 0 {
        let r: Float64Array = binary(secs, subsecs, |secs, subsecs| {
            (secs as f64 + ((subsecs % 1_000_000_000) as f64 / 1_000_000_000_f64)) * sf
        })?;
        Ok(Arc::new(r))
    } else {
        // Nulls in secs are preserved, nulls in subsecs are treated as zero to account for the case
        // where the number of nanoseconds overflows.
        let r: Float64Array = secs
            .iter()
            .zip(subsecs)
            .map(|(secs, subsecs)| {
                secs.map(|secs| {
                    let subsecs = subsecs.unwrap_or(0);
                    (secs as f64 + ((subsecs % 1_000_000_000) as f64 / 1_000_000_000_f64))
                        * sf
                })
            })
            .collect();
        Ok(Arc::new(r))
    }
}

fn epoch(array: &dyn Array) -> Result<ArrayRef> {
    const SECONDS_IN_A_DAY: f64 = 86400_f64;

    let f: Float64Array = match array.data_type() {
        Timestamp(Second, _) => as_timestamp_second_array(array)?.unary(|x| x as f64),
        Timestamp(Millisecond, _) => {
            as_timestamp_millisecond_array(array)?.unary(|x| x as f64 / 1_000_f64)
        }
        Timestamp(Microsecond, _) => {
            as_timestamp_microsecond_array(array)?.unary(|x| x as f64 / 1_000_000_f64)
        }
        Timestamp(Nanosecond, _) => {
            as_timestamp_nanosecond_array(array)?.unary(|x| x as f64 / 1_000_000_000_f64)
        }
        Date32 => as_date32_array(array)?.unary(|x| x as f64 * SECONDS_IN_A_DAY),
        Date64 => as_date64_array(array)?.unary(|x| x as f64 / 1_000_f64),
        Time32(Second) => as_time32_second_array(array)?.unary(|x| x as f64),
        Time32(Millisecond) => {
            as_time32_millisecond_array(array)?.unary(|x| x as f64 / 1_000_f64)
        }
        Time64(Microsecond) => {
            as_time64_microsecond_array(array)?.unary(|x| x as f64 / 1_000_000_f64)
        }
        Time64(Nanosecond) => {
            as_time64_nanosecond_array(array)?.unary(|x| x as f64 / 1_000_000_000_f64)
        }
        Interval(_) | Duration(_) => return seconds(array, Second),
        d => return exec_err!("Cannot convert {d:?} to epoch"),
    };
    Ok(Arc::new(f))
}<|MERGE_RESOLUTION|>--- conflicted
+++ resolved
@@ -23,11 +23,7 @@
 use arrow::compute::kernels::cast_utils::IntervalUnit;
 use arrow::compute::{binary, date_part, DatePart};
 use arrow::datatypes::DataType::{
-<<<<<<< HEAD
     Date32, Date64, Duration, Interval, Time32, Time64, Timestamp,
-=======
-    Date32, Date64, Duration, Interval, Time32, Time64, Timestamp, Utf8, Utf8View,
->>>>>>> 035fd3b0
 };
 use arrow::datatypes::TimeUnit::{Microsecond, Millisecond, Nanosecond, Second};
 use arrow::datatypes::{DataType, TimeUnit};
@@ -43,18 +39,9 @@
     types::logical_string,
     ExprSchema, Result, ScalarValue,
 };
-<<<<<<< HEAD
 use datafusion_expr::{
     scalar_doc_sections::DOC_SECTION_DATETIME, ColumnarValue, Documentation, Expr,
     ScalarUDFImpl, Signature, TypeSignature, Volatility,
-=======
-use datafusion_common::{exec_err, internal_err, ExprSchema, Result, ScalarValue};
-use datafusion_expr::scalar_doc_sections::DOC_SECTION_DATETIME;
-use datafusion_expr::TypeSignature::Exact;
-use datafusion_expr::{
-    ColumnarValue, Documentation, Expr, ScalarUDFImpl, Signature, Volatility,
-    TIMEZONE_WILDCARD,
->>>>>>> 035fd3b0
 };
 use datafusion_expr_common::signature::TypeSignatureClass;
 
