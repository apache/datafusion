--- conflicted
+++ resolved
@@ -27,18 +27,21 @@
     Date32, Date64, Duration, Interval, Time32, Time64, Timestamp,
 };
 use arrow::datatypes::TimeUnit::{Microsecond, Millisecond, Nanosecond, Second};
-<<<<<<< HEAD
+
 use arrow::datatypes::{
-    ArrowTimestampType, DataType, Field, FieldRef, TimeUnit, TimestampMicrosecondType,
-    TimestampMillisecondType, TimestampNanosecondType, TimestampSecondType,
+    ArrowTimestampType,
+    DataType,
+    Field,
+    FieldRef,
+    TimeUnit,
+    TimestampMicrosecondType,
+    TimestampMillisecondType,
+    TimestampNanosecondType,
+    TimestampSecondType,
 };
 
 use datafusion_common::cast::as_primitive_array;
 use datafusion_common::types::{logical_date, NativeType};
-=======
-use arrow::datatypes::{DataType, Field, FieldRef, TimeUnit};
-use datafusion_common::types::{NativeType, logical_date};
->>>>>>> fe11ad6b
 
 use super::adjust_to_local_time;
 use datafusion_common::{
