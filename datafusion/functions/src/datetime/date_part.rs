--- conflicted
+++ resolved
@@ -39,14 +39,11 @@
     types::logical_string,
     ExprSchema, Result, ScalarValue,
 };
-<<<<<<< HEAD
-=======
 use datafusion_common::{
     exec_err, internal_err, not_impl_err, ExprSchema, Result, ScalarValue,
 };
 use datafusion_expr::scalar_doc_sections::DOC_SECTION_DATETIME;
 use datafusion_expr::TypeSignature::Exact;
->>>>>>> 320e4d63
 use datafusion_expr::{
     scalar_doc_sections::DOC_SECTION_DATETIME, ColumnarValue, Documentation, Expr,
     ScalarUDFImpl, Signature, TypeSignature, Volatility,
