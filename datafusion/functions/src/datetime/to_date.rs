// Licensed to the Apache Software Foundation (ASF) under one
// or more contributor license agreements.  See the NOTICE file
// distributed with this work for additional information
// regarding copyright ownership.  The ASF licenses this file
// to you under the Apache License, Version 2.0 (the
// "License"); you may not use this file except in compliance
// with the License.  You may obtain a copy of the License at
//
//   http://www.apache.org/licenses/LICENSE-2.0
//
// Unless required by applicable law or agreed to in writing,
// software distributed under the License is distributed on an
// "AS IS" BASIS, WITHOUT WARRANTIES OR CONDITIONS OF ANY
// KIND, either express or implied.  See the License for the
// specific language governing permissions and limitations
// under the License.

use crate::datetime::common::*;
use arrow::datatypes::DataType;
use arrow::datatypes::DataType::*;
use arrow::error::ArrowError::ParseError;
use arrow::{array::types::Date32Type, compute::kernels::cast_utils::Parser};
use datafusion_common::error::DataFusionError;
use datafusion_common::{arrow_err, exec_err, internal_datafusion_err, Result};
use datafusion_expr::{
    ColumnarValue, Documentation, ScalarUDFImpl, Signature, Volatility,
};
use datafusion_macros::user_doc;
use std::any::Any;

#[user_doc(
    doc_section(label = "Time and Date Functions"),
    description = r"Converts a value to a date (`YYYY-MM-DD`).
Supports strings, integer and double types as input.
Strings are parsed as YYYY-MM-DD (e.g. '2023-07-20') if no [Chrono format](https://docs.rs/chrono/latest/chrono/format/strftime/index.html)s are provided.
Integers and doubles are interpreted as days since the unix epoch (`1970-01-01T00:00:00Z`).
Returns the corresponding date.

Note: `to_date` returns Date32, which represents its values as the number of days since unix epoch(`1970-01-01`) stored as signed 32 bit value. The largest supported date value is `9999-12-31`.",
    syntax_example = "to_date('2017-05-31', '%Y-%m-%d')",
    sql_example = r#"```sql
> select to_date('2023-01-31'); 
+-------------------------------+
| to_date(Utf8("2023-01-31")) |
+-------------------------------+
| 2023-01-31                    |
+-------------------------------+
> select to_date('2023/01/31', '%Y-%m-%d', '%Y/%m/%d');
+---------------------------------------------------------------------+
| to_date(Utf8("2023/01/31"),Utf8("%Y-%m-%d"),Utf8("%Y/%m/%d")) |
+---------------------------------------------------------------------+
| 2023-01-31                                                          |
+---------------------------------------------------------------------+
```

Additional examples can be found [here](https://github.com/apache/datafusion/blob/main/datafusion-examples/examples/to_date.rs)
"#,
    standard_argument(name = "expression", prefix = "String"),
    argument(
        name = "format_n",
        description = r"Optional [Chrono format](https://docs.rs/chrono/latest/chrono/format/strftime/index.html) strings to use to parse the expression. Formats will be tried in the order
  they appear with the first successful one being returned. If none of the formats successfully parse the expression
  an error will be returned."
    )
)]
#[derive(Debug)]
pub struct ToDateFunc {
    signature: Signature,
}

impl Default for ToDateFunc {
    fn default() -> Self {
        Self::new()
    }
}

impl ToDateFunc {
    pub fn new() -> Self {
        Self {
            signature: Signature::variadic_any(Volatility::Immutable),
        }
    }

    fn to_date(&self, args: &[ColumnarValue]) -> Result<ColumnarValue> {
        match args.len() {
            1 => handle::<Date32Type, _, Date32Type>(
                args,
                |s| match Date32Type::parse(s) {
                    Some(v) => Ok(v),
                    None => arrow_err!(ParseError(
                        "Unable to cast to Date32 for converting from i64 to i32 failed"
                            .to_string()
                    )),
                },
                "to_date",
            ),
            2.. => handle_multiple::<Date32Type, _, Date32Type, _>(
                args,
                |s, format| {
                    string_to_timestamp_millis_formatted(s, format)
                        .map(|n| n / (24 * 60 * 60 * 1_000))
                        .and_then(|v| {
                            v.try_into().map_err(|_| {
                                internal_datafusion_err!("Unable to cast to Date32 for converting from i64 to i32 failed")
                            })
                        })
                },
                |n| n,
                "to_date",
            ),
            0 => exec_err!("Unsupported 0 argument count for function to_date"),
        }
    }
}

impl ScalarUDFImpl for ToDateFunc {
    fn as_any(&self) -> &dyn Any {
        self
    }

    fn name(&self) -> &str {
        "to_date"
    }

    fn signature(&self) -> &Signature {
        &self.signature
    }

    fn return_type(&self, _arg_types: &[DataType]) -> Result<DataType> {
        Ok(Date32)
    }

    fn invoke_with_args(
        &self,
        args: datafusion_expr::ScalarFunctionArgs,
    ) -> Result<ColumnarValue> {
        let args = args.args;
        if args.is_empty() {
            return exec_err!("to_date function requires 1 or more arguments, got 0");
        }

        // validate that any args after the first one are Utf8
        if args.len() > 1 {
            validate_data_types(&args, "to_date")?;
        }

        match args[0].data_type() {
            Int32 | Int64 | Null | Float64 | Date32 | Date64 => {
                args[0].cast_to(&Date32, None)
            }
            Utf8View | LargeUtf8 | Utf8 => self.to_date(&args),
            other => {
                exec_err!("Unsupported data type {:?} for function to_date", other)
            }
        }
    }

    fn documentation(&self) -> Option<&Documentation> {
        self.doc()
    }
}

#[cfg(test)]
mod tests {
    use arrow::array::{Array, Date32Array, GenericStringArray, StringViewArray};
    use arrow::datatypes::{DataType, Field};
    use arrow::{compute::kernels::cast_utils::Parser, datatypes::Date32Type};
    use datafusion_common::{DataFusionError, ScalarValue};
    use datafusion_expr::{ColumnarValue, ScalarUDFImpl};
    use std::sync::Arc;

    use super::ToDateFunc;

    fn invoke_to_date_with_args(
        args: Vec<ColumnarValue>,
        number_rows: usize,
    ) -> Result<ColumnarValue, DataFusionError> {
        let arg_fields = args
            .iter()
            .map(|arg| Field::new("a", arg.data_type(), true))
            .collect::<Vec<_>>();

        let args = datafusion_expr::ScalarFunctionArgs {
            args,
            arg_fields: arg_fields.iter().collect(),
            number_rows,
            return_field: &Field::new("f", DataType::Date32, true),
        };
        ToDateFunc::new().invoke_with_args(args)
    }

    #[test]
    fn test_to_date_without_format() {
        struct TestCase {
            name: &'static str,
            date_str: &'static str,
        }

        let test_cases = vec![
            TestCase {
                name: "Largest four-digit year (9999)",
                date_str: "9999-12-31",
            },
            TestCase {
                name: "Year 1 (0001)",
                date_str: "0001-12-31",
            },
            TestCase {
                name: "Year before epoch (1969)",
                date_str: "1969-01-01",
            },
            TestCase {
                name: "Switch Julian/Gregorian calendar (1582-10-10)",
                date_str: "1582-10-10",
            },
        ];

        for tc in &test_cases {
            test_scalar(ScalarValue::Utf8(Some(tc.date_str.to_string())), tc);
            test_scalar(ScalarValue::LargeUtf8(Some(tc.date_str.to_string())), tc);
            test_scalar(ScalarValue::Utf8View(Some(tc.date_str.to_string())), tc);

            test_array::<GenericStringArray<i32>>(tc);
            test_array::<GenericStringArray<i64>>(tc);
            test_array::<StringViewArray>(tc);
        }

        fn test_scalar(sv: ScalarValue, tc: &TestCase) {
            let to_date_result =
                invoke_to_date_with_args(vec![ColumnarValue::Scalar(sv)], 1);

            match to_date_result {
                Ok(ColumnarValue::Scalar(ScalarValue::Date32(date_val))) => {
                    let expected = Date32Type::parse_formatted(tc.date_str, "%Y-%m-%d");
                    assert_eq!(
                        date_val, expected,
                        "{}: to_date created wrong value",
                        tc.name
                    );
                }
                _ => panic!("Could not convert '{}' to Date", tc.date_str),
            }
        }

        fn test_array<A>(tc: &TestCase)
        where
            A: From<Vec<&'static str>> + Array + 'static,
        {
            let date_array = A::from(vec![tc.date_str]);
            let batch_len = date_array.len();
            let to_date_result = invoke_to_date_with_args(
                vec![ColumnarValue::Array(Arc::new(date_array))],
                batch_len,
            );

            match to_date_result {
                Ok(ColumnarValue::Array(a)) => {
                    assert_eq!(a.len(), 1);

                    let expected = Date32Type::parse_formatted(tc.date_str, "%Y-%m-%d");
                    let mut builder = Date32Array::builder(4);
                    builder.append_value(expected.unwrap());

                    assert_eq!(
                        &builder.finish() as &dyn Array,
                        a.as_ref(),
                        "{}: to_date created wrong value",
                        tc.name
                    );
                }
                _ => panic!("Could not convert '{}' to Date", tc.date_str),
            }
        }
    }

    #[test]
    fn test_to_date_with_format() {
        struct TestCase {
            name: &'static str,
            date_str: &'static str,
            format_str: &'static str,
            formatted_date: &'static str,
        }

        let test_cases = vec![
            TestCase {
                name: "Largest four-digit year (9999)",
                date_str: "9999-12-31",
                format_str: "%Y%m%d",
                formatted_date: "99991231",
            },
            TestCase {
                name: "Smallest four-digit year (-9999)",
                date_str: "-9999-12-31",
                format_str: "%Y/%m/%d",
                formatted_date: "-9999/12/31",
            },
            TestCase {
                name: "Year 1 (0001)",
                date_str: "0001-12-31",
                format_str: "%Y%m%d",
                formatted_date: "00011231",
            },
            TestCase {
                name: "Year before epoch (1969)",
                date_str: "1969-01-01",
                format_str: "%Y%m%d",
                formatted_date: "19690101",
            },
            TestCase {
                name: "Switch Julian/Gregorian calendar (1582-10-10)",
                date_str: "1582-10-10",
                format_str: "%Y%m%d",
                formatted_date: "15821010",
            },
            TestCase {
                name: "Negative Year, BC (-42-01-01)",
                date_str: "-42-01-01",
                format_str: "%Y/%m/%d",
                formatted_date: "-42/01/01",
            },
        ];

        for tc in &test_cases {
            test_scalar(ScalarValue::Utf8(Some(tc.formatted_date.to_string())), tc);
            test_scalar(
                ScalarValue::LargeUtf8(Some(tc.formatted_date.to_string())),
                tc,
            );
            test_scalar(
                ScalarValue::Utf8View(Some(tc.formatted_date.to_string())),
                tc,
            );

            test_array::<GenericStringArray<i32>>(tc);
            test_array::<GenericStringArray<i64>>(tc);
            test_array::<StringViewArray>(tc);
        }

        fn test_scalar(sv: ScalarValue, tc: &TestCase) {
            let format_scalar = ScalarValue::Utf8(Some(tc.format_str.to_string()));

            let to_date_result = invoke_to_date_with_args(
                vec![
                    ColumnarValue::Scalar(sv),
                    ColumnarValue::Scalar(format_scalar),
                ],
                1,
            );

            match to_date_result {
                Ok(ColumnarValue::Scalar(ScalarValue::Date32(date_val))) => {
                    let expected = Date32Type::parse_formatted(tc.date_str, "%Y-%m-%d");
                    assert_eq!(date_val, expected, "{}: to_date created wrong value for date '{}' with format string '{}'", tc.name, tc.formatted_date, tc.format_str);
                }
                _ => panic!(
                    "Could not convert '{}' with format string '{}'to Date",
                    tc.date_str, tc.format_str
                ),
            }
        }

        fn test_array<A>(tc: &TestCase)
        where
            A: From<Vec<&'static str>> + Array + 'static,
        {
            let date_array = A::from(vec![tc.formatted_date]);
            let format_array = A::from(vec![tc.format_str]);
            let batch_len = date_array.len();

            let to_date_result = invoke_to_date_with_args(
                vec![
                    ColumnarValue::Array(Arc::new(date_array)),
                    ColumnarValue::Array(Arc::new(format_array)),
                ],
                batch_len,
            );

            match to_date_result {
                Ok(ColumnarValue::Array(a)) => {
                    assert_eq!(a.len(), 1);

                    let expected = Date32Type::parse_formatted(tc.date_str, "%Y-%m-%d");
                    let mut builder = Date32Array::builder(4);
                    builder.append_value(expected.unwrap());

                    assert_eq!(
                        &builder.finish() as &dyn Array, a.as_ref(),
                        "{}: to_date created wrong value for date '{}' with format string '{}'",
                        tc.name,
                        tc.formatted_date,
                        tc.format_str
                    );
                }
                _ => panic!(
                    "Could not convert '{}' with format string '{}'to Date: {:?}",
                    tc.formatted_date, tc.format_str, to_date_result
                ),
            }
        }
    }

    #[test]
    fn test_to_date_multiple_format_strings() {
        let formatted_date_scalar = ScalarValue::Utf8(Some("2023/01/31".into()));
        let format1_scalar = ScalarValue::Utf8(Some("%Y-%m-%d".into()));
        let format2_scalar = ScalarValue::Utf8(Some("%Y/%m/%d".into()));

        let to_date_result = invoke_to_date_with_args(
            vec![
                ColumnarValue::Scalar(formatted_date_scalar),
                ColumnarValue::Scalar(format1_scalar),
                ColumnarValue::Scalar(format2_scalar),
            ],
            1,
        );

        match to_date_result {
            Ok(ColumnarValue::Scalar(ScalarValue::Date32(date_val))) => {
                let expected = Date32Type::parse_formatted("2023-01-31", "%Y-%m-%d");
                assert_eq!(
                    date_val, expected,
                    "to_date created wrong value for date with 2 format strings"
                );
            }
            _ => panic!("Conversion failed",),
        }
    }

    #[test]
    fn test_to_date_from_timestamp() {
        let test_cases = vec![
            "2020-09-08T13:42:29Z",
            "2020-09-08T13:42:29.190855-05:00",
            "2020-09-08 12:13:29",
        ];
        for date_str in test_cases {
            let formatted_date_scalar = ScalarValue::Utf8(Some(date_str.into()));

            let to_date_result = invoke_to_date_with_args(
                vec![ColumnarValue::Scalar(formatted_date_scalar)],
                1,
            );

            match to_date_result {
                Ok(ColumnarValue::Scalar(ScalarValue::Date32(date_val))) => {
                    let expected = Date32Type::parse_formatted("2020-09-08", "%Y-%m-%d");
                    assert_eq!(date_val, expected, "to_date created wrong value");
                }
                _ => panic!("Conversion of {date_str} failed"),
            }
        }
    }

    #[test]
    fn test_to_date_string_with_valid_number() {
        let date_str = "20241231";
        let date_scalar = ScalarValue::Utf8(Some(date_str.into()));

        let to_date_result =
            invoke_to_date_with_args(vec![ColumnarValue::Scalar(date_scalar)], 1);

        match to_date_result {
            Ok(ColumnarValue::Scalar(ScalarValue::Date32(date_val))) => {
                let expected = Date32Type::parse_formatted("2024-12-31", "%Y-%m-%d");
                assert_eq!(
                    date_val, expected,
                    "to_date created wrong value for {date_str}"
                );
            }
            _ => panic!("Conversion of {date_str} failed"),
        }
    }

    #[test]
    fn test_to_date_string_with_invalid_number() {
        let date_str = "202412311";
        let date_scalar = ScalarValue::Utf8(Some(date_str.into()));

        let to_date_result =
            invoke_to_date_with_args(vec![ColumnarValue::Scalar(date_scalar)], 1);

        if let Ok(ColumnarValue::Scalar(ScalarValue::Date32(_))) = to_date_result {
<<<<<<< HEAD
            panic!("Conversion of {date_str} succeeded, but should have failed, ");
=======
            panic!("Conversion of {date_str} succeeded, but should have failed. ");
>>>>>>> 51452d6e
        }
    }
}<|MERGE_RESOLUTION|>--- conflicted
+++ resolved
@@ -481,11 +481,7 @@
             invoke_to_date_with_args(vec![ColumnarValue::Scalar(date_scalar)], 1);
 
         if let Ok(ColumnarValue::Scalar(ScalarValue::Date32(_))) = to_date_result {
-<<<<<<< HEAD
-            panic!("Conversion of {date_str} succeeded, but should have failed, ");
-=======
             panic!("Conversion of {date_str} succeeded, but should have failed. ");
->>>>>>> 51452d6e
         }
     }
 }