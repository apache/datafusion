--- conflicted
+++ resolved
@@ -726,20 +726,13 @@
             let batch_len = input.len();
             #[allow(deprecated)] // TODO migrate UDF invoke to invoke_batch
             let result = DateTruncFunc::new()
-<<<<<<< HEAD
-                .invoke(&[
-                    ColumnarValue::from(ScalarValue::from("day")),
-                    ColumnarValue::Array(Arc::new(input)),
-                ])
-=======
                 .invoke_batch(
                     &[
-                        ColumnarValue::Scalar(ScalarValue::from("day")),
+                        ColumnarValue::from(ScalarValue::from("day")),
                         ColumnarValue::Array(Arc::new(input)),
                     ],
                     batch_len,
                 )
->>>>>>> f667a01f
                 .unwrap();
             if let ColumnarValue::Array(result) = result {
                 assert_eq!(
@@ -896,20 +889,13 @@
             let batch_len = input.len();
             #[allow(deprecated)] // TODO migrate UDF invoke to invoke_batch
             let result = DateTruncFunc::new()
-<<<<<<< HEAD
-                .invoke(&[
-                    ColumnarValue::from(ScalarValue::from("hour")),
-                    ColumnarValue::Array(Arc::new(input)),
-                ])
-=======
                 .invoke_batch(
                     &[
-                        ColumnarValue::Scalar(ScalarValue::from("hour")),
+                        ColumnarValue::from(ScalarValue::from("hour")),
                         ColumnarValue::Array(Arc::new(input)),
                     ],
                     batch_len,
                 )
->>>>>>> f667a01f
                 .unwrap();
             if let ColumnarValue::Array(result) = result {
                 assert_eq!(
