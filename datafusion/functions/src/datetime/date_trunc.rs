--- conflicted
+++ resolved
@@ -195,7 +195,7 @@
                 }
                 _ => {
                     return exec_err!(
-            "second argument of `date_trunc` must be nanosecond timestamp scalar or array"
+            "second argument of `date_trunc` must be timestamp scalar or array"
         );
                 }
             },
@@ -228,14 +228,6 @@
                     return exec_err!("second argument of `date_trunc` is an unsupported array type: {array_type}");
                 }
             }
-<<<<<<< HEAD
-=======
-            _ => {
-                return exec_err!(
-                    "second argument of `date_trunc` must be timestamp scalar or array"
-                );
-            }
->>>>>>> a08f923c
         })
     }
 
