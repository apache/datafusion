// Licensed to the Apache Software Foundation (ASF) under one
// or more contributor license agreements.  See the NOTICE file
// distributed with this work for additional information
// regarding copyright ownership.  The ASF licenses this file
// to you under the Apache License, Version 2.0 (the
// "License"); you may not use this file except in compliance
// with the License.  You may obtain a copy of the License at
//
//   http://www.apache.org/licenses/LICENSE-2.0
//
// Unless required by applicable law or agreed to in writing,
// software distributed under the License is distributed on an
// "AS IS" BASIS, WITHOUT WARRANTIES OR CONDITIONS OF ANY
// KIND, either express or implied.  See the License for the
// specific language governing permissions and limitations
// under the License.

use arrow::datatypes::DataType;
use arrow::datatypes::DataType::Timestamp;
use arrow::datatypes::TimeUnit::Nanosecond;
use std::any::Any;
use std::sync::OnceLock;

<<<<<<< HEAD
use datafusion_common::{internal_err, Result, ScalarValue};
use datafusion_expr::scalar_doc_sections::DOC_SECTION_DATETIME;
=======
use datafusion_common::{internal_err, ExprSchema, Result, ScalarValue};
>>>>>>> 91899d48
use datafusion_expr::simplify::{ExprSimplifyResult, SimplifyInfo};
use datafusion_expr::{
    ColumnarValue, Documentation, Expr, ScalarUDFImpl, Signature, Volatility,
};

#[derive(Debug)]
pub struct NowFunc {
    signature: Signature,
}

impl Default for NowFunc {
    fn default() -> Self {
        Self::new()
    }
}

impl NowFunc {
    pub fn new() -> Self {
        Self {
            signature: Signature::uniform(0, vec![], Volatility::Stable),
        }
    }
}

/// Create an implementation of `now()` that always returns the
/// specified timestamp.
///
/// The semantics of `now()` require it to return the same value
/// wherever it appears within a single statement. This value is
/// chosen during planning time.
impl ScalarUDFImpl for NowFunc {
    fn as_any(&self) -> &dyn Any {
        self
    }

    fn name(&self) -> &str {
        "now"
    }

    fn signature(&self) -> &Signature {
        &self.signature
    }

    fn return_type(&self, _arg_types: &[DataType]) -> Result<DataType> {
        Ok(Timestamp(Nanosecond, Some("+00:00".into())))
    }

    fn invoke(&self, _args: &[ColumnarValue]) -> Result<ColumnarValue> {
        internal_err!("invoke should not be called on a simplified now() function")
    }

    fn simplify(
        &self,
        _args: Vec<Expr>,
        info: &dyn SimplifyInfo,
    ) -> Result<ExprSimplifyResult> {
        let now_ts = info
            .execution_props()
            .query_execution_start_time
            .timestamp_nanos_opt();
        Ok(ExprSimplifyResult::Simplified(Expr::Literal(
            ScalarValue::TimestampNanosecond(now_ts, Some("+00:00".into())),
        )))
    }
<<<<<<< HEAD
    fn documentation(&self) -> Option<&Documentation> {
        Some(get_to_unixtime_doc())
    }
}

static DOCUMENTATION: OnceLock<Documentation> = OnceLock::new();

fn get_to_unixtime_doc() -> &'static Documentation {
    DOCUMENTATION.get_or_init(|| {
        Documentation::builder()
            .with_doc_section(DOC_SECTION_DATETIME)
            .with_description(r#"
Returns the current UTC timestamp.

The `now()` return value is determined at query time and will return the same timestamp, no matter when in the query plan the function executes.
"#)
            .with_syntax_example("now()")
            .build()
            .unwrap()
    })
=======

    fn is_nullable(&self, _args: &[Expr], _schema: &dyn ExprSchema) -> bool {
        false
    }
>>>>>>> 91899d48
}<|MERGE_RESOLUTION|>--- conflicted
+++ resolved
@@ -21,12 +21,8 @@
 use std::any::Any;
 use std::sync::OnceLock;
 
-<<<<<<< HEAD
-use datafusion_common::{internal_err, Result, ScalarValue};
+use datafusion_common::{internal_err, ExprSchema, Result, ScalarValue};
 use datafusion_expr::scalar_doc_sections::DOC_SECTION_DATETIME;
-=======
-use datafusion_common::{internal_err, ExprSchema, Result, ScalarValue};
->>>>>>> 91899d48
 use datafusion_expr::simplify::{ExprSimplifyResult, SimplifyInfo};
 use datafusion_expr::{
     ColumnarValue, Documentation, Expr, ScalarUDFImpl, Signature, Volatility,
@@ -91,9 +87,12 @@
             ScalarValue::TimestampNanosecond(now_ts, Some("+00:00".into())),
         )))
     }
-<<<<<<< HEAD
     fn documentation(&self) -> Option<&Documentation> {
         Some(get_to_unixtime_doc())
+    }
+
+    fn is_nullable(&self, _args: &[Expr], _schema: &dyn ExprSchema) -> bool {
+        false
     }
 }
 
@@ -112,10 +111,4 @@
             .build()
             .unwrap()
     })
-=======
-
-    fn is_nullable(&self, _args: &[Expr], _schema: &dyn ExprSchema) -> bool {
-        false
-    }
->>>>>>> 91899d48
 }