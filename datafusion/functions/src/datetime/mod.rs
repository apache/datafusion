--- conflicted
+++ resolved
@@ -25,11 +25,8 @@
 mod date_bin;
 mod date_part;
 mod date_trunc;
-<<<<<<< HEAD
 mod from_unixtime;
 mod now;
-=======
->>>>>>> c0ce3628
 mod to_date;
 mod to_timestamp;
 
@@ -37,15 +34,12 @@
 make_udf_function!(date_bin::DateBinFunc, DATE_BIN, date_bin);
 make_udf_function!(date_part::DatePartFunc, DATE_PART, date_part);
 make_udf_function!(date_trunc::DateTruncFunc, DATE_TRUNC, date_trunc);
-<<<<<<< HEAD
 make_udf_function!(
     from_unixtime::FromUnixtimeFunc,
     FROM_UNIXTIME,
     from_unixtime
 );
 make_udf_function!(now::NowFunc, NOW, now);
-=======
->>>>>>> c0ce3628
 make_udf_function!(to_date::ToDateFunc, TO_DATE, to_date);
 make_udf_function!(to_timestamp::ToTimestampFunc, TO_TIMESTAMP, to_timestamp);
 make_udf_function!(
@@ -76,30 +70,6 @@
     use datafusion_expr::Expr;
 
     #[doc = "coerces an arbitrary timestamp to the start of the nearest specified interval"]
-<<<<<<< HEAD
-    pub fn date_bin(args: Vec<Expr>) -> Expr {
-        super::date_bin().call(args)
-    }
-
-    #[doc = "extracts a subfield from the date"]
-    pub fn date_part(args: Vec<Expr>) -> Expr {
-        super::date_part().call(args)
-    }
-
-    #[doc = "truncates the date to a specified level of precision"]
-    pub fn date_trunc(args: Vec<Expr>) -> Expr {
-        super::date_trunc().call(args)
-    }
-
-    #[doc = "converts an integer to RFC3339 timestamp format"]
-    pub fn from_unixtime(unixtime: Expr) -> Expr {
-        super::from_unixtime().call(vec![unixtime])
-    }
-
-    #[doc = "returns the current timestamp in nanoseconds, using the same value for all instances of now() in same statement"]
-    pub fn now() -> Expr {
-        super::now().call(vec![])
-=======
     pub fn date_bin(stride: Expr, source: Expr, origin: Expr) -> Expr {
         super::date_bin().call(vec![stride, source, origin])
     }
@@ -112,7 +82,16 @@
     #[doc = "truncates the date to a specified level of precision"]
     pub fn date_trunc(part: Expr, date: Expr) -> Expr {
         super::date_trunc().call(vec![part, date])
->>>>>>> c0ce3628
+    }
+
+    #[doc = "converts an integer to RFC3339 timestamp format"]
+    pub fn from_unixtime(unixtime: Expr) -> Expr {
+        super::from_unixtime().call(vec![unixtime])
+    }
+
+    #[doc = "returns the current timestamp in nanoseconds, using the same value for all instances of now() in same statement"]
+    pub fn now() -> Expr {
+        super::now().call(vec![])
     }
 
     /// ```ignore
@@ -197,11 +176,8 @@
         date_bin(),
         date_part(),
         date_trunc(),
-<<<<<<< HEAD
         from_unixtime(),
         now(),
-=======
->>>>>>> c0ce3628
         to_date(),
         to_timestamp(),
         to_timestamp_seconds(),
