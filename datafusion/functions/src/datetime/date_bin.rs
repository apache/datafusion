// Licensed to the Apache Software Foundation (ASF) under one
// or more contributor license agreements.  See the NOTICE file
// distributed with this work for additional information
// regarding copyright ownership.  The ASF licenses this file
// to you under the Apache License, Version 2.0 (the
// "License"); you may not use this file except in compliance
// with the License.  You may obtain a copy of the License at
//
//   http://www.apache.org/licenses/LICENSE-2.0
//
// Unless required by applicable law or agreed to in writing,
// software distributed under the License is distributed on an
// "AS IS" BASIS, WITHOUT WARRANTIES OR CONDITIONS OF ANY
// KIND, either express or implied.  See the License for the
// specific language governing permissions and limitations
// under the License.

use std::any::Any;
use std::sync::Arc;

use arrow::array::temporal_conversions::NANOSECONDS;
use arrow::array::types::{
    ArrowTimestampType, IntervalDayTimeType, IntervalMonthDayNanoType,
    TimestampMicrosecondType, TimestampMillisecondType, TimestampNanosecondType,
    TimestampSecondType,
};
use arrow::array::{ArrayRef, PrimitiveArray};
use arrow::datatypes::DataType::{Null, Timestamp, Utf8};
use arrow::datatypes::IntervalUnit::{DayTime, MonthDayNano};
use arrow::datatypes::TimeUnit::{Microsecond, Millisecond, Nanosecond, Second};
use arrow::datatypes::{DataType, TimeUnit};

use datafusion_common::cast::as_primitive_array;
use datafusion_common::{exec_err, not_impl_err, plan_err, Result, ScalarValue};
use datafusion_expr::sort_properties::{ExprProperties, SortProperties};
use datafusion_expr::TypeSignature::Exact;
use datafusion_expr::{
    ColumnarValue, Documentation, ScalarUDFImpl, Signature, Volatility, TIMEZONE_WILDCARD,
};
use datafusion_macros::user_doc;

use chrono::{DateTime, Datelike, Duration, Months, TimeDelta, Utc};

#[user_doc(
    doc_section(label = "Time and Date Functions"),
    description = r#"
Calculates time intervals and returns the start of the interval nearest to the specified timestamp. Use `date_bin` to downsample time series data by grouping rows into time-based "bins" or "windows" and applying an aggregate or selector function to each window.

For example, if you "bin" or "window" data into 15 minute intervals, an input timestamp of `2023-01-01T18:18:18Z` will be updated to the start time of the 15 minute bin it is in: `2023-01-01T18:15:00Z`.
"#,
    syntax_example = "date_bin(interval, expression, origin-timestamp)",
    sql_example = r#"```sql
-- Bin the timestamp into 1 day intervals
> SELECT date_bin(interval '1 day', time) as bin
FROM VALUES ('2023-01-01T18:18:18Z'), ('2023-01-03T19:00:03Z')  t(time);
+---------------------+
| bin                 |
+---------------------+
| 2023-01-01T00:00:00 |
| 2023-01-03T00:00:00 |
+---------------------+
2 row(s) fetched.

-- Bin the timestamp into 1 day intervals starting at 3AM on  2023-01-01
> SELECT date_bin(interval '1 day', time,  '2023-01-01T03:00:00') as bin
FROM VALUES ('2023-01-01T18:18:18Z'), ('2023-01-03T19:00:03Z')  t(time);
+---------------------+
| bin                 |
+---------------------+
| 2023-01-01T03:00:00 |
| 2023-01-03T03:00:00 |
+---------------------+
2 row(s) fetched.
```"#,
    argument(name = "interval", description = "Bin interval."),
    argument(
        name = "expression",
        description = "Time expression to operate on. Can be a constant, column, or function."
    ),
    argument(
        name = "origin-timestamp",
        description = r#"Optional. Starting point used to determine bin boundaries. If not specified defaults 1970-01-01T00:00:00Z (the UNIX epoch in UTC). The following intervals are supported:

    - nanoseconds
    - microseconds
    - milliseconds
    - seconds
    - minutes
    - hours
    - days
    - weeks
    - months
    - years
    - century
"#
    )
)]
#[derive(Debug)]
pub struct DateBinFunc {
    signature: Signature,
}

impl Default for DateBinFunc {
    fn default() -> Self {
        Self::new()
    }
}

impl DateBinFunc {
    pub fn new() -> Self {
        let base_sig = |array_type: TimeUnit| {
            vec![
                Exact(vec![
                    DataType::Interval(MonthDayNano),
                    Timestamp(array_type, None),
                    Timestamp(Nanosecond, None),
                ]),
                Exact(vec![
                    DataType::Interval(MonthDayNano),
                    Timestamp(array_type, Some(TIMEZONE_WILDCARD.into())),
                    Timestamp(Nanosecond, Some(TIMEZONE_WILDCARD.into())),
                ]),
                Exact(vec![
                    DataType::Interval(DayTime),
                    Timestamp(array_type, None),
                    Timestamp(Nanosecond, None),
                ]),
                Exact(vec![
                    DataType::Interval(DayTime),
                    Timestamp(array_type, Some(TIMEZONE_WILDCARD.into())),
                    Timestamp(Nanosecond, Some(TIMEZONE_WILDCARD.into())),
                ]),
                Exact(vec![
                    DataType::Interval(MonthDayNano),
                    Timestamp(array_type, None),
                ]),
                Exact(vec![
                    DataType::Interval(MonthDayNano),
                    Timestamp(array_type, Some(TIMEZONE_WILDCARD.into())),
                ]),
                Exact(vec![
                    DataType::Interval(DayTime),
                    Timestamp(array_type, None),
                ]),
                Exact(vec![
                    DataType::Interval(DayTime),
                    Timestamp(array_type, Some(TIMEZONE_WILDCARD.into())),
                ]),
            ]
        };

        let full_sig = [Nanosecond, Microsecond, Millisecond, Second]
            .into_iter()
            .map(base_sig)
            .collect::<Vec<_>>()
            .concat();

        Self {
            signature: Signature::one_of(full_sig, Volatility::Immutable),
        }
    }
}

impl ScalarUDFImpl for DateBinFunc {
    fn as_any(&self) -> &dyn Any {
        self
    }

    fn name(&self) -> &str {
        "date_bin"
    }

    fn signature(&self) -> &Signature {
        &self.signature
    }

    fn return_type(&self, arg_types: &[DataType]) -> Result<DataType> {
        match &arg_types[1] {
            Timestamp(Nanosecond, None) | Utf8 | Null => Ok(Timestamp(Nanosecond, None)),
            Timestamp(Nanosecond, tz_opt) => Ok(Timestamp(Nanosecond, tz_opt.clone())),
            Timestamp(Microsecond, tz_opt) => Ok(Timestamp(Microsecond, tz_opt.clone())),
            Timestamp(Millisecond, tz_opt) => Ok(Timestamp(Millisecond, tz_opt.clone())),
            Timestamp(Second, tz_opt) => Ok(Timestamp(Second, tz_opt.clone())),
            _ => plan_err!(
                "The date_bin function can only accept timestamp as the second arg."
            ),
        }
    }

    fn invoke_batch(
        &self,
        args: &[ColumnarValue],
        _number_rows: usize,
    ) -> Result<ColumnarValue> {
        if args.len() == 2 {
            // Default to unix EPOCH
            let origin = ColumnarValue::from(ScalarValue::TimestampNanosecond(
                Some(0),
                Some("+00:00".into()),
            ));
            date_bin_impl(&args[0], &args[1], &origin)
        } else if args.len() == 3 {
            date_bin_impl(&args[0], &args[1], &args[2])
        } else {
            exec_err!("DATE_BIN expected two or three arguments")
        }
    }

    fn output_ordering(&self, input: &[ExprProperties]) -> Result<SortProperties> {
        // The DATE_BIN function preserves the order of its second argument.
        let step = &input[0];
        let date_value = &input[1];
        let reference = input.get(2);

        if step.sort_properties.eq(&SortProperties::Singleton)
            && reference
                .map(|r| r.sort_properties.eq(&SortProperties::Singleton))
                .unwrap_or(true)
        {
            Ok(date_value.sort_properties)
        } else {
            Ok(SortProperties::Unordered)
        }
    }
    fn documentation(&self) -> Option<&Documentation> {
        self.doc()
    }
}

enum Interval {
    Nanoseconds(i64),
    Months(i64),
}

impl Interval {
    /// Returns (`stride_nanos`, `fn`) where
    ///
    /// 1. `stride_nanos` is a width, in nanoseconds
    /// 2. `fn` is a function that takes (stride_nanos, source, origin)
    ///
    /// `source` is the timestamp being binned
    ///
    /// `origin`  is the time, in nanoseconds, where windows are measured from
    fn bin_fn(&self) -> (i64, fn(i64, i64, i64) -> i64) {
        match self {
            Interval::Nanoseconds(nanos) => (*nanos, date_bin_nanos_interval),
            Interval::Months(months) => (*months, date_bin_months_interval),
        }
    }
}

// return time in nanoseconds that the source timestamp falls into based on the stride and origin
fn date_bin_nanos_interval(stride_nanos: i64, source: i64, origin: i64) -> i64 {
    let time_diff = source - origin;

    // distance from origin to bin
    let time_delta = compute_distance(time_diff, stride_nanos);

    origin + time_delta
}

// distance from origin to bin
fn compute_distance(time_diff: i64, stride: i64) -> i64 {
    let time_delta = time_diff - (time_diff % stride);

    if time_diff < 0 && stride > 1 && time_delta != time_diff {
        // The origin is later than the source timestamp, round down to the previous bin
        time_delta - stride
    } else {
        time_delta
    }
}

// return time in nanoseconds that the source timestamp falls into based on the stride and origin
fn date_bin_months_interval(stride_months: i64, source: i64, origin: i64) -> i64 {
    // convert source and origin to DateTime<Utc>
    let source_date = to_utc_date_time(source);
    let origin_date = to_utc_date_time(origin);

    // calculate the number of months between the source and origin
    let month_diff = (source_date.year() - origin_date.year()) * 12
        + source_date.month() as i32
        - origin_date.month() as i32;

    // distance from origin to bin
    let month_delta = compute_distance(month_diff as i64, stride_months);

    let mut bin_time = if month_delta < 0 {
        origin_date - Months::new(month_delta.unsigned_abs() as u32)
    } else {
        origin_date + Months::new(month_delta as u32)
    };

    // If origin is not midnight of first date of the month, the bin_time may be larger than the source
    // In this case, we need to move back to previous bin
    if bin_time > source_date {
        let month_delta = month_delta - stride_months;
        bin_time = if month_delta < 0 {
            origin_date - Months::new(month_delta.unsigned_abs() as u32)
        } else {
            origin_date + Months::new(month_delta as u32)
        };
    }

    bin_time.timestamp_nanos_opt().unwrap()
}

fn to_utc_date_time(nanos: i64) -> DateTime<Utc> {
    let secs = nanos / 1_000_000_000;
    let nsec = (nanos % 1_000_000_000) as u32;
    DateTime::from_timestamp(secs, nsec).unwrap()
}

// Supported intervals:
//  1. IntervalDayTime: this means that the stride is in days, hours, minutes, seconds and milliseconds
//     We will assume month interval won't be converted into this type
//     TODO (my next PR): without `INTERVAL` keyword, the stride was converted into ScalarValue::IntervalDayTime somewhere
//             for month interval. I need to find that and make it ScalarValue::IntervalMonthDayNano instead
// 2. IntervalMonthDayNano
fn date_bin_impl(
    stride: &ColumnarValue,
    array: &ColumnarValue,
    origin: &ColumnarValue,
) -> Result<ColumnarValue> {
    let stride = match stride {
        ColumnarValue::Scalar(v) => match v.value() {
            ScalarValue::IntervalDayTime(Some(v)) => {
                let (days, ms) = IntervalDayTimeType::to_parts(*v);
                let nanos = (TimeDelta::try_days(days as i64).unwrap()
                    + TimeDelta::try_milliseconds(ms as i64).unwrap())
                .num_nanoseconds();

                match nanos {
                    Some(v) => Interval::Nanoseconds(v),
                    _ => return exec_err!("DATE_BIN stride argument is too large"),
                }
            }
            ScalarValue::IntervalMonthDayNano(Some(v)) => {
                let (months, days, nanos) = IntervalMonthDayNanoType::to_parts(*v);

                // If interval is months, its origin must be midnight of first date of the month
                if months != 0 {
                    // Return error if days or nanos is not zero
                    if days != 0 || nanos != 0 {
                        return not_impl_err!(
                        "DATE_BIN stride does not support combination of month, day and nanosecond intervals"
                    );
                    } else {
                        Interval::Months(months as i64)
                    }
                } else {
                    let nanos = (TimeDelta::try_days(days as i64).unwrap()
                        + Duration::nanoseconds(nanos))
                    .num_nanoseconds();
                    match nanos {
                        Some(v) => Interval::Nanoseconds(v),
                        _ => return exec_err!("DATE_BIN stride argument is too large"),
                    }
                }
            }
            _ => {
                return exec_err!(
                    "DATE_BIN expects stride argument to be an INTERVAL but got {}",
                    v.data_type()
                )
            }
        },
        ColumnarValue::Array(_) => {
            return not_impl_err!(
            "DATE_BIN only supports literal values for the stride argument, not arrays"
        );
        }
    };

    let origin = match origin {
        ColumnarValue::Scalar(v) => match v.value() {
            ScalarValue::TimestampNanosecond(Some(v), _) => *v,
            _ => return exec_err!(
                "DATE_BIN expects origin argument to be a TIMESTAMP with nanosecond precision but got {}",
                v.data_type()
            )
        }
        ColumnarValue::Array(_) => {
            return not_impl_err!(
            "DATE_BIN only supports literal values for the origin argument, not arrays"
        );
        }
    };

    let (stride, stride_fn) = stride.bin_fn();

    // Return error if stride is 0
    if stride == 0 {
        return exec_err!("DATE_BIN stride must be non-zero");
    }

    fn stride_map_fn<T: ArrowTimestampType>(
        origin: i64,
        stride: i64,
        stride_fn: fn(i64, i64, i64) -> i64,
    ) -> impl Fn(i64) -> i64 {
        let scale = match T::UNIT {
            Nanosecond => 1,
            Microsecond => NANOSECONDS / 1_000_000,
            Millisecond => NANOSECONDS / 1_000,
            Second => NANOSECONDS,
        };
        move |x: i64| stride_fn(stride, x * scale, origin) / scale
    }

    Ok(match array {
        ColumnarValue::Scalar(scalar) => match scalar.value() {
            ScalarValue::TimestampNanosecond(v, tz_opt) => {
                let apply_stride_fn =
                    stride_map_fn::<TimestampNanosecondType>(origin, stride, stride_fn);
                ColumnarValue::from(ScalarValue::TimestampNanosecond(
                    v.map(apply_stride_fn),
                    tz_opt.clone(),
                ))
            }
            ScalarValue::TimestampMicrosecond(v, tz_opt) => {
                let apply_stride_fn =
                    stride_map_fn::<TimestampMicrosecondType>(origin, stride, stride_fn);
                ColumnarValue::from(ScalarValue::TimestampMicrosecond(
                    v.map(apply_stride_fn),
                    tz_opt.clone(),
                ))
            }
            ScalarValue::TimestampMillisecond(v, tz_opt) => {
                let apply_stride_fn =
                    stride_map_fn::<TimestampMillisecondType>(origin, stride, stride_fn);
                ColumnarValue::from(ScalarValue::TimestampMillisecond(
                    v.map(apply_stride_fn),
                    tz_opt.clone(),
                ))
            }
            ScalarValue::TimestampSecond(v, tz_opt) => {
                let apply_stride_fn =
                    stride_map_fn::<TimestampSecondType>(origin, stride, stride_fn);
                ColumnarValue::from(ScalarValue::TimestampSecond(
                    v.map(apply_stride_fn),
                    tz_opt.clone(),
                ))
            }

            _ => {
                return exec_err!(
                    "DATE_BIN expects source argument to be a TIMESTAMP but got {}",
                    array.data_type()
                );
            }
        },

        ColumnarValue::Array(array) => {
            fn transform_array_with_stride<T>(
                origin: i64,
                stride: i64,
                stride_fn: fn(i64, i64, i64) -> i64,
                array: &ArrayRef,
                tz_opt: &Option<Arc<str>>,
            ) -> Result<ColumnarValue>
            where
                T: ArrowTimestampType,
            {
                let array = as_primitive_array::<T>(array)?;
                let apply_stride_fn = stride_map_fn::<T>(origin, stride, stride_fn);
                let array: PrimitiveArray<T> = array
                    .unary(apply_stride_fn)
                    .with_timezone_opt(tz_opt.clone());

                Ok(ColumnarValue::Array(Arc::new(array)))
            }

            match array.data_type() {
                Timestamp(Nanosecond, tz_opt) => {
                    transform_array_with_stride::<TimestampNanosecondType>(
                        origin, stride, stride_fn, array, tz_opt,
                    )?
                }
                Timestamp(Microsecond, tz_opt) => {
                    transform_array_with_stride::<TimestampMicrosecondType>(
                        origin, stride, stride_fn, array, tz_opt,
                    )?
                }
                Timestamp(Millisecond, tz_opt) => {
                    transform_array_with_stride::<TimestampMillisecondType>(
                        origin, stride, stride_fn, array, tz_opt,
                    )?
                }
                Timestamp(Second, tz_opt) => {
                    transform_array_with_stride::<TimestampSecondType>(
                        origin, stride, stride_fn, array, tz_opt,
                    )?
                }
                _ => {
                    return exec_err!(
                        "DATE_BIN expects source argument to be a TIMESTAMP but got {}",
                        array.data_type()
                    );
                }
            }
        }
    })
}

#[cfg(test)]
mod tests {
    use std::sync::Arc;

    use crate::datetime::date_bin::{date_bin_nanos_interval, DateBinFunc};
    use arrow::array::types::TimestampNanosecondType;
    use arrow::array::{Array, IntervalDayTimeArray, TimestampNanosecondArray};
    use arrow::compute::kernels::cast_utils::string_to_timestamp_nanos;
    use arrow::datatypes::{DataType, TimeUnit};

    use arrow_buffer::{IntervalDayTime, IntervalMonthDayNano};
    use datafusion_common::ScalarValue;
    use datafusion_expr::{ColumnarValue, ScalarUDFImpl};

    use chrono::TimeDelta;

    #[test]
    #[allow(deprecated)] // TODO migrate UDF invoke from invoke_batch
    fn test_date_bin() {
<<<<<<< HEAD
        let res = DateBinFunc::new().invoke(&[
            ColumnarValue::from(ScalarValue::IntervalDayTime(Some(IntervalDayTime {
                days: 0,
                milliseconds: 1,
            }))),
            ColumnarValue::from(ScalarValue::TimestampNanosecond(Some(1), None)),
            ColumnarValue::from(ScalarValue::TimestampNanosecond(Some(1), None)),
        ]);
        assert!(res.is_ok());

        let timestamps = Arc::new((1..6).map(Some).collect::<TimestampNanosecondArray>());
        let res = DateBinFunc::new().invoke(&[
            ColumnarValue::from(ScalarValue::IntervalDayTime(Some(IntervalDayTime {
                days: 0,
                milliseconds: 1,
            }))),
            ColumnarValue::Array(timestamps),
            ColumnarValue::from(ScalarValue::TimestampNanosecond(Some(1), None)),
        ]);
        assert!(res.is_ok());

        let res = DateBinFunc::new().invoke(&[
            ColumnarValue::from(ScalarValue::IntervalDayTime(Some(IntervalDayTime {
                days: 0,
                milliseconds: 1,
            }))),
            ColumnarValue::from(ScalarValue::TimestampNanosecond(Some(1), None)),
        ]);
        assert!(res.is_ok());

        // stride supports month-day-nano
        let res = DateBinFunc::new().invoke(&[
            ColumnarValue::from(ScalarValue::IntervalMonthDayNano(Some(
                IntervalMonthDayNano {
                    months: 0,
                    days: 0,
                    nanoseconds: 1,
                },
            ))),
            ColumnarValue::from(ScalarValue::TimestampNanosecond(Some(1), None)),
            ColumnarValue::from(ScalarValue::TimestampNanosecond(Some(1), None)),
        ]);
=======
        let res = DateBinFunc::new().invoke_batch(
            &[
                ColumnarValue::Scalar(ScalarValue::IntervalDayTime(Some(
                    IntervalDayTime {
                        days: 0,
                        milliseconds: 1,
                    },
                ))),
                ColumnarValue::Scalar(ScalarValue::TimestampNanosecond(Some(1), None)),
                ColumnarValue::Scalar(ScalarValue::TimestampNanosecond(Some(1), None)),
            ],
            1,
        );
        assert!(res.is_ok());

        let timestamps = Arc::new((1..6).map(Some).collect::<TimestampNanosecondArray>());
        let batch_len = timestamps.len();
        let res = DateBinFunc::new().invoke_batch(
            &[
                ColumnarValue::Scalar(ScalarValue::IntervalDayTime(Some(
                    IntervalDayTime {
                        days: 0,
                        milliseconds: 1,
                    },
                ))),
                ColumnarValue::Array(timestamps),
                ColumnarValue::Scalar(ScalarValue::TimestampNanosecond(Some(1), None)),
            ],
            batch_len,
        );
        assert!(res.is_ok());

        let res = DateBinFunc::new().invoke_batch(
            &[
                ColumnarValue::Scalar(ScalarValue::IntervalDayTime(Some(
                    IntervalDayTime {
                        days: 0,
                        milliseconds: 1,
                    },
                ))),
                ColumnarValue::Scalar(ScalarValue::TimestampNanosecond(Some(1), None)),
            ],
            1,
        );
        assert!(res.is_ok());

        // stride supports month-day-nano
        let res = DateBinFunc::new().invoke_batch(
            &[
                ColumnarValue::Scalar(ScalarValue::IntervalMonthDayNano(Some(
                    IntervalMonthDayNano {
                        months: 0,
                        days: 0,
                        nanoseconds: 1,
                    },
                ))),
                ColumnarValue::Scalar(ScalarValue::TimestampNanosecond(Some(1), None)),
                ColumnarValue::Scalar(ScalarValue::TimestampNanosecond(Some(1), None)),
            ],
            1,
        );
>>>>>>> f667a01f
        assert!(res.is_ok());

        //
        // Fallible test cases
        //

        // invalid number of arguments
<<<<<<< HEAD
        let res = DateBinFunc::new().invoke(&[ColumnarValue::from(
            ScalarValue::IntervalDayTime(Some(IntervalDayTime {
                days: 0,
                milliseconds: 1,
            })),
        )]);
=======
        let res = DateBinFunc::new().invoke_batch(
            &[ColumnarValue::Scalar(ScalarValue::IntervalDayTime(Some(
                IntervalDayTime {
                    days: 0,
                    milliseconds: 1,
                },
            )))],
            1,
        );
>>>>>>> f667a01f
        assert_eq!(
            res.err().unwrap().strip_backtrace(),
            "Execution error: DATE_BIN expected two or three arguments"
        );

        // stride: invalid type
<<<<<<< HEAD
        let res = DateBinFunc::new().invoke(&[
            ColumnarValue::from(ScalarValue::IntervalYearMonth(Some(1))),
            ColumnarValue::from(ScalarValue::TimestampNanosecond(Some(1), None)),
            ColumnarValue::from(ScalarValue::TimestampNanosecond(Some(1), None)),
        ]);
=======
        let res = DateBinFunc::new().invoke_batch(
            &[
                ColumnarValue::Scalar(ScalarValue::IntervalYearMonth(Some(1))),
                ColumnarValue::Scalar(ScalarValue::TimestampNanosecond(Some(1), None)),
                ColumnarValue::Scalar(ScalarValue::TimestampNanosecond(Some(1), None)),
            ],
            1,
        );
>>>>>>> f667a01f
        assert_eq!(
            res.err().unwrap().strip_backtrace(),
            "Execution error: DATE_BIN expects stride argument to be an INTERVAL but got Interval(YearMonth)"
        );

        // stride: invalid value
<<<<<<< HEAD
        let res = DateBinFunc::new().invoke(&[
            ColumnarValue::from(ScalarValue::IntervalDayTime(Some(IntervalDayTime {
                days: 0,
                milliseconds: 0,
            }))),
            ColumnarValue::from(ScalarValue::TimestampNanosecond(Some(1), None)),
            ColumnarValue::from(ScalarValue::TimestampNanosecond(Some(1), None)),
        ]);
=======
        let res = DateBinFunc::new().invoke_batch(
            &[
                ColumnarValue::Scalar(ScalarValue::IntervalDayTime(Some(
                    IntervalDayTime {
                        days: 0,
                        milliseconds: 0,
                    },
                ))),
                ColumnarValue::Scalar(ScalarValue::TimestampNanosecond(Some(1), None)),
                ColumnarValue::Scalar(ScalarValue::TimestampNanosecond(Some(1), None)),
            ],
            1,
        );
>>>>>>> f667a01f
        assert_eq!(
            res.err().unwrap().strip_backtrace(),
            "Execution error: DATE_BIN stride must be non-zero"
        );

        // stride: overflow of day-time interval
<<<<<<< HEAD
        let res = DateBinFunc::new().invoke(&[
            ColumnarValue::from(ScalarValue::IntervalDayTime(Some(IntervalDayTime::MAX))),
            ColumnarValue::from(ScalarValue::TimestampNanosecond(Some(1), None)),
            ColumnarValue::from(ScalarValue::TimestampNanosecond(Some(1), None)),
        ]);
=======
        let res = DateBinFunc::new().invoke_batch(
            &[
                ColumnarValue::Scalar(ScalarValue::IntervalDayTime(Some(
                    IntervalDayTime::MAX,
                ))),
                ColumnarValue::Scalar(ScalarValue::TimestampNanosecond(Some(1), None)),
                ColumnarValue::Scalar(ScalarValue::TimestampNanosecond(Some(1), None)),
            ],
            1,
        );
>>>>>>> f667a01f
        assert_eq!(
            res.err().unwrap().strip_backtrace(),
            "Execution error: DATE_BIN stride argument is too large"
        );

        // stride: overflow of month-day-nano interval
<<<<<<< HEAD
        let res = DateBinFunc::new().invoke(&[
            ColumnarValue::from(ScalarValue::new_interval_mdn(0, i32::MAX, 1)),
            ColumnarValue::from(ScalarValue::TimestampNanosecond(Some(1), None)),
            ColumnarValue::from(ScalarValue::TimestampNanosecond(Some(1), None)),
        ]);
=======
        let res = DateBinFunc::new().invoke_batch(
            &[
                ColumnarValue::Scalar(ScalarValue::new_interval_mdn(0, i32::MAX, 1)),
                ColumnarValue::Scalar(ScalarValue::TimestampNanosecond(Some(1), None)),
                ColumnarValue::Scalar(ScalarValue::TimestampNanosecond(Some(1), None)),
            ],
            1,
        );
>>>>>>> f667a01f
        assert_eq!(
            res.err().unwrap().strip_backtrace(),
            "Execution error: DATE_BIN stride argument is too large"
        );

        // stride: month intervals
<<<<<<< HEAD
        let res = DateBinFunc::new().invoke(&[
            ColumnarValue::from(ScalarValue::new_interval_mdn(1, 1, 1)),
            ColumnarValue::from(ScalarValue::TimestampNanosecond(Some(1), None)),
            ColumnarValue::from(ScalarValue::TimestampNanosecond(Some(1), None)),
        ]);
=======
        let res = DateBinFunc::new().invoke_batch(
            &[
                ColumnarValue::Scalar(ScalarValue::new_interval_mdn(1, 1, 1)),
                ColumnarValue::Scalar(ScalarValue::TimestampNanosecond(Some(1), None)),
                ColumnarValue::Scalar(ScalarValue::TimestampNanosecond(Some(1), None)),
            ],
            1,
        );
>>>>>>> f667a01f
        assert_eq!(
            res.err().unwrap().strip_backtrace(),
            "This feature is not implemented: DATE_BIN stride does not support combination of month, day and nanosecond intervals"
        );

        // origin: invalid type
<<<<<<< HEAD
        let res = DateBinFunc::new().invoke(&[
            ColumnarValue::from(ScalarValue::IntervalDayTime(Some(IntervalDayTime {
                days: 0,
                milliseconds: 1,
            }))),
            ColumnarValue::from(ScalarValue::TimestampNanosecond(Some(1), None)),
            ColumnarValue::from(ScalarValue::TimestampMicrosecond(Some(1), None)),
        ]);
=======
        let res = DateBinFunc::new().invoke_batch(
            &[
                ColumnarValue::Scalar(ScalarValue::IntervalDayTime(Some(
                    IntervalDayTime {
                        days: 0,
                        milliseconds: 1,
                    },
                ))),
                ColumnarValue::Scalar(ScalarValue::TimestampNanosecond(Some(1), None)),
                ColumnarValue::Scalar(ScalarValue::TimestampMicrosecond(Some(1), None)),
            ],
            1,
        );
>>>>>>> f667a01f
        assert_eq!(
            res.err().unwrap().strip_backtrace(),
            "Execution error: DATE_BIN expects origin argument to be a TIMESTAMP with nanosecond precision but got Timestamp(Microsecond, None)"
        );

<<<<<<< HEAD
        let res = DateBinFunc::new().invoke(&[
            ColumnarValue::from(ScalarValue::IntervalDayTime(Some(IntervalDayTime {
                days: 0,
                milliseconds: 1,
            }))),
            ColumnarValue::from(ScalarValue::TimestampMicrosecond(Some(1), None)),
            ColumnarValue::from(ScalarValue::TimestampNanosecond(Some(1), None)),
        ]);
=======
        let res = DateBinFunc::new().invoke_batch(
            &[
                ColumnarValue::Scalar(ScalarValue::IntervalDayTime(Some(
                    IntervalDayTime {
                        days: 0,
                        milliseconds: 1,
                    },
                ))),
                ColumnarValue::Scalar(ScalarValue::TimestampMicrosecond(Some(1), None)),
                ColumnarValue::Scalar(ScalarValue::TimestampNanosecond(Some(1), None)),
            ],
            1,
        );
>>>>>>> f667a01f
        assert!(res.is_ok());

        // unsupported array type for stride
        let intervals = Arc::new(
            (1..6)
                .map(|x| {
                    Some(IntervalDayTime {
                        days: 0,
                        milliseconds: x,
                    })
                })
                .collect::<IntervalDayTimeArray>(),
        );
<<<<<<< HEAD
        let res = DateBinFunc::new().invoke(&[
            ColumnarValue::Array(intervals),
            ColumnarValue::from(ScalarValue::TimestampNanosecond(Some(1), None)),
            ColumnarValue::from(ScalarValue::TimestampNanosecond(Some(1), None)),
        ]);
=======
        let res = DateBinFunc::new().invoke_batch(
            &[
                ColumnarValue::Array(intervals),
                ColumnarValue::Scalar(ScalarValue::TimestampNanosecond(Some(1), None)),
                ColumnarValue::Scalar(ScalarValue::TimestampNanosecond(Some(1), None)),
            ],
            1,
        );
>>>>>>> f667a01f
        assert_eq!(
            res.err().unwrap().strip_backtrace(),
            "This feature is not implemented: DATE_BIN only supports literal values for the stride argument, not arrays"
        );

        // unsupported array type for origin
        let timestamps = Arc::new((1..6).map(Some).collect::<TimestampNanosecondArray>());
<<<<<<< HEAD
        let res = DateBinFunc::new().invoke(&[
            ColumnarValue::from(ScalarValue::IntervalDayTime(Some(IntervalDayTime {
                days: 0,
                milliseconds: 1,
            }))),
            ColumnarValue::from(ScalarValue::TimestampNanosecond(Some(1), None)),
            ColumnarValue::Array(timestamps),
        ]);
=======
        let batch_len = timestamps.len();
        let res = DateBinFunc::new().invoke_batch(
            &[
                ColumnarValue::Scalar(ScalarValue::IntervalDayTime(Some(
                    IntervalDayTime {
                        days: 0,
                        milliseconds: 1,
                    },
                ))),
                ColumnarValue::Scalar(ScalarValue::TimestampNanosecond(Some(1), None)),
                ColumnarValue::Array(timestamps),
            ],
            batch_len,
        );
>>>>>>> f667a01f
        assert_eq!(
            res.err().unwrap().strip_backtrace(),
            "This feature is not implemented: DATE_BIN only supports literal values for the origin argument, not arrays"
        );
    }

    #[test]
    fn test_date_bin_timezones() {
        let cases = vec![
            (
                vec![
                    "2020-09-08T00:00:00Z",
                    "2020-09-08T01:00:00Z",
                    "2020-09-08T02:00:00Z",
                    "2020-09-08T03:00:00Z",
                    "2020-09-08T04:00:00Z",
                ],
                Some("+00".into()),
                "1970-01-01T00:00:00Z",
                vec![
                    "2020-09-08T00:00:00Z",
                    "2020-09-08T00:00:00Z",
                    "2020-09-08T00:00:00Z",
                    "2020-09-08T00:00:00Z",
                    "2020-09-08T00:00:00Z",
                ],
            ),
            (
                vec![
                    "2020-09-08T00:00:00Z",
                    "2020-09-08T01:00:00Z",
                    "2020-09-08T02:00:00Z",
                    "2020-09-08T03:00:00Z",
                    "2020-09-08T04:00:00Z",
                ],
                None,
                "1970-01-01T00:00:00Z",
                vec![
                    "2020-09-08T00:00:00Z",
                    "2020-09-08T00:00:00Z",
                    "2020-09-08T00:00:00Z",
                    "2020-09-08T00:00:00Z",
                    "2020-09-08T00:00:00Z",
                ],
            ),
            (
                vec![
                    "2020-09-08T00:00:00Z",
                    "2020-09-08T01:00:00Z",
                    "2020-09-08T02:00:00Z",
                    "2020-09-08T03:00:00Z",
                    "2020-09-08T04:00:00Z",
                ],
                Some("-02".into()),
                "1970-01-01T00:00:00Z",
                vec![
                    "2020-09-08T00:00:00Z",
                    "2020-09-08T00:00:00Z",
                    "2020-09-08T00:00:00Z",
                    "2020-09-08T00:00:00Z",
                    "2020-09-08T00:00:00Z",
                ],
            ),
            (
                vec![
                    "2020-09-08T00:00:00+05",
                    "2020-09-08T01:00:00+05",
                    "2020-09-08T02:00:00+05",
                    "2020-09-08T03:00:00+05",
                    "2020-09-08T04:00:00+05",
                ],
                Some("+05".into()),
                "1970-01-01T00:00:00+05",
                vec![
                    "2020-09-08T00:00:00+05",
                    "2020-09-08T00:00:00+05",
                    "2020-09-08T00:00:00+05",
                    "2020-09-08T00:00:00+05",
                    "2020-09-08T00:00:00+05",
                ],
            ),
            (
                vec![
                    "2020-09-08T00:00:00+08",
                    "2020-09-08T01:00:00+08",
                    "2020-09-08T02:00:00+08",
                    "2020-09-08T03:00:00+08",
                    "2020-09-08T04:00:00+08",
                ],
                Some("+08".into()),
                "1970-01-01T00:00:00+08",
                vec![
                    "2020-09-08T00:00:00+08",
                    "2020-09-08T00:00:00+08",
                    "2020-09-08T00:00:00+08",
                    "2020-09-08T00:00:00+08",
                    "2020-09-08T00:00:00+08",
                ],
            ),
        ];

        cases
            .iter()
            .for_each(|(original, tz_opt, origin, expected)| {
                let input = original
                    .iter()
                    .map(|s| Some(string_to_timestamp_nanos(s).unwrap()))
                    .collect::<TimestampNanosecondArray>()
                    .with_timezone_opt(tz_opt.clone());
                let right = expected
                    .iter()
                    .map(|s| Some(string_to_timestamp_nanos(s).unwrap()))
                    .collect::<TimestampNanosecondArray>()
                    .with_timezone_opt(tz_opt.clone());
                let batch_len = input.len();
                #[allow(deprecated)] // TODO migrate UDF invoke to invoke_batch
                let result = DateBinFunc::new()
<<<<<<< HEAD
                    .invoke(&[
                        ColumnarValue::from(ScalarValue::new_interval_dt(1, 0)),
                        ColumnarValue::Array(Arc::new(input)),
                        ColumnarValue::from(ScalarValue::TimestampNanosecond(
                            Some(string_to_timestamp_nanos(origin).unwrap()),
                            tz_opt.clone(),
                        )),
                    ])
=======
                    .invoke_batch(
                        &[
                            ColumnarValue::Scalar(ScalarValue::new_interval_dt(1, 0)),
                            ColumnarValue::Array(Arc::new(input)),
                            ColumnarValue::Scalar(ScalarValue::TimestampNanosecond(
                                Some(string_to_timestamp_nanos(origin).unwrap()),
                                tz_opt.clone(),
                            )),
                        ],
                        batch_len,
                    )
>>>>>>> f667a01f
                    .unwrap();
                if let ColumnarValue::Array(result) = result {
                    assert_eq!(
                        result.data_type(),
                        &DataType::Timestamp(TimeUnit::Nanosecond, tz_opt.clone())
                    );
                    let left = arrow::array::cast::as_primitive_array::<
                        TimestampNanosecondType,
                    >(&result);
                    assert_eq!(left, &right);
                } else {
                    panic!("unexpected column type");
                }
            });
    }

    #[test]
    fn test_date_bin_single() {
        let cases = vec![
            (
                (
                    TimeDelta::try_minutes(15),
                    "2004-04-09T02:03:04.123456789Z",
                    "2001-01-01T00:00:00",
                ),
                "2004-04-09T02:00:00Z",
            ),
            (
                (
                    TimeDelta::try_minutes(15),
                    "2004-04-09T02:03:04.123456789Z",
                    "2001-01-01T00:02:30",
                ),
                "2004-04-09T02:02:30Z",
            ),
            (
                (
                    TimeDelta::try_minutes(15),
                    "2004-04-09T02:03:04.123456789Z",
                    "2005-01-01T00:02:30",
                ),
                "2004-04-09T02:02:30Z",
            ),
            (
                (
                    TimeDelta::try_hours(1),
                    "2004-04-09T02:03:04.123456789Z",
                    "2001-01-01T00:00:00",
                ),
                "2004-04-09T02:00:00Z",
            ),
            (
                (
                    TimeDelta::try_seconds(10),
                    "2004-04-09T02:03:11.123456789Z",
                    "2001-01-01T00:00:00",
                ),
                "2004-04-09T02:03:10Z",
            ),
        ];

        cases
            .iter()
            .for_each(|((stride, source, origin), expected)| {
                let stride = stride.unwrap();
                let stride1 = stride.num_nanoseconds().unwrap();
                let source1 = string_to_timestamp_nanos(source).unwrap();
                let origin1 = string_to_timestamp_nanos(origin).unwrap();

                let expected1 = string_to_timestamp_nanos(expected).unwrap();
                let result = date_bin_nanos_interval(stride1, source1, origin1);
                assert_eq!(result, expected1, "{source} = {expected}");
            })
    }

    #[test]
    fn test_date_bin_before_epoch() {
        let cases = [
            (
                (TimeDelta::try_minutes(15), "1969-12-31T23:44:59.999999999"),
                "1969-12-31T23:30:00",
            ),
            (
                (TimeDelta::try_minutes(15), "1969-12-31T23:45:00"),
                "1969-12-31T23:45:00",
            ),
            (
                (TimeDelta::try_minutes(15), "1969-12-31T23:45:00.000000001"),
                "1969-12-31T23:45:00",
            ),
        ];

        cases.iter().for_each(|((stride, source), expected)| {
            let stride = stride.unwrap();
            let stride1 = stride.num_nanoseconds().unwrap();
            let source1 = string_to_timestamp_nanos(source).unwrap();

            let expected1 = string_to_timestamp_nanos(expected).unwrap();
            let result = date_bin_nanos_interval(stride1, source1, 0);
            assert_eq!(result, expected1, "{source} = {expected}");
        })
    }
}<|MERGE_RESOLUTION|>--- conflicted
+++ resolved
@@ -522,60 +522,16 @@
     #[test]
     #[allow(deprecated)] // TODO migrate UDF invoke from invoke_batch
     fn test_date_bin() {
-<<<<<<< HEAD
-        let res = DateBinFunc::new().invoke(&[
-            ColumnarValue::from(ScalarValue::IntervalDayTime(Some(IntervalDayTime {
-                days: 0,
-                milliseconds: 1,
-            }))),
-            ColumnarValue::from(ScalarValue::TimestampNanosecond(Some(1), None)),
-            ColumnarValue::from(ScalarValue::TimestampNanosecond(Some(1), None)),
-        ]);
-        assert!(res.is_ok());
-
-        let timestamps = Arc::new((1..6).map(Some).collect::<TimestampNanosecondArray>());
-        let res = DateBinFunc::new().invoke(&[
-            ColumnarValue::from(ScalarValue::IntervalDayTime(Some(IntervalDayTime {
-                days: 0,
-                milliseconds: 1,
-            }))),
-            ColumnarValue::Array(timestamps),
-            ColumnarValue::from(ScalarValue::TimestampNanosecond(Some(1), None)),
-        ]);
-        assert!(res.is_ok());
-
-        let res = DateBinFunc::new().invoke(&[
-            ColumnarValue::from(ScalarValue::IntervalDayTime(Some(IntervalDayTime {
-                days: 0,
-                milliseconds: 1,
-            }))),
-            ColumnarValue::from(ScalarValue::TimestampNanosecond(Some(1), None)),
-        ]);
-        assert!(res.is_ok());
-
-        // stride supports month-day-nano
-        let res = DateBinFunc::new().invoke(&[
-            ColumnarValue::from(ScalarValue::IntervalMonthDayNano(Some(
-                IntervalMonthDayNano {
-                    months: 0,
-                    days: 0,
-                    nanoseconds: 1,
-                },
-            ))),
-            ColumnarValue::from(ScalarValue::TimestampNanosecond(Some(1), None)),
-            ColumnarValue::from(ScalarValue::TimestampNanosecond(Some(1), None)),
-        ]);
-=======
-        let res = DateBinFunc::new().invoke_batch(
-            &[
-                ColumnarValue::Scalar(ScalarValue::IntervalDayTime(Some(
+        let res = DateBinFunc::new().invoke_batch(
+            &[
+                ColumnarValue::from(ScalarValue::IntervalDayTime(Some(
                     IntervalDayTime {
                         days: 0,
                         milliseconds: 1,
                     },
                 ))),
-                ColumnarValue::Scalar(ScalarValue::TimestampNanosecond(Some(1), None)),
-                ColumnarValue::Scalar(ScalarValue::TimestampNanosecond(Some(1), None)),
+                ColumnarValue::from(ScalarValue::TimestampNanosecond(Some(1), None)),
+                ColumnarValue::from(ScalarValue::TimestampNanosecond(Some(1), None)),
             ],
             1,
         );
@@ -585,14 +541,14 @@
         let batch_len = timestamps.len();
         let res = DateBinFunc::new().invoke_batch(
             &[
-                ColumnarValue::Scalar(ScalarValue::IntervalDayTime(Some(
+                ColumnarValue::from(ScalarValue::IntervalDayTime(Some(
                     IntervalDayTime {
                         days: 0,
                         milliseconds: 1,
                     },
                 ))),
                 ColumnarValue::Array(timestamps),
-                ColumnarValue::Scalar(ScalarValue::TimestampNanosecond(Some(1), None)),
+                ColumnarValue::from(ScalarValue::TimestampNanosecond(Some(1), None)),
             ],
             batch_len,
         );
@@ -600,13 +556,13 @@
 
         let res = DateBinFunc::new().invoke_batch(
             &[
-                ColumnarValue::Scalar(ScalarValue::IntervalDayTime(Some(
+                ColumnarValue::from(ScalarValue::IntervalDayTime(Some(
                     IntervalDayTime {
                         days: 0,
                         milliseconds: 1,
                     },
                 ))),
-                ColumnarValue::Scalar(ScalarValue::TimestampNanosecond(Some(1), None)),
+                ColumnarValue::from(ScalarValue::TimestampNanosecond(Some(1), None)),
             ],
             1,
         );
@@ -615,19 +571,18 @@
         // stride supports month-day-nano
         let res = DateBinFunc::new().invoke_batch(
             &[
-                ColumnarValue::Scalar(ScalarValue::IntervalMonthDayNano(Some(
+                ColumnarValue::from(ScalarValue::IntervalMonthDayNano(Some(
                     IntervalMonthDayNano {
                         months: 0,
                         days: 0,
                         nanoseconds: 1,
                     },
                 ))),
-                ColumnarValue::Scalar(ScalarValue::TimestampNanosecond(Some(1), None)),
-                ColumnarValue::Scalar(ScalarValue::TimestampNanosecond(Some(1), None)),
-            ],
-            1,
-        );
->>>>>>> f667a01f
+                ColumnarValue::from(ScalarValue::TimestampNanosecond(Some(1), None)),
+                ColumnarValue::from(ScalarValue::TimestampNanosecond(Some(1), None)),
+            ],
+            1,
+        );
         assert!(res.is_ok());
 
         //
@@ -635,16 +590,8 @@
         //
 
         // invalid number of arguments
-<<<<<<< HEAD
-        let res = DateBinFunc::new().invoke(&[ColumnarValue::from(
-            ScalarValue::IntervalDayTime(Some(IntervalDayTime {
-                days: 0,
-                milliseconds: 1,
-            })),
-        )]);
-=======
-        let res = DateBinFunc::new().invoke_batch(
-            &[ColumnarValue::Scalar(ScalarValue::IntervalDayTime(Some(
+        let res = DateBinFunc::new().invoke_batch(
+            &[ColumnarValue::from(ScalarValue::IntervalDayTime(Some(
                 IntervalDayTime {
                     days: 0,
                     milliseconds: 1,
@@ -652,186 +599,120 @@
             )))],
             1,
         );
->>>>>>> f667a01f
         assert_eq!(
             res.err().unwrap().strip_backtrace(),
             "Execution error: DATE_BIN expected two or three arguments"
         );
 
         // stride: invalid type
-<<<<<<< HEAD
-        let res = DateBinFunc::new().invoke(&[
-            ColumnarValue::from(ScalarValue::IntervalYearMonth(Some(1))),
-            ColumnarValue::from(ScalarValue::TimestampNanosecond(Some(1), None)),
-            ColumnarValue::from(ScalarValue::TimestampNanosecond(Some(1), None)),
-        ]);
-=======
-        let res = DateBinFunc::new().invoke_batch(
-            &[
-                ColumnarValue::Scalar(ScalarValue::IntervalYearMonth(Some(1))),
-                ColumnarValue::Scalar(ScalarValue::TimestampNanosecond(Some(1), None)),
-                ColumnarValue::Scalar(ScalarValue::TimestampNanosecond(Some(1), None)),
-            ],
-            1,
-        );
->>>>>>> f667a01f
+        let res = DateBinFunc::new().invoke_batch(
+            &[
+                ColumnarValue::from(ScalarValue::IntervalYearMonth(Some(1))),
+                ColumnarValue::from(ScalarValue::TimestampNanosecond(Some(1), None)),
+                ColumnarValue::from(ScalarValue::TimestampNanosecond(Some(1), None)),
+            ],
+            1,
+        );
         assert_eq!(
             res.err().unwrap().strip_backtrace(),
             "Execution error: DATE_BIN expects stride argument to be an INTERVAL but got Interval(YearMonth)"
         );
 
         // stride: invalid value
-<<<<<<< HEAD
-        let res = DateBinFunc::new().invoke(&[
-            ColumnarValue::from(ScalarValue::IntervalDayTime(Some(IntervalDayTime {
-                days: 0,
-                milliseconds: 0,
-            }))),
-            ColumnarValue::from(ScalarValue::TimestampNanosecond(Some(1), None)),
-            ColumnarValue::from(ScalarValue::TimestampNanosecond(Some(1), None)),
-        ]);
-=======
-        let res = DateBinFunc::new().invoke_batch(
-            &[
-                ColumnarValue::Scalar(ScalarValue::IntervalDayTime(Some(
+        let res = DateBinFunc::new().invoke_batch(
+            &[
+                ColumnarValue::from(ScalarValue::IntervalDayTime(Some(
                     IntervalDayTime {
                         days: 0,
                         milliseconds: 0,
                     },
                 ))),
-                ColumnarValue::Scalar(ScalarValue::TimestampNanosecond(Some(1), None)),
-                ColumnarValue::Scalar(ScalarValue::TimestampNanosecond(Some(1), None)),
-            ],
-            1,
-        );
->>>>>>> f667a01f
+                ColumnarValue::from(ScalarValue::TimestampNanosecond(Some(1), None)),
+                ColumnarValue::from(ScalarValue::TimestampNanosecond(Some(1), None)),
+            ],
+            1,
+        );
         assert_eq!(
             res.err().unwrap().strip_backtrace(),
             "Execution error: DATE_BIN stride must be non-zero"
         );
 
         // stride: overflow of day-time interval
-<<<<<<< HEAD
-        let res = DateBinFunc::new().invoke(&[
-            ColumnarValue::from(ScalarValue::IntervalDayTime(Some(IntervalDayTime::MAX))),
-            ColumnarValue::from(ScalarValue::TimestampNanosecond(Some(1), None)),
-            ColumnarValue::from(ScalarValue::TimestampNanosecond(Some(1), None)),
-        ]);
-=======
-        let res = DateBinFunc::new().invoke_batch(
-            &[
-                ColumnarValue::Scalar(ScalarValue::IntervalDayTime(Some(
+        let res = DateBinFunc::new().invoke_batch(
+            &[
+                ColumnarValue::from(ScalarValue::IntervalDayTime(Some(
                     IntervalDayTime::MAX,
                 ))),
-                ColumnarValue::Scalar(ScalarValue::TimestampNanosecond(Some(1), None)),
-                ColumnarValue::Scalar(ScalarValue::TimestampNanosecond(Some(1), None)),
-            ],
-            1,
-        );
->>>>>>> f667a01f
+                ColumnarValue::from(ScalarValue::TimestampNanosecond(Some(1), None)),
+                ColumnarValue::from(ScalarValue::TimestampNanosecond(Some(1), None)),
+            ],
+            1,
+        );
         assert_eq!(
             res.err().unwrap().strip_backtrace(),
             "Execution error: DATE_BIN stride argument is too large"
         );
 
         // stride: overflow of month-day-nano interval
-<<<<<<< HEAD
-        let res = DateBinFunc::new().invoke(&[
-            ColumnarValue::from(ScalarValue::new_interval_mdn(0, i32::MAX, 1)),
-            ColumnarValue::from(ScalarValue::TimestampNanosecond(Some(1), None)),
-            ColumnarValue::from(ScalarValue::TimestampNanosecond(Some(1), None)),
-        ]);
-=======
-        let res = DateBinFunc::new().invoke_batch(
-            &[
-                ColumnarValue::Scalar(ScalarValue::new_interval_mdn(0, i32::MAX, 1)),
-                ColumnarValue::Scalar(ScalarValue::TimestampNanosecond(Some(1), None)),
-                ColumnarValue::Scalar(ScalarValue::TimestampNanosecond(Some(1), None)),
-            ],
-            1,
-        );
->>>>>>> f667a01f
+        let res = DateBinFunc::new().invoke_batch(
+            &[
+                ColumnarValue::from(ScalarValue::new_interval_mdn(0, i32::MAX, 1)),
+                ColumnarValue::from(ScalarValue::TimestampNanosecond(Some(1), None)),
+                ColumnarValue::from(ScalarValue::TimestampNanosecond(Some(1), None)),
+            ],
+            1,
+        );
         assert_eq!(
             res.err().unwrap().strip_backtrace(),
             "Execution error: DATE_BIN stride argument is too large"
         );
 
         // stride: month intervals
-<<<<<<< HEAD
-        let res = DateBinFunc::new().invoke(&[
-            ColumnarValue::from(ScalarValue::new_interval_mdn(1, 1, 1)),
-            ColumnarValue::from(ScalarValue::TimestampNanosecond(Some(1), None)),
-            ColumnarValue::from(ScalarValue::TimestampNanosecond(Some(1), None)),
-        ]);
-=======
-        let res = DateBinFunc::new().invoke_batch(
-            &[
-                ColumnarValue::Scalar(ScalarValue::new_interval_mdn(1, 1, 1)),
-                ColumnarValue::Scalar(ScalarValue::TimestampNanosecond(Some(1), None)),
-                ColumnarValue::Scalar(ScalarValue::TimestampNanosecond(Some(1), None)),
-            ],
-            1,
-        );
->>>>>>> f667a01f
+        let res = DateBinFunc::new().invoke_batch(
+            &[
+                ColumnarValue::from(ScalarValue::new_interval_mdn(1, 1, 1)),
+                ColumnarValue::from(ScalarValue::TimestampNanosecond(Some(1), None)),
+                ColumnarValue::from(ScalarValue::TimestampNanosecond(Some(1), None)),
+            ],
+            1,
+        );
         assert_eq!(
             res.err().unwrap().strip_backtrace(),
             "This feature is not implemented: DATE_BIN stride does not support combination of month, day and nanosecond intervals"
         );
 
         // origin: invalid type
-<<<<<<< HEAD
-        let res = DateBinFunc::new().invoke(&[
-            ColumnarValue::from(ScalarValue::IntervalDayTime(Some(IntervalDayTime {
-                days: 0,
-                milliseconds: 1,
-            }))),
-            ColumnarValue::from(ScalarValue::TimestampNanosecond(Some(1), None)),
-            ColumnarValue::from(ScalarValue::TimestampMicrosecond(Some(1), None)),
-        ]);
-=======
-        let res = DateBinFunc::new().invoke_batch(
-            &[
-                ColumnarValue::Scalar(ScalarValue::IntervalDayTime(Some(
+        let res = DateBinFunc::new().invoke_batch(
+            &[
+                ColumnarValue::from(ScalarValue::IntervalDayTime(Some(
                     IntervalDayTime {
                         days: 0,
                         milliseconds: 1,
                     },
                 ))),
-                ColumnarValue::Scalar(ScalarValue::TimestampNanosecond(Some(1), None)),
-                ColumnarValue::Scalar(ScalarValue::TimestampMicrosecond(Some(1), None)),
-            ],
-            1,
-        );
->>>>>>> f667a01f
+                ColumnarValue::from(ScalarValue::TimestampNanosecond(Some(1), None)),
+                ColumnarValue::from(ScalarValue::TimestampMicrosecond(Some(1), None)),
+            ],
+            1,
+        );
         assert_eq!(
             res.err().unwrap().strip_backtrace(),
             "Execution error: DATE_BIN expects origin argument to be a TIMESTAMP with nanosecond precision but got Timestamp(Microsecond, None)"
         );
 
-<<<<<<< HEAD
-        let res = DateBinFunc::new().invoke(&[
-            ColumnarValue::from(ScalarValue::IntervalDayTime(Some(IntervalDayTime {
-                days: 0,
-                milliseconds: 1,
-            }))),
-            ColumnarValue::from(ScalarValue::TimestampMicrosecond(Some(1), None)),
-            ColumnarValue::from(ScalarValue::TimestampNanosecond(Some(1), None)),
-        ]);
-=======
-        let res = DateBinFunc::new().invoke_batch(
-            &[
-                ColumnarValue::Scalar(ScalarValue::IntervalDayTime(Some(
+        let res = DateBinFunc::new().invoke_batch(
+            &[
+                ColumnarValue::from(ScalarValue::IntervalDayTime(Some(
                     IntervalDayTime {
                         days: 0,
                         milliseconds: 1,
                     },
                 ))),
-                ColumnarValue::Scalar(ScalarValue::TimestampMicrosecond(Some(1), None)),
-                ColumnarValue::Scalar(ScalarValue::TimestampNanosecond(Some(1), None)),
-            ],
-            1,
-        );
->>>>>>> f667a01f
+                ColumnarValue::from(ScalarValue::TimestampMicrosecond(Some(1), None)),
+                ColumnarValue::from(ScalarValue::TimestampNanosecond(Some(1), None)),
+            ],
+            1,
+        );
         assert!(res.is_ok());
 
         // unsupported array type for stride
@@ -845,22 +726,14 @@
                 })
                 .collect::<IntervalDayTimeArray>(),
         );
-<<<<<<< HEAD
-        let res = DateBinFunc::new().invoke(&[
-            ColumnarValue::Array(intervals),
-            ColumnarValue::from(ScalarValue::TimestampNanosecond(Some(1), None)),
-            ColumnarValue::from(ScalarValue::TimestampNanosecond(Some(1), None)),
-        ]);
-=======
         let res = DateBinFunc::new().invoke_batch(
             &[
                 ColumnarValue::Array(intervals),
-                ColumnarValue::Scalar(ScalarValue::TimestampNanosecond(Some(1), None)),
-                ColumnarValue::Scalar(ScalarValue::TimestampNanosecond(Some(1), None)),
-            ],
-            1,
-        );
->>>>>>> f667a01f
+                ColumnarValue::from(ScalarValue::TimestampNanosecond(Some(1), None)),
+                ColumnarValue::from(ScalarValue::TimestampNanosecond(Some(1), None)),
+            ],
+            1,
+        );
         assert_eq!(
             res.err().unwrap().strip_backtrace(),
             "This feature is not implemented: DATE_BIN only supports literal values for the stride argument, not arrays"
@@ -868,31 +741,20 @@
 
         // unsupported array type for origin
         let timestamps = Arc::new((1..6).map(Some).collect::<TimestampNanosecondArray>());
-<<<<<<< HEAD
-        let res = DateBinFunc::new().invoke(&[
-            ColumnarValue::from(ScalarValue::IntervalDayTime(Some(IntervalDayTime {
-                days: 0,
-                milliseconds: 1,
-            }))),
-            ColumnarValue::from(ScalarValue::TimestampNanosecond(Some(1), None)),
-            ColumnarValue::Array(timestamps),
-        ]);
-=======
         let batch_len = timestamps.len();
         let res = DateBinFunc::new().invoke_batch(
             &[
-                ColumnarValue::Scalar(ScalarValue::IntervalDayTime(Some(
+                ColumnarValue::from(ScalarValue::IntervalDayTime(Some(
                     IntervalDayTime {
                         days: 0,
                         milliseconds: 1,
                     },
                 ))),
-                ColumnarValue::Scalar(ScalarValue::TimestampNanosecond(Some(1), None)),
+                ColumnarValue::from(ScalarValue::TimestampNanosecond(Some(1), None)),
                 ColumnarValue::Array(timestamps),
             ],
             batch_len,
         );
->>>>>>> f667a01f
         assert_eq!(
             res.err().unwrap().strip_backtrace(),
             "This feature is not implemented: DATE_BIN only supports literal values for the origin argument, not arrays"
@@ -1010,28 +872,17 @@
                 let batch_len = input.len();
                 #[allow(deprecated)] // TODO migrate UDF invoke to invoke_batch
                 let result = DateBinFunc::new()
-<<<<<<< HEAD
-                    .invoke(&[
-                        ColumnarValue::from(ScalarValue::new_interval_dt(1, 0)),
-                        ColumnarValue::Array(Arc::new(input)),
-                        ColumnarValue::from(ScalarValue::TimestampNanosecond(
-                            Some(string_to_timestamp_nanos(origin).unwrap()),
-                            tz_opt.clone(),
-                        )),
-                    ])
-=======
                     .invoke_batch(
                         &[
-                            ColumnarValue::Scalar(ScalarValue::new_interval_dt(1, 0)),
+                            ColumnarValue::from(ScalarValue::new_interval_dt(1, 0)),
                             ColumnarValue::Array(Arc::new(input)),
-                            ColumnarValue::Scalar(ScalarValue::TimestampNanosecond(
+                            ColumnarValue::from(ScalarValue::TimestampNanosecond(
                                 Some(string_to_timestamp_nanos(origin).unwrap()),
                                 tz_opt.clone(),
                             )),
                         ],
                         batch_len,
                     )
->>>>>>> f667a01f
                     .unwrap();
                 if let ColumnarValue::Array(result) = result {
                     assert_eq!(
