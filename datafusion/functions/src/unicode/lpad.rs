--- conflicted
+++ resolved
@@ -17,7 +17,7 @@
 
 use std::any::Any;
 use std::fmt::Write;
-use std::sync::{Arc, OnceLock};
+use std::sync::Arc;
 
 use arrow::array::{
     Array, ArrayRef, AsArray, GenericStringArray, GenericStringBuilder, Int64Array,
@@ -27,21 +27,13 @@
 use unicode_segmentation::UnicodeSegmentation;
 use DataType::{LargeUtf8, Utf8, Utf8View};
 
-<<<<<<< HEAD
-use crate::string::common::StringArrayType;
-=======
->>>>>>> f667a01f
 use crate::utils::{make_scalar_function, utf8_to_str_type};
 use datafusion_common::cast::as_int64_array;
 use datafusion_common::{exec_err, Result};
-use datafusion_expr::scalar_doc_sections::DOC_SECTION_STRING;
 use datafusion_expr::TypeSignature::Exact;
 use datafusion_expr::{
     ColumnarValue, Documentation, ScalarUDFImpl, Signature, Volatility,
 };
-<<<<<<< HEAD
-
-=======
 use datafusion_macros::user_doc;
 
 #[user_doc(
@@ -64,7 +56,6 @@
     ),
     related_udf(name = "rpad")
 )]
->>>>>>> f667a01f
 #[derive(Debug)]
 pub struct LPadFunc {
     signature: Signature,
@@ -131,38 +122,8 @@
     }
 
     fn documentation(&self) -> Option<&Documentation> {
-<<<<<<< HEAD
-        Some(get_lpad_doc())
-    }
-}
-
-static DOCUMENTATION: OnceLock<Documentation> = OnceLock::new();
-
-fn get_lpad_doc() -> &'static Documentation {
-    DOCUMENTATION.get_or_init(|| {
-        Documentation::builder()
-            .with_doc_section(DOC_SECTION_STRING)
-            .with_description("Pads the left side of a string with another string to a specified string length.")
-            .with_syntax_example("lpad(str, n[, padding_str])")
-            .with_sql_example(r#"```sql
-> select lpad('Dolly', 10, 'hello');
-+---------------------------------------------+
-| lpad(Utf8("Dolly"),Int64(10),Utf8("hello")) |
-+---------------------------------------------+
-| helloDolly                                  |
-+---------------------------------------------+
-```"#)
-            .with_standard_argument("str", "String")
-            .with_argument("n", "String length to pad to.")
-            .with_argument("padding_str", "Optional string expression to pad with. Can be a constant, column, or function, and any combination of string operators. _Default is a space._")
-            .with_related_udf("rpad")
-            .build()
-            .unwrap()
-    })
-=======
         self.doc()
     }
->>>>>>> f667a01f
 }
 
 /// Extends the string to length 'length' by prepending the characters fill (a space by default).
@@ -332,33 +293,21 @@
         ($INPUT:expr, $LENGTH:expr, $EXPECTED:expr) => {
             test_function!(
                 LPadFunc::new(),
-<<<<<<< HEAD
-                &[
+                vec![
                     ColumnarValue::from(ScalarValue::Utf8($INPUT)),
                     ColumnarValue::from($LENGTH)
-=======
-                vec![
-                    ColumnarValue::Scalar(ScalarValue::Utf8($INPUT)),
-                    ColumnarValue::Scalar($LENGTH)
->>>>>>> f667a01f
-                ],
-                $EXPECTED,
-                &str,
-                Utf8,
-                StringArray
-            );
-
-            test_function!(
-                LPadFunc::new(),
-<<<<<<< HEAD
-                &[
+                ],
+                $EXPECTED,
+                &str,
+                Utf8,
+                StringArray
+            );
+
+            test_function!(
+                LPadFunc::new(),
+                vec![
                     ColumnarValue::from(ScalarValue::LargeUtf8($INPUT)),
                     ColumnarValue::from($LENGTH)
-=======
-                vec![
-                    ColumnarValue::Scalar(ScalarValue::LargeUtf8($INPUT)),
-                    ColumnarValue::Scalar($LENGTH)
->>>>>>> f667a01f
                 ],
                 $EXPECTED,
                 &str,
@@ -368,15 +317,9 @@
 
             test_function!(
                 LPadFunc::new(),
-<<<<<<< HEAD
-                &[
+                vec![
                     ColumnarValue::from(ScalarValue::Utf8View($INPUT)),
                     ColumnarValue::from($LENGTH)
-=======
-                vec![
-                    ColumnarValue::Scalar(ScalarValue::Utf8View($INPUT)),
-                    ColumnarValue::Scalar($LENGTH)
->>>>>>> f667a01f
                 ],
                 $EXPECTED,
                 &str,
@@ -389,17 +332,10 @@
             // utf8, utf8
             test_function!(
                 LPadFunc::new(),
-<<<<<<< HEAD
-                &[
+                vec![
                     ColumnarValue::from(ScalarValue::Utf8($INPUT)),
                     ColumnarValue::from($LENGTH),
                     ColumnarValue::from(ScalarValue::Utf8($REPLACE))
-=======
-                vec![
-                    ColumnarValue::Scalar(ScalarValue::Utf8($INPUT)),
-                    ColumnarValue::Scalar($LENGTH),
-                    ColumnarValue::Scalar(ScalarValue::Utf8($REPLACE))
->>>>>>> f667a01f
                 ],
                 $EXPECTED,
                 &str,
@@ -409,17 +345,10 @@
             // utf8, largeutf8
             test_function!(
                 LPadFunc::new(),
-<<<<<<< HEAD
-                &[
+                vec![
                     ColumnarValue::from(ScalarValue::Utf8($INPUT)),
                     ColumnarValue::from($LENGTH),
                     ColumnarValue::from(ScalarValue::LargeUtf8($REPLACE))
-=======
-                vec![
-                    ColumnarValue::Scalar(ScalarValue::Utf8($INPUT)),
-                    ColumnarValue::Scalar($LENGTH),
-                    ColumnarValue::Scalar(ScalarValue::LargeUtf8($REPLACE))
->>>>>>> f667a01f
                 ],
                 $EXPECTED,
                 &str,
@@ -429,17 +358,10 @@
             // utf8, utf8view
             test_function!(
                 LPadFunc::new(),
-<<<<<<< HEAD
-                &[
+                vec![
                     ColumnarValue::from(ScalarValue::Utf8($INPUT)),
                     ColumnarValue::from($LENGTH),
                     ColumnarValue::from(ScalarValue::Utf8View($REPLACE))
-=======
-                vec![
-                    ColumnarValue::Scalar(ScalarValue::Utf8($INPUT)),
-                    ColumnarValue::Scalar($LENGTH),
-                    ColumnarValue::Scalar(ScalarValue::Utf8View($REPLACE))
->>>>>>> f667a01f
                 ],
                 $EXPECTED,
                 &str,
@@ -450,17 +372,10 @@
             // largeutf8, utf8
             test_function!(
                 LPadFunc::new(),
-<<<<<<< HEAD
-                &[
+                vec![
                     ColumnarValue::from(ScalarValue::LargeUtf8($INPUT)),
                     ColumnarValue::from($LENGTH),
                     ColumnarValue::from(ScalarValue::Utf8($REPLACE))
-=======
-                vec![
-                    ColumnarValue::Scalar(ScalarValue::LargeUtf8($INPUT)),
-                    ColumnarValue::Scalar($LENGTH),
-                    ColumnarValue::Scalar(ScalarValue::Utf8($REPLACE))
->>>>>>> f667a01f
                 ],
                 $EXPECTED,
                 &str,
@@ -470,17 +385,10 @@
             // largeutf8, largeutf8
             test_function!(
                 LPadFunc::new(),
-<<<<<<< HEAD
-                &[
+                vec![
                     ColumnarValue::from(ScalarValue::LargeUtf8($INPUT)),
                     ColumnarValue::from($LENGTH),
                     ColumnarValue::from(ScalarValue::LargeUtf8($REPLACE))
-=======
-                vec![
-                    ColumnarValue::Scalar(ScalarValue::LargeUtf8($INPUT)),
-                    ColumnarValue::Scalar($LENGTH),
-                    ColumnarValue::Scalar(ScalarValue::LargeUtf8($REPLACE))
->>>>>>> f667a01f
                 ],
                 $EXPECTED,
                 &str,
@@ -490,17 +398,10 @@
             // largeutf8, utf8view
             test_function!(
                 LPadFunc::new(),
-<<<<<<< HEAD
-                &[
+                vec![
                     ColumnarValue::from(ScalarValue::LargeUtf8($INPUT)),
                     ColumnarValue::from($LENGTH),
                     ColumnarValue::from(ScalarValue::Utf8View($REPLACE))
-=======
-                vec![
-                    ColumnarValue::Scalar(ScalarValue::LargeUtf8($INPUT)),
-                    ColumnarValue::Scalar($LENGTH),
-                    ColumnarValue::Scalar(ScalarValue::Utf8View($REPLACE))
->>>>>>> f667a01f
                 ],
                 $EXPECTED,
                 &str,
@@ -511,17 +412,10 @@
             // utf8view, utf8
             test_function!(
                 LPadFunc::new(),
-<<<<<<< HEAD
-                &[
+                vec![
                     ColumnarValue::from(ScalarValue::Utf8View($INPUT)),
                     ColumnarValue::from($LENGTH),
                     ColumnarValue::from(ScalarValue::Utf8($REPLACE))
-=======
-                vec![
-                    ColumnarValue::Scalar(ScalarValue::Utf8View($INPUT)),
-                    ColumnarValue::Scalar($LENGTH),
-                    ColumnarValue::Scalar(ScalarValue::Utf8($REPLACE))
->>>>>>> f667a01f
                 ],
                 $EXPECTED,
                 &str,
@@ -531,17 +425,10 @@
             // utf8view, largeutf8
             test_function!(
                 LPadFunc::new(),
-<<<<<<< HEAD
-                &[
+                vec![
                     ColumnarValue::from(ScalarValue::Utf8View($INPUT)),
                     ColumnarValue::from($LENGTH),
                     ColumnarValue::from(ScalarValue::LargeUtf8($REPLACE))
-=======
-                vec![
-                    ColumnarValue::Scalar(ScalarValue::Utf8View($INPUT)),
-                    ColumnarValue::Scalar($LENGTH),
-                    ColumnarValue::Scalar(ScalarValue::LargeUtf8($REPLACE))
->>>>>>> f667a01f
                 ],
                 $EXPECTED,
                 &str,
@@ -551,17 +438,10 @@
             // utf8view, utf8view
             test_function!(
                 LPadFunc::new(),
-<<<<<<< HEAD
-                &[
+                vec![
                     ColumnarValue::from(ScalarValue::Utf8View($INPUT)),
                     ColumnarValue::from($LENGTH),
                     ColumnarValue::from(ScalarValue::Utf8View($REPLACE))
-=======
-                vec![
-                    ColumnarValue::Scalar(ScalarValue::Utf8View($INPUT)),
-                    ColumnarValue::Scalar($LENGTH),
-                    ColumnarValue::Scalar(ScalarValue::Utf8View($REPLACE))
->>>>>>> f667a01f
                 ],
                 $EXPECTED,
                 &str,
