--- conflicted
+++ resolved
@@ -344,8 +344,8 @@
 
 #[cfg(test)]
 mod tests {
-    use arrow::array::{Array, StringArray, StringViewArray};
-    use arrow::datatypes::DataType::{Utf8, Utf8View};
+    use arrow::array::{Array, StringArray};
+    use arrow::datatypes::DataType::Utf8;
 
     use datafusion_common::{exec_err, Result, ScalarValue};
     use datafusion_expr::{ColumnarValue, ScalarUDFImpl};
@@ -358,105 +358,8 @@
         test_function!(
             SubstrFunc::new(),
             &[
-<<<<<<< HEAD
                 ColumnarValue::from(ScalarValue::from("alphabet")),
                 ColumnarValue::from(ScalarValue::from(0i64)),
-=======
-                ColumnarValue::Scalar(ScalarValue::Utf8View(None)),
-                ColumnarValue::Scalar(ScalarValue::from(1i64)),
-            ],
-            Ok(None),
-            &str,
-            Utf8View,
-            StringViewArray
-        );
-        test_function!(
-            SubstrFunc::new(),
-            &[
-                ColumnarValue::Scalar(ScalarValue::Utf8View(Some(String::from(
-                    "alphabet"
-                )))),
-                ColumnarValue::Scalar(ScalarValue::from(0i64)),
-            ],
-            Ok(Some("alphabet")),
-            &str,
-            Utf8View,
-            StringViewArray
-        );
-        test_function!(
-            SubstrFunc::new(),
-            &[
-                ColumnarValue::Scalar(ScalarValue::Utf8View(Some(String::from(
-                    "this és longer than 12B"
-                )))),
-                ColumnarValue::Scalar(ScalarValue::from(5i64)),
-                ColumnarValue::Scalar(ScalarValue::from(2i64)),
-            ],
-            Ok(Some(" é")),
-            &str,
-            Utf8View,
-            StringViewArray
-        );
-        test_function!(
-            SubstrFunc::new(),
-            &[
-                ColumnarValue::Scalar(ScalarValue::Utf8View(Some(String::from(
-                    "this is longer than 12B"
-                )))),
-                ColumnarValue::Scalar(ScalarValue::from(5i64)),
-            ],
-            Ok(Some(" is longer than 12B")),
-            &str,
-            Utf8View,
-            StringViewArray
-        );
-        test_function!(
-            SubstrFunc::new(),
-            &[
-                ColumnarValue::Scalar(ScalarValue::Utf8View(Some(String::from(
-                    "joséésoj"
-                )))),
-                ColumnarValue::Scalar(ScalarValue::from(5i64)),
-            ],
-            Ok(Some("ésoj")),
-            &str,
-            Utf8View,
-            StringViewArray
-        );
-        test_function!(
-            SubstrFunc::new(),
-            &[
-                ColumnarValue::Scalar(ScalarValue::Utf8View(Some(String::from(
-                    "alphabet"
-                )))),
-                ColumnarValue::Scalar(ScalarValue::from(3i64)),
-                ColumnarValue::Scalar(ScalarValue::from(2i64)),
-            ],
-            Ok(Some("ph")),
-            &str,
-            Utf8View,
-            StringViewArray
-        );
-        test_function!(
-            SubstrFunc::new(),
-            &[
-                ColumnarValue::Scalar(ScalarValue::Utf8View(Some(String::from(
-                    "alphabet"
-                )))),
-                ColumnarValue::Scalar(ScalarValue::from(3i64)),
-                ColumnarValue::Scalar(ScalarValue::from(20i64)),
-            ],
-            Ok(Some("phabet")),
-            &str,
-            Utf8View,
-            StringViewArray
-        );
-        test_function!(
-            SubstrFunc::new(),
-            &[
-                ColumnarValue::Scalar(ScalarValue::from("alphabet")),
-                ColumnarValue::Scalar(ScalarValue::from(0i64)),
->>>>>>> 7bd77477
             ],
             Ok(Some("alphabet")),
             &str,
@@ -688,29 +591,6 @@
             Utf8,
             StringArray
         );
-        test_function!(
-            SubstrFunc::new(),
-            &[
-                ColumnarValue::Scalar(ScalarValue::from("abc")),
-                ColumnarValue::Scalar(ScalarValue::from(-9223372036854775808i64)),
-            ],
-            Ok(Some("abc")),
-            &str,
-            Utf8,
-            StringArray
-        );
-        test_function!(
-            SubstrFunc::new(),
-            &[
-                ColumnarValue::Scalar(ScalarValue::from("overflow")),
-                ColumnarValue::Scalar(ScalarValue::from(-9223372036854775808i64)),
-                ColumnarValue::Scalar(ScalarValue::from(1i64)),
-            ],
-            exec_err!("negative overflow when calculating skip value"),
-            &str,
-            Utf8,
-            StringArray
-        );
 
         Ok(())
     }
