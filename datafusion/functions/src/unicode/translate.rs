// Licensed to the Apache Software Foundation (ASF) under one
// or more contributor license agreements.  See the NOTICE file
// distributed with this work for additional information
// regarding copyright ownership.  The ASF licenses this file
// to you under the Apache License, Version 2.0 (the
// "License"); you may not use this file except in compliance
// with the License.  You may obtain a copy of the License at
//
//   http://www.apache.org/licenses/LICENSE-2.0
//
// Unless required by applicable law or agreed to in writing,
// software distributed under the License is distributed on an
// "AS IS" BASIS, WITHOUT WARRANTIES OR CONDITIONS OF ANY
// KIND, either express or implied.  See the License for the
// specific language governing permissions and limitations
// under the License.

use std::any::Any;
use std::sync::{Arc, OnceLock};

use arrow::array::{
    ArrayAccessor, ArrayIter, ArrayRef, AsArray, GenericStringArray, OffsetSizeTrait,
};
use arrow::datatypes::DataType;
use datafusion_common::HashMap;
use unicode_segmentation::UnicodeSegmentation;

use crate::utils::{make_scalar_function, utf8_to_str_type};
use datafusion_common::{exec_err, Result};
use datafusion_expr::scalar_doc_sections::DOC_SECTION_STRING;
use datafusion_expr::TypeSignature::Exact;
use datafusion_expr::{
    ColumnarValue, Documentation, ScalarUDFImpl, Signature, Volatility,
};
<<<<<<< HEAD
=======
use datafusion_macros::user_doc;
>>>>>>> f667a01f

#[user_doc(
    doc_section(label = "String Functions"),
    description = "Translates characters in a string to specified translation characters.",
    syntax_example = "translate(str, chars, translation)",
    sql_example = r#"```sql
> select translate('twice', 'wic', 'her');
+--------------------------------------------------+
| translate(Utf8("twice"),Utf8("wic"),Utf8("her")) |
+--------------------------------------------------+
| there                                            |
+--------------------------------------------------+
```"#,
    standard_argument(name = "str", prefix = "String"),
    argument(name = "chars", description = "Characters to translate."),
    argument(
        name = "translation",
        description = "Translation characters. Translation characters replace only characters at the same position in the **chars** string."
    )
)]
#[derive(Debug)]
pub struct TranslateFunc {
    signature: Signature,
}

impl Default for TranslateFunc {
    fn default() -> Self {
        Self::new()
    }
}

impl TranslateFunc {
    pub fn new() -> Self {
        use DataType::*;
        Self {
            signature: Signature::one_of(
                vec![
                    Exact(vec![Utf8View, Utf8, Utf8]),
                    Exact(vec![Utf8, Utf8, Utf8]),
                ],
                Volatility::Immutable,
            ),
        }
    }
}

impl ScalarUDFImpl for TranslateFunc {
    fn as_any(&self) -> &dyn Any {
        self
    }

    fn name(&self) -> &str {
        "translate"
    }

    fn signature(&self) -> &Signature {
        &self.signature
    }

    fn return_type(&self, arg_types: &[DataType]) -> Result<DataType> {
        utf8_to_str_type(&arg_types[0], "translate")
    }

    fn invoke_batch(
        &self,
        args: &[ColumnarValue],
        _number_rows: usize,
    ) -> Result<ColumnarValue> {
        make_scalar_function(invoke_translate, vec![])(args)
    }

    fn documentation(&self) -> Option<&Documentation> {
<<<<<<< HEAD
        Some(get_translate_doc())
    }
}

static DOCUMENTATION: OnceLock<Documentation> = OnceLock::new();

fn get_translate_doc() -> &'static Documentation {
    DOCUMENTATION.get_or_init(|| {
        Documentation::builder()
            .with_doc_section(DOC_SECTION_STRING)
            .with_description("Translates characters in a string to specified translation characters.")
            .with_syntax_example("translate(str, chars, translation)")
            .with_sql_example(r#"```sql
> select translate('twice', 'wic', 'her');
+--------------------------------------------------+
| translate(Utf8("twice"),Utf8("wic"),Utf8("her")) |
+--------------------------------------------------+
| there                                            |
+--------------------------------------------------+
```"#)
            .with_standard_argument("str", "String")
            .with_argument("chars", "Characters to translate.")
            .with_argument("translation", "Translation characters. Translation characters replace only characters at the same position in the **chars** string.")
            .build()
            .unwrap()
    })
=======
        self.doc()
    }
>>>>>>> f667a01f
}

fn invoke_translate(args: &[ArrayRef]) -> Result<ArrayRef> {
    match args[0].data_type() {
        DataType::Utf8View => {
            let string_array = args[0].as_string_view();
            let from_array = args[1].as_string::<i32>();
            let to_array = args[2].as_string::<i32>();
            translate::<i32, _, _>(string_array, from_array, to_array)
        }
        DataType::Utf8 => {
            let string_array = args[0].as_string::<i32>();
            let from_array = args[1].as_string::<i32>();
            let to_array = args[2].as_string::<i32>();
            translate::<i32, _, _>(string_array, from_array, to_array)
        }
        DataType::LargeUtf8 => {
            let string_array = args[0].as_string::<i64>();
            let from_array = args[1].as_string::<i64>();
            let to_array = args[2].as_string::<i64>();
            translate::<i64, _, _>(string_array, from_array, to_array)
        }
        other => {
            exec_err!("Unsupported data type {other:?} for function translate")
        }
    }
}

/// Replaces each character in string that matches a character in the from set with the corresponding character in the to set. If from is longer than to, occurrences of the extra characters in from are deleted.
/// translate('12345', '143', 'ax') = 'a2x5'
fn translate<'a, T: OffsetSizeTrait, V, B>(
    string_array: V,
    from_array: B,
    to_array: B,
) -> Result<ArrayRef>
where
    V: ArrayAccessor<Item = &'a str>,
    B: ArrayAccessor<Item = &'a str>,
{
    let string_array_iter = ArrayIter::new(string_array);
    let from_array_iter = ArrayIter::new(from_array);
    let to_array_iter = ArrayIter::new(to_array);

    let result = string_array_iter
        .zip(from_array_iter)
        .zip(to_array_iter)
        .map(|((string, from), to)| match (string, from, to) {
            (Some(string), Some(from), Some(to)) => {
                // create a hashmap of [char, index] to change from O(n) to O(1) for from list
                let from_map: HashMap<&str, usize> = from
                    .graphemes(true)
                    .collect::<Vec<&str>>()
                    .iter()
                    .enumerate()
                    .map(|(index, c)| (c.to_owned(), index))
                    .collect();

                let to = to.graphemes(true).collect::<Vec<&str>>();

                Some(
                    string
                        .graphemes(true)
                        .collect::<Vec<&str>>()
                        .iter()
                        .flat_map(|c| match from_map.get(*c) {
                            Some(n) => to.get(*n).copied(),
                            None => Some(*c),
                        })
                        .collect::<Vec<&str>>()
                        .concat(),
                )
            }
            _ => None,
        })
        .collect::<GenericStringArray<T>>();

    Ok(Arc::new(result) as ArrayRef)
}

#[cfg(test)]
mod tests {
    use arrow::array::{Array, StringArray};
    use arrow::datatypes::DataType::Utf8;

    use datafusion_common::{Result, ScalarValue};
    use datafusion_expr::{ColumnarValue, ScalarUDFImpl};

    use crate::unicode::translate::TranslateFunc;
    use crate::utils::test::test_function;

    #[test]
    fn test_functions() -> Result<()> {
        test_function!(
            TranslateFunc::new(),
<<<<<<< HEAD
            &[
                ColumnarValue::from(ScalarValue::from("12345")),
                ColumnarValue::from(ScalarValue::from("143")),
                ColumnarValue::from(ScalarValue::from("ax"))
=======
            vec![
                ColumnarValue::Scalar(ScalarValue::from("12345")),
                ColumnarValue::Scalar(ScalarValue::from("143")),
                ColumnarValue::Scalar(ScalarValue::from("ax"))
>>>>>>> f667a01f
            ],
            Ok(Some("a2x5")),
            &str,
            Utf8,
            StringArray
        );
        test_function!(
            TranslateFunc::new(),
<<<<<<< HEAD
            &[
                ColumnarValue::from(ScalarValue::Utf8(None)),
                ColumnarValue::from(ScalarValue::from("143")),
                ColumnarValue::from(ScalarValue::from("ax"))
=======
            vec![
                ColumnarValue::Scalar(ScalarValue::Utf8(None)),
                ColumnarValue::Scalar(ScalarValue::from("143")),
                ColumnarValue::Scalar(ScalarValue::from("ax"))
>>>>>>> f667a01f
            ],
            Ok(None),
            &str,
            Utf8,
            StringArray
        );
        test_function!(
            TranslateFunc::new(),
<<<<<<< HEAD
            &[
                ColumnarValue::from(ScalarValue::from("12345")),
                ColumnarValue::from(ScalarValue::Utf8(None)),
                ColumnarValue::from(ScalarValue::from("ax"))
=======
            vec![
                ColumnarValue::Scalar(ScalarValue::from("12345")),
                ColumnarValue::Scalar(ScalarValue::Utf8(None)),
                ColumnarValue::Scalar(ScalarValue::from("ax"))
>>>>>>> f667a01f
            ],
            Ok(None),
            &str,
            Utf8,
            StringArray
        );
        test_function!(
            TranslateFunc::new(),
<<<<<<< HEAD
            &[
                ColumnarValue::from(ScalarValue::from("12345")),
                ColumnarValue::from(ScalarValue::from("143")),
                ColumnarValue::from(ScalarValue::Utf8(None))
=======
            vec![
                ColumnarValue::Scalar(ScalarValue::from("12345")),
                ColumnarValue::Scalar(ScalarValue::from("143")),
                ColumnarValue::Scalar(ScalarValue::Utf8(None))
>>>>>>> f667a01f
            ],
            Ok(None),
            &str,
            Utf8,
            StringArray
        );
        test_function!(
            TranslateFunc::new(),
<<<<<<< HEAD
            &[
                ColumnarValue::from(ScalarValue::from("é2íñ5")),
                ColumnarValue::from(ScalarValue::from("éñí")),
                ColumnarValue::from(ScalarValue::from("óü")),
=======
            vec![
                ColumnarValue::Scalar(ScalarValue::from("é2íñ5")),
                ColumnarValue::Scalar(ScalarValue::from("éñí")),
                ColumnarValue::Scalar(ScalarValue::from("óü")),
>>>>>>> f667a01f
            ],
            Ok(Some("ó2ü5")),
            &str,
            Utf8,
            StringArray
        );
        #[cfg(not(feature = "unicode_expressions"))]
        test_function!(
            TranslateFunc::new(),
<<<<<<< HEAD
            &[
                ColumnarValue::from(ScalarValue::from("12345")),
                ColumnarValue::from(ScalarValue::from("143")),
                ColumnarValue::from(ScalarValue::from("ax")),
=======
            vec![
                ColumnarValue::Scalar(ScalarValue::from("12345")),
                ColumnarValue::Scalar(ScalarValue::from("143")),
                ColumnarValue::Scalar(ScalarValue::from("ax")),
>>>>>>> f667a01f
            ],
            internal_err!(
                "function translate requires compilation with feature flag: unicode_expressions."
            ),
            &str,
            Utf8,
            StringArray
        );

        Ok(())
    }
}<|MERGE_RESOLUTION|>--- conflicted
+++ resolved
@@ -16,7 +16,7 @@
 // under the License.
 
 use std::any::Any;
-use std::sync::{Arc, OnceLock};
+use std::sync::Arc;
 
 use arrow::array::{
     ArrayAccessor, ArrayIter, ArrayRef, AsArray, GenericStringArray, OffsetSizeTrait,
@@ -27,15 +27,11 @@
 
 use crate::utils::{make_scalar_function, utf8_to_str_type};
 use datafusion_common::{exec_err, Result};
-use datafusion_expr::scalar_doc_sections::DOC_SECTION_STRING;
 use datafusion_expr::TypeSignature::Exact;
 use datafusion_expr::{
     ColumnarValue, Documentation, ScalarUDFImpl, Signature, Volatility,
 };
-<<<<<<< HEAD
-=======
 use datafusion_macros::user_doc;
->>>>>>> f667a01f
 
 #[user_doc(
     doc_section(label = "String Functions"),
@@ -108,37 +104,8 @@
     }
 
     fn documentation(&self) -> Option<&Documentation> {
-<<<<<<< HEAD
-        Some(get_translate_doc())
-    }
-}
-
-static DOCUMENTATION: OnceLock<Documentation> = OnceLock::new();
-
-fn get_translate_doc() -> &'static Documentation {
-    DOCUMENTATION.get_or_init(|| {
-        Documentation::builder()
-            .with_doc_section(DOC_SECTION_STRING)
-            .with_description("Translates characters in a string to specified translation characters.")
-            .with_syntax_example("translate(str, chars, translation)")
-            .with_sql_example(r#"```sql
-> select translate('twice', 'wic', 'her');
-+--------------------------------------------------+
-| translate(Utf8("twice"),Utf8("wic"),Utf8("her")) |
-+--------------------------------------------------+
-| there                                            |
-+--------------------------------------------------+
-```"#)
-            .with_standard_argument("str", "String")
-            .with_argument("chars", "Characters to translate.")
-            .with_argument("translation", "Translation characters. Translation characters replace only characters at the same position in the **chars** string.")
-            .build()
-            .unwrap()
-    })
-=======
         self.doc()
     }
->>>>>>> f667a01f
 }
 
 fn invoke_translate(args: &[ArrayRef]) -> Result<ArrayRef> {
@@ -233,17 +200,10 @@
     fn test_functions() -> Result<()> {
         test_function!(
             TranslateFunc::new(),
-<<<<<<< HEAD
-            &[
+            vec![
                 ColumnarValue::from(ScalarValue::from("12345")),
                 ColumnarValue::from(ScalarValue::from("143")),
                 ColumnarValue::from(ScalarValue::from("ax"))
-=======
-            vec![
-                ColumnarValue::Scalar(ScalarValue::from("12345")),
-                ColumnarValue::Scalar(ScalarValue::from("143")),
-                ColumnarValue::Scalar(ScalarValue::from("ax"))
->>>>>>> f667a01f
             ],
             Ok(Some("a2x5")),
             &str,
@@ -252,17 +212,10 @@
         );
         test_function!(
             TranslateFunc::new(),
-<<<<<<< HEAD
-            &[
+            vec![
                 ColumnarValue::from(ScalarValue::Utf8(None)),
                 ColumnarValue::from(ScalarValue::from("143")),
                 ColumnarValue::from(ScalarValue::from("ax"))
-=======
-            vec![
-                ColumnarValue::Scalar(ScalarValue::Utf8(None)),
-                ColumnarValue::Scalar(ScalarValue::from("143")),
-                ColumnarValue::Scalar(ScalarValue::from("ax"))
->>>>>>> f667a01f
             ],
             Ok(None),
             &str,
@@ -271,17 +224,10 @@
         );
         test_function!(
             TranslateFunc::new(),
-<<<<<<< HEAD
-            &[
+            vec![
                 ColumnarValue::from(ScalarValue::from("12345")),
                 ColumnarValue::from(ScalarValue::Utf8(None)),
                 ColumnarValue::from(ScalarValue::from("ax"))
-=======
-            vec![
-                ColumnarValue::Scalar(ScalarValue::from("12345")),
-                ColumnarValue::Scalar(ScalarValue::Utf8(None)),
-                ColumnarValue::Scalar(ScalarValue::from("ax"))
->>>>>>> f667a01f
             ],
             Ok(None),
             &str,
@@ -290,17 +236,10 @@
         );
         test_function!(
             TranslateFunc::new(),
-<<<<<<< HEAD
-            &[
+            vec![
                 ColumnarValue::from(ScalarValue::from("12345")),
                 ColumnarValue::from(ScalarValue::from("143")),
                 ColumnarValue::from(ScalarValue::Utf8(None))
-=======
-            vec![
-                ColumnarValue::Scalar(ScalarValue::from("12345")),
-                ColumnarValue::Scalar(ScalarValue::from("143")),
-                ColumnarValue::Scalar(ScalarValue::Utf8(None))
->>>>>>> f667a01f
             ],
             Ok(None),
             &str,
@@ -309,17 +248,10 @@
         );
         test_function!(
             TranslateFunc::new(),
-<<<<<<< HEAD
-            &[
+            vec![
                 ColumnarValue::from(ScalarValue::from("é2íñ5")),
                 ColumnarValue::from(ScalarValue::from("éñí")),
                 ColumnarValue::from(ScalarValue::from("óü")),
-=======
-            vec![
-                ColumnarValue::Scalar(ScalarValue::from("é2íñ5")),
-                ColumnarValue::Scalar(ScalarValue::from("éñí")),
-                ColumnarValue::Scalar(ScalarValue::from("óü")),
->>>>>>> f667a01f
             ],
             Ok(Some("ó2ü5")),
             &str,
@@ -329,17 +261,10 @@
         #[cfg(not(feature = "unicode_expressions"))]
         test_function!(
             TranslateFunc::new(),
-<<<<<<< HEAD
-            &[
+            vec![
                 ColumnarValue::from(ScalarValue::from("12345")),
                 ColumnarValue::from(ScalarValue::from("143")),
                 ColumnarValue::from(ScalarValue::from("ax")),
-=======
-            vec![
-                ColumnarValue::Scalar(ScalarValue::from("12345")),
-                ColumnarValue::Scalar(ScalarValue::from("143")),
-                ColumnarValue::Scalar(ScalarValue::from("ax")),
->>>>>>> f667a01f
             ],
             internal_err!(
                 "function translate requires compilation with feature flag: unicode_expressions."
