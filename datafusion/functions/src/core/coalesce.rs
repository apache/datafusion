// Licensed to the Apache Software Foundation (ASF) under one
// or more contributor license agreements.  See the NOTICE file
// distributed with this work for additional information
// regarding copyright ownership.  The ASF licenses this file
// to you under the Apache License, Version 2.0 (the
// "License"); you may not use this file except in compliance
// with the License.  You may obtain a copy of the License at
//
//   http://www.apache.org/licenses/LICENSE-2.0
//
// Unless required by applicable law or agreed to in writing,
// software distributed under the License is distributed on an
// "AS IS" BASIS, WITHOUT WARRANTIES OR CONDITIONS OF ANY
// KIND, either express or implied.  See the License for the
// specific language governing permissions and limitations
// under the License.

use arrow::array::{new_null_array, BooleanArray};
use arrow::compute::kernels::zip::zip;
use arrow::compute::{and, is_not_null, is_null};
use arrow::datatypes::DataType;
use datafusion_common::{exec_err, internal_err, Result};
use datafusion_expr::binary::try_type_union_resolution;
<<<<<<< HEAD
use datafusion_expr::scalar_doc_sections::DOC_SECTION_CONDITIONAL;
use datafusion_expr::{ColumnarValue, Documentation, ReturnInfo, ReturnTypeArgs};
=======
use datafusion_expr::{ColumnarValue, Documentation, Expr, ExprSchemable};
>>>>>>> 0e221721
use datafusion_expr::{ScalarUDFImpl, Signature, Volatility};
use datafusion_macros::user_doc;
use itertools::Itertools;
use std::any::Any;

#[user_doc(
    doc_section(label = "Conditional Functions"),
    description = "Returns the first of its arguments that is not _null_. Returns _null_ if all arguments are _null_. This function is often used to substitute a default value for _null_ values.",
    syntax_example = "coalesce(expression1[, ..., expression_n])",
    sql_example = r#"```sql
> select coalesce(null, null, 'datafusion');
+----------------------------------------+
| coalesce(NULL,NULL,Utf8("datafusion")) |
+----------------------------------------+
| datafusion                             |
+----------------------------------------+
```"#,
    argument(
        name = "expression1, expression_n",
        description = "Expression to use if previous expressions are _null_. Can be a constant, column, or function, and any combination of arithmetic operators. Pass as many expression arguments as necessary."
    )
)]
#[derive(Debug)]
pub struct CoalesceFunc {
    signature: Signature,
}

impl Default for CoalesceFunc {
    fn default() -> Self {
        CoalesceFunc::new()
    }
}

impl CoalesceFunc {
    pub fn new() -> Self {
        Self {
            signature: Signature::user_defined(Volatility::Immutable),
        }
    }
}

impl ScalarUDFImpl for CoalesceFunc {
    fn as_any(&self) -> &dyn Any {
        self
    }

    fn name(&self) -> &str {
        "coalesce"
    }

    fn signature(&self) -> &Signature {
        &self.signature
    }

    fn return_type(&self, _arg_types: &[DataType]) -> Result<DataType> {
        internal_err!("return_type_from_args should be called instead")
    }

    fn return_type_from_args(&self, args: ReturnTypeArgs) -> Result<ReturnInfo> {
        // If any the arguments in coalesce is non-null, the result is non-null
        let nullable = args.nullables.iter().all(|&nullable| nullable);
        let return_type = args
            .arg_types
            .iter()
            .find_or_first(|d| !d.is_null())
            .unwrap()
            .clone();
        Ok(ReturnInfo::new(return_type, nullable))
    }

    /// coalesce evaluates to the first value which is not NULL
    fn invoke_batch(
        &self,
        args: &[ColumnarValue],
        _number_rows: usize,
    ) -> Result<ColumnarValue> {
        // do not accept 0 arguments.
        if args.is_empty() {
            return exec_err!(
                "coalesce was called with {} arguments. It requires at least 1.",
                args.len()
            );
        }

        let return_type = args[0].data_type();
        let mut return_array = args.iter().filter_map(|x| match x {
            ColumnarValue::Array(array) => Some(array.len()),
            _ => None,
        });

        if let Some(size) = return_array.next() {
            // start with nulls as default output
            let mut current_value = new_null_array(&return_type, size);
            let mut remainder = BooleanArray::from(vec![true; size]);

            for arg in args {
                match arg {
                    ColumnarValue::Array(ref array) => {
                        let to_apply = and(&remainder, &is_not_null(array.as_ref())?)?;
                        current_value = zip(&to_apply, array, &current_value)?;
                        remainder = and(&remainder, &is_null(array)?)?;
                    }
                    ColumnarValue::Scalar(value) => {
                        if value.is_null() {
                            continue;
                        } else {
                            let last_value = value.to_scalar()?;
                            current_value = zip(&remainder, &last_value, &current_value)?;
                            break;
                        }
                    }
                }
                if remainder.iter().all(|x| x == Some(false)) {
                    break;
                }
            }
            Ok(ColumnarValue::Array(current_value))
        } else {
            let result = args
                .iter()
                .filter_map(|x| match x {
                    ColumnarValue::Scalar(s) if !s.is_null() => Some(x.clone()),
                    _ => None,
                })
                .next()
                .unwrap_or_else(|| args[0].clone());
            Ok(result)
        }
    }

    fn short_circuits(&self) -> bool {
        true
    }

    fn coerce_types(&self, arg_types: &[DataType]) -> Result<Vec<DataType>> {
        if arg_types.is_empty() {
            return exec_err!("coalesce must have at least one argument");
        }

        try_type_union_resolution(arg_types)
    }

    fn documentation(&self) -> Option<&Documentation> {
        self.doc()
    }
}

<<<<<<< HEAD
static DOCUMENTATION: OnceLock<Documentation> = OnceLock::new();

fn get_coalesce_doc() -> &'static Documentation {
    DOCUMENTATION.get_or_init(|| {
        Documentation::builder(
            DOC_SECTION_CONDITIONAL,
            "Returns the first of its arguments that is not _null_. Returns _null_ if all arguments are _null_. This function is often used to substitute a default value for _null_ values.",
            "coalesce(expression1[, ..., expression_n])")
            .with_sql_example(r#"```sql
> select coalesce(null, null, 'datafusion');
+----------------------------------------+
| coalesce(NULL,NULL,Utf8("datafusion")) |
+----------------------------------------+
| datafusion                             |
+----------------------------------------+
```"#,
            )
            .with_argument(
                "expression1, expression_n",
                "Expression to use if previous expressions are _null_. Can be a constant, column, or function, and any combination of arithmetic operators. Pass as many expression arguments as necessary."
            )
            .build()
    })
=======
#[cfg(test)]
mod test {
    use arrow::datatypes::DataType;

    use datafusion_expr::ScalarUDFImpl;

    use crate::core;

    #[test]
    fn test_coalesce_return_types() {
        let coalesce = core::coalesce::CoalesceFunc::new();
        let return_type = coalesce
            .return_type(&[DataType::Date32, DataType::Date32])
            .unwrap();
        assert_eq!(return_type, DataType::Date32);
    }

    #[test]
    fn test_coalesce_return_types_with_nulls_first() {
        let coalesce = core::coalesce::CoalesceFunc::new();
        let return_type = coalesce
            .return_type(&[DataType::Null, DataType::Date32])
            .unwrap();
        assert_eq!(return_type, DataType::Date32);
    }

    #[test]
    fn test_coalesce_return_types_with_nulls_last() {
        let coalesce = core::coalesce::CoalesceFunc::new();
        let return_type = coalesce
            .return_type(&[DataType::Int64, DataType::Null])
            .unwrap();
        assert_eq!(return_type, DataType::Int64);
    }
>>>>>>> 0e221721
}<|MERGE_RESOLUTION|>--- conflicted
+++ resolved
@@ -21,12 +21,8 @@
 use arrow::datatypes::DataType;
 use datafusion_common::{exec_err, internal_err, Result};
 use datafusion_expr::binary::try_type_union_resolution;
-<<<<<<< HEAD
 use datafusion_expr::scalar_doc_sections::DOC_SECTION_CONDITIONAL;
-use datafusion_expr::{ColumnarValue, Documentation, ReturnInfo, ReturnTypeArgs};
-=======
-use datafusion_expr::{ColumnarValue, Documentation, Expr, ExprSchemable};
->>>>>>> 0e221721
+use datafusion_expr::{ColumnarValue, Documentation, Expr, ExprSchemable, ReturnInfo, ReturnTypeArgs};
 use datafusion_expr::{ScalarUDFImpl, Signature, Volatility};
 use datafusion_macros::user_doc;
 use itertools::Itertools;
@@ -174,7 +170,6 @@
     }
 }
 
-<<<<<<< HEAD
 static DOCUMENTATION: OnceLock<Documentation> = OnceLock::new();
 
 fn get_coalesce_doc() -> &'static Documentation {
@@ -198,40 +193,4 @@
             )
             .build()
     })
-=======
-#[cfg(test)]
-mod test {
-    use arrow::datatypes::DataType;
-
-    use datafusion_expr::ScalarUDFImpl;
-
-    use crate::core;
-
-    #[test]
-    fn test_coalesce_return_types() {
-        let coalesce = core::coalesce::CoalesceFunc::new();
-        let return_type = coalesce
-            .return_type(&[DataType::Date32, DataType::Date32])
-            .unwrap();
-        assert_eq!(return_type, DataType::Date32);
-    }
-
-    #[test]
-    fn test_coalesce_return_types_with_nulls_first() {
-        let coalesce = core::coalesce::CoalesceFunc::new();
-        let return_type = coalesce
-            .return_type(&[DataType::Null, DataType::Date32])
-            .unwrap();
-        assert_eq!(return_type, DataType::Date32);
-    }
-
-    #[test]
-    fn test_coalesce_return_types_with_nulls_last() {
-        let coalesce = core::coalesce::CoalesceFunc::new();
-        let return_type = coalesce
-            .return_type(&[DataType::Int64, DataType::Null])
-            .unwrap();
-        assert_eq!(return_type, DataType::Int64);
-    }
->>>>>>> 0e221721
 }