--- conflicted
+++ resolved
@@ -97,52 +97,4 @@
     fn invoke(&self, args: &[ColumnarValue]) -> Result<ColumnarValue> {
         struct_expr(args)
     }
-<<<<<<< HEAD
-}
-
-#[cfg(test)]
-mod tests {
-    use super::*;
-    use arrow::array::Int64Array;
-    use datafusion_common::cast::as_struct_array;
-    use datafusion_common::ScalarValue;
-
-    #[test]
-    fn test_struct() {
-        // struct(1, 2, 3) = {"c0": 1, "c1": 2, "c2": 3}
-        let args = [
-            ColumnarValue::from(ScalarValue::Int64(Some(1))),
-            ColumnarValue::from(ScalarValue::Int64(Some(2))),
-            ColumnarValue::from(ScalarValue::Int64(Some(3))),
-        ];
-        let struc = struct_expr(&args)
-            .expect("failed to initialize function struct")
-            .into_array(1)
-            .expect("Failed to convert to array");
-        let result =
-            as_struct_array(&struc).expect("failed to initialize function struct");
-        assert_eq!(
-            &Int64Array::from(vec![1]),
-            Arc::clone(result.column_by_name("c0").unwrap())
-                .as_any()
-                .downcast_ref::<Int64Array>()
-                .unwrap()
-        );
-        assert_eq!(
-            &Int64Array::from(vec![2]),
-            Arc::clone(result.column_by_name("c1").unwrap())
-                .as_any()
-                .downcast_ref::<Int64Array>()
-                .unwrap()
-        );
-        assert_eq!(
-            &Int64Array::from(vec![3]),
-            Arc::clone(result.column_by_name("c2").unwrap())
-                .as_any()
-                .downcast_ref::<Int64Array>()
-                .unwrap()
-        );
-    }
-=======
->>>>>>> 7bd77477
 }