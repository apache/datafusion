// Licensed to the Apache Software Foundation (ASF) under one
// or more contributor license agreements.  See the NOTICE file
// distributed with this work for additional information
// regarding copyright ownership.  The ASF licenses this file
// to you under the Apache License, Version 2.0 (the
// "License"); you may not use this file except in compliance
// with the License.  You may obtain a copy of the License at
//
//   http://www.apache.org/licenses/LICENSE-2.0
//
// Unless required by applicable law or agreed to in writing,
// software distributed under the License is distributed on an
// "AS IS" BASIS, WITHOUT WARRANTIES OR CONDITIONS OF ANY
// KIND, either express or implied.  See the License for the
// specific language governing permissions and limitations
// under the License.

use std::any::Any;
use std::collections::VecDeque;
use std::sync::Arc;

use arrow::array::{Array, ArrayData, ArrayRef, MapArray, StructArray};
use arrow::datatypes::{DataType, Field, SchemaBuilder};
use arrow_buffer::{Buffer, ToByteSlice};

use datafusion_common::Result;
use datafusion_common::{exec_err, ScalarValue};
use datafusion_expr::{ColumnarValue, ScalarUDFImpl, Signature, Volatility};

<<<<<<< HEAD
=======
/// Check if we can evaluate the expr to constant directly.
///
/// # Example
/// ```sql
/// SELECT make_map('type', 'test') from test
/// ```
/// We can evaluate the result of `make_map` directly.
fn can_evaluate_to_const(args: &[ColumnarValue]) -> bool {
    args.iter()
        .all(|arg| matches!(arg, ColumnarValue::Scalar(_)))
}

fn make_map(args: &[ColumnarValue]) -> Result<ColumnarValue> {
    let can_evaluate_to_const = can_evaluate_to_const(args);

    let (key, value): (Vec<_>, Vec<_>) = args
        .chunks_exact(2)
        .map(|chunk| {
            if let ColumnarValue::Array(_) = chunk[0] {
                return not_impl_err!("make_map does not support array keys");
            }
            if let ColumnarValue::Array(_) = chunk[1] {
                return not_impl_err!("make_map does not support array values");
            }
            Ok((chunk[0].clone(), chunk[1].clone()))
        })
        .collect::<Result<Vec<_>>>()?
        .into_iter()
        .unzip();

    let keys = ColumnarValue::values_to_arrays(&key)?;
    let values = ColumnarValue::values_to_arrays(&value)?;

    let keys: Vec<_> = keys.iter().map(|k| k.as_ref()).collect();
    let values: Vec<_> = values.iter().map(|v| v.as_ref()).collect();

    let key = match concat(&keys) {
        Ok(key) => key,
        Err(e) => return internal_err!("Error concatenating keys: {}", e),
    };
    let value = match concat(&values) {
        Ok(value) => value,
        Err(e) => return internal_err!("Error concatenating values: {}", e),
    };
    make_map_batch_internal(key, value, can_evaluate_to_const)
}

>>>>>>> b0925c80
fn make_map_batch(args: &[ColumnarValue]) -> Result<ColumnarValue> {
    if args.len() != 2 {
        return exec_err!(
            "make_map requires exactly 2 arguments, got {} instead",
            args.len()
        );
    }

    let can_evaluate_to_const = can_evaluate_to_const(args);

    let key = get_first_array_ref(&args[0])?;
    let value = get_first_array_ref(&args[1])?;
    make_map_batch_internal(key, value, can_evaluate_to_const)
}

fn get_first_array_ref(columnar_value: &ColumnarValue) -> Result<ArrayRef> {
    match columnar_value {
        ColumnarValue::Scalar(value) => match value {
            ScalarValue::List(array) => Ok(array.value(0)),
            ScalarValue::LargeList(array) => Ok(array.value(0)),
            ScalarValue::FixedSizeList(array) => Ok(array.value(0)),
            _ => exec_err!("Expected array, got {:?}", value),
        },
        ColumnarValue::Array(array) => exec_err!("Expected scalar, got {:?}", array),
    }
}

fn make_map_batch_internal(
    keys: ArrayRef,
    values: ArrayRef,
    can_evaluate_to_const: bool,
) -> Result<ColumnarValue> {
    if keys.null_count() > 0 {
        return exec_err!("map key cannot be null");
    }

    if keys.len() != values.len() {
        return exec_err!("map requires key and value lists to have the same length");
    }

    let key_field = Arc::new(Field::new("key", keys.data_type().clone(), false));
    let value_field = Arc::new(Field::new("value", values.data_type().clone(), true));
    let mut entry_struct_buffer: VecDeque<(Arc<Field>, ArrayRef)> = VecDeque::new();
    let mut entry_offsets_buffer = VecDeque::new();
    entry_offsets_buffer.push_back(0);

    entry_struct_buffer.push_back((Arc::clone(&key_field), Arc::clone(&keys)));
    entry_struct_buffer.push_back((Arc::clone(&value_field), Arc::clone(&values)));
    entry_offsets_buffer.push_back(keys.len() as u32);

    let entry_struct: Vec<(Arc<Field>, ArrayRef)> = entry_struct_buffer.into();
    let entry_struct = StructArray::from(entry_struct);

    let map_data_type = DataType::Map(
        Arc::new(Field::new(
            "entries",
            entry_struct.data_type().clone(),
            false,
        )),
        false,
    );

    let entry_offsets: Vec<u32> = entry_offsets_buffer.into();
    let entry_offsets_buffer = Buffer::from(entry_offsets.to_byte_slice());

    let map_data = ArrayData::builder(map_data_type)
        .len(entry_offsets.len() - 1)
        .add_buffer(entry_offsets_buffer)
        .add_child_data(entry_struct.to_data())
        .build()?;
    let map_array = Arc::new(MapArray::from(map_data));

    Ok(if can_evaluate_to_const {
        ColumnarValue::Scalar(ScalarValue::try_from_array(map_array.as_ref(), 0)?)
    } else {
        ColumnarValue::Array(map_array)
    })
}

#[derive(Debug)]
pub struct MapFunc {
    signature: Signature,
}

impl Default for MapFunc {
    fn default() -> Self {
        Self::new()
    }
}

impl MapFunc {
    pub fn new() -> Self {
        Self {
            signature: Signature::variadic_any(Volatility::Immutable),
        }
    }
}

impl ScalarUDFImpl for MapFunc {
    fn as_any(&self) -> &dyn Any {
        self
    }

    fn name(&self) -> &str {
        "map"
    }

    fn signature(&self) -> &Signature {
        &self.signature
    }

    fn return_type(&self, arg_types: &[DataType]) -> Result<DataType> {
        if arg_types.len() % 2 != 0 {
            return exec_err!(
                "map requires an even number of arguments, got {} instead",
                arg_types.len()
            );
        }
        let mut builder = SchemaBuilder::new();
        builder.push(Field::new(
            "key",
            get_element_type(&arg_types[0])?.clone(),
            false,
        ));
        builder.push(Field::new(
            "value",
            get_element_type(&arg_types[1])?.clone(),
            true,
        ));
        let fields = builder.finish().fields;
        Ok(DataType::Map(
            Arc::new(Field::new("entries", DataType::Struct(fields), false)),
            false,
        ))
    }

    fn invoke(&self, args: &[ColumnarValue]) -> Result<ColumnarValue> {
        make_map_batch(args)
    }
}

fn get_element_type(data_type: &DataType) -> Result<&DataType> {
    match data_type {
        DataType::List(element) => Ok(element.data_type()),
        DataType::LargeList(element) => Ok(element.data_type()),
        DataType::FixedSizeList(element, _) => Ok(element.data_type()),
        _ => exec_err!(
            "Expected list, large_list or fixed_size_list, got {:?}",
            data_type
        ),
    }
}<|MERGE_RESOLUTION|>--- conflicted
+++ resolved
@@ -27,8 +27,6 @@
 use datafusion_common::{exec_err, ScalarValue};
 use datafusion_expr::{ColumnarValue, ScalarUDFImpl, Signature, Volatility};
 
-<<<<<<< HEAD
-=======
 /// Check if we can evaluate the expr to constant directly.
 ///
 /// # Example
@@ -41,42 +39,6 @@
         .all(|arg| matches!(arg, ColumnarValue::Scalar(_)))
 }
 
-fn make_map(args: &[ColumnarValue]) -> Result<ColumnarValue> {
-    let can_evaluate_to_const = can_evaluate_to_const(args);
-
-    let (key, value): (Vec<_>, Vec<_>) = args
-        .chunks_exact(2)
-        .map(|chunk| {
-            if let ColumnarValue::Array(_) = chunk[0] {
-                return not_impl_err!("make_map does not support array keys");
-            }
-            if let ColumnarValue::Array(_) = chunk[1] {
-                return not_impl_err!("make_map does not support array values");
-            }
-            Ok((chunk[0].clone(), chunk[1].clone()))
-        })
-        .collect::<Result<Vec<_>>>()?
-        .into_iter()
-        .unzip();
-
-    let keys = ColumnarValue::values_to_arrays(&key)?;
-    let values = ColumnarValue::values_to_arrays(&value)?;
-
-    let keys: Vec<_> = keys.iter().map(|k| k.as_ref()).collect();
-    let values: Vec<_> = values.iter().map(|v| v.as_ref()).collect();
-
-    let key = match concat(&keys) {
-        Ok(key) => key,
-        Err(e) => return internal_err!("Error concatenating keys: {}", e),
-    };
-    let value = match concat(&values) {
-        Ok(value) => value,
-        Err(e) => return internal_err!("Error concatenating values: {}", e),
-    };
-    make_map_batch_internal(key, value, can_evaluate_to_const)
-}
-
->>>>>>> b0925c80
 fn make_map_batch(args: &[ColumnarValue]) -> Result<ColumnarValue> {
     if args.len() != 2 {
         return exec_err!(
