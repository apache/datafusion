// Licensed to the Apache Software Foundation (ASF) under one
// or more contributor license agreements.  See the NOTICE file
// distributed with this work for additional information
// regarding copyright ownership.  The ASF licenses this file
// to you under the Apache License, Version 2.0 (the
// "License"); you may not use this file except in compliance
// with the License.  You may obtain a copy of the License at
//
//   http://www.apache.org/licenses/LICENSE-2.0
//
// Unless required by applicable law or agreed to in writing,
// software distributed under the License is distributed on an
// "AS IS" BASIS, WITHOUT WARRANTIES OR CONDITIONS OF ANY
// KIND, either express or implied.  See the License for the
// specific language governing permissions and limitations
// under the License.

use arrow::array::Array;
use arrow::compute::is_not_null;
use arrow::compute::kernels::zip::zip;
use arrow::datatypes::DataType;
use datafusion_common::{internal_err, DataFusionError, Result};
use datafusion_expr::{ColumnarValue, ScalarUDFImpl, Signature, Volatility};

#[derive(Debug)]
pub(super) struct NVLFunc {
    signature: Signature,
    aliases: Vec<String>,
}

/// Currently supported types by the nvl/ifnull function.
/// The order of these types correspond to the order on which coercion applies
/// This should thus be from least informative to most informative
static SUPPORTED_NVL_TYPES: &[DataType] = &[
    DataType::Boolean,
    DataType::UInt8,
    DataType::UInt16,
    DataType::UInt32,
    DataType::UInt64,
    DataType::Int8,
    DataType::Int16,
    DataType::Int32,
    DataType::Int64,
    DataType::Float32,
    DataType::Float64,
    DataType::Utf8,
    DataType::LargeUtf8,
];

impl NVLFunc {
    pub fn new() -> Self {
        Self {
            signature: Signature::uniform(
                2,
                SUPPORTED_NVL_TYPES.to_vec(),
                Volatility::Immutable,
            ),
            aliases: vec![String::from("ifnull")],
        }
    }
}

impl ScalarUDFImpl for NVLFunc {
    fn as_any(&self) -> &dyn std::any::Any {
        self
    }

    fn name(&self) -> &str {
        "nvl"
    }

    fn signature(&self) -> &Signature {
        &self.signature
    }

    fn return_type(&self, arg_types: &[DataType]) -> Result<DataType> {
<<<<<<< HEAD
        // NVL has two args and they might get coerced, get a preview of this
        let coerced_types = datafusion_expr::type_coercion::functions::data_types(
            arg_types,
            &self.signature,
        );
        coerced_types
            .map(|typs| typs[0].clone())
            .map_err(|e| e.context("Failed to coerce arguments for NVL"))
=======
        Ok(arg_types[0].clone())
>>>>>>> 935ebcae
    }

    fn invoke(&self, args: &[ColumnarValue]) -> Result<ColumnarValue> {
        nvl_func(args)
    }

    fn aliases(&self) -> &[String] {
        &self.aliases
    }
}

fn nvl_func(args: &[ColumnarValue]) -> Result<ColumnarValue> {
    if args.len() != 2 {
        return internal_err!(
            "{:?} args were supplied but NVL/IFNULL takes exactly two args",
            args.len()
        );
    }
    let (lhs_array, rhs_array) = match (&args[0], &args[1]) {
        (ColumnarValue::Array(lhs), ColumnarValue::Scalar(rhs)) => {
            (lhs.clone(), rhs.to_array_of_size(lhs.len())?)
        }
        (ColumnarValue::Array(lhs), ColumnarValue::Array(rhs)) => {
            (lhs.clone(), rhs.clone())
        }
        (ColumnarValue::Scalar(lhs), ColumnarValue::Array(rhs)) => {
            (lhs.to_array_of_size(rhs.len())?, rhs.clone())
        }
        (ColumnarValue::Scalar(lhs), ColumnarValue::Scalar(rhs)) => {
            let mut current_value = lhs;
            if lhs.is_null() {
                current_value = rhs;
            }
            return Ok(ColumnarValue::Scalar(current_value.clone()));
        }
    };
    let to_apply = is_not_null(&lhs_array)?;
    let value = zip(&to_apply, &lhs_array, &rhs_array)?;
    Ok(ColumnarValue::Array(value))
}

#[cfg(test)]
mod tests {
    use std::sync::Arc;

    use arrow::array::*;

    use super::*;
    use datafusion_common::{Result, ScalarValue};

    #[test]
    fn nvl_int32() -> Result<()> {
        let a = Int32Array::from(vec![
            Some(1),
            Some(2),
            None,
            None,
            Some(3),
            None,
            None,
            Some(4),
            Some(5),
        ]);
        let a = ColumnarValue::Array(Arc::new(a));

        let lit_array = ColumnarValue::Scalar(ScalarValue::Int32(Some(6i32)));

        let result = nvl_func(&[a, lit_array])?;
        let result = result.into_array(0).expect("Failed to convert to array");

        let expected = Arc::new(Int32Array::from(vec![
            Some(1),
            Some(2),
            Some(6),
            Some(6),
            Some(3),
            Some(6),
            Some(6),
            Some(4),
            Some(5),
        ])) as ArrayRef;
        assert_eq!(expected.as_ref(), result.as_ref());
        Ok(())
    }

    #[test]
    // Ensure that arrays with no nulls can also invoke nvl() correctly
    fn nvl_int32_nonulls() -> Result<()> {
        let a = Int32Array::from(vec![1, 3, 10, 7, 8, 1, 2, 4, 5]);
        let a = ColumnarValue::Array(Arc::new(a));

        let lit_array = ColumnarValue::Scalar(ScalarValue::Int32(Some(20i32)));

        let result = nvl_func(&[a, lit_array])?;
        let result = result.into_array(0).expect("Failed to convert to array");

        let expected = Arc::new(Int32Array::from(vec![
            Some(1),
            Some(3),
            Some(10),
            Some(7),
            Some(8),
            Some(1),
            Some(2),
            Some(4),
            Some(5),
        ])) as ArrayRef;
        assert_eq!(expected.as_ref(), result.as_ref());
        Ok(())
    }

    #[test]
    fn nvl_boolean() -> Result<()> {
        let a = BooleanArray::from(vec![Some(true), Some(false), None]);
        let a = ColumnarValue::Array(Arc::new(a));

        let lit_array = ColumnarValue::Scalar(ScalarValue::Boolean(Some(false)));

        let result = nvl_func(&[a, lit_array])?;
        let result = result.into_array(0).expect("Failed to convert to array");

        let expected = Arc::new(BooleanArray::from(vec![
            Some(true),
            Some(false),
            Some(false),
        ])) as ArrayRef;

        assert_eq!(expected.as_ref(), result.as_ref());
        Ok(())
    }

    #[test]
    fn nvl_string() -> Result<()> {
        let a = StringArray::from(vec![Some("foo"), Some("bar"), None, Some("baz")]);
        let a = ColumnarValue::Array(Arc::new(a));

        let lit_array = ColumnarValue::Scalar(ScalarValue::from("bax"));

        let result = nvl_func(&[a, lit_array])?;
        let result = result.into_array(0).expect("Failed to convert to array");

        let expected = Arc::new(StringArray::from(vec![
            Some("foo"),
            Some("bar"),
            Some("bax"),
            Some("baz"),
        ])) as ArrayRef;

        assert_eq!(expected.as_ref(), result.as_ref());
        Ok(())
    }

    #[test]
    fn nvl_literal_first() -> Result<()> {
        let a = Int32Array::from(vec![Some(1), Some(2), None, None, Some(3), Some(4)]);
        let a = ColumnarValue::Array(Arc::new(a));

        let lit_array = ColumnarValue::Scalar(ScalarValue::Int32(Some(2i32)));

        let result = nvl_func(&[lit_array, a])?;
        let result = result.into_array(0).expect("Failed to convert to array");

        let expected = Arc::new(Int32Array::from(vec![
            Some(2),
            Some(2),
            Some(2),
            Some(2),
            Some(2),
            Some(2),
        ])) as ArrayRef;
        assert_eq!(expected.as_ref(), result.as_ref());
        Ok(())
    }

    #[test]
    fn nvl_scalar() -> Result<()> {
        let a_null = ColumnarValue::Scalar(ScalarValue::Int32(None));
        let b_null = ColumnarValue::Scalar(ScalarValue::Int32(Some(2i32)));

        let result_null = nvl_func(&[a_null, b_null])?;
        let result_null = result_null
            .into_array(1)
            .expect("Failed to convert to array");

        let expected_null = Arc::new(Int32Array::from(vec![Some(2i32)])) as ArrayRef;

        assert_eq!(expected_null.as_ref(), result_null.as_ref());

        let a_nnull = ColumnarValue::Scalar(ScalarValue::Int32(Some(2i32)));
        let b_nnull = ColumnarValue::Scalar(ScalarValue::Int32(Some(1i32)));

        let result_nnull = nvl_func(&[a_nnull, b_nnull])?;
        let result_nnull = result_nnull
            .into_array(1)
            .expect("Failed to convert to array");

        let expected_nnull = Arc::new(Int32Array::from(vec![Some(2i32)])) as ArrayRef;
        assert_eq!(expected_nnull.as_ref(), result_nnull.as_ref());

        Ok(())
    }
}<|MERGE_RESOLUTION|>--- conflicted
+++ resolved
@@ -74,18 +74,7 @@
     }
 
     fn return_type(&self, arg_types: &[DataType]) -> Result<DataType> {
-<<<<<<< HEAD
-        // NVL has two args and they might get coerced, get a preview of this
-        let coerced_types = datafusion_expr::type_coercion::functions::data_types(
-            arg_types,
-            &self.signature,
-        );
-        coerced_types
-            .map(|typs| typs[0].clone())
-            .map_err(|e| e.context("Failed to coerce arguments for NVL"))
-=======
         Ok(arg_types[0].clone())
->>>>>>> 935ebcae
     }
 
     fn invoke(&self, args: &[ColumnarValue]) -> Result<ColumnarValue> {
