--- conflicted
+++ resolved
@@ -29,11 +29,6 @@
 // Export the functions out of this package, both as expr_fn as well as a list of functions
 export_functions!(
     (nullif, arg_1 arg_2, "returns NULL if value1 equals value2; otherwise it returns value1. This can be used to perform the inverse operation of the COALESCE expression."),
-<<<<<<< HEAD
-    (nvl, arg_1 arg_2, "returns value2 if value1 is NULL; otherwise it returns value1")
-);
-=======
     (nvl, arg_1 arg_2, "returns value2 if value1 is NULL; otherwise it returns value1"),
     (nvl2, arg_1 arg_2 arg_3, "Returns value2 if value1 is not NULL; otherwise, it returns value3.")
-);
->>>>>>> 96abac80
+);