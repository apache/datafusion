// Licensed to the Apache Software Foundation (ASF) under one
// or more contributor license agreements.  See the NOTICE file
// distributed with this work for additional information
// regarding copyright ownership.  The ASF licenses this file
// to you under the Apache License, Version 2.0 (the
// "License"); you may not use this file except in compliance
// with the License.  You may obtain a copy of the License at
//
//   http://www.apache.org/licenses/LICENSE-2.0
//
// Unless required by applicable law or agreed to in writing,
// software distributed under the License is distributed on an
// "AS IS" BASIS, WITHOUT WARRANTIES OR CONDITIONS OF ANY
// KIND, either express or implied.  See the License for the
// specific language governing permissions and limitations
// under the License.

//! "core" DataFusion functions

use datafusion_expr::ScalarUDF;
use std::sync::Arc;

pub mod arrow_cast;
pub mod arrowtypeof;
pub mod coalesce;
pub mod expr_ext;
pub mod getfield;
pub mod greatest;
mod greatest_least_utils;
pub mod least;
pub mod named_struct;
pub mod nullif;
pub mod nvl;
pub mod nvl2;
pub mod planner;
pub mod r#struct;
pub mod union_extract;
pub mod version;

// create UDFs
<<<<<<< HEAD
make_udf_function!(arrow_cast::ArrowCastFunc, ARROW_CAST, arrow_cast);
make_udf_function!(nullif::NullIfFunc, NULLIF, nullif);
make_udf_function!(nvl::NVLFunc, NVL, nvl);
make_udf_function!(nvl2::NVL2Func, NVL2, nvl2);
make_udf_function!(arrowtypeof::ArrowTypeOfFunc, ARROWTYPEOF, arrow_typeof);
make_udf_function!(r#struct::StructFunc, STRUCT, r#struct);
make_udf_function!(named_struct::NamedStructFunc, NAMED_STRUCT, named_struct);
make_udf_function!(getfield::GetFieldFunc, GET_FIELD, get_field);
make_udf_function!(coalesce::CoalesceFunc, COALESCE, coalesce);
make_udf_function!(union_extract::UnionExtractFun, UNION_EXTRACT, union_extract);
make_udf_function!(version::VersionFunc, VERSION, version);
=======
make_udf_function!(arrow_cast::ArrowCastFunc, arrow_cast);
make_udf_function!(nullif::NullIfFunc, nullif);
make_udf_function!(nvl::NVLFunc, nvl);
make_udf_function!(nvl2::NVL2Func, nvl2);
make_udf_function!(arrowtypeof::ArrowTypeOfFunc, arrow_typeof);
make_udf_function!(r#struct::StructFunc, r#struct);
make_udf_function!(named_struct::NamedStructFunc, named_struct);
make_udf_function!(getfield::GetFieldFunc, get_field);
make_udf_function!(coalesce::CoalesceFunc, coalesce);
make_udf_function!(greatest::GreatestFunc, greatest);
make_udf_function!(least::LeastFunc, least);
make_udf_function!(version::VersionFunc, version);
>>>>>>> 63b94c8f

pub mod expr_fn {
    use datafusion_expr::{Expr, Literal};

    export_functions!((
        nullif,
        "Returns NULL if value1 equals value2; otherwise it returns value1. This can be used to perform the inverse operation of the COALESCE expression",
        arg1 arg2
    ),(
        arrow_cast,
        "Returns value2 if value1 is NULL; otherwise it returns value1",
        arg1 arg2
    ),(
        nvl,
        "Returns value2 if value1 is NULL; otherwise it returns value1",
        arg1 arg2
    ),(
        nvl2,
        "Returns value2 if value1 is not NULL; otherwise, it returns value3.",
        arg1 arg2 arg3
    ),(
        arrow_typeof,
        "Returns the Arrow type of the input expression.",
        arg1
    ),(
        r#struct,
        "Returns a struct with the given arguments",
        args,
    ),(
        named_struct,
        "Returns a struct with the given names and arguments pairs",
        args,
    ),(
        coalesce,
        "Returns `coalesce(args...)`, which evaluates to the value of the first expr which is not NULL",
        args,
    ),(
        greatest,
        "Returns `greatest(args...)`, which evaluates to the greatest value in the list of expressions or NULL if all the expressions are NULL",
        args,
    ),(
        least,
        "Returns `least(args...)`, which evaluates to the smallest value in the list of expressions or NULL if all the expressions are NULL",
        args,
    ));

    #[doc = "Returns the value of the field with the given name from the struct"]
    pub fn get_field(arg1: Expr, arg2: impl Literal) -> Expr {
        super::get_field().call(vec![arg1, arg2.lit()])
    }

    #[doc = "Returns the value of the field with the given name from the union when it's selected, or NULL otherwise"]
    pub fn union_extract(arg1: Expr, arg2: impl Literal) -> Expr {
        super::union_extract().call(vec![arg1, arg2.lit()])
    }
}

/// Returns all DataFusion functions defined in this package
pub fn functions() -> Vec<Arc<ScalarUDF>> {
    vec![
        nullif(),
        arrow_cast(),
        nvl(),
        nvl2(),
        arrow_typeof(),
        named_struct(),
        // Note: most users invoke `get_field` indirectly via field access
        // syntax like `my_struct_col['field_name']`, which results in a call to
        // `get_field(my_struct_col, "field_name")`.
        //
        // However, it is also exposed directly for use cases such as
        // serializing / deserializing plans with the field access desugared to
        // calls to [`get_field`]
        get_field(),
        coalesce(),
<<<<<<< HEAD
        union_extract(),
=======
        greatest(),
        least(),
>>>>>>> 63b94c8f
        version(),
        r#struct(),
    ]
}<|MERGE_RESOLUTION|>--- conflicted
+++ resolved
@@ -38,19 +38,6 @@
 pub mod version;
 
 // create UDFs
-<<<<<<< HEAD
-make_udf_function!(arrow_cast::ArrowCastFunc, ARROW_CAST, arrow_cast);
-make_udf_function!(nullif::NullIfFunc, NULLIF, nullif);
-make_udf_function!(nvl::NVLFunc, NVL, nvl);
-make_udf_function!(nvl2::NVL2Func, NVL2, nvl2);
-make_udf_function!(arrowtypeof::ArrowTypeOfFunc, ARROWTYPEOF, arrow_typeof);
-make_udf_function!(r#struct::StructFunc, STRUCT, r#struct);
-make_udf_function!(named_struct::NamedStructFunc, NAMED_STRUCT, named_struct);
-make_udf_function!(getfield::GetFieldFunc, GET_FIELD, get_field);
-make_udf_function!(coalesce::CoalesceFunc, COALESCE, coalesce);
-make_udf_function!(union_extract::UnionExtractFun, UNION_EXTRACT, union_extract);
-make_udf_function!(version::VersionFunc, VERSION, version);
-=======
 make_udf_function!(arrow_cast::ArrowCastFunc, arrow_cast);
 make_udf_function!(nullif::NullIfFunc, nullif);
 make_udf_function!(nvl::NVLFunc, nvl);
@@ -62,8 +49,8 @@
 make_udf_function!(coalesce::CoalesceFunc, coalesce);
 make_udf_function!(greatest::GreatestFunc, greatest);
 make_udf_function!(least::LeastFunc, least);
+make_udf_function!(union_extract::UnionExtractFun, union_extract);
 make_udf_function!(version::VersionFunc, version);
->>>>>>> 63b94c8f
 
 pub mod expr_fn {
     use datafusion_expr::{Expr, Literal};
@@ -139,12 +126,9 @@
         // calls to [`get_field`]
         get_field(),
         coalesce(),
-<<<<<<< HEAD
-        union_extract(),
-=======
         greatest(),
         least(),
->>>>>>> 63b94c8f
+        union_extract(),
         version(),
         r#struct(),
     ]
