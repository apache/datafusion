--- conflicted
+++ resolved
@@ -17,12 +17,9 @@
 
 //! "regex" DataFusion functions
 
-<<<<<<< HEAD
-pub mod regexpcount;
-=======
 use std::sync::Arc;
 
->>>>>>> 5a0ea0bb
+pub mod regexpcount;
 pub mod regexplike;
 pub mod regexpmatch;
 pub mod regexpreplace;
@@ -92,16 +89,11 @@
 }
 
 /// Returns all DataFusion functions defined in this package
-<<<<<<< HEAD
-pub fn functions() -> Vec<std::sync::Arc<datafusion_expr::ScalarUDF>> {
+pub fn functions() -> Vec<Arc<datafusion_expr::ScalarUDF>> {
     vec![
         regexp_count(),
         regexp_match(),
         regexp_like(),
         regexp_replace(),
     ]
-=======
-pub fn functions() -> Vec<Arc<datafusion_expr::ScalarUDF>> {
-    vec![regexp_match(), regexp_like(), regexp_replace()]
->>>>>>> 5a0ea0bb
 }