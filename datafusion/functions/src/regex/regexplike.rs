// Licensed to the Apache Software Foundation (ASF) under one
// or more contributor license agreements.  See the NOTICE file
// distributed with this work for additional information
// regarding copyright ownership.  The ASF licenses this file
// to you under the Apache License, Version 2.0 (the
// "License"); you may not use this file except in compliance
// with the License.  You may obtain a copy of the License at
//
//   http://www.apache.org/licenses/LICENSE-2.0
//
// Unless required by applicable law or agreed to in writing,
// software distributed under the License is distributed on an
// "AS IS" BASIS, WITHOUT WARRANTIES OR CONDITIONS OF ANY
// KIND, either express or implied.  See the License for the
// specific language governing permissions and limitations
// under the License.

<<<<<<< HEAD
//! Regx expressions
use arrow::array::{Array, ArrayRef, GenericStringArray, OffsetSizeTrait};
=======
//! Regex expressions

use arrow::array::{Array, ArrayRef, AsArray, GenericStringArray};
>>>>>>> f667a01f
use arrow::compute::kernels::regexp;
use arrow::datatypes::DataType;
use arrow::datatypes::DataType::{LargeUtf8, Utf8, Utf8View};
use datafusion_common::exec_err;
use datafusion_common::ScalarValue;
use datafusion_common::{arrow_datafusion_err, plan_err};
<<<<<<< HEAD
use datafusion_common::{
    cast::as_generic_string_array, internal_err, DataFusionError, Result,
};
use datafusion_expr::scalar_doc_sections::DOC_SECTION_REGEX;
=======
use datafusion_common::{internal_err, DataFusionError, Result};
>>>>>>> f667a01f
use datafusion_expr::{ColumnarValue, Documentation, TypeSignature};
use datafusion_expr::{ScalarUDFImpl, Signature, Volatility};
use datafusion_macros::user_doc;

use std::any::Any;
use std::sync::{Arc, OnceLock};

#[user_doc(
    doc_section(label = "Regular Expression Functions"),
    description = "Returns true if a [regular expression](https://docs.rs/regex/latest/regex/#syntax) has at least one match in a string, false otherwise.",
    syntax_example = "regexp_like(str, regexp[, flags])",
    sql_example = r#"```sql
select regexp_like('Köln', '[a-zA-Z]ö[a-zA-Z]{2}');
+--------------------------------------------------------+
| regexp_like(Utf8("Köln"),Utf8("[a-zA-Z]ö[a-zA-Z]{2}")) |
+--------------------------------------------------------+
| true                                                   |
+--------------------------------------------------------+
SELECT regexp_like('aBc', '(b|d)', 'i');
+--------------------------------------------------+
| regexp_like(Utf8("aBc"),Utf8("(b|d)"),Utf8("i")) |
+--------------------------------------------------+
| true                                             |
+--------------------------------------------------+
```
Additional examples can be found [here](https://github.com/apache/datafusion/blob/main/datafusion-examples/examples/regexp.rs)
"#,
    standard_argument(name = "str", prefix = "String"),
    standard_argument(name = "regexp", prefix = "Regular"),
    argument(
        name = "flags",
        description = r#"Optional regular expression flags that control the behavior of the regular expression. The following flags are supported:
  - **i**: case-insensitive: letters match both upper and lower case
  - **m**: multi-line mode: ^ and $ match begin/end of line
  - **s**: allow . to match \n
  - **R**: enables CRLF mode: when multi-line mode is enabled, \r\n is used
  - **U**: swap the meaning of x* and x*?"#
    )
)]
#[derive(Debug)]
pub struct RegexpLikeFunc {
    signature: Signature,
}

impl Default for RegexpLikeFunc {
    fn default() -> Self {
        Self::new()
    }
}

static DOCUMENTATION: OnceLock<Documentation> = OnceLock::new();

fn get_regexp_like_doc() -> &'static Documentation {
    DOCUMENTATION.get_or_init(|| {
        Documentation::builder()
            .with_doc_section(DOC_SECTION_REGEX)
            .with_description("Returns true if a [regular expression](https://docs.rs/regex/latest/regex/#syntax) has at least one match in a string, false otherwise.")
            .with_syntax_example("regexp_like(str, regexp[, flags])")
            .with_sql_example(r#"```sql
select regexp_like('Köln', '[a-zA-Z]ö[a-zA-Z]{2}');
+--------------------------------------------------------+
| regexp_like(Utf8("Köln"),Utf8("[a-zA-Z]ö[a-zA-Z]{2}")) |
+--------------------------------------------------------+
| true                                                   |
+--------------------------------------------------------+
SELECT regexp_like('aBc', '(b|d)', 'i');
+--------------------------------------------------+
| regexp_like(Utf8("aBc"),Utf8("(b|d)"),Utf8("i")) |
+--------------------------------------------------+
| true                                             |
+--------------------------------------------------+
```
Additional examples can be found [here](https://github.com/apache/datafusion/blob/main/datafusion-examples/examples/regexp.rs)
"#)
            .with_standard_argument("str", "String")
            .with_standard_argument("regexp","Regular")
            .with_argument("flags",
                           r#"Optional regular expression flags that control the behavior of the regular expression. The following flags are supported:
  - **i**: case-insensitive: letters match both upper and lower case
  - **m**: multi-line mode: ^ and $ match begin/end of line
  - **s**: allow . to match \n
  - **R**: enables CRLF mode: when multi-line mode is enabled, \r\n is used
  - **U**: swap the meaning of x* and x*?"#)
            .build()
            .unwrap()
    })
}

impl RegexpLikeFunc {
    pub fn new() -> Self {
        Self {
            signature: Signature::one_of(
<<<<<<< HEAD
                vec![
                    TypeSignature::Exact(vec![Utf8, Utf8]),
                    TypeSignature::Exact(vec![LargeUtf8, LargeUtf8]),
                    TypeSignature::Exact(vec![Utf8, Utf8, Utf8]),
                    TypeSignature::Exact(vec![LargeUtf8, LargeUtf8, LargeUtf8]),
                ],
=======
                vec![TypeSignature::String(2), TypeSignature::String(3)],
>>>>>>> f667a01f
                Volatility::Immutable,
            ),
        }
    }
}

impl ScalarUDFImpl for RegexpLikeFunc {
    fn as_any(&self) -> &dyn Any {
        self
    }

    fn name(&self) -> &str {
        "regexp_like"
    }

    fn signature(&self) -> &Signature {
        &self.signature
    }

    fn return_type(&self, arg_types: &[DataType]) -> Result<DataType> {
        use DataType::*;

        Ok(match &arg_types[0] {
            Null => Null,
            // Type coercion is done by DataFusion based on signature, so if we
            // get here, the first argument is always a string
            _ => Boolean,
        })
    }

    fn invoke_batch(
        &self,
        args: &[ColumnarValue],
        _number_rows: usize,
    ) -> Result<ColumnarValue> {
        let len = args
            .iter()
            .fold(Option::<usize>::None, |acc, arg| match arg {
                ColumnarValue::Scalar(_) => acc,
                ColumnarValue::Array(a) => Some(a.len()),
            });

        let is_scalar = len.is_none();
        let inferred_length = len.unwrap_or(1);
        let args = args
            .iter()
            .map(|arg| arg.to_array(inferred_length))
            .collect::<Result<Vec<_>>>()?;

        let result = regexp_like(&args);
        if is_scalar {
            // If all inputs are scalar, keeps output as scalar
            let result = result.and_then(|arr| ScalarValue::try_from_array(&arr, 0));
            result.map(ColumnarValue::from)
        } else {
            result.map(ColumnarValue::Array)
        }
    }

    fn documentation(&self) -> Option<&Documentation> {
<<<<<<< HEAD
        Some(get_regexp_like_doc())
    }
}
fn regexp_like_func(args: &[ArrayRef]) -> Result<ArrayRef> {
    match args[0].data_type() {
        DataType::Utf8 => regexp_like::<i32>(args),
        DataType::LargeUtf8 => regexp_like::<i64>(args),
        other => {
            internal_err!("Unsupported data type {other:?} for function regexp_like")
        }
=======
        self.doc()
>>>>>>> f667a01f
    }
}

/// Tests a string using a regular expression returning true if at
/// least one match, false otherwise.
///
/// The full list of supported features and syntax can be found at
/// <https://docs.rs/regex/latest/regex/#syntax>
///
/// Supported flags can be found at
/// <https://docs.rs/regex/latest/regex/#grouping-and-flags>
///
/// # Examples
///
/// ```ignore
/// # use datafusion::prelude::*;
/// # use datafusion::error::Result;
/// # #[tokio::main]
/// # async fn main() -> Result<()> {
/// let ctx = SessionContext::new();
/// let df = ctx.read_csv("tests/data/regex.csv", CsvReadOptions::new()).await?;
///
/// // use the regexp_like function to test col 'values',
/// // against patterns in col 'patterns' without flags
/// let df = df.with_column(
///     "a",
///     regexp_like(vec![col("values"), col("patterns")])
/// )?;
/// // use the regexp_like function to test col 'values',
/// // against patterns in col 'patterns' with flags
/// let df = df.with_column(
///     "b",
///     regexp_like(vec![col("values"), col("patterns"), col("flags")])
/// )?;
/// // literals can be used as well with dataframe calls
/// let df = df.with_column(
///     "c",
///     regexp_like(vec![lit("foobarbequebaz"), lit("(bar)(beque)")])
/// )?;
///
/// df.show().await?;
///
/// # Ok(())
/// # }
/// ```
pub fn regexp_like(args: &[ArrayRef]) -> Result<ArrayRef> {
    match args.len() {
<<<<<<< HEAD
        2 => {
            let values = as_generic_string_array::<T>(&args[0])?;
            let regex = as_generic_string_array::<T>(&args[1])?;
            let flags: Option<&GenericStringArray<T>> = None;
            let array = regexp::regexp_is_match(values, regex, flags)
                .map_err(|e| arrow_datafusion_err!(e))?;

            Ok(Arc::new(array) as ArrayRef)
        }
=======
        2 => handle_regexp_like(&args[0], &args[1], None),
>>>>>>> f667a01f
        3 => {
            let flags = match args[2].data_type() {
                Utf8 => args[2].as_string::<i32>(),
                LargeUtf8 => {
                    let large_string_array = args[2].as_string::<i64>();
                    let string_vec: Vec<Option<&str>> = (0..large_string_array.len()).map(|i| {
                        if large_string_array.is_null(i) {
                            None
                        } else {
                            Some(large_string_array.value(i))
                        }
                    })
                    .collect();

                    &GenericStringArray::<i32>::from(string_vec)
                },
                _ => {
                    let string_view_array = args[2].as_string_view();
                    let string_vec: Vec<Option<String>> = (0..string_view_array.len()).map(|i| {
                        if string_view_array.is_null(i) {
                            None
                        } else {
                            Some(string_view_array.value(i).to_string())
                        }
                    })
                    .collect();
                    &GenericStringArray::<i32>::from(string_vec)
                },
            };

            if flags.iter().any(|s| s == Some("g")) {
                return plan_err!("regexp_like() does not support the \"global\" option");
            }

<<<<<<< HEAD
            let array = regexp::regexp_is_match(values, regex, Some(flags))
                .map_err(|e| arrow_datafusion_err!(e))?;

            Ok(Arc::new(array) as ArrayRef)
        }
=======
            handle_regexp_like(&args[0], &args[1], Some(flags))
        },
>>>>>>> f667a01f
        other => exec_err!(
            "`regexp_like` was called with {other} arguments. It requires at least 2 and at most 3."
        ),
    }
}

fn handle_regexp_like(
    values: &ArrayRef,
    patterns: &ArrayRef,
    flags: Option<&GenericStringArray<i32>>,
) -> Result<ArrayRef> {
    let array = match (values.data_type(), patterns.data_type()) {
        (Utf8View, Utf8) => {
            let value = values.as_string_view();
            let pattern = patterns.as_string::<i32>();

            regexp::regexp_is_match(value, pattern, flags)
                .map_err(|e| arrow_datafusion_err!(e))?
        }
        (Utf8View, Utf8View) => {
            let value = values.as_string_view();
            let pattern = patterns.as_string_view();

            regexp::regexp_is_match(value, pattern, flags)
                .map_err(|e| arrow_datafusion_err!(e))?
        }
        (Utf8View, LargeUtf8) => {
            let value = values.as_string_view();
            let pattern = patterns.as_string::<i64>();

            regexp::regexp_is_match(value, pattern, flags)
                .map_err(|e| arrow_datafusion_err!(e))?
        }
        (Utf8, Utf8) => {
            let value = values.as_string::<i32>();
            let pattern = patterns.as_string::<i32>();

            regexp::regexp_is_match(value, pattern, flags)
                .map_err(|e| arrow_datafusion_err!(e))?
        }
        (Utf8, Utf8View) => {
            let value = values.as_string::<i32>();
            let pattern = patterns.as_string_view();

            regexp::regexp_is_match(value, pattern, flags)
                .map_err(|e| arrow_datafusion_err!(e))?
        }
        (Utf8, LargeUtf8) => {
            let value = values.as_string_view();
            let pattern = patterns.as_string::<i64>();

            regexp::regexp_is_match(value, pattern, flags)
                .map_err(|e| arrow_datafusion_err!(e))?
        }
        (LargeUtf8, Utf8) => {
            let value = values.as_string::<i64>();
            let pattern = patterns.as_string::<i32>();

            regexp::regexp_is_match(value, pattern, flags)
                .map_err(|e| arrow_datafusion_err!(e))?
        }
        (LargeUtf8, Utf8View) => {
            let value = values.as_string::<i64>();
            let pattern = patterns.as_string_view();

            regexp::regexp_is_match(value, pattern, flags)
                .map_err(|e| arrow_datafusion_err!(e))?
        }
        (LargeUtf8, LargeUtf8) => {
            let value = values.as_string::<i64>();
            let pattern = patterns.as_string::<i64>();

            regexp::regexp_is_match(value, pattern, flags)
                .map_err(|e| arrow_datafusion_err!(e))?
        }
        other => {
            return internal_err!(
                "Unsupported data type {other:?} for function `regexp_like`"
            )
        }
    };

    Ok(Arc::new(array) as ArrayRef)
}

#[cfg(test)]
mod tests {
    use std::sync::Arc;

    use arrow::array::StringArray;
    use arrow::array::{BooleanBuilder, StringViewArray};

    use crate::regex::regexplike::regexp_like;

    #[test]
    fn test_case_sensitive_regexp_like_utf8() {
        let values = StringArray::from(vec!["abc"; 5]);

        let patterns =
            StringArray::from(vec!["^(a)", "^(A)", "(b|d)", "(B|D)", "^(b|c)"]);

        let mut expected_builder: BooleanBuilder = BooleanBuilder::new();
        expected_builder.append_value(true);
        expected_builder.append_value(false);
        expected_builder.append_value(true);
        expected_builder.append_value(false);
        expected_builder.append_value(false);
        let expected = expected_builder.finish();

        let re = regexp_like(&[Arc::new(values), Arc::new(patterns)]).unwrap();

        assert_eq!(re.as_ref(), &expected);
    }

    #[test]
    fn test_case_sensitive_regexp_like_utf8view() {
        let values = StringViewArray::from(vec!["abc"; 5]);

        let patterns =
            StringArray::from(vec!["^(a)", "^(A)", "(b|d)", "(B|D)", "^(b|c)"]);

        let mut expected_builder: BooleanBuilder = BooleanBuilder::new();
        expected_builder.append_value(true);
        expected_builder.append_value(false);
        expected_builder.append_value(true);
        expected_builder.append_value(false);
        expected_builder.append_value(false);
        let expected = expected_builder.finish();

        let re = regexp_like(&[Arc::new(values), Arc::new(patterns)]).unwrap();

        assert_eq!(re.as_ref(), &expected);
    }

    #[test]
    fn test_case_insensitive_regexp_like_utf8() {
        let values = StringArray::from(vec!["abc"; 5]);
        let patterns =
            StringArray::from(vec!["^(a)", "^(A)", "(b|d)", "(B|D)", "^(b|c)"]);
        let flags = StringArray::from(vec!["i"; 5]);

        let mut expected_builder: BooleanBuilder = BooleanBuilder::new();
        expected_builder.append_value(true);
        expected_builder.append_value(true);
        expected_builder.append_value(true);
        expected_builder.append_value(true);
        expected_builder.append_value(false);
        let expected = expected_builder.finish();

        let re = regexp_like(&[Arc::new(values), Arc::new(patterns), Arc::new(flags)])
            .unwrap();

        assert_eq!(re.as_ref(), &expected);
    }

    #[test]
    fn test_case_insensitive_regexp_like_utf8view() {
        let values = StringViewArray::from(vec!["abc"; 5]);
        let patterns =
            StringViewArray::from(vec!["^(a)", "^(A)", "(b|d)", "(B|D)", "^(b|c)"]);
        let flags = StringArray::from(vec!["i"; 5]);

        let mut expected_builder: BooleanBuilder = BooleanBuilder::new();
        expected_builder.append_value(true);
        expected_builder.append_value(true);
        expected_builder.append_value(true);
        expected_builder.append_value(true);
        expected_builder.append_value(false);
        let expected = expected_builder.finish();

        let re = regexp_like(&[Arc::new(values), Arc::new(patterns), Arc::new(flags)])
            .unwrap();

        assert_eq!(re.as_ref(), &expected);
    }

    #[test]
    fn test_unsupported_global_flag_regexp_like() {
        let values = StringArray::from(vec!["abc"]);
        let patterns = StringArray::from(vec!["^(a)"]);
        let flags = StringArray::from(vec!["g"]);

        let re_err =
            regexp_like(&[Arc::new(values), Arc::new(patterns), Arc::new(flags)])
                .expect_err("unsupported flag should have failed");

        assert_eq!(
            re_err.strip_backtrace(),
            "Error during planning: regexp_like() does not support the \"global\" option"
        );
    }
}<|MERGE_RESOLUTION|>--- conflicted
+++ resolved
@@ -15,34 +15,22 @@
 // specific language governing permissions and limitations
 // under the License.
 
-<<<<<<< HEAD
-//! Regx expressions
-use arrow::array::{Array, ArrayRef, GenericStringArray, OffsetSizeTrait};
-=======
 //! Regex expressions
 
 use arrow::array::{Array, ArrayRef, AsArray, GenericStringArray};
->>>>>>> f667a01f
 use arrow::compute::kernels::regexp;
 use arrow::datatypes::DataType;
 use arrow::datatypes::DataType::{LargeUtf8, Utf8, Utf8View};
 use datafusion_common::exec_err;
 use datafusion_common::ScalarValue;
 use datafusion_common::{arrow_datafusion_err, plan_err};
-<<<<<<< HEAD
-use datafusion_common::{
-    cast::as_generic_string_array, internal_err, DataFusionError, Result,
-};
-use datafusion_expr::scalar_doc_sections::DOC_SECTION_REGEX;
-=======
 use datafusion_common::{internal_err, DataFusionError, Result};
->>>>>>> f667a01f
 use datafusion_expr::{ColumnarValue, Documentation, TypeSignature};
 use datafusion_expr::{ScalarUDFImpl, Signature, Volatility};
 use datafusion_macros::user_doc;
 
 use std::any::Any;
-use std::sync::{Arc, OnceLock};
+use std::sync::Arc;
 
 #[user_doc(
     doc_section(label = "Regular Expression Functions"),
@@ -87,58 +75,11 @@
     }
 }
 
-static DOCUMENTATION: OnceLock<Documentation> = OnceLock::new();
-
-fn get_regexp_like_doc() -> &'static Documentation {
-    DOCUMENTATION.get_or_init(|| {
-        Documentation::builder()
-            .with_doc_section(DOC_SECTION_REGEX)
-            .with_description("Returns true if a [regular expression](https://docs.rs/regex/latest/regex/#syntax) has at least one match in a string, false otherwise.")
-            .with_syntax_example("regexp_like(str, regexp[, flags])")
-            .with_sql_example(r#"```sql
-select regexp_like('Köln', '[a-zA-Z]ö[a-zA-Z]{2}');
-+--------------------------------------------------------+
-| regexp_like(Utf8("Köln"),Utf8("[a-zA-Z]ö[a-zA-Z]{2}")) |
-+--------------------------------------------------------+
-| true                                                   |
-+--------------------------------------------------------+
-SELECT regexp_like('aBc', '(b|d)', 'i');
-+--------------------------------------------------+
-| regexp_like(Utf8("aBc"),Utf8("(b|d)"),Utf8("i")) |
-+--------------------------------------------------+
-| true                                             |
-+--------------------------------------------------+
-```
-Additional examples can be found [here](https://github.com/apache/datafusion/blob/main/datafusion-examples/examples/regexp.rs)
-"#)
-            .with_standard_argument("str", "String")
-            .with_standard_argument("regexp","Regular")
-            .with_argument("flags",
-                           r#"Optional regular expression flags that control the behavior of the regular expression. The following flags are supported:
-  - **i**: case-insensitive: letters match both upper and lower case
-  - **m**: multi-line mode: ^ and $ match begin/end of line
-  - **s**: allow . to match \n
-  - **R**: enables CRLF mode: when multi-line mode is enabled, \r\n is used
-  - **U**: swap the meaning of x* and x*?"#)
-            .build()
-            .unwrap()
-    })
-}
-
 impl RegexpLikeFunc {
     pub fn new() -> Self {
         Self {
             signature: Signature::one_of(
-<<<<<<< HEAD
-                vec![
-                    TypeSignature::Exact(vec![Utf8, Utf8]),
-                    TypeSignature::Exact(vec![LargeUtf8, LargeUtf8]),
-                    TypeSignature::Exact(vec![Utf8, Utf8, Utf8]),
-                    TypeSignature::Exact(vec![LargeUtf8, LargeUtf8, LargeUtf8]),
-                ],
-=======
                 vec![TypeSignature::String(2), TypeSignature::String(3)],
->>>>>>> f667a01f
                 Volatility::Immutable,
             ),
         }
@@ -199,20 +140,7 @@
     }
 
     fn documentation(&self) -> Option<&Documentation> {
-<<<<<<< HEAD
-        Some(get_regexp_like_doc())
-    }
-}
-fn regexp_like_func(args: &[ArrayRef]) -> Result<ArrayRef> {
-    match args[0].data_type() {
-        DataType::Utf8 => regexp_like::<i32>(args),
-        DataType::LargeUtf8 => regexp_like::<i64>(args),
-        other => {
-            internal_err!("Unsupported data type {other:?} for function regexp_like")
-        }
-=======
         self.doc()
->>>>>>> f667a01f
     }
 }
 
@@ -260,19 +188,7 @@
 /// ```
 pub fn regexp_like(args: &[ArrayRef]) -> Result<ArrayRef> {
     match args.len() {
-<<<<<<< HEAD
-        2 => {
-            let values = as_generic_string_array::<T>(&args[0])?;
-            let regex = as_generic_string_array::<T>(&args[1])?;
-            let flags: Option<&GenericStringArray<T>> = None;
-            let array = regexp::regexp_is_match(values, regex, flags)
-                .map_err(|e| arrow_datafusion_err!(e))?;
-
-            Ok(Arc::new(array) as ArrayRef)
-        }
-=======
         2 => handle_regexp_like(&args[0], &args[1], None),
->>>>>>> f667a01f
         3 => {
             let flags = match args[2].data_type() {
                 Utf8 => args[2].as_string::<i32>(),
@@ -307,16 +223,8 @@
                 return plan_err!("regexp_like() does not support the \"global\" option");
             }
 
-<<<<<<< HEAD
-            let array = regexp::regexp_is_match(values, regex, Some(flags))
-                .map_err(|e| arrow_datafusion_err!(e))?;
-
-            Ok(Arc::new(array) as ArrayRef)
-        }
-=======
             handle_regexp_like(&args[0], &args[1], Some(flags))
         },
->>>>>>> f667a01f
         other => exec_err!(
             "`regexp_like` was called with {other} arguments. It requires at least 2 and at most 3."
         ),
