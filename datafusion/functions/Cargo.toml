# Licensed to the Apache Software Foundation (ASF) under one
# or more contributor license agreements.  See the NOTICE file
# distributed with this work for additional information
# regarding copyright ownership.  The ASF licenses this file
# to you under the Apache License, Version 2.0 (the
# "License"); you may not use this file except in compliance
# with the License.  You may obtain a copy of the License at
#
#   http://www.apache.org/licenses/LICENSE-2.0
#
# Unless required by applicable law or agreed to in writing,
# software distributed under the License is distributed on an
# "AS IS" BASIS, WITHOUT WARRANTIES OR CONDITIONS OF ANY
# KIND, either express or implied.  See the License for the
# specific language governing permissions and limitations
# under the License.

[package]
name = "datafusion-functions"
description = "Function packages for the DataFusion query engine"
keywords = ["datafusion", "logical", "plan", "expressions"]
readme = "README.md"
version = { workspace = true }
edition = { workspace = true }
homepage = { workspace = true }
repository = { workspace = true }
license = { workspace = true }
authors = { workspace = true }
rust-version = { workspace = true }

[package.metadata.docs.rs]
all-features = true

# Note: add additional linter rules in lib.rs.
# Rust does not support workspace + new linter rules in subcrates yet
# https://github.com/rust-lang/cargo/issues/13157
[lints]
workspace = true

[features]
crypto_expressions = ["md-5", "sha2", "blake2", "blake3"]
# enable datetime functions
datetime_expressions = []
# Enable encoding by default so the doctests work. In general don't automatically enable all packages.
default = [
    "datetime_expressions",
    "encoding_expressions",
    "math_expressions",
    "regex_expressions",
    "string_expressions",
    "unicode_expressions",
]
# enable encode/decode functions
encoding_expressions = ["base64", "hex"]
# enable math functions
math_expressions = []
# enable regular expressions
regex_expressions = ["regex"]
# enable string functions
string_expressions = ["uuid"]
# enable unicode functions
unicode_expressions = ["unicode-segmentation"]

[lib]
name = "datafusion_functions"

[dependencies]
arrow = { workspace = true }
arrow-buffer = { workspace = true }
base64 = { version = "0.22", optional = true }
blake2 = { version = "^0.10.2", optional = true }
blake3 = { version = "1.8", optional = true }
chrono = { workspace = true }
datafusion-common = { workspace = true }
datafusion-doc = { workspace = true }
datafusion-execution = { workspace = true }
datafusion-expr = { workspace = true }
datafusion-expr-common = { workspace = true }
datafusion-macros = { workspace = true }
hex = { workspace = true, optional = true }
itertools = { workspace = true }
log = { workspace = true }
md-5 = { version = "^0.10.0", optional = true }
num-traits = { workspace = true }
rand = { workspace = true }
regex = { workspace = true, optional = true }
sha2 = { version = "^0.10.9", optional = true }
unicode-segmentation = { version = "^1.7.1", optional = true }
uuid = { version = "1.19", features = ["v4"], optional = true }

[dev-dependencies]
arrow = { workspace = true, features = ["test_utils"] }
criterion = { workspace = true }
ctor = { workspace = true }
env_logger = { workspace = true }
rand = { workspace = true }
tokio = { workspace = true, features = ["macros", "rt", "sync"] }

[[bench]]
harness = false
name = "ascii"
required-features = ["string_expressions"]

[[bench]]
harness = false
name = "concat"
required-features = ["string_expressions"]

[[bench]]
harness = false
name = "to_timestamp"
required-features = ["datetime_expressions"]

[[bench]]
harness = false
name = "encoding"
required-features = ["encoding_expressions"]

[[bench]]
harness = false
name = "chr"
required-features = ["string_expressions"]

[[bench]]
harness = false
name = "gcd"
required-features = ["math_expressions"]

[[bench]]
harness = false
name = "uuid"
required-features = ["string_expressions"]

[[bench]]
harness = false
name = "to_hex"
required-features = ["string_expressions"]

[[bench]]
harness = false
name = "regx"
required-features = ["regex_expressions"]

[[bench]]
harness = false
name = "make_date"
required-features = ["datetime_expressions"]

[[bench]]
harness = false
name = "iszero"
required-features = ["math_expressions"]

[[bench]]
harness = false
name = "nullif"

[[bench]]
harness = false
name = "date_bin"
required-features = ["datetime_expressions"]

[[bench]]
harness = false
name = "date_trunc"
required-features = ["datetime_expressions"]

[[bench]]
harness = false
name = "to_char"
required-features = ["datetime_expressions"]

[[bench]]
harness = false
name = "isnan"
required-features = ["math_expressions"]

[[bench]]
harness = false
name = "signum"
required-features = ["math_expressions"]

[[bench]]
harness = false
name = "substr_index"
required-features = ["unicode_expressions"]

[[bench]]
harness = false
name = "ltrim"
required-features = ["string_expressions"]

[[bench]]
harness = false
name = "lower"
required-features = ["string_expressions"]

[[bench]]
harness = false
name = "upper"
required-features = ["string_expressions"]

[[bench]]
harness = false
name = "pad"
required-features = ["unicode_expressions"]

[[bench]]
harness = false
name = "repeat"
required-features = ["string_expressions"]

[[bench]]
harness = false
name = "replace"
required-features = ["string_expressions"]

[[bench]]
harness = false
name = "random"
required-features = ["math_expressions"]

[[bench]]
harness = false
name = "substr"
required-features = ["unicode_expressions"]

[[bench]]
harness = false
name = "character_length"
required-features = ["unicode_expressions"]

[[bench]]
harness = false
name = "cot"
required-features = ["math_expressions"]

[[bench]]
harness = false
name = "strpos"
required-features = ["unicode_expressions"]

[[bench]]
harness = false
name = "reverse"
required-features = ["unicode_expressions"]

[[bench]]
harness = false
name = "trunc"
required-features = ["math_expressions"]

[[bench]]
harness = false
name = "initcap"
required-features = ["unicode_expressions"]

[[bench]]
harness = false
name = "find_in_set"
required-features = ["unicode_expressions"]

[[bench]]
harness = false
name = "contains"
required-features = ["string_expressions"]

[[bench]]
harness = false
name = "starts_with"
required-features = ["string_expressions"]

[[bench]]
harness = false
name = "ends_with"
required-features = ["string_expressions"]

[[bench]]
harness = false
<<<<<<< HEAD
name = "crypto"
required-features = ["crypto_expressions"]
=======
name = "translate"
required-features = ["unicode_expressions"]

[[bench]]
harness = false
name = "levenshtein"
required-features = ["unicode_expressions"]
>>>>>>> a6fd5cc8
<|MERGE_RESOLUTION|>--- conflicted
+++ resolved
@@ -277,15 +277,15 @@
 
 [[bench]]
 harness = false
-<<<<<<< HEAD
 name = "crypto"
 required-features = ["crypto_expressions"]
-=======
+
+[[bench]]
+harness = false
 name = "translate"
 required-features = ["unicode_expressions"]
 
 [[bench]]
 harness = false
 name = "levenshtein"
-required-features = ["unicode_expressions"]
->>>>>>> a6fd5cc8
+required-features = ["unicode_expressions"]