# Licensed to the Apache Software Foundation (ASF) under one
# or more contributor license agreements.  See the NOTICE file
# distributed with this work for additional information
# regarding copyright ownership.  The ASF licenses this file
# to you under the Apache License, Version 2.0 (the
# "License"); you may not use this file except in compliance
# with the License.  You may obtain a copy of the License at
#
#   http://www.apache.org/licenses/LICENSE-2.0
#
# Unless required by applicable law or agreed to in writing,
# software distributed under the License is distributed on an
# "AS IS" BASIS, WITHOUT WARRANTIES OR CONDITIONS OF ANY
# KIND, either express or implied.  See the License for the
# specific language governing permissions and limitations
# under the License.

[package]
name = "datafusion-functions"
description = "Function packages for the DataFusion query engine"
keywords = ["datafusion", "logical", "plan", "expressions"]
readme = "README.md"
version = { workspace = true }
edition = { workspace = true }
homepage = { workspace = true }
repository = { workspace = true }
license = { workspace = true }
authors = { workspace = true }
rust-version = { workspace = true }

[lints]
workspace = true

[features]
# enable core functions
core_expressions = []
crypto_expressions = ["md-5", "sha2", "blake2", "blake3"]
# enable datetime functions
datetime_expressions = []
# Enable encoding by default so the doctests work. In general don't automatically enable all packages.
default = [
    "core_expressions",
    "datetime_expressions",
    "encoding_expressions",
    "math_expressions",
    "regex_expressions",
    "string_expressions",
    "unicode_expressions",
]
# enable encode/decode functions
encoding_expressions = ["base64", "hex"]
# enable math functions
math_expressions = []
# enable regular expressions
regex_expressions = ["regex"]
# enable string functions
string_expressions = ["uuid"]
# enable unicode functions
unicode_expressions = ["hashbrown", "unicode-segmentation"]

[lib]
name = "datafusion_functions"
path = "src/lib.rs"

# See more keys and their definitions at https://doc.rust-lang.org/cargo/reference/manifest.html

[dependencies]
arrow = { workspace = true }
arrow-buffer = { workspace = true }
base64 = { version = "0.22", optional = true }
blake2 = { version = "^0.10.2", optional = true }
blake3 = { version = "1.0", optional = true }
chrono = { workspace = true }
datafusion-common = { workspace = true }
datafusion-doc = { workspace = true }
datafusion-execution = { workspace = true }
datafusion-expr = { workspace = true }
<<<<<<< HEAD
datafusion-expr-common = { workspace = true }
=======
>>>>>>> 035fd3b0
datafusion-macros = { workspace = true }
hashbrown = { workspace = true, optional = true }
hex = { version = "0.4", optional = true }
itertools = { workspace = true }
log = { workspace = true }
md-5 = { version = "^0.10.0", optional = true }
rand = { workspace = true }
regex = { workspace = true, optional = true }
sha2 = { version = "^0.10.1", optional = true }
unicode-segmentation = { version = "^1.7.1", optional = true }
uuid = { version = "1.7", features = ["v4"], optional = true }

[dev-dependencies]
arrow = { workspace = true, features = ["test_utils"] }
criterion = "0.5"
rand = { workspace = true }
tokio = { workspace = true, features = ["macros", "rt", "sync"] }

[[bench]]
harness = false
name = "concat"
required-features = ["string_expressions"]

[[bench]]
harness = false
name = "to_timestamp"
required-features = ["datetime_expressions"]

[[bench]]
harness = false
name = "encoding"
required-features = ["encoding_expressions"]

[[bench]]
harness = false
name = "regx"
required-features = ["regex_expressions"]

[[bench]]
harness = false
name = "make_date"
required-features = ["datetime_expressions"]

[[bench]]
harness = false
name = "iszero"
required-features = ["math_expressions"]

[[bench]]
harness = false
name = "nullif"
required-features = ["core_expressions"]

[[bench]]
harness = false
name = "date_bin"
required-features = ["datetime_expressions"]

[[bench]]
harness = false
name = "to_char"
required-features = ["datetime_expressions"]

[[bench]]
harness = false
name = "isnan"
required-features = ["math_expressions"]

[[bench]]
harness = false
name = "signum"
required-features = ["math_expressions"]

[[bench]]
harness = false
name = "substr_index"
required-features = ["unicode_expressions"]

[[bench]]
harness = false
name = "ltrim"
required-features = ["string_expressions"]

[[bench]]
harness = false
name = "lower"
required-features = ["string_expressions"]

[[bench]]
harness = false
name = "upper"
required-features = ["string_expressions"]

[[bench]]
harness = false
name = "pad"
required-features = ["unicode_expressions"]

[[bench]]
harness = false
name = "repeat"
required-features = ["string_expressions"]

[[bench]]
harness = false
name = "random"
required-features = ["math_expressions"]

[[bench]]
harness = false
name = "substr"
required-features = ["unicode_expressions"]

[[bench]]
harness = false
name = "character_length"
required-features = ["unicode_expressions"]

[[bench]]
harness = false
name = "cot"
required-features = ["math_expressions"]

[[bench]]
harness = false
name = "strpos"
required-features = ["unicode_expressions"]

[[bench]]
harness = false
name = "trunc"
required-features = ["math_expressions"]<|MERGE_RESOLUTION|>--- conflicted
+++ resolved
@@ -75,10 +75,7 @@
 datafusion-doc = { workspace = true }
 datafusion-execution = { workspace = true }
 datafusion-expr = { workspace = true }
-<<<<<<< HEAD
 datafusion-expr-common = { workspace = true }
-=======
->>>>>>> 035fd3b0
 datafusion-macros = { workspace = true }
 hashbrown = { workspace = true, optional = true }
 hex = { version = "0.4", optional = true }
