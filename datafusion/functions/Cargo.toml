# Licensed to the Apache Software Foundation (ASF) under one
# or more contributor license agreements.  See the NOTICE file
# distributed with this work for additional information
# regarding copyright ownership.  The ASF licenses this file
# to you under the Apache License, Version 2.0 (the
# "License"); you may not use this file except in compliance
# with the License.  You may obtain a copy of the License at
#
#   http://www.apache.org/licenses/LICENSE-2.0
#
# Unless required by applicable law or agreed to in writing,
# software distributed under the License is distributed on an
# "AS IS" BASIS, WITHOUT WARRANTIES OR CONDITIONS OF ANY
# KIND, either express or implied.  See the License for the
# specific language governing permissions and limitations
# under the License.

[package]
name = "datafusion-functions"
description = "Function packages for the DataFusion query engine"
keywords = ["datafusion", "logical", "plan", "expressions"]
readme = "README.md"
version = { workspace = true }
edition = { workspace = true }
homepage = { workspace = true }
repository = { workspace = true }
license = { workspace = true }
authors = { workspace = true }
rust-version = { workspace = true }

[lints]
workspace = true

[features]
# enable core functions
core_expressions = []
crypto_expressions = ["md-5", "sha2", "blake2", "blake3"]
# enable datetime functions
datetime_expressions = []
# Enable encoding by default so the doctests work. In general don't automatically enable all packages.
default = [
    "core_expressions",
    "datetime_expressions",
    "encoding_expressions",
    "math_expressions",
    "regex_expressions",
    "string_expressions",
    "unicode_expressions",
]
# enable encode/decode functions
encoding_expressions = ["base64", "hex"]
# enable math functions
math_expressions = []
# enable regular expressions
regex_expressions = ["regex"]
# enable string functions
string_expressions = ["uuid"]
# enable unicode functions
unicode_expressions = ["hashbrown", "unicode-segmentation"]

[lib]
name = "datafusion_functions"
path = "src/lib.rs"

# See more keys and their definitions at https://doc.rust-lang.org/cargo/reference/manifest.html

[dependencies]
arrow = { workspace = true }
arrow-buffer = { workspace = true }
base64 = { version = "0.22", optional = true }
blake2 = { version = "^0.10.2", optional = true }
blake3 = { version = "1.0", optional = true }
chrono = { workspace = true }
datafusion-common = { workspace = true }
datafusion-execution = { workspace = true }
datafusion-expr = { workspace = true }
hashbrown = { workspace = true, optional = true }
hex = { version = "0.4", optional = true }
itertools = { workspace = true }
log = { workspace = true }
md-5 = { version = "^0.10.0", optional = true }
rand = { workspace = true }
regex = { workspace = true, optional = true }
sha2 = { version = "^0.10.1", optional = true }
unicode-segmentation = { version = "^1.7.1", optional = true }
uuid = { version = "1.7", features = ["v4"], optional = true }

[dev-dependencies]
arrow = { workspace = true, features = ["test_utils"] }
criterion = "0.5"
rand = { workspace = true }
rstest = { workspace = true }
tokio = { workspace = true, features = ["macros", "rt", "sync"] }

[[bench]]
harness = false
name = "concat"
required-features = ["string_expressions"]

[[bench]]
harness = false
name = "to_timestamp"
required-features = ["datetime_expressions"]

[[bench]]
harness = false
name = "regx"
required-features = ["regex_expressions"]

[[bench]]
harness = false
name = "make_date"
required-features = ["datetime_expressions"]

[[bench]]
harness = false
name = "nullif"
required-features = ["core_expressions"]

[[bench]]
harness = false
name = "date_bin"
required-features = ["datetime_expressions"]

[[bench]]
harness = false
name = "to_char"
required-features = ["datetime_expressions"]

[[bench]]
harness = false
name = "substr_index"
required-features = ["unicode_expressions"]

[[bench]]
harness = false
name = "ltrim"
required-features = ["string_expressions"]

[[bench]]
harness = false
name = "lower"
required-features = ["string_expressions"]

[[bench]]
harness = false
name = "upper"
required-features = ["string_expressions"]

[[bench]]
harness = false
name = "pad"
required-features = ["unicode_expressions"]

[[bench]]
harness = false
name = "repeat"
required-features = ["string_expressions"]

[[bench]]
harness = false
name = "random"
required-features = ["math_expressions"]

[[bench]]
harness = false
<<<<<<< HEAD
name = "union_extract"
required-features = ["core_expressions"]
=======
name = "substr"
required-features = ["unicode_expressions"]
>>>>>>> b8b76bc2
<|MERGE_RESOLUTION|>--- conflicted
+++ resolved
@@ -164,10 +164,10 @@
 
 [[bench]]
 harness = false
-<<<<<<< HEAD
 name = "union_extract"
 required-features = ["core_expressions"]
-=======
+
+[[bench]]
+harness = false
 name = "substr"
-required-features = ["unicode_expressions"]
->>>>>>> b8b76bc2
+required-features = ["unicode_expressions"]