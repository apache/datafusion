--- conflicted
+++ resolved
@@ -277,13 +277,13 @@
 
 [[bench]]
 harness = false
-<<<<<<< HEAD
 name = "regexp_count"
 required-features = ["regex_expressions"]
-=======
+
+[[bench]]
+harness = false
 name = "crypto"
 required-features = ["crypto_expressions"]
->>>>>>> d13d8912
 
 [[bench]]
 harness = false
