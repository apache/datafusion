# Licensed to the Apache Software Foundation (ASF) under one
# or more contributor license agreements.  See the NOTICE file
# distributed with this work for additional information
# regarding copyright ownership.  The ASF licenses this file
# to you under the Apache License, Version 2.0 (the
# "License"); you may not use this file except in compliance
# with the License.  You may obtain a copy of the License at
#
#   http://www.apache.org/licenses/LICENSE-2.0
#
# Unless required by applicable law or agreed to in writing,
# software distributed under the License is distributed on an
# "AS IS" BASIS, WITHOUT WARRANTIES OR CONDITIONS OF ANY
# KIND, either express or implied.  See the License for the
# specific language governing permissions and limitations
# under the License.

[package]
name = "datafusion-functions"
description = "Function packages for the DataFusion query engine"
keywords = ["datafusion", "logical", "plan", "expressions"]
readme = "README.md"
version = { workspace = true }
edition = { workspace = true }
homepage = { workspace = true }
repository = { workspace = true }
license = { workspace = true }
authors = { workspace = true }
rust-version = { workspace = true }

[lints]
workspace = true

[features]
# enable core functions
core_expressions = []
crypto_expressions = ["md-5", "sha2", "blake2", "blake3"]
# enable datetime functions
datetime_expressions = []
# Enable encoding by default so the doctests work. In general don't automatically enable all packages.
default = [
    "core_expressions",
    "datetime_expressions",
    "encoding_expressions",
    "math_expressions",
    "regex_expressions",
    "string_expressions",
    "unicode_expressions",
]
# enable encode/decode functions
encoding_expressions = ["base64", "hex"]
# enable math functions
math_expressions = []
# enable regular expressions
regex_expressions = ["regex"]
# enable string functions
string_expressions = ["regex_expressions", "uuid"]
# enable unicode functions
unicode_expressions = ["hashbrown", "unicode-segmentation"]

[lib]
name = "datafusion_functions"
path = "src/lib.rs"

# See more keys and their definitions at https://doc.rust-lang.org/cargo/reference/manifest.html

[dependencies]
arrow = { workspace = true }
arrow-buffer = { workspace = true }
base64 = { version = "0.22", optional = true }
blake2 = { version = "^0.10.2", optional = true }
blake3 = { version = "1.0", optional = true }
chrono = { workspace = true }
datafusion-common = { workspace = true }
datafusion-execution = { workspace = true }
datafusion-expr = { workspace = true }
hashbrown = { workspace = true, optional = true }
hex = { version = "0.4", optional = true }
itertools = { workspace = true }
log = { workspace = true }
md-5 = { version = "^0.10.0", optional = true }
rand = { workspace = true }
regex = { workspace = true, optional = true }
sha2 = { version = "^0.10.1", optional = true }
unicode-segmentation = { version = "^1.7.1", optional = true }
uuid = { version = "1.7", features = ["v4"], optional = true }

[dev-dependencies]
arrow = { workspace = true, features = ["test_utils"] }
criterion = "0.5"
rand = { workspace = true }
rstest = { workspace = true }
tokio = { workspace = true, features = ["macros", "rt", "sync"] }

[[bench]]
harness = false
name = "concat"
required-features = ["string_expressions"]

[[bench]]
harness = false
name = "to_timestamp"
required-features = ["datetime_expressions"]

[[bench]]
harness = false
name = "encoding"
required-features = ["encoding_expressions"]

[[bench]]
harness = false
name = "regx"
required-features = ["regex_expressions"]

[[bench]]
harness = false
name = "make_date"
required-features = ["datetime_expressions"]

[[bench]]
harness = false
name = "iszero"
required-features = ["math_expressions"]

[[bench]]
harness = false
name = "nullif"
required-features = ["core_expressions"]

[[bench]]
harness = false
name = "date_bin"
required-features = ["datetime_expressions"]

[[bench]]
harness = false
name = "to_char"
required-features = ["datetime_expressions"]

[[bench]]
harness = false
<<<<<<< HEAD
name = "isnan"
=======
name = "signum"
>>>>>>> 5391c98f
required-features = ["math_expressions"]

[[bench]]
harness = false
name = "substr_index"
required-features = ["unicode_expressions"]

[[bench]]
harness = false
name = "ltrim"
required-features = ["string_expressions"]

[[bench]]
harness = false
name = "lower"
required-features = ["string_expressions"]

[[bench]]
harness = false
name = "upper"
required-features = ["string_expressions"]

[[bench]]
harness = false
name = "pad"
required-features = ["unicode_expressions"]

[[bench]]
harness = false
name = "repeat"
required-features = ["string_expressions"]

[[bench]]
harness = false
name = "random"
required-features = ["math_expressions"]

[[bench]]
harness = false
name = "substr"
required-features = ["unicode_expressions"]

[[bench]]
harness = false
name = "character_length"
required-features = ["unicode_expressions"]

[[bench]]
harness = false
name = "strpos"
required-features = ["unicode_expressions"]<|MERGE_RESOLUTION|>--- conflicted
+++ resolved
@@ -139,11 +139,12 @@
 
 [[bench]]
 harness = false
-<<<<<<< HEAD
 name = "isnan"
-=======
+required-features = ["math_expressions"]
+
+[[bench]]
+harness = false
 name = "signum"
->>>>>>> 5391c98f
 required-features = ["math_expressions"]
 
 [[bench]]
