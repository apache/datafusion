# Licensed to the Apache Software Foundation (ASF) under one
# or more contributor license agreements.  See the NOTICE file
# distributed with this work for additional information
# regarding copyright ownership.  The ASF licenses this file
# to you under the Apache License, Version 2.0 (the
# "License"); you may not use this file except in compliance
# with the License.  You may obtain a copy of the License at
#
#   http://www.apache.org/licenses/LICENSE-2.0
#
# Unless required by applicable law or agreed to in writing,
# software distributed under the License is distributed on an
# "AS IS" BASIS, WITHOUT WARRANTIES OR CONDITIONS OF ANY
# KIND, either express or implied.  See the License for the
# specific language governing permissions and limitations
# under the License.

[package]
name = "datafusion-functions"
description = "Function packages for the DataFusion query engine"
keywords = ["datafusion", "logical", "plan", "expressions"]
readme = "README.md"
version = { workspace = true }
edition = { workspace = true }
homepage = { workspace = true }
repository = { workspace = true }
license = { workspace = true }
authors = { workspace = true }
rust-version = { workspace = true }

[package.metadata.docs.rs]
all-features = true

# Note: add additional linter rules in lib.rs.
# Rust does not support workspace + new linter rules in subcrates yet
# https://github.com/rust-lang/cargo/issues/13157
[lints]
workspace = true

[features]
crypto_expressions = ["md-5", "sha2", "blake2", "blake3"]
# enable datetime functions
datetime_expressions = []
# Enable encoding by default so the doctests work. In general don't automatically enable all packages.
default = [
    "datetime_expressions",
    "encoding_expressions",
    "math_expressions",
    "regex_expressions",
    "string_expressions",
    "unicode_expressions",
]
# enable encode/decode functions
encoding_expressions = ["base64", "hex"]
# enable math functions
math_expressions = []
# enable regular expressions
regex_expressions = ["regex"]
# enable string functions
string_expressions = ["uuid"]
# enable unicode functions
unicode_expressions = ["unicode-segmentation"]

[lib]
name = "datafusion_functions"

[dependencies]
arrow = { workspace = true }
arrow-buffer = { workspace = true }
base64 = { version = "0.22", optional = true }
blake2 = { version = "^0.10.2", optional = true }
blake3 = { version = "1.8", optional = true }
chrono = { workspace = true }
datafusion-common = { workspace = true }
datafusion-doc = { workspace = true }
datafusion-execution = { workspace = true }
datafusion-expr = { workspace = true }
datafusion-expr-common = { workspace = true }
datafusion-macros = { workspace = true }
hex = { workspace = true, optional = true }
itertools = { workspace = true }
log = { workspace = true }
md-5 = { version = "^0.10.0", optional = true }
num-traits = { workspace = true }
rand = { workspace = true }
regex = { workspace = true, optional = true }
sha2 = { version = "^0.10.9", optional = true }
unicode-segmentation = { version = "^1.7.1", optional = true }
uuid = { version = "1.19", features = ["v4"], optional = true }

[dev-dependencies]
arrow = { workspace = true, features = ["test_utils"] }
criterion = { workspace = true }
ctor = { workspace = true }
env_logger = { workspace = true }
rand = { workspace = true }
tokio = { workspace = true, features = ["macros", "rt", "sync"] }

[[bench]]
harness = false
name = "ascii"
required-features = ["string_expressions"]

[[bench]]
harness = false
name = "concat"
required-features = ["string_expressions"]

[[bench]]
harness = false
name = "to_timestamp"
required-features = ["datetime_expressions"]

[[bench]]
harness = false
name = "encoding"
required-features = ["encoding_expressions"]

[[bench]]
harness = false
name = "chr"
required-features = ["string_expressions"]

[[bench]]
harness = false
name = "gcd"
required-features = ["math_expressions"]

[[bench]]
harness = false
name = "uuid"
required-features = ["string_expressions"]

[[bench]]
harness = false
name = "to_hex"
required-features = ["string_expressions"]

[[bench]]
harness = false
name = "regx"
required-features = ["regex_expressions"]

[[bench]]
harness = false
name = "make_date"
required-features = ["datetime_expressions"]

[[bench]]
harness = false
name = "iszero"
required-features = ["math_expressions"]

[[bench]]
harness = false
name = "nullif"

[[bench]]
harness = false
name = "date_bin"
required-features = ["datetime_expressions"]

[[bench]]
harness = false
name = "date_trunc"
required-features = ["datetime_expressions"]

[[bench]]
harness = false
name = "to_char"
required-features = ["datetime_expressions"]

[[bench]]
harness = false
name = "isnan"
required-features = ["math_expressions"]

[[bench]]
harness = false
name = "signum"
required-features = ["math_expressions"]

[[bench]]
harness = false
name = "substr_index"
required-features = ["unicode_expressions"]

[[bench]]
harness = false
name = "ltrim"
required-features = ["string_expressions"]

[[bench]]
harness = false
name = "lower"
required-features = ["string_expressions"]

[[bench]]
harness = false
name = "upper"
required-features = ["string_expressions"]

[[bench]]
harness = false
name = "pad"
required-features = ["unicode_expressions"]

[[bench]]
harness = false
name = "repeat"
required-features = ["string_expressions"]

[[bench]]
harness = false
name = "random"
required-features = ["math_expressions"]

[[bench]]
harness = false
name = "substr"
required-features = ["unicode_expressions"]

[[bench]]
harness = false
name = "character_length"
required-features = ["unicode_expressions"]

[[bench]]
harness = false
name = "cot"
required-features = ["math_expressions"]

[[bench]]
harness = false
name = "strpos"
required-features = ["unicode_expressions"]

[[bench]]
harness = false
name = "reverse"
required-features = ["unicode_expressions"]

[[bench]]
harness = false
name = "trunc"
required-features = ["math_expressions"]

[[bench]]
harness = false
name = "initcap"
required-features = ["unicode_expressions"]

[[bench]]
harness = false
name = "find_in_set"
required-features = ["unicode_expressions"]

[[bench]]
harness = false
<<<<<<< HEAD
name = "crypto"
required-features = ["crypto_expressions"]
=======
name = "starts_with"
required-features = ["string_expressions"]

[[bench]]
harness = false
name = "ends_with"
required-features = ["string_expressions"]
>>>>>>> 10db6b37
<|MERGE_RESOLUTION|>--- conflicted
+++ resolved
@@ -257,15 +257,15 @@
 
 [[bench]]
 harness = false
-<<<<<<< HEAD
+name = "starts_with"
+required-features = ["string_expressions"]
+
+[[bench]]
+harness = false
+name = "ends_with"
+required-features = ["string_expressions"]
+
+[[bench]]
+harness = false
 name = "crypto"
-required-features = ["crypto_expressions"]
-=======
-name = "starts_with"
-required-features = ["string_expressions"]
-
-[[bench]]
-harness = false
-name = "ends_with"
-required-features = ["string_expressions"]
->>>>>>> 10db6b37
+required-features = ["crypto_expressions"]