// Licensed to the Apache Software Foundation (ASF) under one
// or more contributor license agreements.  See the NOTICE file
// distributed with this work for additional information
// regarding copyright ownership.  The ASF licenses this file
// to you under the Apache License, Version 2.0 (the
// "License"); you may not use this file except in compliance
// with the License.  You may obtain a copy of the License at
//
//   http://www.apache.org/licenses/LICENSE-2.0
//
// Unless required by applicable law or agreed to in writing,
// software distributed under the License is distributed on an
// "AS IS" BASIS, WITHOUT WARRANTIES OR CONDITIONS OF ANY
// KIND, either express or implied.  See the License for the
// specific language governing permissions and limitations
// under the License.

// Make sure fast / cheap clones on Arc are explicit:
// https://github.com/apache/datafusion/issues/11143
#![cfg_attr(not(test), deny(clippy::clone_on_ref_ptr))]

pub mod access_plan;
pub mod file_format;
mod metrics;
mod opener;
mod page_filter;
mod reader;
mod row_filter;
mod row_group_filter;
pub mod source;
mod writer;

use std::sync::Arc;

pub use access_plan::{ParquetAccessPlan, RowGroupAccess};
pub use file_format::*;
pub use metrics::ParquetFileMetrics;
pub use page_filter::PagePruningAccessPlanFilter;
pub use reader::{DefaultParquetFileReaderFactory, ParquetFileReaderFactory};
pub use row_filter::build_row_filter;
pub use row_filter::can_expr_be_pushed_down_with_schemas;
pub use row_group_filter::RowGroupAccessPlanFilter;
pub use writer::plan_to_parquet;

<<<<<<< HEAD
use datafusion_datasource::file_groups::FileGroup;
use log::debug;

#[derive(Debug, Clone)]
#[deprecated(since = "46.0.0", note = "use DataSourceExec instead")]
/// Deprecated Execution plan replaced with DataSourceExec
pub struct ParquetExec {
    inner: DataSourceExec,
    base_config: FileScanConfig,
    table_parquet_options: TableParquetOptions,
    /// Optional predicate for row filtering during parquet scan
    predicate: Option<Arc<dyn PhysicalExpr>>,
    /// Optional predicate for pruning row groups (derived from `predicate`)
    pruning_predicate: Option<Arc<PruningPredicate>>,
    /// Optional user defined parquet file reader factory
    parquet_file_reader_factory: Option<Arc<dyn ParquetFileReaderFactory>>,
    /// Optional user defined schema adapter
    schema_adapter_factory: Option<Arc<dyn SchemaAdapterFactory>>,
}

#[allow(unused, deprecated)]
impl From<ParquetExec> for ParquetExecBuilder {
    fn from(exec: ParquetExec) -> Self {
        exec.into_builder()
    }
}

/// [`ParquetExecBuilder`], deprecated builder for [`ParquetExec`].
///
/// ParquetExec is replaced with `DataSourceExec` and it includes `ParquetSource`
///
/// See example on [`ParquetSource`].
#[deprecated(
    since = "46.0.0",
    note = "use DataSourceExec with ParquetSource instead"
)]
#[allow(unused, deprecated)]
pub struct ParquetExecBuilder {
    file_scan_config: FileScanConfig,
    predicate: Option<Arc<dyn PhysicalExpr>>,
    metadata_size_hint: Option<usize>,
    table_parquet_options: TableParquetOptions,
    parquet_file_reader_factory: Option<Arc<dyn ParquetFileReaderFactory>>,
    schema_adapter_factory: Option<Arc<dyn SchemaAdapterFactory>>,
}

#[allow(unused, deprecated)]
impl ParquetExecBuilder {
    /// Create a new builder to read the provided file scan configuration
    pub fn new(file_scan_config: FileScanConfig) -> Self {
        Self::new_with_options(file_scan_config, TableParquetOptions::default())
    }

    /// Create a new builder to read the data specified in the file scan
    /// configuration with the provided `TableParquetOptions`.
    pub fn new_with_options(
        file_scan_config: FileScanConfig,
        table_parquet_options: TableParquetOptions,
    ) -> Self {
        Self {
            file_scan_config,
            predicate: None,
            metadata_size_hint: None,
            table_parquet_options,
            parquet_file_reader_factory: None,
            schema_adapter_factory: None,
        }
    }

    /// Update the list of files groups to read
    pub fn with_file_groups(mut self, file_groups: Vec<FileGroup>) -> Self {
        self.file_scan_config.file_groups = file_groups;
        self
    }

    /// Set the filter predicate when reading.
    ///
    /// See the "Predicate Pushdown" section of the [`ParquetExec`] documentation
    /// for more details.
    pub fn with_predicate(mut self, predicate: Arc<dyn PhysicalExpr>) -> Self {
        self.predicate = Some(predicate);
        self
    }

    /// Set the metadata size hint
    ///
    /// This value determines how many bytes at the end of the file the default
    /// [`ParquetFileReaderFactory`] will request in the initial IO. If this is
    /// too small, the ParquetExec will need to make additional IO requests to
    /// read the footer.
    pub fn with_metadata_size_hint(mut self, metadata_size_hint: usize) -> Self {
        self.metadata_size_hint = Some(metadata_size_hint);
        self
    }

    /// Set the options for controlling how the ParquetExec reads parquet files.
    ///
    /// See also [`Self::new_with_options`]
    pub fn with_table_parquet_options(
        mut self,
        table_parquet_options: TableParquetOptions,
    ) -> Self {
        self.table_parquet_options = table_parquet_options;
        self
    }

    /// Set optional user defined parquet file reader factory.
    ///
    /// You can use [`ParquetFileReaderFactory`] to more precisely control how
    /// data is read from parquet files (e.g. skip re-reading metadata, coalesce
    /// I/O operations, etc).
    ///
    /// The default reader factory reads directly from an [`ObjectStore`]
    /// instance using individual I/O operations for the footer and each page.
    ///
    /// If a custom `ParquetFileReaderFactory` is provided, then data access
    /// operations will be routed to this factory instead of [`ObjectStore`].
    ///
    /// [`ObjectStore`]: object_store::ObjectStore
    pub fn with_parquet_file_reader_factory(
        mut self,
        parquet_file_reader_factory: Arc<dyn ParquetFileReaderFactory>,
    ) -> Self {
        self.parquet_file_reader_factory = Some(parquet_file_reader_factory);
        self
    }

    /// Set optional schema adapter factory.
    ///
    /// [`SchemaAdapterFactory`] allows user to specify how fields from the
    /// parquet file get mapped to that of the table schema.  The default schema
    /// adapter uses arrow's cast library to map the parquet fields to the table
    /// schema.
    pub fn with_schema_adapter_factory(
        mut self,
        schema_adapter_factory: Arc<dyn SchemaAdapterFactory>,
    ) -> Self {
        self.schema_adapter_factory = Some(schema_adapter_factory);
        self
    }

    /// Convenience: build an `Arc`d `ParquetExec` from this builder
    pub fn build_arc(self) -> Arc<ParquetExec> {
        Arc::new(self.build())
    }

    /// Build a [`ParquetExec`]
    #[must_use]
    pub fn build(self) -> ParquetExec {
        let Self {
            file_scan_config,
            predicate,
            metadata_size_hint,
            table_parquet_options,
            parquet_file_reader_factory,
            schema_adapter_factory,
        } = self;
        let mut parquet = ParquetSource::new(table_parquet_options);
        if let Some(predicate) = predicate.clone() {
            parquet = parquet.with_predicate(predicate);
        }
        if let Some(metadata_size_hint) = metadata_size_hint {
            parquet = parquet.with_metadata_size_hint(metadata_size_hint)
        }
        if let Some(parquet_reader_factory) = parquet_file_reader_factory {
            parquet = parquet.with_parquet_file_reader_factory(parquet_reader_factory)
        }
        if let Some(schema_factory) = schema_adapter_factory {
            parquet = parquet.with_schema_adapter_factory(schema_factory);
        }

        let base_config = file_scan_config.with_source(Arc::new(parquet.clone()));
        debug!("Creating ParquetExec, files: {:?}, projection {:?}, predicate: {:?}, limit: {:?}",
        base_config.file_groups, base_config.projection, predicate, base_config.limit);

        ParquetExec {
            inner: DataSourceExec::new(Arc::new(base_config.clone())),
            base_config,
            predicate,
            pruning_predicate: None, // for backwards compat since `ParquetExec` is only for backwards compat anyway
            schema_adapter_factory: parquet.schema_adapter_factory,
            parquet_file_reader_factory: parquet.parquet_file_reader_factory,
            table_parquet_options: parquet.table_parquet_options,
        }
    }
}

#[allow(unused, deprecated)]
impl ParquetExec {
    /// Create a new Parquet reader execution plan provided file list and schema.
    pub fn new(
        base_config: FileScanConfig,
        predicate: Option<Arc<dyn PhysicalExpr>>,
        metadata_size_hint: Option<usize>,
        table_parquet_options: TableParquetOptions,
    ) -> Self {
        let mut builder =
            ParquetExecBuilder::new_with_options(base_config, table_parquet_options);
        if let Some(predicate) = predicate {
            builder = builder.with_predicate(predicate);
        }
        if let Some(metadata_size_hint) = metadata_size_hint {
            builder = builder.with_metadata_size_hint(metadata_size_hint);
        }
        builder.build()
    }
    /// Return a [`ParquetExecBuilder`].
    ///
    /// See example on [`ParquetExec`] and [`ParquetExecBuilder`] for specifying
    /// parquet table options.
    pub fn builder(file_scan_config: FileScanConfig) -> ParquetExecBuilder {
        ParquetExecBuilder::new(file_scan_config)
    }

    /// Convert this `ParquetExec` into a builder for modification
    pub fn into_builder(self) -> ParquetExecBuilder {
        // list out fields so it is clear what is being dropped
        // (note the fields which are dropped are re-created as part of calling
        // `build` on the builder)
        let file_scan_config = self.file_scan_config();
        let parquet = self.parquet_source();

        ParquetExecBuilder {
            file_scan_config,
            predicate: parquet.predicate,
            metadata_size_hint: parquet.metadata_size_hint,
            table_parquet_options: parquet.table_parquet_options,
            parquet_file_reader_factory: parquet.parquet_file_reader_factory,
            schema_adapter_factory: parquet.schema_adapter_factory,
        }
    }
    fn file_scan_config(&self) -> FileScanConfig {
        self.inner
            .data_source()
            .as_any()
            .downcast_ref::<FileScanConfig>()
            .unwrap()
            .clone()
    }

    fn parquet_source(&self) -> ParquetSource {
        self.file_scan_config()
            .file_source()
            .as_any()
            .downcast_ref::<ParquetSource>()
            .unwrap()
            .clone()
    }

    /// [`FileScanConfig`] that controls this scan (such as which files to read)
    pub fn base_config(&self) -> &FileScanConfig {
        &self.base_config
    }
    /// Options passed to the parquet reader for this scan
    pub fn table_parquet_options(&self) -> &TableParquetOptions {
        &self.table_parquet_options
    }
    /// Optional predicate.
    pub fn predicate(&self) -> Option<&Arc<dyn PhysicalExpr>> {
        self.predicate.as_ref()
    }
    /// Optional reference to this parquet scan's pruning predicate
    pub fn pruning_predicate(&self) -> Option<&Arc<PruningPredicate>> {
        self.pruning_predicate.as_ref()
    }
    /// return the optional file reader factory
    pub fn parquet_file_reader_factory(
        &self,
    ) -> Option<&Arc<dyn ParquetFileReaderFactory>> {
        self.parquet_file_reader_factory.as_ref()
    }
    /// Optional user defined parquet file reader factory.
    pub fn with_parquet_file_reader_factory(
        mut self,
        parquet_file_reader_factory: Arc<dyn ParquetFileReaderFactory>,
    ) -> Self {
        let mut parquet = self.parquet_source();
        parquet.parquet_file_reader_factory =
            Some(Arc::clone(&parquet_file_reader_factory));
        let file_source = self.file_scan_config();
        self.inner = self
            .inner
            .with_data_source(Arc::new(file_source.with_source(Arc::new(parquet))));
        self.parquet_file_reader_factory = Some(parquet_file_reader_factory);
        self
    }
    /// return the optional schema adapter factory
    pub fn schema_adapter_factory(&self) -> Option<&Arc<dyn SchemaAdapterFactory>> {
        self.schema_adapter_factory.as_ref()
    }
    /// Set optional schema adapter factory.
    ///
    /// [`SchemaAdapterFactory`] allows user to specify how fields from the
    /// parquet file get mapped to that of the table schema.  The default schema
    /// adapter uses arrow's cast library to map the parquet fields to the table
    /// schema.
    pub fn with_schema_adapter_factory(
        mut self,
        schema_adapter_factory: Arc<dyn SchemaAdapterFactory>,
    ) -> Self {
        let mut parquet = self.parquet_source();
        parquet.schema_adapter_factory = Some(Arc::clone(&schema_adapter_factory));
        let file_source = self.file_scan_config();
        self.inner = self
            .inner
            .with_data_source(Arc::new(file_source.with_source(Arc::new(parquet))));
        self.schema_adapter_factory = Some(schema_adapter_factory);
        self
    }
    /// If true, the predicate will be used during the parquet scan.
    /// Defaults to false
    ///
    /// [`Expr`]: datafusion_expr::Expr
    pub fn with_pushdown_filters(mut self, pushdown_filters: bool) -> Self {
        let mut parquet = self.parquet_source();
        parquet.table_parquet_options.global.pushdown_filters = pushdown_filters;
        let file_source = self.file_scan_config();
        self.inner = self
            .inner
            .with_data_source(Arc::new(file_source.with_source(Arc::new(parquet))));
        self.table_parquet_options.global.pushdown_filters = pushdown_filters;
        self
    }

    /// Return the value described in [`Self::with_pushdown_filters`]
    fn pushdown_filters(&self) -> bool {
        self.parquet_source()
            .table_parquet_options
            .global
            .pushdown_filters
    }
    /// If true, the `RowFilter` made by `pushdown_filters` may try to
    /// minimize the cost of filter evaluation by reordering the
    /// predicate [`Expr`]s. If false, the predicates are applied in
    /// the same order as specified in the query. Defaults to false.
    ///
    /// [`Expr`]: datafusion_expr::Expr
    pub fn with_reorder_filters(mut self, reorder_filters: bool) -> Self {
        let mut parquet = self.parquet_source();
        parquet.table_parquet_options.global.reorder_filters = reorder_filters;
        let file_source = self.file_scan_config();
        self.inner = self
            .inner
            .with_data_source(Arc::new(file_source.with_source(Arc::new(parquet))));
        self.table_parquet_options.global.reorder_filters = reorder_filters;
        self
    }
    /// Return the value described in [`Self::with_reorder_filters`]
    fn reorder_filters(&self) -> bool {
        self.parquet_source()
            .table_parquet_options
            .global
            .reorder_filters
    }
    /// If enabled, the reader will read the page index
    /// This is used to optimize filter pushdown
    /// via `RowSelector` and `RowFilter` by
    /// eliminating unnecessary IO and decoding
    fn bloom_filter_on_read(&self) -> bool {
        self.parquet_source()
            .table_parquet_options
            .global
            .bloom_filter_on_read
    }
    /// Return the value described in [`ParquetSource::with_enable_page_index`]
    fn enable_page_index(&self) -> bool {
        self.parquet_source()
            .table_parquet_options
            .global
            .enable_page_index
    }

    fn output_partitioning_helper(file_config: &FileScanConfig) -> Partitioning {
        Partitioning::UnknownPartitioning(file_config.file_groups.len())
    }

    /// This function creates the cache object that stores the plan properties such as schema, equivalence properties, ordering, partitioning, etc.
    fn compute_properties(
        schema: SchemaRef,
        orderings: Vec<LexOrdering>,
        constraints: Constraints,
        file_config: &FileScanConfig,
    ) -> PlanProperties {
        PlanProperties::new(
            EquivalenceProperties::new_with_orderings(schema, orderings)
                .with_constraints(constraints),
            Self::output_partitioning_helper(file_config), // Output Partitioning
            EmissionType::Incremental,
            Boundedness::Bounded,
        )
    }

    /// Updates the file groups to read and recalculates the output partitioning
    ///
    /// Note this function does not update statistics or other properties
    /// that depend on the file groups.
    fn with_file_groups_and_update_partitioning(
        mut self,
        file_groups: Vec<FileGroup>,
    ) -> Self {
        let mut config = self.file_scan_config();
        config.file_groups = file_groups;
        self.inner = self.inner.with_data_source(Arc::new(config));
        self
    }
}

#[allow(unused, deprecated)]
impl DisplayAs for ParquetExec {
    fn fmt_as(&self, t: DisplayFormatType, f: &mut Formatter) -> std::fmt::Result {
        self.inner.fmt_as(t, f)
    }
}

#[allow(unused, deprecated)]
impl ExecutionPlan for ParquetExec {
    fn name(&self) -> &'static str {
        "ParquetExec"
    }

    /// Return a reference to Any that can be used for downcasting
    fn as_any(&self) -> &dyn Any {
        self
    }

    fn properties(&self) -> &PlanProperties {
        self.inner.properties()
    }

    fn children(&self) -> Vec<&Arc<dyn ExecutionPlan>> {
        // this is a leaf node and has no children
        vec![]
    }

    fn with_new_children(
        self: Arc<Self>,
        _: Vec<Arc<dyn ExecutionPlan>>,
    ) -> Result<Arc<dyn ExecutionPlan>> {
        Ok(self)
    }

    /// Redistribute files across partitions according to their size
    /// See comments on `FileGroupPartitioner` for more detail.
    fn repartitioned(
        &self,
        target_partitions: usize,
        config: &ConfigOptions,
    ) -> Result<Option<Arc<dyn ExecutionPlan>>> {
        self.inner.repartitioned(target_partitions, config)
    }

    fn execute(
        &self,
        partition_index: usize,
        ctx: Arc<TaskContext>,
    ) -> Result<SendableRecordBatchStream> {
        self.inner.execute(partition_index, ctx)
    }
    fn metrics(&self) -> Option<MetricsSet> {
        self.inner.metrics()
    }
    fn statistics(&self) -> Result<Statistics> {
        self.inner.statistics()
    }
    fn fetch(&self) -> Option<usize> {
        self.inner.fetch()
    }

    fn with_fetch(&self, limit: Option<usize>) -> Option<Arc<dyn ExecutionPlan>> {
        self.inner.with_fetch(limit)
    }
}

=======
>>>>>>> 4e269492
fn should_enable_page_index(
    enable_page_index: bool,
    page_pruning_predicate: &Option<Arc<PagePruningAccessPlanFilter>>,
) -> bool {
    enable_page_index
        && page_pruning_predicate.is_some()
        && page_pruning_predicate
            .as_ref()
            .map(|p| p.filter_number() > 0)
            .unwrap_or(false)
}<|MERGE_RESOLUTION|>--- conflicted
+++ resolved
@@ -42,482 +42,6 @@
 pub use row_group_filter::RowGroupAccessPlanFilter;
 pub use writer::plan_to_parquet;
 
-<<<<<<< HEAD
-use datafusion_datasource::file_groups::FileGroup;
-use log::debug;
-
-#[derive(Debug, Clone)]
-#[deprecated(since = "46.0.0", note = "use DataSourceExec instead")]
-/// Deprecated Execution plan replaced with DataSourceExec
-pub struct ParquetExec {
-    inner: DataSourceExec,
-    base_config: FileScanConfig,
-    table_parquet_options: TableParquetOptions,
-    /// Optional predicate for row filtering during parquet scan
-    predicate: Option<Arc<dyn PhysicalExpr>>,
-    /// Optional predicate for pruning row groups (derived from `predicate`)
-    pruning_predicate: Option<Arc<PruningPredicate>>,
-    /// Optional user defined parquet file reader factory
-    parquet_file_reader_factory: Option<Arc<dyn ParquetFileReaderFactory>>,
-    /// Optional user defined schema adapter
-    schema_adapter_factory: Option<Arc<dyn SchemaAdapterFactory>>,
-}
-
-#[allow(unused, deprecated)]
-impl From<ParquetExec> for ParquetExecBuilder {
-    fn from(exec: ParquetExec) -> Self {
-        exec.into_builder()
-    }
-}
-
-/// [`ParquetExecBuilder`], deprecated builder for [`ParquetExec`].
-///
-/// ParquetExec is replaced with `DataSourceExec` and it includes `ParquetSource`
-///
-/// See example on [`ParquetSource`].
-#[deprecated(
-    since = "46.0.0",
-    note = "use DataSourceExec with ParquetSource instead"
-)]
-#[allow(unused, deprecated)]
-pub struct ParquetExecBuilder {
-    file_scan_config: FileScanConfig,
-    predicate: Option<Arc<dyn PhysicalExpr>>,
-    metadata_size_hint: Option<usize>,
-    table_parquet_options: TableParquetOptions,
-    parquet_file_reader_factory: Option<Arc<dyn ParquetFileReaderFactory>>,
-    schema_adapter_factory: Option<Arc<dyn SchemaAdapterFactory>>,
-}
-
-#[allow(unused, deprecated)]
-impl ParquetExecBuilder {
-    /// Create a new builder to read the provided file scan configuration
-    pub fn new(file_scan_config: FileScanConfig) -> Self {
-        Self::new_with_options(file_scan_config, TableParquetOptions::default())
-    }
-
-    /// Create a new builder to read the data specified in the file scan
-    /// configuration with the provided `TableParquetOptions`.
-    pub fn new_with_options(
-        file_scan_config: FileScanConfig,
-        table_parquet_options: TableParquetOptions,
-    ) -> Self {
-        Self {
-            file_scan_config,
-            predicate: None,
-            metadata_size_hint: None,
-            table_parquet_options,
-            parquet_file_reader_factory: None,
-            schema_adapter_factory: None,
-        }
-    }
-
-    /// Update the list of files groups to read
-    pub fn with_file_groups(mut self, file_groups: Vec<FileGroup>) -> Self {
-        self.file_scan_config.file_groups = file_groups;
-        self
-    }
-
-    /// Set the filter predicate when reading.
-    ///
-    /// See the "Predicate Pushdown" section of the [`ParquetExec`] documentation
-    /// for more details.
-    pub fn with_predicate(mut self, predicate: Arc<dyn PhysicalExpr>) -> Self {
-        self.predicate = Some(predicate);
-        self
-    }
-
-    /// Set the metadata size hint
-    ///
-    /// This value determines how many bytes at the end of the file the default
-    /// [`ParquetFileReaderFactory`] will request in the initial IO. If this is
-    /// too small, the ParquetExec will need to make additional IO requests to
-    /// read the footer.
-    pub fn with_metadata_size_hint(mut self, metadata_size_hint: usize) -> Self {
-        self.metadata_size_hint = Some(metadata_size_hint);
-        self
-    }
-
-    /// Set the options for controlling how the ParquetExec reads parquet files.
-    ///
-    /// See also [`Self::new_with_options`]
-    pub fn with_table_parquet_options(
-        mut self,
-        table_parquet_options: TableParquetOptions,
-    ) -> Self {
-        self.table_parquet_options = table_parquet_options;
-        self
-    }
-
-    /// Set optional user defined parquet file reader factory.
-    ///
-    /// You can use [`ParquetFileReaderFactory`] to more precisely control how
-    /// data is read from parquet files (e.g. skip re-reading metadata, coalesce
-    /// I/O operations, etc).
-    ///
-    /// The default reader factory reads directly from an [`ObjectStore`]
-    /// instance using individual I/O operations for the footer and each page.
-    ///
-    /// If a custom `ParquetFileReaderFactory` is provided, then data access
-    /// operations will be routed to this factory instead of [`ObjectStore`].
-    ///
-    /// [`ObjectStore`]: object_store::ObjectStore
-    pub fn with_parquet_file_reader_factory(
-        mut self,
-        parquet_file_reader_factory: Arc<dyn ParquetFileReaderFactory>,
-    ) -> Self {
-        self.parquet_file_reader_factory = Some(parquet_file_reader_factory);
-        self
-    }
-
-    /// Set optional schema adapter factory.
-    ///
-    /// [`SchemaAdapterFactory`] allows user to specify how fields from the
-    /// parquet file get mapped to that of the table schema.  The default schema
-    /// adapter uses arrow's cast library to map the parquet fields to the table
-    /// schema.
-    pub fn with_schema_adapter_factory(
-        mut self,
-        schema_adapter_factory: Arc<dyn SchemaAdapterFactory>,
-    ) -> Self {
-        self.schema_adapter_factory = Some(schema_adapter_factory);
-        self
-    }
-
-    /// Convenience: build an `Arc`d `ParquetExec` from this builder
-    pub fn build_arc(self) -> Arc<ParquetExec> {
-        Arc::new(self.build())
-    }
-
-    /// Build a [`ParquetExec`]
-    #[must_use]
-    pub fn build(self) -> ParquetExec {
-        let Self {
-            file_scan_config,
-            predicate,
-            metadata_size_hint,
-            table_parquet_options,
-            parquet_file_reader_factory,
-            schema_adapter_factory,
-        } = self;
-        let mut parquet = ParquetSource::new(table_parquet_options);
-        if let Some(predicate) = predicate.clone() {
-            parquet = parquet.with_predicate(predicate);
-        }
-        if let Some(metadata_size_hint) = metadata_size_hint {
-            parquet = parquet.with_metadata_size_hint(metadata_size_hint)
-        }
-        if let Some(parquet_reader_factory) = parquet_file_reader_factory {
-            parquet = parquet.with_parquet_file_reader_factory(parquet_reader_factory)
-        }
-        if let Some(schema_factory) = schema_adapter_factory {
-            parquet = parquet.with_schema_adapter_factory(schema_factory);
-        }
-
-        let base_config = file_scan_config.with_source(Arc::new(parquet.clone()));
-        debug!("Creating ParquetExec, files: {:?}, projection {:?}, predicate: {:?}, limit: {:?}",
-        base_config.file_groups, base_config.projection, predicate, base_config.limit);
-
-        ParquetExec {
-            inner: DataSourceExec::new(Arc::new(base_config.clone())),
-            base_config,
-            predicate,
-            pruning_predicate: None, // for backwards compat since `ParquetExec` is only for backwards compat anyway
-            schema_adapter_factory: parquet.schema_adapter_factory,
-            parquet_file_reader_factory: parquet.parquet_file_reader_factory,
-            table_parquet_options: parquet.table_parquet_options,
-        }
-    }
-}
-
-#[allow(unused, deprecated)]
-impl ParquetExec {
-    /// Create a new Parquet reader execution plan provided file list and schema.
-    pub fn new(
-        base_config: FileScanConfig,
-        predicate: Option<Arc<dyn PhysicalExpr>>,
-        metadata_size_hint: Option<usize>,
-        table_parquet_options: TableParquetOptions,
-    ) -> Self {
-        let mut builder =
-            ParquetExecBuilder::new_with_options(base_config, table_parquet_options);
-        if let Some(predicate) = predicate {
-            builder = builder.with_predicate(predicate);
-        }
-        if let Some(metadata_size_hint) = metadata_size_hint {
-            builder = builder.with_metadata_size_hint(metadata_size_hint);
-        }
-        builder.build()
-    }
-    /// Return a [`ParquetExecBuilder`].
-    ///
-    /// See example on [`ParquetExec`] and [`ParquetExecBuilder`] for specifying
-    /// parquet table options.
-    pub fn builder(file_scan_config: FileScanConfig) -> ParquetExecBuilder {
-        ParquetExecBuilder::new(file_scan_config)
-    }
-
-    /// Convert this `ParquetExec` into a builder for modification
-    pub fn into_builder(self) -> ParquetExecBuilder {
-        // list out fields so it is clear what is being dropped
-        // (note the fields which are dropped are re-created as part of calling
-        // `build` on the builder)
-        let file_scan_config = self.file_scan_config();
-        let parquet = self.parquet_source();
-
-        ParquetExecBuilder {
-            file_scan_config,
-            predicate: parquet.predicate,
-            metadata_size_hint: parquet.metadata_size_hint,
-            table_parquet_options: parquet.table_parquet_options,
-            parquet_file_reader_factory: parquet.parquet_file_reader_factory,
-            schema_adapter_factory: parquet.schema_adapter_factory,
-        }
-    }
-    fn file_scan_config(&self) -> FileScanConfig {
-        self.inner
-            .data_source()
-            .as_any()
-            .downcast_ref::<FileScanConfig>()
-            .unwrap()
-            .clone()
-    }
-
-    fn parquet_source(&self) -> ParquetSource {
-        self.file_scan_config()
-            .file_source()
-            .as_any()
-            .downcast_ref::<ParquetSource>()
-            .unwrap()
-            .clone()
-    }
-
-    /// [`FileScanConfig`] that controls this scan (such as which files to read)
-    pub fn base_config(&self) -> &FileScanConfig {
-        &self.base_config
-    }
-    /// Options passed to the parquet reader for this scan
-    pub fn table_parquet_options(&self) -> &TableParquetOptions {
-        &self.table_parquet_options
-    }
-    /// Optional predicate.
-    pub fn predicate(&self) -> Option<&Arc<dyn PhysicalExpr>> {
-        self.predicate.as_ref()
-    }
-    /// Optional reference to this parquet scan's pruning predicate
-    pub fn pruning_predicate(&self) -> Option<&Arc<PruningPredicate>> {
-        self.pruning_predicate.as_ref()
-    }
-    /// return the optional file reader factory
-    pub fn parquet_file_reader_factory(
-        &self,
-    ) -> Option<&Arc<dyn ParquetFileReaderFactory>> {
-        self.parquet_file_reader_factory.as_ref()
-    }
-    /// Optional user defined parquet file reader factory.
-    pub fn with_parquet_file_reader_factory(
-        mut self,
-        parquet_file_reader_factory: Arc<dyn ParquetFileReaderFactory>,
-    ) -> Self {
-        let mut parquet = self.parquet_source();
-        parquet.parquet_file_reader_factory =
-            Some(Arc::clone(&parquet_file_reader_factory));
-        let file_source = self.file_scan_config();
-        self.inner = self
-            .inner
-            .with_data_source(Arc::new(file_source.with_source(Arc::new(parquet))));
-        self.parquet_file_reader_factory = Some(parquet_file_reader_factory);
-        self
-    }
-    /// return the optional schema adapter factory
-    pub fn schema_adapter_factory(&self) -> Option<&Arc<dyn SchemaAdapterFactory>> {
-        self.schema_adapter_factory.as_ref()
-    }
-    /// Set optional schema adapter factory.
-    ///
-    /// [`SchemaAdapterFactory`] allows user to specify how fields from the
-    /// parquet file get mapped to that of the table schema.  The default schema
-    /// adapter uses arrow's cast library to map the parquet fields to the table
-    /// schema.
-    pub fn with_schema_adapter_factory(
-        mut self,
-        schema_adapter_factory: Arc<dyn SchemaAdapterFactory>,
-    ) -> Self {
-        let mut parquet = self.parquet_source();
-        parquet.schema_adapter_factory = Some(Arc::clone(&schema_adapter_factory));
-        let file_source = self.file_scan_config();
-        self.inner = self
-            .inner
-            .with_data_source(Arc::new(file_source.with_source(Arc::new(parquet))));
-        self.schema_adapter_factory = Some(schema_adapter_factory);
-        self
-    }
-    /// If true, the predicate will be used during the parquet scan.
-    /// Defaults to false
-    ///
-    /// [`Expr`]: datafusion_expr::Expr
-    pub fn with_pushdown_filters(mut self, pushdown_filters: bool) -> Self {
-        let mut parquet = self.parquet_source();
-        parquet.table_parquet_options.global.pushdown_filters = pushdown_filters;
-        let file_source = self.file_scan_config();
-        self.inner = self
-            .inner
-            .with_data_source(Arc::new(file_source.with_source(Arc::new(parquet))));
-        self.table_parquet_options.global.pushdown_filters = pushdown_filters;
-        self
-    }
-
-    /// Return the value described in [`Self::with_pushdown_filters`]
-    fn pushdown_filters(&self) -> bool {
-        self.parquet_source()
-            .table_parquet_options
-            .global
-            .pushdown_filters
-    }
-    /// If true, the `RowFilter` made by `pushdown_filters` may try to
-    /// minimize the cost of filter evaluation by reordering the
-    /// predicate [`Expr`]s. If false, the predicates are applied in
-    /// the same order as specified in the query. Defaults to false.
-    ///
-    /// [`Expr`]: datafusion_expr::Expr
-    pub fn with_reorder_filters(mut self, reorder_filters: bool) -> Self {
-        let mut parquet = self.parquet_source();
-        parquet.table_parquet_options.global.reorder_filters = reorder_filters;
-        let file_source = self.file_scan_config();
-        self.inner = self
-            .inner
-            .with_data_source(Arc::new(file_source.with_source(Arc::new(parquet))));
-        self.table_parquet_options.global.reorder_filters = reorder_filters;
-        self
-    }
-    /// Return the value described in [`Self::with_reorder_filters`]
-    fn reorder_filters(&self) -> bool {
-        self.parquet_source()
-            .table_parquet_options
-            .global
-            .reorder_filters
-    }
-    /// If enabled, the reader will read the page index
-    /// This is used to optimize filter pushdown
-    /// via `RowSelector` and `RowFilter` by
-    /// eliminating unnecessary IO and decoding
-    fn bloom_filter_on_read(&self) -> bool {
-        self.parquet_source()
-            .table_parquet_options
-            .global
-            .bloom_filter_on_read
-    }
-    /// Return the value described in [`ParquetSource::with_enable_page_index`]
-    fn enable_page_index(&self) -> bool {
-        self.parquet_source()
-            .table_parquet_options
-            .global
-            .enable_page_index
-    }
-
-    fn output_partitioning_helper(file_config: &FileScanConfig) -> Partitioning {
-        Partitioning::UnknownPartitioning(file_config.file_groups.len())
-    }
-
-    /// This function creates the cache object that stores the plan properties such as schema, equivalence properties, ordering, partitioning, etc.
-    fn compute_properties(
-        schema: SchemaRef,
-        orderings: Vec<LexOrdering>,
-        constraints: Constraints,
-        file_config: &FileScanConfig,
-    ) -> PlanProperties {
-        PlanProperties::new(
-            EquivalenceProperties::new_with_orderings(schema, orderings)
-                .with_constraints(constraints),
-            Self::output_partitioning_helper(file_config), // Output Partitioning
-            EmissionType::Incremental,
-            Boundedness::Bounded,
-        )
-    }
-
-    /// Updates the file groups to read and recalculates the output partitioning
-    ///
-    /// Note this function does not update statistics or other properties
-    /// that depend on the file groups.
-    fn with_file_groups_and_update_partitioning(
-        mut self,
-        file_groups: Vec<FileGroup>,
-    ) -> Self {
-        let mut config = self.file_scan_config();
-        config.file_groups = file_groups;
-        self.inner = self.inner.with_data_source(Arc::new(config));
-        self
-    }
-}
-
-#[allow(unused, deprecated)]
-impl DisplayAs for ParquetExec {
-    fn fmt_as(&self, t: DisplayFormatType, f: &mut Formatter) -> std::fmt::Result {
-        self.inner.fmt_as(t, f)
-    }
-}
-
-#[allow(unused, deprecated)]
-impl ExecutionPlan for ParquetExec {
-    fn name(&self) -> &'static str {
-        "ParquetExec"
-    }
-
-    /// Return a reference to Any that can be used for downcasting
-    fn as_any(&self) -> &dyn Any {
-        self
-    }
-
-    fn properties(&self) -> &PlanProperties {
-        self.inner.properties()
-    }
-
-    fn children(&self) -> Vec<&Arc<dyn ExecutionPlan>> {
-        // this is a leaf node and has no children
-        vec![]
-    }
-
-    fn with_new_children(
-        self: Arc<Self>,
-        _: Vec<Arc<dyn ExecutionPlan>>,
-    ) -> Result<Arc<dyn ExecutionPlan>> {
-        Ok(self)
-    }
-
-    /// Redistribute files across partitions according to their size
-    /// See comments on `FileGroupPartitioner` for more detail.
-    fn repartitioned(
-        &self,
-        target_partitions: usize,
-        config: &ConfigOptions,
-    ) -> Result<Option<Arc<dyn ExecutionPlan>>> {
-        self.inner.repartitioned(target_partitions, config)
-    }
-
-    fn execute(
-        &self,
-        partition_index: usize,
-        ctx: Arc<TaskContext>,
-    ) -> Result<SendableRecordBatchStream> {
-        self.inner.execute(partition_index, ctx)
-    }
-    fn metrics(&self) -> Option<MetricsSet> {
-        self.inner.metrics()
-    }
-    fn statistics(&self) -> Result<Statistics> {
-        self.inner.statistics()
-    }
-    fn fetch(&self) -> Option<usize> {
-        self.inner.fetch()
-    }
-
-    fn with_fetch(&self, limit: Option<usize>) -> Option<Arc<dyn ExecutionPlan>> {
-        self.inner.with_fetch(limit)
-    }
-}
-
-=======
->>>>>>> 4e269492
 fn should_enable_page_index(
     enable_page_index: bool,
     page_pruning_predicate: &Option<Arc<PagePruningAccessPlanFilter>>,
