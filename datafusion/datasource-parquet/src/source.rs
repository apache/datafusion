--- conflicted
+++ resolved
@@ -583,16 +583,9 @@
             schema_adapter_factory,
             coerce_int96,
             file_decryption_properties,
-<<<<<<< HEAD
-            expr_adapter: base_config
-                .expr_adapter
-                .clone()
-                .unwrap_or_else(|| Arc::new(DefaultPhysicalExprAdapterFactory)),
+            expr_adapter_factory,
             #[cfg(feature = "parquet_encryption")]
             encryption_factory: self.get_encryption_factory_with_config(),
-=======
-            expr_adapter_factory,
->>>>>>> d4d5bfd8
         })
     }
 
