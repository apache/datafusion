// Licensed to the Apache Software Foundation (ASF) under one
// or more contributor license agreements.  See the NOTICE file
// distributed with this work for additional information
// regarding copyright ownership.  The ASF licenses this file
// to you under the Apache License, Version 2.0 (the
// "License"); you may not use this file except in compliance
// with the License.  You may obtain a copy of the License at
//
//   http://www.apache.org/licenses/LICENSE-2.0
//
// Unless required by applicable law or agreed to in writing,
// software distributed under the License is distributed on an
// "AS IS" BASIS, WITHOUT WARRANTIES OR CONDITIONS OF ANY
// KIND, either express or implied.  See the License for the
// specific language governing permissions and limitations
// under the License.

//! [`ParquetOpener`] for opening Parquet files

use crate::page_filter::PagePruningAccessPlanFilter;
use crate::row_group_filter::RowGroupAccessPlanFilter;
use crate::{
    ParquetAccessPlan, ParquetFileMetrics, ParquetFileReaderFactory,
    apply_file_schema_type_coercions, coerce_int96_to_resolution, row_filter,
};
use arrow::array::{RecordBatch, RecordBatchOptions};
use datafusion_datasource::file_stream::{FileOpenFuture, FileOpener};
use datafusion_physical_expr::projection::ProjectionExprs;
use datafusion_physical_expr::utils::reassign_expr_columns;
use datafusion_physical_expr_adapter::replace_columns_with_literals;
use std::collections::HashMap;
use std::pin::Pin;
use std::sync::Arc;
use std::task::{Context, Poll};

use arrow::datatypes::{SchemaRef, TimeUnit};
use datafusion_common::encryption::FileDecryptionProperties;

use datafusion_common::{DataFusionError, Result, ScalarValue, exec_err};
use datafusion_datasource::{PartitionedFile, TableSchema};
use datafusion_physical_expr::simplifier::PhysicalExprSimplifier;
use datafusion_physical_expr_adapter::PhysicalExprAdapterFactory;
use datafusion_physical_expr_common::physical_expr::{
    PhysicalExpr, is_dynamic_physical_expr,
};
use datafusion_physical_plan::metrics::{
    Count, ExecutionPlanMetricsSet, MetricBuilder, PruningMetrics,
};
use datafusion_pruning::{FilePruner, PruningPredicate, build_pruning_predicate};

#[cfg(feature = "parquet_encryption")]
use datafusion_common::config::EncryptionFactoryOptions;
#[cfg(feature = "parquet_encryption")]
use datafusion_execution::parquet_encryption::EncryptionFactory;
use futures::{Stream, StreamExt, TryStreamExt, ready};
use log::debug;
use parquet::arrow::arrow_reader::metrics::ArrowReaderMetrics;
use parquet::arrow::arrow_reader::{
    ArrowReaderMetadata, ArrowReaderOptions, RowSelectionPolicy,
};
use parquet::arrow::async_reader::AsyncFileReader;
use parquet::arrow::{ParquetRecordBatchStreamBuilder, ProjectionMask};
use parquet::file::metadata::{PageIndexPolicy, ParquetMetaDataReader};

/// Implements [`FileOpener`] for a parquet file
pub(super) struct ParquetOpener {
    /// Execution partition index
    pub partition_index: usize,
    /// Projection to apply on top of the table schema (i.e. can reference partition columns).
    pub projection: ProjectionExprs,
    /// Target number of rows in each output RecordBatch
    pub batch_size: usize,
    /// Optional limit on the number of rows to read
    pub limit: Option<usize>,
    /// Optional predicate to apply during the scan
    pub predicate: Option<Arc<dyn PhysicalExpr>>,
    /// Table schema, including partition columns.
    pub table_schema: TableSchema,
    /// Optional hint for how large the initial request to read parquet metadata
    /// should be
    pub metadata_size_hint: Option<usize>,
    /// Metrics for reporting
    pub metrics: ExecutionPlanMetricsSet,
    /// Factory for instantiating parquet reader
    pub parquet_file_reader_factory: Arc<dyn ParquetFileReaderFactory>,
    /// Should the filters be evaluated during the parquet scan using
    /// [`DataFusionArrowPredicate`](row_filter::DatafusionArrowPredicate)?
    pub pushdown_filters: bool,
    /// Should the filters be reordered to optimize the scan?
    pub reorder_filters: bool,
    /// Should we force the reader to use RowSelections for filtering
    pub force_filter_selections: bool,
    /// Should the page index be read from parquet files, if present, to skip
    /// data pages
    pub enable_page_index: bool,
    /// Should the bloom filter be read from parquet, if present, to skip row
    /// groups
    pub enable_bloom_filter: bool,
    /// Should row group pruning be applied
    pub enable_row_group_stats_pruning: bool,
    /// Coerce INT96 timestamps to specific TimeUnit
    pub coerce_int96: Option<TimeUnit>,
    /// Optional parquet FileDecryptionProperties
    #[cfg(feature = "parquet_encryption")]
    pub file_decryption_properties: Option<Arc<FileDecryptionProperties>>,
    /// Rewrite expressions in the context of the file schema
    pub(crate) expr_adapter_factory: Arc<dyn PhysicalExprAdapterFactory>,
    /// Optional factory to create file decryption properties dynamically
    #[cfg(feature = "parquet_encryption")]
    pub encryption_factory:
        Option<(Arc<dyn EncryptionFactory>, EncryptionFactoryOptions)>,
    /// Maximum size of the predicate cache, in bytes. If none, uses
    /// the arrow-rs default.
    pub max_predicate_cache_size: Option<usize>,
}

impl FileOpener for ParquetOpener {
    fn open(&self, partitioned_file: PartitionedFile) -> Result<FileOpenFuture> {
        let file_range = partitioned_file.range.clone();
        let extensions = partitioned_file.extensions.clone();
        let file_location = partitioned_file.object_meta.location.clone();
        let file_name = file_location.to_string();
        let file_metrics =
            ParquetFileMetrics::new(self.partition_index, &file_name, &self.metrics);

        let metadata_size_hint = partitioned_file
            .metadata_size_hint
            .or(self.metadata_size_hint);

        let mut async_file_reader: Box<dyn AsyncFileReader> =
            self.parquet_file_reader_factory.create_reader(
                self.partition_index,
                partitioned_file.clone(),
                metadata_size_hint,
                &self.metrics,
            )?;

        let batch_size = self.batch_size;

        // Build partition values map for replacing partition column references
        // with their literal values from this file's partition values.
        //
        // For example, given
        // 1. `region` is a partition column,
        // 2. predicate `host IN ('us-east-1', 'eu-central-1')`:
        // 3. The file path is `/data/region=us-west-2/...`
        //    (that is the partition column value is `us-west-2`)
        //
        // The predicate would be rewritten to
        // ```sql
        // 'us-west-2` IN ('us-east-1', 'eu-central-1')
        // ```
        // which can be further simplified to `FALSE`, meaning
        // the file can be skipped entirely.
        //
        // While this particular optimization is done during logical planning,
        // there are other cases where partition columns may appear in more
        // complex predicates that cannot be simplified until we are about to
        // open the file (such as dynamic predicates)
        let partition_values: HashMap<&str, &ScalarValue> = self
            .table_schema
            .table_partition_cols()
            .iter()
            .zip(partitioned_file.partition_values.iter())
            .map(|(field, value)| (field.name().as_str(), value))
            .collect();

        // Calculate the output schema from the original projection (before literal replacement)
        // so we get correct field names from column references
        let logical_file_schema = Arc::clone(self.table_schema.file_schema());
        let output_schema = Arc::new(
            self.projection
                .project_schema(self.table_schema.table_schema())?,
        );

        // Apply partition column replacement to projection expressions
        let mut projection = self.projection.clone();
        if !partition_values.is_empty() {
            projection = projection.try_map_exprs(|expr| {
                replace_columns_with_literals(Arc::clone(&expr), &partition_values)
            })?;
        }

        // Apply partition column replacement to predicate
        let mut predicate = if partition_values.is_empty() {
            self.predicate.clone()
        } else {
            self.predicate
                .clone()
                .map(|p| replace_columns_with_literals(p, &partition_values))
                .transpose()?
        };
        let reorder_predicates = self.reorder_filters;
        let pushdown_filters = self.pushdown_filters;
        let force_filter_selections = self.force_filter_selections;
        let coerce_int96 = self.coerce_int96;
        let enable_bloom_filter = self.enable_bloom_filter;
        let enable_row_group_stats_pruning = self.enable_row_group_stats_pruning;
        let limit = self.limit;

        let predicate_creation_errors = MetricBuilder::new(&self.metrics)
            .global_counter("num_predicate_creation_errors");

        let expr_adapter_factory = Arc::clone(&self.expr_adapter_factory);

        let enable_page_index = self.enable_page_index;
        #[cfg(feature = "parquet_encryption")]
        let encryption_context = self.get_encryption_context();
        let max_predicate_cache_size = self.max_predicate_cache_size;

        Ok(Box::pin(async move {
            #[cfg(feature = "parquet_encryption")]
            let file_decryption_properties = encryption_context
                .get_file_decryption_properties(&file_location)
                .await?;

            // Prune this file using the file level statistics and partition values.
            // Since dynamic filters may have been updated since planning it is possible that we are able
            // to prune files now that we couldn't prune at planning time.
            // It is assumed that there is no point in doing pruning here if the predicate is not dynamic,
            // as it would have been done at planning time.
            // We'll also check this after every record batch we read,
            // and if at some point we are able to prove we can prune the file using just the file level statistics
            // we can end the stream early.
            let mut file_pruner = predicate
                .as_ref()
                .filter(|p| {
                    // Make a FilePruner only if there is either
                    // 1. a dynamic expr in the predicate
                    // 2. the file has file-level statistics.
                    //
                    // File-level statistics may prune the file without loading
                    // any row groups or metadata.
                    //
                    // Dynamic filters may prune the file after initial
                    // planning, as the dynamic filter is updated during
                    // execution.
                    //
                    // The case where there is a dynamic filter but no
                    // statistics corresponds to a dynamic filter that
                    // references partition columns. While rare, this is possible
                    // e.g. `select * from table order by partition_col limit
                    // 10` could hit this condition.
                    is_dynamic_physical_expr(p) || partitioned_file.has_statistics()
                })
                .and_then(|p| {
                    FilePruner::try_new(
                        Arc::clone(p),
                        &logical_file_schema,
                        &partitioned_file,
                        predicate_creation_errors.clone(),
                    )
                });

            if let Some(file_pruner) = &mut file_pruner
                && file_pruner.should_prune()?
            {
                // Return an empty stream immediately to skip the work of setting up the actual stream
                file_metrics.files_ranges_pruned_statistics.add_pruned(1);
                return Ok(futures::stream::empty().boxed());
            }

            file_metrics.files_ranges_pruned_statistics.add_matched(1);

            // Don't load the page index yet. Since it is not stored inline in
            // the footer, loading the page index if it is not needed will do
            // unnecessary I/O. We decide later if it is needed to evaluate the
            // pruning predicates. Thus default to not requesting if from the
            // underlying reader.
            let mut options = ArrowReaderOptions::new().with_page_index(false);
            #[cfg(feature = "parquet_encryption")]
            if let Some(fd_val) = file_decryption_properties {
                options = options.with_file_decryption_properties(Arc::clone(&fd_val));
            }
            let mut metadata_timer = file_metrics.metadata_load_time.timer();

            // Begin by loading the metadata from the underlying reader (note
            // the returned metadata may actually include page indexes as some
            // readers may return page indexes even when not requested -- for
            // example when they are cached)
            let mut reader_metadata =
                ArrowReaderMetadata::load_async(&mut async_file_reader, options.clone())
                    .await?;

            // Note about schemas: we are actually dealing with **3 different schemas** here:
            // - The table schema as defined by the TableProvider.
            //   This is what the user sees, what they get when they `SELECT * FROM table`, etc.
            // - The logical file schema: this is the table schema minus any hive partition columns and projections.
            //   This is what the physical file schema is coerced to.
            // - The physical file schema: this is the schema that the arrow-rs
            //   parquet reader will actually produce.
            let mut physical_file_schema = Arc::clone(reader_metadata.schema());

            // The schema loaded from the file may not be the same as the
            // desired schema (for example if we want to instruct the parquet
            // reader to read strings using Utf8View instead). Update if necessary
            if let Some(merged) = apply_file_schema_type_coercions(
                &logical_file_schema,
                &physical_file_schema,
            ) {
                physical_file_schema = Arc::new(merged);
                options = options.with_schema(Arc::clone(&physical_file_schema));
                reader_metadata = ArrowReaderMetadata::try_new(
                    Arc::clone(reader_metadata.metadata()),
                    options.clone(),
                )?;
            }

            if let Some(ref coerce) = coerce_int96
                && let Some(merged) = coerce_int96_to_resolution(
                    reader_metadata.parquet_schema(),
                    &physical_file_schema,
                    coerce,
                )
            {
                physical_file_schema = Arc::new(merged);
                options = options.with_schema(Arc::clone(&physical_file_schema));
                reader_metadata = ArrowReaderMetadata::try_new(
                    Arc::clone(reader_metadata.metadata()),
                    options.clone(),
                )?;
            }

            // Adapt the projection & filter predicate to the physical file schema.
            // This evaluates missing columns and inserts any necessary casts.
            // After rewriting to the file schema, further simplifications may be possible.
            // For example, if `'a' = col_that_is_missing` becomes `'a' = NULL` that can then be simplified to `FALSE`
            // and we can avoid doing any more work on the file (bloom filters, loading the page index, etc.).
            // Additionally, if any casts were inserted we can move casts from the column to the literal side:
            // `CAST(col AS INT) = 5` can become `col = CAST(5 AS <col type>)`, which can be evaluated statically.
            let rewriter = expr_adapter_factory.create(
                Arc::clone(&logical_file_schema),
                Arc::clone(&physical_file_schema),
            );
            let simplifier = PhysicalExprSimplifier::new(&physical_file_schema);
            predicate = predicate
                .map(|p| simplifier.simplify(rewriter.rewrite(p)?))
                .transpose()?;
            // Adapt projections to the physical file schema as well
            projection = projection
                .try_map_exprs(|p| simplifier.simplify(rewriter.rewrite(p)?))?;

            // Build predicates for this specific file
            let (pruning_predicate, page_pruning_predicate) = build_pruning_predicates(
                predicate.as_ref(),
                &physical_file_schema,
                &predicate_creation_errors,
            );

            // The page index is not stored inline in the parquet footer so the
            // code above may not have read the page index structures yet. If we
            // need them for reading and they aren't yet loaded, we need to load them now.
            if should_enable_page_index(enable_page_index, &page_pruning_predicate) {
                reader_metadata = load_page_index(
                    reader_metadata,
                    &mut async_file_reader,
                    // Since we're manually loading the page index the option here should not matter but we pass it in for consistency
                    options.with_page_index(true),
                )
                .await?;
            }

            metadata_timer.stop();

            let mut builder = ParquetRecordBatchStreamBuilder::new_with_metadata(
                async_file_reader,
                reader_metadata,
            );

            let indices = projection.column_indices();

            let mask = ProjectionMask::roots(builder.parquet_schema(), indices);

            // Filter pushdown: evaluate predicates during scan
            if let Some(predicate) = pushdown_filters.then_some(predicate).flatten() {
                let row_filter = row_filter::build_row_filter(
                    &predicate,
                    &physical_file_schema,
                    builder.metadata(),
                    reorder_predicates,
                    &file_metrics,
                );

                match row_filter {
                    Ok(Some(filter)) => {
                        builder = builder.with_row_filter(filter);
                    }
                    Ok(None) => {}
                    Err(e) => {
                        debug!(
                            "Ignoring error building row filter for '{predicate:?}': {e}"
                        );
                    }
                };
            };
            if force_filter_selections {
                builder =
                    builder.with_row_selection_policy(RowSelectionPolicy::Selectors);
            }

            // Determine which row groups to actually read. The idea is to skip
            // as many row groups as possible based on the metadata and query
            let file_metadata = Arc::clone(builder.metadata());
            let predicate = pruning_predicate.as_ref().map(|p| p.as_ref());
            let rg_metadata = file_metadata.row_groups();
            // track which row groups to actually read
            let access_plan =
                create_initial_plan(&file_name, extensions, rg_metadata.len())?;
            let mut row_groups = RowGroupAccessPlanFilter::new(access_plan);
            // if there is a range restricting what parts of the file to read
            if let Some(range) = file_range.as_ref() {
                row_groups.prune_by_range(rg_metadata, range);
            }

            // If there is a predicate that can be evaluated against the metadata
            if let Some(predicate) = predicate.as_ref() {
                if enable_row_group_stats_pruning {
                    row_groups.prune_by_statistics(
                        &physical_file_schema,
                        builder.parquet_schema(),
                        rg_metadata,
                        predicate,
                        &file_metrics,
                    );
                } else {
                    // Update metrics: statistics unavailable, so all row groups are
                    // matched (not pruned)
                    file_metrics
                        .row_groups_pruned_statistics
                        .add_matched(row_groups.remaining_row_group_count());
                }

                if enable_bloom_filter && !row_groups.is_empty() {
                    row_groups
                        .prune_by_bloom_filters(
                            &physical_file_schema,
                            &mut builder,
                            predicate,
                            &file_metrics,
                        )
                        .await;
                } else {
                    // Update metrics: bloom filter unavailable, so all row groups are
                    // matched (not pruned)
                    file_metrics
                        .row_groups_pruned_bloom_filter
                        .add_matched(row_groups.remaining_row_group_count());
                }
            } else {
                // Update metrics: no predicate, so all row groups are matched (not pruned)
                let n_remaining_row_groups = row_groups.remaining_row_group_count();
                file_metrics
                    .row_groups_pruned_statistics
                    .add_matched(n_remaining_row_groups);
                file_metrics
                    .row_groups_pruned_bloom_filter
                    .add_matched(n_remaining_row_groups);
            }

            let mut access_plan = row_groups.build();

            // page index pruning: if all data on individual pages can
            // be ruled using page metadata, rows from other columns
            // with that range can be skipped as well
            if enable_page_index
                && !access_plan.is_empty()
                && let Some(p) = page_pruning_predicate
            {
                access_plan = p.prune_plan_with_page_index(
                    access_plan,
                    &physical_file_schema,
                    builder.parquet_schema(),
                    file_metadata.as_ref(),
                    &file_metrics,
                );
            }

            let row_group_indexes = access_plan.row_group_indexes();
            if let Some(row_selection) =
                access_plan.into_overall_row_selection(rg_metadata)?
            {
                builder = builder.with_row_selection(row_selection);
            }

            if let Some(limit) = limit {
                builder = builder.with_limit(limit)
            }

            if let Some(max_predicate_cache_size) = max_predicate_cache_size {
                builder = builder.with_max_predicate_cache_size(max_predicate_cache_size);
            }

            // metrics from the arrow reader itself
            let arrow_reader_metrics = ArrowReaderMetrics::enabled();

            let stream = builder
                .with_projection(mask)
                .with_batch_size(batch_size)
                .with_row_groups(row_group_indexes)
                .with_metrics(arrow_reader_metrics.clone())
                .build()?;

            let files_ranges_pruned_statistics =
                file_metrics.files_ranges_pruned_statistics.clone();
            let predicate_cache_inner_records =
                file_metrics.predicate_cache_inner_records.clone();
            let predicate_cache_records = file_metrics.predicate_cache_records.clone();

            let stream_schema = Arc::clone(stream.schema());
            // Check if we need to replace the schema to handle things like differing nullability or metadata.
            // See note below about file vs. output schema.
            let replace_schema = !stream_schema.eq(&output_schema);

            // Rebase column indices to match the narrowed stream schema.
            // The projection expressions have indices based on physical_file_schema,
            // but the stream only contains the columns selected by the ProjectionMask.
            let projection = projection
                .try_map_exprs(|expr| reassign_expr_columns(expr, &stream_schema))?;

            let projector = projection.make_projector(&stream_schema)?;

            let stream = stream.map_err(DataFusionError::from).map(move |b| {
                b.and_then(|mut b| {
                    copy_arrow_reader_metrics(
                        &arrow_reader_metrics,
                        &predicate_cache_inner_records,
                        &predicate_cache_records,
                    );
                    b = projector.project_batch(&b)?;
                    if replace_schema {
                        // Ensure the output batch has the expected schema.
                        // This handles things like schema level and field level metadata, which may not be present
                        // in the physical file schema.
                        // It is also possible for nullability to differ; some writers create files with
                        // OPTIONAL fields even when there are no nulls in the data.
                        // In these cases it may make sense for the logical schema to be `NOT NULL`.
                        // RecordBatch::try_new_with_options checks that if the schema is NOT NULL
                        // the array cannot contain nulls, amongst other checks.
                        let (_stream_schema, arrays, num_rows) = b.into_parts();
                        let options =
                            RecordBatchOptions::new().with_row_count(Some(num_rows));
                        RecordBatch::try_new_with_options(
                            Arc::clone(&output_schema),
                            arrays,
                            &options,
                        )
                        .map_err(Into::into)
                    } else {
                        Ok(b)
                    }
                })
            });

            if let Some(file_pruner) = file_pruner {
                Ok(EarlyStoppingStream::new(
                    stream,
                    file_pruner,
                    files_ranges_pruned_statistics,
                )
                .boxed())
            } else {
                Ok(stream.boxed())
            }
        }))
    }
}

/// Copies metrics from ArrowReaderMetrics (the metrics collected by the
/// arrow-rs parquet reader) to the parquet file metrics for DataFusion
fn copy_arrow_reader_metrics(
    arrow_reader_metrics: &ArrowReaderMetrics,
    predicate_cache_inner_records: &Count,
    predicate_cache_records: &Count,
) {
    if let Some(v) = arrow_reader_metrics.records_read_from_inner() {
        predicate_cache_inner_records.add(v);
    }

    if let Some(v) = arrow_reader_metrics.records_read_from_cache() {
        predicate_cache_records.add(v);
    }
}

/// Wraps an inner RecordBatchStream and a [`FilePruner`]
///
/// This can terminate the scan early when some dynamic filters is updated after
/// the scan starts, so we discover after the scan starts that the file can be
/// pruned (can't have matching rows).
struct EarlyStoppingStream<S> {
    /// Has the stream finished processing? All subsequent polls will return
    /// None
    done: bool,
    file_pruner: FilePruner,
    files_ranges_pruned_statistics: PruningMetrics,
    /// The inner stream
    inner: S,
}

impl<S> EarlyStoppingStream<S> {
    pub fn new(
        stream: S,
        file_pruner: FilePruner,
        files_ranges_pruned_statistics: PruningMetrics,
    ) -> Self {
        Self {
            done: false,
            inner: stream,
            file_pruner,
            files_ranges_pruned_statistics,
        }
    }
}

impl<S> EarlyStoppingStream<S>
where
    S: Stream<Item = Result<RecordBatch>> + Unpin,
{
    fn check_prune(&mut self, input: Result<RecordBatch>) -> Result<Option<RecordBatch>> {
        let batch = input?;

        // Since dynamic filters may have been updated, see if we can stop
        // reading this stream entirely.
        if self.file_pruner.should_prune()? {
            self.files_ranges_pruned_statistics.add_pruned(1);
            // Previously this file range has been counted as matched
            self.files_ranges_pruned_statistics.subtract_matched(1);
            self.done = true;
            Ok(None)
        } else {
            // Return the adapted batch
            Ok(Some(batch))
        }
    }
}

impl<S> Stream for EarlyStoppingStream<S>
where
    S: Stream<Item = Result<RecordBatch>> + Unpin,
{
    type Item = Result<RecordBatch>;

    fn poll_next(
        mut self: Pin<&mut Self>,
        cx: &mut Context<'_>,
    ) -> Poll<Option<Self::Item>> {
        if self.done {
            return Poll::Ready(None);
        }
        match ready!(self.inner.poll_next_unpin(cx)) {
            None => {
                // input done
                self.done = true;
                Poll::Ready(None)
            }
            Some(input_batch) => {
                let output = self.check_prune(input_batch);
                Poll::Ready(output.transpose())
            }
        }
    }
}

#[derive(Default)]
struct EncryptionContext {
    #[cfg(feature = "parquet_encryption")]
    file_decryption_properties: Option<Arc<FileDecryptionProperties>>,
    #[cfg(feature = "parquet_encryption")]
    encryption_factory: Option<(Arc<dyn EncryptionFactory>, EncryptionFactoryOptions)>,
}

#[cfg(feature = "parquet_encryption")]
impl EncryptionContext {
    fn new(
        file_decryption_properties: Option<Arc<FileDecryptionProperties>>,
        encryption_factory: Option<(
            Arc<dyn EncryptionFactory>,
            EncryptionFactoryOptions,
        )>,
    ) -> Self {
        Self {
            file_decryption_properties,
            encryption_factory,
        }
    }

    async fn get_file_decryption_properties(
        &self,
        file_location: &object_store::path::Path,
    ) -> Result<Option<Arc<FileDecryptionProperties>>> {
        match &self.file_decryption_properties {
            Some(file_decryption_properties) => {
                Ok(Some(Arc::clone(file_decryption_properties)))
            }
            None => match &self.encryption_factory {
                Some((encryption_factory, encryption_config)) => Ok(encryption_factory
                    .get_file_decryption_properties(encryption_config, file_location)
                    .await?),
                None => Ok(None),
            },
        }
    }
}

#[cfg(not(feature = "parquet_encryption"))]
#[expect(dead_code)]
impl EncryptionContext {
    async fn get_file_decryption_properties(
        &self,
        _file_location: &object_store::path::Path,
    ) -> Result<Option<Arc<FileDecryptionProperties>>> {
        Ok(None)
    }
}

impl ParquetOpener {
    #[cfg(feature = "parquet_encryption")]
    fn get_encryption_context(&self) -> EncryptionContext {
        EncryptionContext::new(
            self.file_decryption_properties.clone(),
            self.encryption_factory.clone(),
        )
    }

    #[cfg(not(feature = "parquet_encryption"))]
    #[expect(dead_code)]
    fn get_encryption_context(&self) -> EncryptionContext {
        EncryptionContext::default()
    }
}

/// Return the initial [`ParquetAccessPlan`]
///
/// If the user has supplied one as an extension, use that
/// otherwise return a plan that scans all row groups
///
/// Returns an error if an invalid `ParquetAccessPlan` is provided
///
/// Note: file_name is only used for error messages
fn create_initial_plan(
    file_name: &str,
    extensions: Option<Arc<dyn std::any::Any + Send + Sync>>,
    row_group_count: usize,
) -> Result<ParquetAccessPlan> {
    if let Some(extensions) = extensions {
        if let Some(access_plan) = extensions.downcast_ref::<ParquetAccessPlan>() {
            let plan_len = access_plan.len();
            if plan_len != row_group_count {
                return exec_err!(
                    "Invalid ParquetAccessPlan for {file_name}. Specified {plan_len} row groups, but file has {row_group_count}"
                );
            }

            // check row group count matches the plan
            return Ok(access_plan.clone());
        } else {
            debug!("DataSourceExec Ignoring unknown extension specified for {file_name}");
        }
    }

    // default to scanning all row groups
    Ok(ParquetAccessPlan::new_all(row_group_count))
}

/// Build a page pruning predicate from an optional predicate expression.
/// If the predicate is None or the predicate cannot be converted to a page pruning
/// predicate, return None.
pub(crate) fn build_page_pruning_predicate(
    predicate: &Arc<dyn PhysicalExpr>,
    file_schema: &SchemaRef,
) -> Arc<PagePruningAccessPlanFilter> {
    Arc::new(PagePruningAccessPlanFilter::new(
        predicate,
        Arc::clone(file_schema),
    ))
}

pub(crate) fn build_pruning_predicates(
    predicate: Option<&Arc<dyn PhysicalExpr>>,
    file_schema: &SchemaRef,
    predicate_creation_errors: &Count,
) -> (
    Option<Arc<PruningPredicate>>,
    Option<Arc<PagePruningAccessPlanFilter>>,
) {
    let Some(predicate) = predicate.as_ref() else {
        return (None, None);
    };
    let pruning_predicate = build_pruning_predicate(
        Arc::clone(predicate),
        file_schema,
        predicate_creation_errors,
    );
    let page_pruning_predicate = build_page_pruning_predicate(predicate, file_schema);
    (pruning_predicate, Some(page_pruning_predicate))
}

/// Returns a `ArrowReaderMetadata` with the page index loaded, loading
/// it from the underlying `AsyncFileReader` if necessary.
async fn load_page_index<T: AsyncFileReader>(
    reader_metadata: ArrowReaderMetadata,
    input: &mut T,
    options: ArrowReaderOptions,
) -> Result<ArrowReaderMetadata> {
    let parquet_metadata = reader_metadata.metadata();
    let missing_column_index = parquet_metadata.column_index().is_none();
    let missing_offset_index = parquet_metadata.offset_index().is_none();
    // You may ask yourself: why are we even checking if the page index is already loaded here?
    // Didn't we explicitly *not* load it above?
    // Well it's possible that a custom implementation of `AsyncFileReader` gives you
    // the page index even if you didn't ask for it (e.g. because it's cached)
    // so it's important to check that here to avoid extra work.
    if missing_column_index || missing_offset_index {
        let m = Arc::try_unwrap(Arc::clone(parquet_metadata))
            .unwrap_or_else(|e| e.as_ref().clone());
        let mut reader = ParquetMetaDataReader::new_with_metadata(m)
            .with_page_index_policy(PageIndexPolicy::Optional);
        reader.load_page_index(input).await?;
        let new_parquet_metadata = reader.finish()?;
        let new_arrow_reader =
            ArrowReaderMetadata::try_new(Arc::new(new_parquet_metadata), options)?;
        Ok(new_arrow_reader)
    } else {
        // No need to load the page index again, just return the existing metadata
        Ok(reader_metadata)
    }
}

fn should_enable_page_index(
    enable_page_index: bool,
    page_pruning_predicate: &Option<Arc<PagePruningAccessPlanFilter>>,
) -> bool {
    enable_page_index
        && page_pruning_predicate.is_some()
        && page_pruning_predicate
            .as_ref()
            .map(|p| p.filter_number() > 0)
            .unwrap_or(false)
}

#[cfg(test)]
mod test {
    use std::sync::Arc;

    use arrow::datatypes::{DataType, Field, Schema};
    use bytes::{BufMut, BytesMut};
    use datafusion_common::{
        ColumnStatistics, DataFusionError, ScalarValue, Statistics, record_batch,
        stats::Precision,
    };
    use datafusion_datasource::{PartitionedFile, TableSchema, file_stream::FileOpener};
    use datafusion_expr::{col, lit};
    use datafusion_physical_expr::{
<<<<<<< HEAD
        PhysicalExpr, expressions::DynamicFilterPhysicalExpr, planner::logical2physical,
=======
        expressions::DynamicFilterPhysicalExpr, planner::logical2physical,
        projection::ProjectionExprs, PhysicalExpr,
>>>>>>> 033116e8
    };
    use datafusion_physical_expr_adapter::DefaultPhysicalExprAdapterFactory;
    use datafusion_physical_plan::metrics::ExecutionPlanMetricsSet;
    use futures::{Stream, StreamExt};
    use object_store::{ObjectStore, memory::InMemory, path::Path};
    use parquet::arrow::ArrowWriter;

    use crate::{DefaultParquetFileReaderFactory, opener::ParquetOpener};

    async fn count_batches_and_rows(
        mut stream: std::pin::Pin<
            Box<
                dyn Stream<Item = Result<arrow::array::RecordBatch, DataFusionError>>
                    + Send,
            >,
        >,
    ) -> (usize, usize) {
        let mut num_batches = 0;
        let mut num_rows = 0;
        while let Some(Ok(batch)) = stream.next().await {
            num_rows += batch.num_rows();
            num_batches += 1;
        }
        (num_batches, num_rows)
    }

    async fn write_parquet(
        store: Arc<dyn ObjectStore>,
        filename: &str,
        batch: arrow::record_batch::RecordBatch,
    ) -> usize {
        let mut out = BytesMut::new().writer();
        {
            let mut writer =
                ArrowWriter::try_new(&mut out, batch.schema(), None).unwrap();
            writer.write(&batch).unwrap();
            writer.finish().unwrap();
        }
        let data = out.into_inner().freeze();
        let data_len = data.len();
        store.put(&Path::from(filename), data.into()).await.unwrap();
        data_len
    }

    fn make_dynamic_expr(expr: Arc<dyn PhysicalExpr>) -> Arc<dyn PhysicalExpr> {
        Arc::new(DynamicFilterPhysicalExpr::new(
            expr.children().into_iter().map(Arc::clone).collect(),
            expr,
        ))
    }

    #[tokio::test]
    async fn test_prune_on_statistics() {
        let store = Arc::new(InMemory::new()) as Arc<dyn ObjectStore>;

        let batch = record_batch!(
            ("a", Int32, vec![Some(1), Some(2), Some(2)]),
            ("b", Float32, vec![Some(1.0), Some(2.0), None])
        )
        .unwrap();

        let data_size =
            write_parquet(Arc::clone(&store), "test.parquet", batch.clone()).await;

        let schema = batch.schema();
        let file = PartitionedFile::new(
            "test.parquet".to_string(),
            u64::try_from(data_size).unwrap(),
        )
        .with_statistics(Arc::new(
            Statistics::new_unknown(&schema)
                .add_column_statistics(ColumnStatistics::new_unknown())
                .add_column_statistics(
                    ColumnStatistics::new_unknown()
                        .with_min_value(Precision::Exact(ScalarValue::Float32(Some(1.0))))
                        .with_max_value(Precision::Exact(ScalarValue::Float32(Some(2.0))))
                        .with_null_count(Precision::Exact(1)),
                ),
        ));

        let make_opener = |predicate| {
            ParquetOpener {
                partition_index: 0,
                projection: ProjectionExprs::from_indices(&[0, 1], &schema),
                batch_size: 1024,
                limit: None,
                predicate: Some(predicate),
                table_schema: TableSchema::from_file_schema(Arc::clone(&schema)),
                metadata_size_hint: None,
                metrics: ExecutionPlanMetricsSet::new(),
                parquet_file_reader_factory: Arc::new(
                    DefaultParquetFileReaderFactory::new(Arc::clone(&store)),
                ),
                pushdown_filters: false, // note that this is false!
                reorder_filters: false,
                force_filter_selections: false,
                enable_page_index: false,
                enable_bloom_filter: false,
                enable_row_group_stats_pruning: true,
                coerce_int96: None,
                #[cfg(feature = "parquet_encryption")]
                file_decryption_properties: None,
                expr_adapter_factory: Arc::new(DefaultPhysicalExprAdapterFactory),
                #[cfg(feature = "parquet_encryption")]
                encryption_factory: None,
                max_predicate_cache_size: None,
            }
        };

        // A filter on "a" should not exclude any rows even if it matches the data
        let expr = col("a").eq(lit(1));
        let predicate = logical2physical(&expr, &schema);
        let opener = make_opener(predicate);
        let stream = opener.open(file.clone()).unwrap().await.unwrap();
        let (num_batches, num_rows) = count_batches_and_rows(stream).await;
        assert_eq!(num_batches, 1);
        assert_eq!(num_rows, 3);

        // A filter on `b = 5.0` should exclude all rows
        let expr = col("b").eq(lit(ScalarValue::Float32(Some(5.0))));
        let predicate = logical2physical(&expr, &schema);
        let opener = make_opener(predicate);
        let stream = opener.open(file).unwrap().await.unwrap();
        let (num_batches, num_rows) = count_batches_and_rows(stream).await;
        assert_eq!(num_batches, 0);
        assert_eq!(num_rows, 0);
    }

    #[tokio::test]
    async fn test_prune_on_partition_statistics_with_dynamic_expression() {
        let store = Arc::new(InMemory::new()) as Arc<dyn ObjectStore>;

        let batch = record_batch!(("a", Int32, vec![Some(1), Some(2), Some(3)])).unwrap();
        let data_size =
            write_parquet(Arc::clone(&store), "part=1/file.parquet", batch.clone()).await;

        let file_schema = batch.schema();
        let mut file = PartitionedFile::new(
            "part=1/file.parquet".to_string(),
            u64::try_from(data_size).unwrap(),
        );
        file.partition_values = vec![ScalarValue::Int32(Some(1))];

        let table_schema = Arc::new(Schema::new(vec![
            Field::new("part", DataType::Int32, false),
            Field::new("a", DataType::Int32, false),
        ]));

        let make_opener = |predicate| {
            ParquetOpener {
                partition_index: 0,
                projection: ProjectionExprs::from_indices(&[0], &file_schema),
                batch_size: 1024,
                limit: None,
                predicate: Some(predicate),
                table_schema: TableSchema::new(
                    file_schema.clone(),
                    vec![Arc::new(Field::new("part", DataType::Int32, false))],
                ),
                metadata_size_hint: None,
                metrics: ExecutionPlanMetricsSet::new(),
                parquet_file_reader_factory: Arc::new(
                    DefaultParquetFileReaderFactory::new(Arc::clone(&store)),
                ),
                pushdown_filters: false, // note that this is false!
                reorder_filters: false,
                force_filter_selections: false,
                enable_page_index: false,
                enable_bloom_filter: false,
                enable_row_group_stats_pruning: true,
                coerce_int96: None,
                #[cfg(feature = "parquet_encryption")]
                file_decryption_properties: None,
                expr_adapter_factory: Arc::new(DefaultPhysicalExprAdapterFactory),
                #[cfg(feature = "parquet_encryption")]
                encryption_factory: None,
                max_predicate_cache_size: None,
            }
        };

        // Filter should match the partition value
        let expr = col("part").eq(lit(1));
        // Mark the expression as dynamic even if it's not to force partition pruning to happen
        // Otherwise we assume it already happened at the planning stage and won't re-do the work here
        let predicate = make_dynamic_expr(logical2physical(&expr, &table_schema));
        let opener = make_opener(predicate);
        let stream = opener.open(file.clone()).unwrap().await.unwrap();
        let (num_batches, num_rows) = count_batches_and_rows(stream).await;
        assert_eq!(num_batches, 1);
        assert_eq!(num_rows, 3);

        // Filter should not match the partition value
        let expr = col("part").eq(lit(2));
        // Mark the expression as dynamic even if it's not to force partition pruning to happen
        // Otherwise we assume it already happened at the planning stage and won't re-do the work here
        let predicate = make_dynamic_expr(logical2physical(&expr, &table_schema));
        let opener = make_opener(predicate);
        let stream = opener.open(file).unwrap().await.unwrap();
        let (num_batches, num_rows) = count_batches_and_rows(stream).await;
        assert_eq!(num_batches, 0);
        assert_eq!(num_rows, 0);
    }

    #[tokio::test]
    async fn test_prune_on_partition_values_and_file_statistics() {
        let store = Arc::new(InMemory::new()) as Arc<dyn ObjectStore>;

        let batch = record_batch!(
            ("a", Int32, vec![Some(1), Some(2), Some(3)]),
            ("b", Float64, vec![Some(1.0), Some(2.0), None])
        )
        .unwrap();
        let data_size =
            write_parquet(Arc::clone(&store), "part=1/file.parquet", batch.clone()).await;
        let file_schema = batch.schema();
        let mut file = PartitionedFile::new(
            "part=1/file.parquet".to_string(),
            u64::try_from(data_size).unwrap(),
        );
        file.partition_values = vec![ScalarValue::Int32(Some(1))];
        file.statistics = Some(Arc::new(
            Statistics::new_unknown(&file_schema)
                .add_column_statistics(ColumnStatistics::new_unknown())
                .add_column_statistics(
                    ColumnStatistics::new_unknown()
                        .with_min_value(Precision::Exact(ScalarValue::Float64(Some(1.0))))
                        .with_max_value(Precision::Exact(ScalarValue::Float64(Some(2.0))))
                        .with_null_count(Precision::Exact(1)),
                ),
        ));
        let table_schema = Arc::new(Schema::new(vec![
            Field::new("part", DataType::Int32, false),
            Field::new("a", DataType::Int32, false),
            Field::new("b", DataType::Float32, true),
        ]));
        let make_opener = |predicate| {
            ParquetOpener {
                partition_index: 0,
                projection: ProjectionExprs::from_indices(&[0], &file_schema),
                batch_size: 1024,
                limit: None,
                predicate: Some(predicate),
                table_schema: TableSchema::new(
                    file_schema.clone(),
                    vec![Arc::new(Field::new("part", DataType::Int32, false))],
                ),
                metadata_size_hint: None,
                metrics: ExecutionPlanMetricsSet::new(),
                parquet_file_reader_factory: Arc::new(
                    DefaultParquetFileReaderFactory::new(Arc::clone(&store)),
                ),
                pushdown_filters: false, // note that this is false!
                reorder_filters: false,
                force_filter_selections: false,
                enable_page_index: false,
                enable_bloom_filter: false,
                enable_row_group_stats_pruning: true,
                coerce_int96: None,
                #[cfg(feature = "parquet_encryption")]
                file_decryption_properties: None,
                expr_adapter_factory: Arc::new(DefaultPhysicalExprAdapterFactory),
                #[cfg(feature = "parquet_encryption")]
                encryption_factory: None,
                max_predicate_cache_size: None,
            }
        };

        // Filter should match the partition value and file statistics
        let expr = col("part").eq(lit(1)).and(col("b").eq(lit(1.0)));
        let predicate = logical2physical(&expr, &table_schema);
        let opener = make_opener(predicate);
        let stream = opener.open(file.clone()).unwrap().await.unwrap();
        let (num_batches, num_rows) = count_batches_and_rows(stream).await;
        assert_eq!(num_batches, 1);
        assert_eq!(num_rows, 3);

        // Should prune based on partition value but not file statistics
        let expr = col("part").eq(lit(2)).and(col("b").eq(lit(1.0)));
        let predicate = logical2physical(&expr, &table_schema);
        let opener = make_opener(predicate);
        let stream = opener.open(file.clone()).unwrap().await.unwrap();
        let (num_batches, num_rows) = count_batches_and_rows(stream).await;
        assert_eq!(num_batches, 0);
        assert_eq!(num_rows, 0);

        // Should prune based on file statistics but not partition value
        let expr = col("part").eq(lit(1)).and(col("b").eq(lit(7.0)));
        let predicate = logical2physical(&expr, &table_schema);
        let opener = make_opener(predicate);
        let stream = opener.open(file.clone()).unwrap().await.unwrap();
        let (num_batches, num_rows) = count_batches_and_rows(stream).await;
        assert_eq!(num_batches, 0);
        assert_eq!(num_rows, 0);

        // Should prune based on both partition value and file statistics
        let expr = col("part").eq(lit(2)).and(col("b").eq(lit(7.0)));
        let predicate = logical2physical(&expr, &table_schema);
        let opener = make_opener(predicate);
        let stream = opener.open(file).unwrap().await.unwrap();
        let (num_batches, num_rows) = count_batches_and_rows(stream).await;
        assert_eq!(num_batches, 0);
        assert_eq!(num_rows, 0);
    }

    #[tokio::test]
    async fn test_prune_on_partition_value_and_data_value() {
        let store = Arc::new(InMemory::new()) as Arc<dyn ObjectStore>;

        // Note: number 3 is missing!
        let batch = record_batch!(("a", Int32, vec![Some(1), Some(2), Some(4)])).unwrap();
        let data_size =
            write_parquet(Arc::clone(&store), "part=1/file.parquet", batch.clone()).await;

        let file_schema = batch.schema();
        let mut file = PartitionedFile::new(
            "part=1/file.parquet".to_string(),
            u64::try_from(data_size).unwrap(),
        );
        file.partition_values = vec![ScalarValue::Int32(Some(1))];

        let table_schema = Arc::new(Schema::new(vec![
            Field::new("part", DataType::Int32, false),
            Field::new("a", DataType::Int32, false),
        ]));

        let make_opener = |predicate| {
            ParquetOpener {
                partition_index: 0,
                projection: ProjectionExprs::from_indices(&[0], &file_schema),
                batch_size: 1024,
                limit: None,
                predicate: Some(predicate),
                table_schema: TableSchema::new(
                    file_schema.clone(),
                    vec![Arc::new(Field::new("part", DataType::Int32, false))],
                ),
                metadata_size_hint: None,
                metrics: ExecutionPlanMetricsSet::new(),
                parquet_file_reader_factory: Arc::new(
                    DefaultParquetFileReaderFactory::new(Arc::clone(&store)),
                ),
                pushdown_filters: true, // note that this is true!
                reorder_filters: true,
                force_filter_selections: false,
                enable_page_index: false,
                enable_bloom_filter: false,
                enable_row_group_stats_pruning: false, // note that this is false!
                coerce_int96: None,
                #[cfg(feature = "parquet_encryption")]
                file_decryption_properties: None,
                expr_adapter_factory: Arc::new(DefaultPhysicalExprAdapterFactory),
                #[cfg(feature = "parquet_encryption")]
                encryption_factory: None,
                max_predicate_cache_size: None,
            }
        };

        // Filter should match the partition value and data value
        let expr = col("part").eq(lit(1)).or(col("a").eq(lit(1)));
        let predicate = logical2physical(&expr, &table_schema);
        let opener = make_opener(predicate);
        let stream = opener.open(file.clone()).unwrap().await.unwrap();
        let (num_batches, num_rows) = count_batches_and_rows(stream).await;
        assert_eq!(num_batches, 1);
        assert_eq!(num_rows, 3);

        // Filter should match the partition value but not the data value
        let expr = col("part").eq(lit(1)).or(col("a").eq(lit(3)));
        let predicate = logical2physical(&expr, &table_schema);
        let opener = make_opener(predicate);
        let stream = opener.open(file.clone()).unwrap().await.unwrap();
        let (num_batches, num_rows) = count_batches_and_rows(stream).await;
        assert_eq!(num_batches, 1);
        assert_eq!(num_rows, 3);

        // Filter should not match the partition value but match the data value
        let expr = col("part").eq(lit(2)).or(col("a").eq(lit(1)));
        let predicate = logical2physical(&expr, &table_schema);
        let opener = make_opener(predicate);
        let stream = opener.open(file.clone()).unwrap().await.unwrap();
        let (num_batches, num_rows) = count_batches_and_rows(stream).await;
        assert_eq!(num_batches, 1);
        assert_eq!(num_rows, 1);

        // Filter should not match the partition value or the data value
        let expr = col("part").eq(lit(2)).or(col("a").eq(lit(3)));
        let predicate = logical2physical(&expr, &table_schema);
        let opener = make_opener(predicate);
        let stream = opener.open(file).unwrap().await.unwrap();
        let (num_batches, num_rows) = count_batches_and_rows(stream).await;
        assert_eq!(num_batches, 0);
        assert_eq!(num_rows, 0);
    }

    /// Test that if the filter is not a dynamic filter and we have no stats we don't do extra pruning work at the file level.
    #[tokio::test]
    async fn test_opener_pruning_skipped_on_static_filters() {
        let store = Arc::new(InMemory::new()) as Arc<dyn ObjectStore>;

        let batch = record_batch!(("a", Int32, vec![Some(1), Some(2), Some(3)])).unwrap();
        let data_size =
            write_parquet(Arc::clone(&store), "part=1/file.parquet", batch.clone()).await;

        let file_schema = batch.schema();
        let mut file = PartitionedFile::new(
            "part=1/file.parquet".to_string(),
            u64::try_from(data_size).unwrap(),
        );
        file.partition_values = vec![ScalarValue::Int32(Some(1))];
        file.statistics = Some(Arc::new(
            Statistics::default().add_column_statistics(
                ColumnStatistics::new_unknown()
                    .with_min_value(Precision::Exact(ScalarValue::Int32(Some(1))))
                    .with_max_value(Precision::Exact(ScalarValue::Int32(Some(3))))
                    .with_null_count(Precision::Exact(0)),
            ),
        ));

        let table_schema = Arc::new(Schema::new(vec![
            Field::new("a", DataType::Int32, false),
            Field::new("part", DataType::Int32, false),
        ]));

        let make_opener = |predicate| {
            ParquetOpener {
                partition_index: 0,
                projection: ProjectionExprs::from_indices(&[0], &file_schema),
                batch_size: 1024,
                limit: None,
                predicate: Some(predicate),
                table_schema: TableSchema::new(
                    file_schema.clone(),
                    vec![Arc::new(Field::new("part", DataType::Int32, false))],
                ),
                metadata_size_hint: None,
                metrics: ExecutionPlanMetricsSet::new(),
                parquet_file_reader_factory: Arc::new(
                    DefaultParquetFileReaderFactory::new(Arc::clone(&store)),
                ),
                pushdown_filters: false, // note that this is false!
                reorder_filters: false,
                force_filter_selections: false,
                enable_page_index: false,
                enable_bloom_filter: false,
                enable_row_group_stats_pruning: false, // note that this is false!
                coerce_int96: None,
                #[cfg(feature = "parquet_encryption")]
                file_decryption_properties: None,
                expr_adapter_factory: Arc::new(DefaultPhysicalExprAdapterFactory),
                #[cfg(feature = "parquet_encryption")]
                encryption_factory: None,
                max_predicate_cache_size: None,
            }
        };

        // This filter could prune based on statistics, but since it's not dynamic it's not applied for pruning
        // (the assumption is this happened already at planning time)
        let expr = col("a").eq(lit(42));
        let predicate = logical2physical(&expr, &table_schema);
        let opener = make_opener(predicate);
        let stream = opener.open(file.clone()).unwrap().await.unwrap();
        let (num_batches, num_rows) = count_batches_and_rows(stream).await;
        assert_eq!(num_batches, 0);
        assert_eq!(num_rows, 0);

        // If we make the filter dynamic, it should prune.
        // This allows dynamic filters to prune partitions/files even if they are populated late into execution.
        let predicate = make_dynamic_expr(logical2physical(&expr, &table_schema));
        let opener = make_opener(predicate);
        let stream = opener.open(file.clone()).unwrap().await.unwrap();
        let (num_batches, num_rows) = count_batches_and_rows(stream).await;
        assert_eq!(num_batches, 0);
        assert_eq!(num_rows, 0);

        // If we have a filter that touches partition columns only and is dynamic, it should prune even if there are no stats.
        file.statistics = Some(Arc::new(Statistics::new_unknown(&file_schema)));
        let expr = col("part").eq(lit(2));
        let predicate = make_dynamic_expr(logical2physical(&expr, &table_schema));
        let opener = make_opener(predicate);
        let stream = opener.open(file.clone()).unwrap().await.unwrap();
        let (num_batches, num_rows) = count_batches_and_rows(stream).await;
        assert_eq!(num_batches, 0);
        assert_eq!(num_rows, 0);

        // Similarly a filter that combines partition and data columns should prune even if there are no stats.
        let expr = col("part").eq(lit(2)).and(col("a").eq(lit(42)));
        let predicate = make_dynamic_expr(logical2physical(&expr, &table_schema));
        let opener = make_opener(predicate);
        let stream = opener.open(file.clone()).unwrap().await.unwrap();
        let (num_batches, num_rows) = count_batches_and_rows(stream).await;
        assert_eq!(num_batches, 0);
        assert_eq!(num_rows, 0);
    }
}<|MERGE_RESOLUTION|>--- conflicted
+++ resolved
@@ -850,12 +850,8 @@
     use datafusion_datasource::{PartitionedFile, TableSchema, file_stream::FileOpener};
     use datafusion_expr::{col, lit};
     use datafusion_physical_expr::{
-<<<<<<< HEAD
-        PhysicalExpr, expressions::DynamicFilterPhysicalExpr, planner::logical2physical,
-=======
         expressions::DynamicFilterPhysicalExpr, planner::logical2physical,
         projection::ProjectionExprs, PhysicalExpr,
->>>>>>> 033116e8
     };
     use datafusion_physical_expr_adapter::DefaultPhysicalExprAdapterFactory;
     use datafusion_physical_plan::metrics::ExecutionPlanMetricsSet;
