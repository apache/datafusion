--- conflicted
+++ resolved
@@ -78,13 +78,10 @@
     pub enable_bloom_filter: bool,
     /// Schema adapter factory
     pub schema_adapter_factory: Arc<dyn SchemaAdapterFactory>,
-<<<<<<< HEAD
+    /// Should row group pruning be applied
+    pub enable_row_group_stats_pruning: bool,
     /// Coerce INT96 timestamps to specific TimeUnit
     pub coerce_int96: Option<TimeUnit>,
-=======
-    /// Should row group pruning be applied
-    pub enable_row_group_stats_pruning: bool,
->>>>>>> b7177234
 }
 
 impl FileOpener for ParquetOpener {
@@ -117,14 +114,7 @@
         let table_schema = Arc::clone(&self.table_schema);
         let reorder_predicates = self.reorder_filters;
         let pushdown_filters = self.pushdown_filters;
-<<<<<<< HEAD
         let coerce_int96 = self.coerce_int96;
-        let enable_page_index = should_enable_page_index(
-            self.enable_page_index,
-            &self.page_pruning_predicate,
-        );
-=======
->>>>>>> b7177234
         let enable_bloom_filter = self.enable_bloom_filter;
         let enable_row_group_stats_pruning = self.enable_row_group_stats_pruning;
         let limit = self.limit;
@@ -171,30 +161,27 @@
                 )?;
             }
 
-<<<<<<< HEAD
             if coerce_int96.is_some() {
                 if let Some(merged) = coerce_int96_to_resolution(
-                    metadata.parquet_schema(),
-                    &schema,
+                    reader_metadata.parquet_schema(),
+                    &physical_file_schema,
                     &(coerce_int96.unwrap()),
                 ) {
-                    schema = Arc::new(merged);
+                    physical_file_schema = Arc::new(merged);
+                    options = options.with_schema(Arc::clone(&physical_file_schema));
+                    reader_metadata = ArrowReaderMetadata::try_new(
+                        Arc::clone(reader_metadata.metadata()),
+                        options.clone(),
+                    )?;
                 }
             }
 
-            let options = ArrowReaderOptions::new()
-                .with_page_index(enable_page_index)
-                .with_schema(Arc::clone(&schema));
-            let metadata =
-                ArrowReaderMetadata::try_new(Arc::clone(metadata.metadata()), options)?;
-=======
             // Build predicates for this specific file
             let (pruning_predicate, page_pruning_predicate) = build_pruning_predicates(
                 &predicate,
                 &physical_file_schema,
                 &predicate_creation_errors,
             );
->>>>>>> b7177234
 
             // The page index is not stored inline in the parquet footer so the
             // code above may not have read the page index structures yet. If we
