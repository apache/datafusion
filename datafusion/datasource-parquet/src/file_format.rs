--- conflicted
+++ resolved
@@ -25,7 +25,7 @@
 use std::sync::Arc;
 use std::{fmt, vec};
 
-use arrow::array::{ArrayRef, BooleanArray, RecordBatch};
+use arrow::array::RecordBatch;
 use arrow::datatypes::{Fields, Schema, SchemaRef, TimeUnit};
 use datafusion_datasource::file_compression_type::FileCompressionType;
 use datafusion_datasource::file_sink_config::{FileSink, FileSinkConfig};
@@ -36,11 +36,6 @@
 use datafusion_datasource::file_format::{FileFormat, FileFormatFactory};
 use datafusion_datasource::write::demux::DemuxedStreamReceiver;
 
-<<<<<<< HEAD
-=======
-use arrow::compute::kernels::cmp::eq;
-use arrow::compute::{and, sum};
->>>>>>> a26039b0
 use arrow::datatypes::{DataType, Field, FieldRef};
 use datafusion_common::config::{ConfigField, ConfigFileType, TableParquetOptions};
 #[cfg(feature = "parquet_encryption")]
@@ -48,13 +43,8 @@
 use datafusion_common::encryption::FileDecryptionProperties;
 use datafusion_common::parsers::CompressionTypeVariant;
 use datafusion_common::{
-<<<<<<< HEAD
     internal_datafusion_err, internal_err, not_impl_err, DataFusionError, GetExt,
     HashSet, Result, DEFAULT_PARQUET_EXTENSION,
-=======
-    internal_datafusion_err, internal_err, not_impl_err, ColumnStatistics,
-    DataFusionError, GetExt, HashSet, Result, ScalarValue, DEFAULT_PARQUET_EXTENSION,
->>>>>>> a26039b0
 };
 use datafusion_common::{HashMap, Statistics};
 use datafusion_common_runtime::{JoinSet, SpawnedTask};
@@ -1067,232 +1057,15 @@
         .await
 }
 
-<<<<<<< HEAD
 #[deprecated(
     since = "50.0.0",
     note = "Use `DFParquetMetadata::statistics_from_parquet_metadata` instead"
 )]
-=======
-/// Convert statistics in [`ParquetMetaData`] into [`Statistics`] using [`StatisticsConverter`]
-///
-/// The statistics are calculated for each column in the table schema
-/// using the row group statistics in the parquet metadata.
-///
-/// # Key behaviors:
-///
-/// 1. Extracts row counts and byte sizes from all row groups
-/// 2. Applies schema type coercions to align file schema with table schema
-/// 3. Collects and aggregates statistics across row groups when available
-///
-/// # When there are no statistics:
-///
-/// If the Parquet file doesn't contain any statistics (has_statistics is false), the function returns a Statistics object with:
-/// - Exact row count
-/// - Exact byte size
-/// - All column statistics marked as unknown via Statistics::unknown_column(&table_schema)
-/// # When only some columns have statistics:
-///
-/// For columns with statistics:
-/// - Min/max values are properly extracted and represented as [Precision::Exact] or [Precision::Inexact]
-///   depending on the `is_max_value_exact` and `is_min_value_exact` flags.
-/// - Null counts are calculated by summing across row groups
-///
-/// For columns without statistics,
-/// - For min/max, there are two situations:
-///     1. The column isn't in arrow schema, then min/max values are set to Precision::Absent
-///     2. The column is in arrow schema, but not in parquet schema due to schema revolution, min/max values are set to Precision::Exact(null)
-/// - Null counts are set to Precision::Exact(num_rows) (conservatively assuming all values could be null)
->>>>>>> a26039b0
 pub fn statistics_from_parquet_meta_calc(
     metadata: &ParquetMetaData,
     table_schema: SchemaRef,
 ) -> Result<Statistics> {
-<<<<<<< HEAD
     DFParquetMetadata::statistics_from_parquet_metadata(metadata, &table_schema)
-=======
-    let row_groups_metadata = metadata.row_groups();
-
-    let mut statistics = Statistics::new_unknown(&table_schema);
-    let mut has_statistics = false;
-    let mut num_rows = 0_usize;
-    let mut total_byte_size = 0_usize;
-    for row_group_meta in row_groups_metadata {
-        num_rows += row_group_meta.num_rows() as usize;
-        total_byte_size += row_group_meta.total_byte_size() as usize;
-
-        if !has_statistics {
-            has_statistics = row_group_meta
-                .columns()
-                .iter()
-                .any(|column| column.statistics().is_some());
-        }
-    }
-    statistics.num_rows = Precision::Exact(num_rows);
-    statistics.total_byte_size = Precision::Exact(total_byte_size);
-
-    let file_metadata = metadata.file_metadata();
-    let mut file_schema = parquet_to_arrow_schema(
-        file_metadata.schema_descr(),
-        file_metadata.key_value_metadata(),
-    )?;
-
-    if let Some(merged) = apply_file_schema_type_coercions(&table_schema, &file_schema) {
-        file_schema = merged;
-    }
-
-    statistics.column_statistics = if has_statistics {
-        let (mut max_accs, mut min_accs) = create_max_min_accs(&table_schema);
-        let mut null_counts_array =
-            vec![Precision::Exact(0); table_schema.fields().len()];
-        let mut is_max_value_exact = vec![Some(true); table_schema.fields().len()];
-        let mut is_min_value_exact = vec![Some(true); table_schema.fields().len()];
-
-        table_schema
-            .fields()
-            .iter()
-            .enumerate()
-            .for_each(|(idx, field)| {
-                match StatisticsConverter::try_new(
-                    field.name(),
-                    &file_schema,
-                    file_metadata.schema_descr(),
-                ) {
-                    Ok(stats_converter) => {
-                        let mut accumulators = StatisticsAccumulators {
-                            min_accs: &mut min_accs,
-                            max_accs: &mut max_accs,
-                            null_counts_array: &mut null_counts_array,
-                            is_min_value_exact: &mut is_min_value_exact,
-                            is_max_value_exact: &mut is_max_value_exact,
-                        };
-                        summarize_min_max_null_counts(
-                            &mut accumulators,
-                            idx,
-                            num_rows,
-                            &stats_converter,
-                            row_groups_metadata,
-                        )
-                        .ok();
-                    }
-                    Err(e) => {
-                        debug!("Failed to create statistics converter: {e}");
-                        null_counts_array[idx] = Precision::Exact(num_rows);
-                    }
-                }
-            });
-
-        get_col_stats(
-            &table_schema,
-            null_counts_array,
-            &mut max_accs,
-            &mut min_accs,
-            &mut is_max_value_exact,
-            &mut is_min_value_exact,
-        )
-    } else {
-        Statistics::unknown_column(&table_schema)
-    };
-
-    Ok(statistics)
-}
-
-fn get_col_stats(
-    schema: &Schema,
-    null_counts: Vec<Precision<usize>>,
-    max_values: &mut [Option<MaxAccumulator>],
-    min_values: &mut [Option<MinAccumulator>],
-    is_max_value_exact: &mut [Option<bool>],
-    is_min_value_exact: &mut [Option<bool>],
-) -> Vec<ColumnStatistics> {
-    (0..schema.fields().len())
-        .map(|i| {
-            let max_value = match (
-                max_values.get_mut(i).unwrap(),
-                is_max_value_exact.get(i).unwrap(),
-            ) {
-                (Some(max_value), Some(true)) => {
-                    max_value.evaluate().ok().map(Precision::Exact)
-                }
-                (Some(max_value), Some(false)) | (Some(max_value), None) => {
-                    max_value.evaluate().ok().map(Precision::Inexact)
-                }
-                (None, _) => None,
-            };
-            let min_value = match (
-                min_values.get_mut(i).unwrap(),
-                is_min_value_exact.get(i).unwrap(),
-            ) {
-                (Some(min_value), Some(true)) => {
-                    min_value.evaluate().ok().map(Precision::Exact)
-                }
-                (Some(min_value), Some(false)) | (Some(min_value), None) => {
-                    min_value.evaluate().ok().map(Precision::Inexact)
-                }
-                (None, _) => None,
-            };
-            ColumnStatistics {
-                null_count: null_counts[i],
-                max_value: max_value.unwrap_or(Precision::Absent),
-                min_value: min_value.unwrap_or(Precision::Absent),
-                sum_value: Precision::Absent,
-                distinct_count: Precision::Absent,
-            }
-        })
-        .collect()
-}
-
-/// Holds the accumulator state for collecting statistics from row groups
-struct StatisticsAccumulators<'a> {
-    min_accs: &'a mut [Option<MinAccumulator>],
-    max_accs: &'a mut [Option<MaxAccumulator>],
-    null_counts_array: &'a mut [Precision<usize>],
-    is_min_value_exact: &'a mut [Option<bool>],
-    is_max_value_exact: &'a mut [Option<bool>],
-}
-
-fn summarize_min_max_null_counts(
-    accumulators: &mut StatisticsAccumulators,
-    arrow_schema_index: usize,
-    num_rows: usize,
-    stats_converter: &StatisticsConverter,
-    row_groups_metadata: &[RowGroupMetaData],
-) -> Result<()> {
-    let max_values = stats_converter.row_group_maxes(row_groups_metadata)?;
-    let min_values = stats_converter.row_group_mins(row_groups_metadata)?;
-    let null_counts = stats_converter.row_group_null_counts(row_groups_metadata)?;
-    let is_max_value_exact_stat =
-        stats_converter.row_group_is_max_value_exact(row_groups_metadata)?;
-    let is_min_value_exact_stat =
-        stats_converter.row_group_is_min_value_exact(row_groups_metadata)?;
-
-    if let Some(max_acc) = &mut accumulators.max_accs[arrow_schema_index] {
-        max_acc.update_batch(&[Arc::clone(&max_values)])?;
-        let mut cur_max_acc = max_acc.clone();
-        accumulators.is_max_value_exact[arrow_schema_index] = has_any_exact_match(
-            cur_max_acc.evaluate()?,
-            max_values,
-            is_max_value_exact_stat,
-        );
-    }
-
-    if let Some(min_acc) = &mut accumulators.min_accs[arrow_schema_index] {
-        min_acc.update_batch(&[Arc::clone(&min_values)])?;
-        let mut cur_min_acc = min_acc.clone();
-        accumulators.is_min_value_exact[arrow_schema_index] = has_any_exact_match(
-            cur_min_acc.evaluate()?,
-            min_values,
-            is_min_value_exact_stat,
-        );
-    }
-
-    accumulators.null_counts_array[arrow_schema_index] =
-        Precision::Exact(match sum(&null_counts) {
-            Some(null_count) => null_count as usize,
-            None => num_rows,
-        });
-
-    Ok(())
->>>>>>> a26039b0
 }
 
 /// Implements [`DataSink`] for writing to a parquet file.
@@ -1915,66 +1688,6 @@
     Ok(file_metadata)
 }
 
-<<<<<<< HEAD
-=======
-/// Min/max aggregation can take Dictionary encode input but always produces unpacked
-/// (aka non Dictionary) output. We need to adjust the output data type to reflect this.
-/// The reason min/max aggregate produces unpacked output because there is only one
-/// min/max value per group; there is no needs to keep them Dictionary encode
-fn min_max_aggregate_data_type(input_type: &DataType) -> &DataType {
-    if let DataType::Dictionary(_, value_type) = input_type {
-        value_type.as_ref()
-    } else {
-        input_type
-    }
-}
-
-fn create_max_min_accs(
-    schema: &Schema,
-) -> (Vec<Option<MaxAccumulator>>, Vec<Option<MinAccumulator>>) {
-    let max_values: Vec<Option<MaxAccumulator>> = schema
-        .fields()
-        .iter()
-        .map(|field| {
-            MaxAccumulator::try_new(min_max_aggregate_data_type(field.data_type())).ok()
-        })
-        .collect();
-    let min_values: Vec<Option<MinAccumulator>> = schema
-        .fields()
-        .iter()
-        .map(|field| {
-            MinAccumulator::try_new(min_max_aggregate_data_type(field.data_type())).ok()
-        })
-        .collect();
-    (max_values, min_values)
-}
-
-/// Checks if any occurrence of `value` in `array` corresponds to a `true`
-/// entry in the `exactness` array.
-///
-/// This is used to determine if a calculated statistic (e.g., min or max)
-/// is exact, by checking if at least one of its source values was exact.
-///
-/// # Example
-/// - `value`: `0`
-/// - `array`: `[0, 1, 0, 3, 0, 5]`
-/// - `exactness`: `[true, false, false, false, false, false]`
-///
-/// The value `0` appears at indices `[0, 2, 4]`. The corresponding exactness
-/// values are `[true, false, false]`. Since at least one is `true`, the
-/// function returns `Some(true)`.
-fn has_any_exact_match(
-    value: ScalarValue,
-    array: ArrayRef,
-    exactness: BooleanArray,
-) -> Option<bool> {
-    let scalar_array = value.to_scalar().ok()?;
-    let eq_mask = eq(&scalar_array, &array).ok()?;
-    let combined_mask = and(&eq_mask, &exactness).ok()?;
-    Some(combined_mask.true_count() > 0)
-}
-
->>>>>>> a26039b0
 #[cfg(test)]
 mod tests {
     use parquet::arrow::parquet_to_arrow_schema;
@@ -1982,7 +1695,6 @@
 
     use super::*;
 
-    use arrow::array::{BooleanArray, Int32Array};
     use arrow::datatypes::DataType;
     use parquet::schema::parser::parse_message_type;
 
@@ -2192,51 +1904,4 @@
 
         assert_eq!(result, expected_schema);
     }
-
-    #[test]
-    fn test_has_any_exact_match() {
-        // Case 1: Mixed exact and inexact matches
-        {
-            let computed_min = ScalarValue::Int32(Some(0));
-            let row_group_mins =
-                Arc::new(Int32Array::from(vec![0, 1, 0, 3, 0, 5])) as ArrayRef;
-            let exactness =
-                BooleanArray::from(vec![true, false, false, false, false, false]);
-
-            let result = has_any_exact_match(computed_min, row_group_mins, exactness);
-            assert_eq!(result, Some(true));
-        }
-        // Case 2: All inexact matches
-        {
-            let computed_min = ScalarValue::Int32(Some(0));
-            let row_group_mins =
-                Arc::new(Int32Array::from(vec![0, 1, 0, 3, 0, 5])) as ArrayRef;
-            let exactness =
-                BooleanArray::from(vec![false, false, false, false, false, false]);
-
-            let result = has_any_exact_match(computed_min, row_group_mins, exactness);
-            assert_eq!(result, Some(false));
-        }
-        // Case 3: All exact matches
-        {
-            let computed_max = ScalarValue::Int32(Some(5));
-            let row_group_maxes =
-                Arc::new(Int32Array::from(vec![1, 5, 3, 5, 2, 5])) as ArrayRef;
-            let exactness =
-                BooleanArray::from(vec![false, true, true, true, false, true]);
-
-            let result = has_any_exact_match(computed_max, row_group_maxes, exactness);
-            assert_eq!(result, Some(true));
-        }
-        // Case 4: All maxes are null values
-        {
-            let computed_max = ScalarValue::Int32(None);
-            let row_group_maxes =
-                Arc::new(Int32Array::from(vec![None, None, None, None])) as ArrayRef;
-            let exactness = BooleanArray::from(vec![None, Some(true), None, Some(false)]);
-
-            let result = has_any_exact_match(computed_max, row_group_maxes, exactness);
-            assert_eq!(result, Some(false));
-        }
-    }
 }