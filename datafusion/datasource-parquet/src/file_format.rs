// Licensed to the Apache Software Foundation (ASF) under one
// or more contributor license agreements.  See the NOTICE file
// distributed with this work for additional information
// regarding copyright ownership.  The ASF licenses this file
// to you under the Apache License, Version 2.0 (the
// "License"); you may not use this file except in compliance
// with the License.  You may obtain a copy of the License at
//
//   http://www.apache.org/licenses/LICENSE-2.0
//
// Unless required by applicable law or agreed to in writing,
// software distributed under the License is distributed on an
// "AS IS" BASIS, WITHOUT WARRANTIES OR CONDITIONS OF ANY
// KIND, either express or implied.  See the License for the
// specific language governing permissions and limitations
// under the License.

//! [`ParquetFormat`]: Parquet [`FileFormat`] abstractions

use std::any::Any;
use std::cell::RefCell;
use std::fmt;
use std::fmt::Debug;
use std::ops::Range;
use std::rc::Rc;
use std::sync::Arc;

use arrow::array::RecordBatch;
use arrow::datatypes::{Fields, Schema, SchemaRef, TimeUnit};
use datafusion_datasource::file_compression_type::FileCompressionType;
use datafusion_datasource::file_sink_config::{FileSink, FileSinkConfig};
use datafusion_datasource::write::{
    get_writer_schema, ObjectWriterBuilder, SharedBuffer,
};

use datafusion_datasource::file_format::{FileFormat, FileFormatFactory};
use datafusion_datasource::write::demux::DemuxedStreamReceiver;

use arrow::compute::sum;
use arrow::datatypes::{DataType, Field, FieldRef};
use datafusion_common::config::{ConfigField, ConfigFileType, TableParquetOptions};
use datafusion_common::encryption::{
    map_config_decryption_to_decryption, FileDecryptionProperties,
};
use datafusion_common::parsers::CompressionTypeVariant;
use datafusion_common::stats::Precision;
use datafusion_common::{
    internal_datafusion_err, internal_err, not_impl_err, ColumnStatistics,
    DataFusionError, GetExt, HashSet, Result, DEFAULT_PARQUET_EXTENSION,
};
use datafusion_common::{HashMap, Statistics};
use datafusion_common_runtime::{JoinSet, SpawnedTask};
use datafusion_datasource::display::FileGroupDisplay;
use datafusion_datasource::file::FileSource;
use datafusion_datasource::file_scan_config::{FileScanConfig, FileScanConfigBuilder};
use datafusion_datasource::sink::{DataSink, DataSinkExec};
use datafusion_execution::memory_pool::{MemoryConsumer, MemoryPool, MemoryReservation};
use datafusion_execution::{SendableRecordBatchStream, TaskContext};
use datafusion_expr::dml::InsertOp;
use datafusion_functions_aggregate::min_max::{MaxAccumulator, MinAccumulator};
use datafusion_physical_expr_common::sort_expr::LexRequirement;
use datafusion_physical_plan::Accumulator;
use datafusion_physical_plan::{DisplayAs, DisplayFormatType, ExecutionPlan};
use datafusion_session::Session;

use crate::reader::CachedParquetFileReaderFactory;
use crate::source::{parse_coerce_int96_string, ParquetSource};
use async_trait::async_trait;
use bytes::Bytes;
use datafusion_datasource::source::DataSourceExec;
use futures::future::BoxFuture;
use futures::{FutureExt, StreamExt, TryStreamExt};
use log::debug;
use object_store::buffered::BufWriter;
use object_store::path::Path;
use object_store::{ObjectMeta, ObjectStore};
use parquet::arrow::arrow_reader::statistics::StatisticsConverter;
use parquet::arrow::arrow_writer::{
    compute_leaves, get_column_writers, ArrowColumnChunk, ArrowColumnWriter,
    ArrowLeafColumn, ArrowWriterOptions,
};
use parquet::arrow::async_reader::MetadataFetch;
use parquet::arrow::{parquet_to_arrow_schema, ArrowSchemaConverter, AsyncArrowWriter};
use parquet::basic::Type;

use parquet::errors::ParquetError;
use parquet::file::metadata::{ParquetMetaData, ParquetMetaDataReader, RowGroupMetaData};
use parquet::file::properties::{WriterProperties, WriterPropertiesBuilder};
use parquet::file::writer::SerializedFileWriter;
use parquet::format::FileMetaData;
use parquet::schema::types::SchemaDescriptor;
use tokio::io::{AsyncWrite, AsyncWriteExt};
use tokio::sync::mpsc::{self, Receiver, Sender};

/// Initial writing buffer size. Note this is just a size hint for efficiency. It
/// will grow beyond the set value if needed.
const INITIAL_BUFFER_BYTES: usize = 1048576;

/// When writing parquet files in parallel, if the buffered Parquet data exceeds
/// this size, it is flushed to object store
const BUFFER_FLUSH_BYTES: usize = 1024000;

#[derive(Default)]
/// Factory struct used to create [ParquetFormat]
pub struct ParquetFormatFactory {
    /// inner options for parquet
    pub options: Option<TableParquetOptions>,
}

impl ParquetFormatFactory {
    /// Creates an instance of [ParquetFormatFactory]
    pub fn new() -> Self {
        Self { options: None }
    }

    /// Creates an instance of [ParquetFormatFactory] with customized default options
    pub fn new_with_options(options: TableParquetOptions) -> Self {
        Self {
            options: Some(options),
        }
    }
}

impl FileFormatFactory for ParquetFormatFactory {
    fn create(
        &self,
        state: &dyn Session,
        format_options: &std::collections::HashMap<String, String>,
    ) -> Result<Arc<dyn FileFormat>> {
        let parquet_options = match &self.options {
            None => {
                let mut table_options = state.default_table_options();
                table_options.set_config_format(ConfigFileType::PARQUET);
                table_options.alter_with_string_hash_map(format_options)?;
                table_options.parquet
            }
            Some(parquet_options) => {
                let mut parquet_options = parquet_options.clone();
                for (k, v) in format_options {
                    parquet_options.set(k, v)?;
                }
                parquet_options
            }
        };

        Ok(Arc::new(
            ParquetFormat::default().with_options(parquet_options),
        ))
    }

    fn default(&self) -> Arc<dyn FileFormat> {
        Arc::new(ParquetFormat::default())
    }

    fn as_any(&self) -> &dyn Any {
        self
    }
}

impl GetExt for ParquetFormatFactory {
    fn get_ext(&self) -> String {
        // Removes the dot, i.e. ".parquet" -> "parquet"
        DEFAULT_PARQUET_EXTENSION[1..].to_string()
    }
}

impl Debug for ParquetFormatFactory {
    fn fmt(&self, f: &mut fmt::Formatter<'_>) -> fmt::Result {
        f.debug_struct("ParquetFormatFactory")
            .field("ParquetFormatFactory", &self.options)
            .finish()
    }
}
/// The Apache Parquet `FileFormat` implementation
#[derive(Debug, Default)]
pub struct ParquetFormat {
    options: TableParquetOptions,
}

impl ParquetFormat {
    /// Construct a new Format with no local overrides
    pub fn new() -> Self {
        Self::default()
    }

    /// Activate statistics based row group level pruning
    /// - If `None`, defaults to value on `config_options`
    pub fn with_enable_pruning(mut self, enable: bool) -> Self {
        self.options.global.pruning = enable;
        self
    }

    /// Return `true` if pruning is enabled
    pub fn enable_pruning(&self) -> bool {
        self.options.global.pruning
    }

    /// Provide a hint to the size of the file metadata. If a hint is provided
    /// the reader will try and fetch the last `size_hint` bytes of the parquet file optimistically.
    /// Without a hint, two read are required. One read to fetch the 8-byte parquet footer and then
    /// another read to fetch the metadata length encoded in the footer.
    ///
    /// - If `None`, defaults to value on `config_options`
    pub fn with_metadata_size_hint(mut self, size_hint: Option<usize>) -> Self {
        self.options.global.metadata_size_hint = size_hint;
        self
    }

    /// Return the metadata size hint if set
    pub fn metadata_size_hint(&self) -> Option<usize> {
        self.options.global.metadata_size_hint
    }

    /// Tell the parquet reader to skip any metadata that may be in
    /// the file Schema. This can help avoid schema conflicts due to
    /// metadata.
    ///
    /// - If `None`, defaults to value on `config_options`
    pub fn with_skip_metadata(mut self, skip_metadata: bool) -> Self {
        self.options.global.skip_metadata = skip_metadata;
        self
    }

    /// Returns `true` if schema metadata will be cleared prior to
    /// schema merging.
    pub fn skip_metadata(&self) -> bool {
        self.options.global.skip_metadata
    }

    /// Set Parquet options for the ParquetFormat
    pub fn with_options(mut self, options: TableParquetOptions) -> Self {
        self.options = options;
        self
    }

    /// Parquet options
    pub fn options(&self) -> &TableParquetOptions {
        &self.options
    }

    /// Return `true` if should use view types.
    ///
    /// If this returns true, DataFusion will instruct the parquet reader
    /// to read string / binary columns using view `StringView` or `BinaryView`
    /// if the table schema specifies those types, regardless of any embedded metadata
    /// that may specify an alternate Arrow type. The parquet reader is optimized
    /// for reading `StringView` and `BinaryView` and such queries are significantly faster.
    ///
    /// If this returns false, the parquet reader will read the columns according to the
    /// defaults or any embedded Arrow type information. This may result in reading
    /// `StringArrays` and then casting to `StringViewArray` which is less efficient.
    pub fn force_view_types(&self) -> bool {
        self.options.global.schema_force_view_types
    }

    /// If true, will use view types. See [`Self::force_view_types`] for details
    pub fn with_force_view_types(mut self, use_views: bool) -> Self {
        self.options.global.schema_force_view_types = use_views;
        self
    }

    /// Return `true` if binary types will be read as strings.
    ///
    /// If this returns true, DataFusion will instruct the parquet reader
    /// to read binary columns such as `Binary` or `BinaryView` as the
    /// corresponding string type such as `Utf8` or `LargeUtf8`.
    /// The parquet reader has special optimizations for `Utf8` and `LargeUtf8`
    /// validation, and such queries are significantly faster than reading
    /// binary columns and then casting to string columns.
    pub fn binary_as_string(&self) -> bool {
        self.options.global.binary_as_string
    }

    /// If true, will read binary types as strings. See [`Self::binary_as_string`] for details
    pub fn with_binary_as_string(mut self, binary_as_string: bool) -> Self {
        self.options.global.binary_as_string = binary_as_string;
        self
    }

    pub fn coerce_int96(&self) -> Option<String> {
        self.options.global.coerce_int96.clone()
    }

    pub fn with_coerce_int96(mut self, time_unit: Option<String>) -> Self {
        self.options.global.coerce_int96 = time_unit;
        self
    }
}

/// Clears all metadata (Schema level and field level) on an iterator
/// of Schemas
fn clear_metadata(
    schemas: impl IntoIterator<Item = Schema>,
) -> impl Iterator<Item = Schema> {
    schemas.into_iter().map(|schema| {
        let fields = schema
            .fields()
            .iter()
            .map(|field| {
                field.as_ref().clone().with_metadata(Default::default()) // clear meta
            })
            .collect::<Fields>();
        Schema::new(fields)
    })
}

async fn fetch_schema_with_location(
    store: &dyn ObjectStore,
    file: &ObjectMeta,
    metadata_size_hint: Option<usize>,
    file_decryption_properties: Option<&FileDecryptionProperties>,
    coerce_int96: Option<TimeUnit>,
) -> Result<(Path, Schema)> {
    let loc_path = file.location.clone();
    let schema = fetch_schema(
        store,
        file,
        metadata_size_hint,
        file_decryption_properties,
        coerce_int96,
    )
    .await?;
    Ok((loc_path, schema))
}

#[async_trait]
impl FileFormat for ParquetFormat {
    fn as_any(&self) -> &dyn Any {
        self
    }

    fn get_ext(&self) -> String {
        ParquetFormatFactory::new().get_ext()
    }

    fn get_ext_with_compression(
        &self,
        file_compression_type: &FileCompressionType,
    ) -> Result<String> {
        let ext = self.get_ext();
        match file_compression_type.get_variant() {
            CompressionTypeVariant::UNCOMPRESSED => Ok(ext),
            _ => internal_err!("Parquet FileFormat does not support compression."),
        }
    }

    fn compression_type(&self) -> Option<FileCompressionType> {
        None
    }

    async fn infer_schema(
        &self,
        state: &dyn Session,
        store: &Arc<dyn ObjectStore>,
        objects: &[ObjectMeta],
    ) -> Result<SchemaRef> {
        let coerce_int96 = match self.coerce_int96() {
            Some(time_unit) => Some(parse_coerce_int96_string(time_unit.as_str())?),
            None => None,
        };
        let file_decryption_properties: Option<FileDecryptionProperties> =
            map_config_decryption_to_decryption(
                self.options.crypto.file_decryption.as_ref(),
            );

        let mut schemas: Vec<_> = futures::stream::iter(objects)
            .map(|object| {
                fetch_schema_with_location(
                    store.as_ref(),
                    object,
                    self.metadata_size_hint(),
                    file_decryption_properties.as_ref(),
                    coerce_int96,
                )
            })
            .boxed() // Workaround https://github.com/rust-lang/rust/issues/64552
            .buffered(state.config_options().execution.meta_fetch_concurrency)
            .try_collect()
            .await?;

        // Schema inference adds fields based the order they are seen
        // which depends on the order the files are processed. For some
        // object stores (like local file systems) the order returned from list
        // is not deterministic. Thus, to ensure deterministic schema inference
        // sort the files first.
        // https://github.com/apache/datafusion/pull/6629
        schemas.sort_by(|(location1, _), (location2, _)| location1.cmp(location2));

        let schemas = schemas
            .into_iter()
            .map(|(_, schema)| schema)
            .collect::<Vec<_>>();

        let schema = if self.skip_metadata() {
            Schema::try_merge(clear_metadata(schemas))
        } else {
            Schema::try_merge(schemas)
        }?;

        let schema = if self.binary_as_string() {
            transform_binary_to_string(&schema)
        } else {
            schema
        };

        let schema = if self.force_view_types() {
            transform_schema_to_view(&schema)
        } else {
            schema
        };

        Ok(Arc::new(schema))
    }

    async fn infer_stats(
        &self,
        _state: &dyn Session,
        store: &Arc<dyn ObjectStore>,
        table_schema: SchemaRef,
        object: &ObjectMeta,
    ) -> Result<Statistics> {
        let file_decryption_properties: Option<FileDecryptionProperties> =
            map_config_decryption_to_decryption(
                self.options.crypto.file_decryption.as_ref(),
            );
        let stats = fetch_statistics(
            store.as_ref(),
            table_schema,
            object,
            self.metadata_size_hint(),
            file_decryption_properties.as_ref(),
        )
        .await?;
        Ok(stats)
    }

    async fn create_physical_plan(
        &self,
        state: &dyn Session,
        conf: FileScanConfig,
    ) -> Result<Arc<dyn ExecutionPlan>> {
        let mut metadata_size_hint = None;

        if let Some(metadata) = self.metadata_size_hint() {
            metadata_size_hint = Some(metadata);
        }

        let mut source = ParquetSource::new(self.options.clone());

<<<<<<< HEAD
        // Use the CachedParquetFileReaderFactory
        if let Some(metadata_cache) =
            state.runtime_env().cache_manager.get_file_metadata_cache()
        {
=======
        // Use the CachedParquetFileReaderFactory when metadata caching is enabled
        if self.options.global.cache_metadata {
            let metadata_cache =
                state.runtime_env().cache_manager.get_file_metadata_cache();
>>>>>>> a9e6d4be
            let store = state
                .runtime_env()
                .object_store(conf.object_store_url.clone())?;
            let cached_parquet_read_factory =
                Arc::new(CachedParquetFileReaderFactory::new(store, metadata_cache));
            source = source.with_parquet_file_reader_factory(cached_parquet_read_factory);
        }

        if let Some(metadata_size_hint) = metadata_size_hint {
            source = source.with_metadata_size_hint(metadata_size_hint)
        }
        // Apply schema adapter factory before building the new config
        let file_source = source.apply_schema_adapter(&conf)?;

        let conf = FileScanConfigBuilder::from(conf)
            .with_source(file_source)
            .build();
        Ok(DataSourceExec::from_data_source(conf))
    }

    async fn create_writer_physical_plan(
        &self,
        input: Arc<dyn ExecutionPlan>,
        _state: &dyn Session,
        conf: FileSinkConfig,
        order_requirements: Option<LexRequirement>,
    ) -> Result<Arc<dyn ExecutionPlan>> {
        if conf.insert_op != InsertOp::Append {
            return not_impl_err!("Overwrites are not implemented yet for Parquet");
        }

        let sink = Arc::new(ParquetSink::new(conf, self.options.clone()));

        Ok(Arc::new(DataSinkExec::new(input, sink, order_requirements)) as _)
    }

    fn file_source(&self) -> Arc<dyn FileSource> {
        Arc::new(ParquetSource::default())
    }
}

/// Apply necessary schema type coercions to make file schema match table schema.
///
/// This function performs two main types of transformations in a single pass:
/// 1. Binary types to string types conversion - Converts binary data types to their
///    corresponding string types when the table schema expects string data
/// 2. Regular to view types conversion - Converts standard string/binary types to
///    view types when the table schema uses view types
///
/// # Arguments
/// * `table_schema` - The table schema containing the desired types
/// * `file_schema` - The file schema to be transformed
///
/// # Returns
/// * `Some(Schema)` - If any transformations were applied, returns the transformed schema
/// * `None` - If no transformations were needed
pub fn apply_file_schema_type_coercions(
    table_schema: &Schema,
    file_schema: &Schema,
) -> Option<Schema> {
    let mut needs_view_transform = false;
    let mut needs_string_transform = false;

    // Create a mapping of table field names to their data types for fast lookup
    // and simultaneously check if we need any transformations
    let table_fields: HashMap<_, _> = table_schema
        .fields()
        .iter()
        .map(|f| {
            let dt = f.data_type();
            // Check if we need view type transformation
            if matches!(dt, &DataType::Utf8View | &DataType::BinaryView) {
                needs_view_transform = true;
            }
            // Check if we need string type transformation
            if matches!(
                dt,
                &DataType::Utf8 | &DataType::LargeUtf8 | &DataType::Utf8View
            ) {
                needs_string_transform = true;
            }

            (f.name(), dt)
        })
        .collect();

    // Early return if no transformation needed
    if !needs_view_transform && !needs_string_transform {
        return None;
    }

    let transformed_fields: Vec<Arc<Field>> = file_schema
        .fields()
        .iter()
        .map(|field| {
            let field_name = field.name();
            let field_type = field.data_type();

            // Look up the corresponding field type in the table schema
            if let Some(table_type) = table_fields.get(field_name) {
                match (table_type, field_type) {
                    // table schema uses string type, coerce the file schema to use string type
                    (
                        &DataType::Utf8,
                        DataType::Binary | DataType::LargeBinary | DataType::BinaryView,
                    ) => {
                        return field_with_new_type(field, DataType::Utf8);
                    }
                    // table schema uses large string type, coerce the file schema to use large string type
                    (
                        &DataType::LargeUtf8,
                        DataType::Binary | DataType::LargeBinary | DataType::BinaryView,
                    ) => {
                        return field_with_new_type(field, DataType::LargeUtf8);
                    }
                    // table schema uses string view type, coerce the file schema to use view type
                    (
                        &DataType::Utf8View,
                        DataType::Binary | DataType::LargeBinary | DataType::BinaryView,
                    ) => {
                        return field_with_new_type(field, DataType::Utf8View);
                    }
                    // Handle view type conversions
                    (&DataType::Utf8View, DataType::Utf8 | DataType::LargeUtf8) => {
                        return field_with_new_type(field, DataType::Utf8View);
                    }
                    (&DataType::BinaryView, DataType::Binary | DataType::LargeBinary) => {
                        return field_with_new_type(field, DataType::BinaryView);
                    }
                    _ => {}
                }
            }

            // If no transformation is needed, keep the original field
            Arc::clone(field)
        })
        .collect();

    Some(Schema::new_with_metadata(
        transformed_fields,
        file_schema.metadata.clone(),
    ))
}

/// Coerces the file schema's Timestamps to the provided TimeUnit if Parquet schema contains INT96.
pub fn coerce_int96_to_resolution(
    parquet_schema: &SchemaDescriptor,
    file_schema: &Schema,
    time_unit: &TimeUnit,
) -> Option<Schema> {
    // Traverse the parquet_schema columns looking for int96 physical types. If encountered, insert
    // the field's full path into a set.
    let int96_fields: HashSet<_> = parquet_schema
        .columns()
        .iter()
        .filter(|f| f.physical_type() == Type::INT96)
        .map(|f| f.path().string())
        .collect();

    if int96_fields.is_empty() {
        // The schema doesn't contain any int96 fields, so skip the remaining logic.
        return None;
    }

    // Do a DFS into the schema using a stack, looking for timestamp(nanos) fields that originated
    // as int96 to coerce to the provided time_unit.

    type NestedFields = Rc<RefCell<Vec<FieldRef>>>;
    type StackContext<'a> = (
        Vec<&'a str>, // The Parquet column path (e.g., "c0.list.element.c1") for the current field.
        &'a FieldRef, // The current field to be processed.
        NestedFields, // The parent's fields that this field will be (possibly) type-coerced and
        // inserted into. All fields have a parent, so this is not an Option type.
        Option<NestedFields>, // Nested types need to create their own vector of fields for their
                              // children. For primitive types this will remain None. For nested
                              // types it is None the first time they are processed. Then, we
                              // instantiate a vector for its children, push the field back onto the
                              // stack to be processed again, and DFS into its children. The next
                              // time we process the field, we know we have DFS'd into the children
                              // because this field is Some.
    );

    // This is our top-level fields from which we will construct our schema. We pass this into our
    // initial stack context as the parent fields, and the DFS populates it.
    let fields = Rc::new(RefCell::new(Vec::with_capacity(file_schema.fields.len())));

    // TODO: It might be possible to only DFS into nested fields that we know contain an int96 if we
    // use some sort of LPM data structure to check if we're currently DFS'ing nested types that are
    // in a column path that contains an int96. That can be a future optimization for large schemas.
    let transformed_schema = {
        // Populate the stack with our top-level fields.
        let mut stack: Vec<StackContext> = file_schema
            .fields()
            .iter()
            .rev()
            .map(|f| (vec![f.name().as_str()], f, Rc::clone(&fields), None))
            .collect();

        // Pop fields to DFS into until we have exhausted the stack.
        while let Some((parquet_path, current_field, parent_fields, child_fields)) =
            stack.pop()
        {
            match (current_field.data_type(), child_fields) {
                (DataType::Struct(unprocessed_children), None) => {
                    // This is the first time popping off this struct. We don't yet know the
                    // correct types of its children (i.e., if they need coercing) so we create
                    // a vector for child_fields, push the struct node back onto the stack to be
                    // processed again (see below) after processing all its children.
                    let child_fields = Rc::new(RefCell::new(Vec::with_capacity(
                        unprocessed_children.len(),
                    )));
                    // Note that here we push the struct back onto the stack with its
                    // parent_fields in the same position, now with Some(child_fields).
                    stack.push((
                        parquet_path.clone(),
                        current_field,
                        parent_fields,
                        Some(Rc::clone(&child_fields)),
                    ));
                    // Push all the children in reverse to maintain original schema order due to
                    // stack processing.
                    for child in unprocessed_children.into_iter().rev() {
                        let mut child_path = parquet_path.clone();
                        // Build up a normalized path that we'll use as a key into the original
                        // int96_fields set above to test if this originated as int96.
                        child_path.push(".");
                        child_path.push(child.name());
                        // Note that here we push the field onto the stack using the struct's
                        // new child_fields vector as the field's parent_fields.
                        stack.push((child_path, child, Rc::clone(&child_fields), None));
                    }
                }
                (DataType::Struct(unprocessed_children), Some(processed_children)) => {
                    // This is the second time popping off this struct. The child_fields vector
                    // now contains each field that has been DFS'd into, and we can construct
                    // the resulting struct with correct child types.
                    let processed_children = processed_children.borrow();
                    assert_eq!(processed_children.len(), unprocessed_children.len());
                    let processed_struct = Field::new_struct(
                        current_field.name(),
                        processed_children.as_slice(),
                        current_field.is_nullable(),
                    );
                    parent_fields.borrow_mut().push(Arc::new(processed_struct));
                }
                (DataType::List(unprocessed_child), None) => {
                    // This is the first time popping off this list. See struct docs above.
                    let child_fields = Rc::new(RefCell::new(Vec::with_capacity(1)));
                    stack.push((
                        parquet_path.clone(),
                        current_field,
                        parent_fields,
                        Some(Rc::clone(&child_fields)),
                    ));
                    let mut child_path = parquet_path.clone();
                    // Spark uses a definition for arrays/lists that results in a group
                    // named "list" that is not maintained when parsing to Arrow. We just push
                    // this name into the path.
                    child_path.push(".list.");
                    child_path.push(unprocessed_child.name());
                    stack.push((
                        child_path.clone(),
                        unprocessed_child,
                        Rc::clone(&child_fields),
                        None,
                    ));
                }
                (DataType::List(_), Some(processed_children)) => {
                    // This is the second time popping off this list. See struct docs above.
                    let processed_children = processed_children.borrow();
                    assert_eq!(processed_children.len(), 1);
                    let processed_list = Field::new_list(
                        current_field.name(),
                        Arc::clone(&processed_children[0]),
                        current_field.is_nullable(),
                    );
                    parent_fields.borrow_mut().push(Arc::new(processed_list));
                }
                (DataType::Map(unprocessed_child, _), None) => {
                    // This is the first time popping off this map. See struct docs above.
                    let child_fields = Rc::new(RefCell::new(Vec::with_capacity(1)));
                    stack.push((
                        parquet_path.clone(),
                        current_field,
                        parent_fields,
                        Some(Rc::clone(&child_fields)),
                    ));
                    let mut child_path = parquet_path.clone();
                    child_path.push(".");
                    child_path.push(unprocessed_child.name());
                    stack.push((
                        child_path.clone(),
                        unprocessed_child,
                        Rc::clone(&child_fields),
                        None,
                    ));
                }
                (DataType::Map(_, sorted), Some(processed_children)) => {
                    // This is the second time popping off this map. See struct docs above.
                    let processed_children = processed_children.borrow();
                    assert_eq!(processed_children.len(), 1);
                    let processed_map = Field::new(
                        current_field.name(),
                        DataType::Map(Arc::clone(&processed_children[0]), *sorted),
                        current_field.is_nullable(),
                    );
                    parent_fields.borrow_mut().push(Arc::new(processed_map));
                }
                (DataType::Timestamp(TimeUnit::Nanosecond, None), None)
                    if int96_fields.contains(parquet_path.concat().as_str()) =>
                // We found a timestamp(nanos) and it originated as int96. Coerce it to the correct
                // time_unit.
                {
                    parent_fields.borrow_mut().push(field_with_new_type(
                        current_field,
                        DataType::Timestamp(*time_unit, None),
                    ));
                }
                // Other types can be cloned as they are.
                _ => parent_fields.borrow_mut().push(Arc::clone(current_field)),
            }
        }
        assert_eq!(fields.borrow().len(), file_schema.fields.len());
        Schema::new_with_metadata(
            fields.borrow_mut().clone(),
            file_schema.metadata.clone(),
        )
    };

    Some(transformed_schema)
}

/// Coerces the file schema if the table schema uses a view type.
#[deprecated(
    since = "47.0.0",
    note = "Use `apply_file_schema_type_coercions` instead"
)]
pub fn coerce_file_schema_to_view_type(
    table_schema: &Schema,
    file_schema: &Schema,
) -> Option<Schema> {
    let mut transform = false;
    let table_fields: HashMap<_, _> = table_schema
        .fields
        .iter()
        .map(|f| {
            let dt = f.data_type();
            if dt.equals_datatype(&DataType::Utf8View)
                || dt.equals_datatype(&DataType::BinaryView)
            {
                transform = true;
            }
            (f.name(), dt)
        })
        .collect();

    if !transform {
        return None;
    }

    let transformed_fields: Vec<Arc<Field>> = file_schema
        .fields
        .iter()
        .map(
            |field| match (table_fields.get(field.name()), field.data_type()) {
                (Some(DataType::Utf8View), DataType::Utf8 | DataType::LargeUtf8) => {
                    field_with_new_type(field, DataType::Utf8View)
                }
                (
                    Some(DataType::BinaryView),
                    DataType::Binary | DataType::LargeBinary,
                ) => field_with_new_type(field, DataType::BinaryView),
                _ => Arc::clone(field),
            },
        )
        .collect();

    Some(Schema::new_with_metadata(
        transformed_fields,
        file_schema.metadata.clone(),
    ))
}

/// If the table schema uses a string type, coerce the file schema to use a string type.
///
/// See [ParquetFormat::binary_as_string] for details
#[deprecated(
    since = "47.0.0",
    note = "Use `apply_file_schema_type_coercions` instead"
)]
pub fn coerce_file_schema_to_string_type(
    table_schema: &Schema,
    file_schema: &Schema,
) -> Option<Schema> {
    let mut transform = false;
    let table_fields: HashMap<_, _> = table_schema
        .fields
        .iter()
        .map(|f| (f.name(), f.data_type()))
        .collect();
    let transformed_fields: Vec<Arc<Field>> = file_schema
        .fields
        .iter()
        .map(
            |field| match (table_fields.get(field.name()), field.data_type()) {
                // table schema uses string type, coerce the file schema to use string type
                (
                    Some(DataType::Utf8),
                    DataType::Binary | DataType::LargeBinary | DataType::BinaryView,
                ) => {
                    transform = true;
                    field_with_new_type(field, DataType::Utf8)
                }
                // table schema uses large string type, coerce the file schema to use large string type
                (
                    Some(DataType::LargeUtf8),
                    DataType::Binary | DataType::LargeBinary | DataType::BinaryView,
                ) => {
                    transform = true;
                    field_with_new_type(field, DataType::LargeUtf8)
                }
                // table schema uses string view type, coerce the file schema to use view type
                (
                    Some(DataType::Utf8View),
                    DataType::Binary | DataType::LargeBinary | DataType::BinaryView,
                ) => {
                    transform = true;
                    field_with_new_type(field, DataType::Utf8View)
                }
                _ => Arc::clone(field),
            },
        )
        .collect();

    if !transform {
        None
    } else {
        Some(Schema::new_with_metadata(
            transformed_fields,
            file_schema.metadata.clone(),
        ))
    }
}

/// Create a new field with the specified data type, copying the other
/// properties from the input field
fn field_with_new_type(field: &FieldRef, new_type: DataType) -> FieldRef {
    Arc::new(field.as_ref().clone().with_data_type(new_type))
}

/// Transform a schema to use view types for Utf8 and Binary
///
/// See [ParquetFormat::force_view_types] for details
pub fn transform_schema_to_view(schema: &Schema) -> Schema {
    let transformed_fields: Vec<Arc<Field>> = schema
        .fields
        .iter()
        .map(|field| match field.data_type() {
            DataType::Utf8 | DataType::LargeUtf8 => {
                field_with_new_type(field, DataType::Utf8View)
            }
            DataType::Binary | DataType::LargeBinary => {
                field_with_new_type(field, DataType::BinaryView)
            }
            _ => Arc::clone(field),
        })
        .collect();
    Schema::new_with_metadata(transformed_fields, schema.metadata.clone())
}

/// Transform a schema so that any binary types are strings
pub fn transform_binary_to_string(schema: &Schema) -> Schema {
    let transformed_fields: Vec<Arc<Field>> = schema
        .fields
        .iter()
        .map(|field| match field.data_type() {
            DataType::Binary => field_with_new_type(field, DataType::Utf8),
            DataType::LargeBinary => field_with_new_type(field, DataType::LargeUtf8),
            DataType::BinaryView => field_with_new_type(field, DataType::Utf8View),
            _ => Arc::clone(field),
        })
        .collect();
    Schema::new_with_metadata(transformed_fields, schema.metadata.clone())
}

/// [`MetadataFetch`] adapter for reading bytes from an [`ObjectStore`]
struct ObjectStoreFetch<'a> {
    store: &'a dyn ObjectStore,
    meta: &'a ObjectMeta,
}

impl<'a> ObjectStoreFetch<'a> {
    fn new(store: &'a dyn ObjectStore, meta: &'a ObjectMeta) -> Self {
        Self { store, meta }
    }
}

impl MetadataFetch for ObjectStoreFetch<'_> {
    fn fetch(&mut self, range: Range<u64>) -> BoxFuture<'_, Result<Bytes, ParquetError>> {
        async {
            self.store
                .get_range(&self.meta.location, range)
                .await
                .map_err(ParquetError::from)
        }
        .boxed()
    }
}

/// Fetches parquet metadata from ObjectStore for given object
///
/// This component is a subject to **change** in near future and is exposed for low level integrations
/// through [`ParquetFileReaderFactory`].
///
/// [`ParquetFileReaderFactory`]: crate::ParquetFileReaderFactory
pub async fn fetch_parquet_metadata(
    store: &dyn ObjectStore,
    meta: &ObjectMeta,
    size_hint: Option<usize>,
    #[allow(unused)] decryption_properties: Option<&FileDecryptionProperties>,
) -> Result<ParquetMetaData> {
    let file_size = meta.size;
    let fetch = ObjectStoreFetch::new(store, meta);

    let reader = ParquetMetaDataReader::new().with_prefetch_hint(size_hint);

    #[cfg(feature = "parquet_encryption")]
    let reader = reader.with_decryption_properties(decryption_properties);

    reader
        .load_and_finish(fetch, file_size)
        .await
        .map_err(DataFusionError::from)
}

/// Read and parse the schema of the Parquet file at location `path`
async fn fetch_schema(
    store: &dyn ObjectStore,
    file: &ObjectMeta,
    metadata_size_hint: Option<usize>,
    file_decryption_properties: Option<&FileDecryptionProperties>,
    coerce_int96: Option<TimeUnit>,
) -> Result<Schema> {
    let metadata = fetch_parquet_metadata(
        store,
        file,
        metadata_size_hint,
        file_decryption_properties,
    )
    .await?;
    let file_metadata = metadata.file_metadata();
    let schema = parquet_to_arrow_schema(
        file_metadata.schema_descr(),
        file_metadata.key_value_metadata(),
    )?;
    let schema = coerce_int96
        .and_then(|time_unit| {
            coerce_int96_to_resolution(file_metadata.schema_descr(), &schema, &time_unit)
        })
        .unwrap_or(schema);
    Ok(schema)
}

/// Read and parse the statistics of the Parquet file at location `path`
///
/// See [`statistics_from_parquet_meta_calc`] for more details
pub async fn fetch_statistics(
    store: &dyn ObjectStore,
    table_schema: SchemaRef,
    file: &ObjectMeta,
    metadata_size_hint: Option<usize>,
    decryption_properties: Option<&FileDecryptionProperties>,
) -> Result<Statistics> {
    let metadata =
        fetch_parquet_metadata(store, file, metadata_size_hint, decryption_properties)
            .await?;
    statistics_from_parquet_meta_calc(&metadata, table_schema)
}

/// Convert statistics in [`ParquetMetaData`] into [`Statistics`] using [`StatisticsConverter`]
///
/// The statistics are calculated for each column in the table schema
/// using the row group statistics in the parquet metadata.
///
/// # Key behaviors:
///
/// 1. Extracts row counts and byte sizes from all row groups
/// 2. Applies schema type coercions to align file schema with table schema
/// 3. Collects and aggregates statistics across row groups when available
///
/// # When there are no statistics:
///
/// If the Parquet file doesn't contain any statistics (has_statistics is false), the function returns a Statistics object with:
/// - Exact row count
/// - Exact byte size
/// - All column statistics marked as unknown via Statistics::unknown_column(&table_schema)
/// # When only some columns have statistics:
///
/// For columns with statistics:
/// - Min/max values are properly extracted and represented as Precision::Exact
/// - Null counts are calculated by summing across row groups
///
/// For columns without statistics,
/// - For min/max, there are two situations:
///     1. The column isn't in arrow schema, then min/max values are set to Precision::Absent
///     2. The column is in arrow schema, but not in parquet schema due to schema revolution, min/max values are set to Precision::Exact(null)
/// - Null counts are set to Precision::Exact(num_rows) (conservatively assuming all values could be null)
pub fn statistics_from_parquet_meta_calc(
    metadata: &ParquetMetaData,
    table_schema: SchemaRef,
) -> Result<Statistics> {
    let row_groups_metadata = metadata.row_groups();

    let mut statistics = Statistics::new_unknown(&table_schema);
    let mut has_statistics = false;
    let mut num_rows = 0_usize;
    let mut total_byte_size = 0_usize;
    for row_group_meta in row_groups_metadata {
        num_rows += row_group_meta.num_rows() as usize;
        total_byte_size += row_group_meta.total_byte_size() as usize;

        if !has_statistics {
            has_statistics = row_group_meta
                .columns()
                .iter()
                .any(|column| column.statistics().is_some());
        }
    }
    statistics.num_rows = Precision::Exact(num_rows);
    statistics.total_byte_size = Precision::Exact(total_byte_size);

    let file_metadata = metadata.file_metadata();
    let mut file_schema = parquet_to_arrow_schema(
        file_metadata.schema_descr(),
        file_metadata.key_value_metadata(),
    )?;

    if let Some(merged) = apply_file_schema_type_coercions(&table_schema, &file_schema) {
        file_schema = merged;
    }

    statistics.column_statistics = if has_statistics {
        let (mut max_accs, mut min_accs) = create_max_min_accs(&table_schema);
        let mut null_counts_array =
            vec![Precision::Exact(0); table_schema.fields().len()];

        table_schema
            .fields()
            .iter()
            .enumerate()
            .for_each(|(idx, field)| {
                match StatisticsConverter::try_new(
                    field.name(),
                    &file_schema,
                    file_metadata.schema_descr(),
                ) {
                    Ok(stats_converter) => {
                        summarize_min_max_null_counts(
                            &mut min_accs,
                            &mut max_accs,
                            &mut null_counts_array,
                            idx,
                            num_rows,
                            &stats_converter,
                            row_groups_metadata,
                        )
                        .ok();
                    }
                    Err(e) => {
                        debug!("Failed to create statistics converter: {e}");
                        null_counts_array[idx] = Precision::Exact(num_rows);
                    }
                }
            });

        get_col_stats(
            &table_schema,
            null_counts_array,
            &mut max_accs,
            &mut min_accs,
        )
    } else {
        Statistics::unknown_column(&table_schema)
    };

    Ok(statistics)
}

fn get_col_stats(
    schema: &Schema,
    null_counts: Vec<Precision<usize>>,
    max_values: &mut [Option<MaxAccumulator>],
    min_values: &mut [Option<MinAccumulator>],
) -> Vec<ColumnStatistics> {
    (0..schema.fields().len())
        .map(|i| {
            let max_value = match max_values.get_mut(i).unwrap() {
                Some(max_value) => max_value.evaluate().ok(),
                None => None,
            };
            let min_value = match min_values.get_mut(i).unwrap() {
                Some(min_value) => min_value.evaluate().ok(),
                None => None,
            };
            ColumnStatistics {
                null_count: null_counts[i],
                max_value: max_value.map(Precision::Exact).unwrap_or(Precision::Absent),
                min_value: min_value.map(Precision::Exact).unwrap_or(Precision::Absent),
                sum_value: Precision::Absent,
                distinct_count: Precision::Absent,
            }
        })
        .collect()
}

fn summarize_min_max_null_counts(
    min_accs: &mut [Option<MinAccumulator>],
    max_accs: &mut [Option<MaxAccumulator>],
    null_counts_array: &mut [Precision<usize>],
    arrow_schema_index: usize,
    num_rows: usize,
    stats_converter: &StatisticsConverter,
    row_groups_metadata: &[RowGroupMetaData],
) -> Result<()> {
    let max_values = stats_converter.row_group_maxes(row_groups_metadata)?;
    let min_values = stats_converter.row_group_mins(row_groups_metadata)?;
    let null_counts = stats_converter.row_group_null_counts(row_groups_metadata)?;

    if let Some(max_acc) = &mut max_accs[arrow_schema_index] {
        max_acc.update_batch(&[max_values])?;
    }

    if let Some(min_acc) = &mut min_accs[arrow_schema_index] {
        min_acc.update_batch(&[min_values])?;
    }

    null_counts_array[arrow_schema_index] = Precision::Exact(match sum(&null_counts) {
        Some(null_count) => null_count as usize,
        None => num_rows,
    });

    Ok(())
}

/// Implements [`DataSink`] for writing to a parquet file.
pub struct ParquetSink {
    /// Config options for writing data
    config: FileSinkConfig,
    /// Underlying parquet options
    parquet_options: TableParquetOptions,
    /// File metadata from successfully produced parquet files. The Mutex is only used
    /// to allow inserting to HashMap from behind borrowed reference in DataSink::write_all.
    written: Arc<parking_lot::Mutex<HashMap<Path, FileMetaData>>>,
}

impl Debug for ParquetSink {
    fn fmt(&self, f: &mut fmt::Formatter<'_>) -> fmt::Result {
        f.debug_struct("ParquetSink").finish()
    }
}

impl DisplayAs for ParquetSink {
    fn fmt_as(&self, t: DisplayFormatType, f: &mut fmt::Formatter<'_>) -> fmt::Result {
        match t {
            DisplayFormatType::Default | DisplayFormatType::Verbose => {
                write!(f, "ParquetSink(file_groups=",)?;
                FileGroupDisplay(&self.config.file_group).fmt_as(t, f)?;
                write!(f, ")")
            }
            DisplayFormatType::TreeRender => {
                // TODO: collect info
                write!(f, "")
            }
        }
    }
}

impl ParquetSink {
    /// Create from config.
    pub fn new(config: FileSinkConfig, parquet_options: TableParquetOptions) -> Self {
        Self {
            config,
            parquet_options,
            written: Default::default(),
        }
    }

    /// Retrieve the file metadata for the written files, keyed to the path
    /// which may be partitioned (in the case of hive style partitioning).
    pub fn written(&self) -> HashMap<Path, FileMetaData> {
        self.written.lock().clone()
    }

    /// Create writer properties based upon configuration settings,
    /// including partitioning and the inclusion of arrow schema metadata.
    fn create_writer_props(&self) -> Result<WriterProperties> {
        let schema = if self.parquet_options.global.allow_single_file_parallelism {
            // If parallelizing writes, we may be also be doing hive style partitioning
            // into multiple files which impacts the schema per file.
            // Refer to `get_writer_schema()`
            &get_writer_schema(&self.config)
        } else {
            self.config.output_schema()
        };

        // TODO: avoid this clone in follow up PR, where the writer properties & schema
        // are calculated once on `ParquetSink::new`
        let mut parquet_opts = self.parquet_options.clone();
        if !self.parquet_options.global.skip_arrow_metadata {
            parquet_opts.arrow_schema(schema);
        }

        Ok(WriterPropertiesBuilder::try_from(&parquet_opts)?.build())
    }

    /// Creates an AsyncArrowWriter which serializes a parquet file to an ObjectStore
    /// AsyncArrowWriters are used when individual parquet file serialization is not parallelized
    async fn create_async_arrow_writer(
        &self,
        location: &Path,
        object_store: Arc<dyn ObjectStore>,
        context: &Arc<TaskContext>,
        parquet_props: WriterProperties,
    ) -> Result<AsyncArrowWriter<BufWriter>> {
        let buf_writer = BufWriter::with_capacity(
            object_store,
            location.clone(),
            context
                .session_config()
                .options()
                .execution
                .objectstore_writer_buffer_size,
        );
        let options = ArrowWriterOptions::new()
            .with_properties(parquet_props)
            .with_skip_arrow_metadata(self.parquet_options.global.skip_arrow_metadata);

        let writer = AsyncArrowWriter::try_new_with_options(
            buf_writer,
            get_writer_schema(&self.config),
            options,
        )?;
        Ok(writer)
    }

    /// Parquet options
    pub fn parquet_options(&self) -> &TableParquetOptions {
        &self.parquet_options
    }
}

#[async_trait]
impl FileSink for ParquetSink {
    fn config(&self) -> &FileSinkConfig {
        &self.config
    }

    async fn spawn_writer_tasks_and_join(
        &self,
        context: &Arc<TaskContext>,
        demux_task: SpawnedTask<Result<()>>,
        mut file_stream_rx: DemuxedStreamReceiver,
        object_store: Arc<dyn ObjectStore>,
    ) -> Result<u64> {
        let parquet_opts = &self.parquet_options;
        let mut allow_single_file_parallelism =
            parquet_opts.global.allow_single_file_parallelism;

        if parquet_opts.crypto.file_encryption.is_some() {
            // For now, arrow-rs does not support parallel writes with encryption
            // See https://github.com/apache/arrow-rs/issues/7359
            allow_single_file_parallelism = false;
        }

        let mut file_write_tasks: JoinSet<
            std::result::Result<(Path, FileMetaData), DataFusionError>,
        > = JoinSet::new();

        let parquet_props = self.create_writer_props()?;
        let parallel_options = ParallelParquetWriterOptions {
            max_parallel_row_groups: parquet_opts
                .global
                .maximum_parallel_row_group_writers,
            max_buffered_record_batches_per_stream: parquet_opts
                .global
                .maximum_buffered_record_batches_per_stream,
        };

        while let Some((path, mut rx)) = file_stream_rx.recv().await {
            if !allow_single_file_parallelism {
                let mut writer = self
                    .create_async_arrow_writer(
                        &path,
                        Arc::clone(&object_store),
                        context,
                        parquet_props.clone(),
                    )
                    .await?;
                let mut reservation = MemoryConsumer::new(format!("ParquetSink[{path}]"))
                    .register(context.memory_pool());
                file_write_tasks.spawn(async move {
                    while let Some(batch) = rx.recv().await {
                        writer.write(&batch).await?;
                        reservation.try_resize(writer.memory_size())?;
                    }
                    let file_metadata = writer
                        .close()
                        .await
                        .map_err(|e| DataFusionError::ParquetError(Box::new(e)))?;
                    Ok((path, file_metadata))
                });
            } else {
                let writer = ObjectWriterBuilder::new(
                    // Parquet files as a whole are never compressed, since they
                    // manage compressed blocks themselves.
                    FileCompressionType::UNCOMPRESSED,
                    &path,
                    Arc::clone(&object_store),
                )
                .with_buffer_size(Some(
                    context
                        .session_config()
                        .options()
                        .execution
                        .objectstore_writer_buffer_size,
                ))
                .build()?;
                let schema = get_writer_schema(&self.config);
                let props = parquet_props.clone();
                let parallel_options_clone = parallel_options.clone();
                let pool = Arc::clone(context.memory_pool());
                file_write_tasks.spawn(async move {
                    let file_metadata = output_single_parquet_file_parallelized(
                        writer,
                        rx,
                        schema,
                        &props,
                        parallel_options_clone,
                        pool,
                    )
                    .await?;
                    Ok((path, file_metadata))
                });
            }
        }

        let mut row_count = 0;
        while let Some(result) = file_write_tasks.join_next().await {
            match result {
                Ok(r) => {
                    let (path, file_metadata) = r?;
                    row_count += file_metadata.num_rows;
                    let mut written_files = self.written.lock();
                    written_files
                        .try_insert(path.clone(), file_metadata)
                        .map_err(|e| internal_datafusion_err!("duplicate entry detected for partitioned file {path}: {e}"))?;
                    drop(written_files);
                }
                Err(e) => {
                    if e.is_panic() {
                        std::panic::resume_unwind(e.into_panic());
                    } else {
                        unreachable!();
                    }
                }
            }
        }

        demux_task
            .join_unwind()
            .await
            .map_err(|e| DataFusionError::ExecutionJoin(Box::new(e)))??;

        Ok(row_count as u64)
    }
}

#[async_trait]
impl DataSink for ParquetSink {
    fn as_any(&self) -> &dyn Any {
        self
    }

    fn schema(&self) -> &SchemaRef {
        self.config.output_schema()
    }

    async fn write_all(
        &self,
        data: SendableRecordBatchStream,
        context: &Arc<TaskContext>,
    ) -> Result<u64> {
        FileSink::write_all(self, data, context).await
    }
}

/// Consumes a stream of [ArrowLeafColumn] via a channel and serializes them using an [ArrowColumnWriter]
/// Once the channel is exhausted, returns the ArrowColumnWriter.
async fn column_serializer_task(
    mut rx: Receiver<ArrowLeafColumn>,
    mut writer: ArrowColumnWriter,
    mut reservation: MemoryReservation,
) -> Result<(ArrowColumnWriter, MemoryReservation)> {
    while let Some(col) = rx.recv().await {
        writer.write(&col)?;
        reservation.try_resize(writer.memory_size())?;
    }
    Ok((writer, reservation))
}

type ColumnWriterTask = SpawnedTask<Result<(ArrowColumnWriter, MemoryReservation)>>;
type ColSender = Sender<ArrowLeafColumn>;

/// Spawns a parallel serialization task for each column
/// Returns join handles for each columns serialization task along with a send channel
/// to send arrow arrays to each serialization task.
fn spawn_column_parallel_row_group_writer(
    schema: Arc<Schema>,
    parquet_props: Arc<WriterProperties>,
    max_buffer_size: usize,
    pool: &Arc<dyn MemoryPool>,
) -> Result<(Vec<ColumnWriterTask>, Vec<ColSender>)> {
    let schema_desc = ArrowSchemaConverter::new().convert(&schema)?;
    let col_writers = get_column_writers(&schema_desc, &parquet_props, &schema)?;
    let num_columns = col_writers.len();

    let mut col_writer_tasks = Vec::with_capacity(num_columns);
    let mut col_array_channels = Vec::with_capacity(num_columns);
    for writer in col_writers.into_iter() {
        // Buffer size of this channel limits the number of arrays queued up for column level serialization
        let (send_array, receive_array) =
            mpsc::channel::<ArrowLeafColumn>(max_buffer_size);
        col_array_channels.push(send_array);

        let reservation =
            MemoryConsumer::new("ParquetSink(ArrowColumnWriter)").register(pool);
        let task = SpawnedTask::spawn(column_serializer_task(
            receive_array,
            writer,
            reservation,
        ));
        col_writer_tasks.push(task);
    }

    Ok((col_writer_tasks, col_array_channels))
}

/// Settings related to writing parquet files in parallel
#[derive(Clone)]
struct ParallelParquetWriterOptions {
    max_parallel_row_groups: usize,
    max_buffered_record_batches_per_stream: usize,
}

/// This is the return type of calling [ArrowColumnWriter].close() on each column
/// i.e. the Vec of encoded columns which can be appended to a row group
type RBStreamSerializeResult = Result<(Vec<ArrowColumnChunk>, MemoryReservation, usize)>;

/// Sends the ArrowArrays in passed [RecordBatch] through the channels to their respective
/// parallel column serializers.
async fn send_arrays_to_col_writers(
    col_array_channels: &[ColSender],
    rb: &RecordBatch,
    schema: Arc<Schema>,
) -> Result<()> {
    // Each leaf column has its own channel, increment next_channel for each leaf column sent.
    let mut next_channel = 0;
    for (array, field) in rb.columns().iter().zip(schema.fields()) {
        for c in compute_leaves(field, array)? {
            // Do not surface error from closed channel (means something
            // else hit an error, and the plan is shutting down).
            if col_array_channels[next_channel].send(c).await.is_err() {
                return Ok(());
            }

            next_channel += 1;
        }
    }

    Ok(())
}

/// Spawns a tokio task which joins the parallel column writer tasks,
/// and finalizes the row group
fn spawn_rg_join_and_finalize_task(
    column_writer_tasks: Vec<ColumnWriterTask>,
    rg_rows: usize,
    pool: &Arc<dyn MemoryPool>,
) -> SpawnedTask<RBStreamSerializeResult> {
    let mut rg_reservation =
        MemoryConsumer::new("ParquetSink(SerializedRowGroupWriter)").register(pool);

    SpawnedTask::spawn(async move {
        let num_cols = column_writer_tasks.len();
        let mut finalized_rg = Vec::with_capacity(num_cols);
        for task in column_writer_tasks.into_iter() {
            let (writer, _col_reservation) = task
                .join_unwind()
                .await
                .map_err(|e| DataFusionError::ExecutionJoin(Box::new(e)))??;
            let encoded_size = writer.get_estimated_total_bytes();
            rg_reservation.grow(encoded_size);
            finalized_rg.push(writer.close()?);
        }

        Ok((finalized_rg, rg_reservation, rg_rows))
    })
}

/// This task coordinates the serialization of a parquet file in parallel.
/// As the query produces RecordBatches, these are written to a RowGroup
/// via parallel [ArrowColumnWriter] tasks. Once the desired max rows per
/// row group is reached, the parallel tasks are joined on another separate task
/// and sent to a concatenation task. This task immediately continues to work
/// on the next row group in parallel. So, parquet serialization is parallelized
/// across both columns and row_groups, with a theoretical max number of parallel tasks
/// given by n_columns * num_row_groups.
fn spawn_parquet_parallel_serialization_task(
    mut data: Receiver<RecordBatch>,
    serialize_tx: Sender<SpawnedTask<RBStreamSerializeResult>>,
    schema: Arc<Schema>,
    writer_props: Arc<WriterProperties>,
    parallel_options: ParallelParquetWriterOptions,
    pool: Arc<dyn MemoryPool>,
) -> SpawnedTask<Result<(), DataFusionError>> {
    SpawnedTask::spawn(async move {
        let max_buffer_rb = parallel_options.max_buffered_record_batches_per_stream;
        let max_row_group_rows = writer_props.max_row_group_size();
        let (mut column_writer_handles, mut col_array_channels) =
            spawn_column_parallel_row_group_writer(
                Arc::clone(&schema),
                Arc::clone(&writer_props),
                max_buffer_rb,
                &pool,
            )?;
        let mut current_rg_rows = 0;

        while let Some(mut rb) = data.recv().await {
            // This loop allows the "else" block to repeatedly split the RecordBatch to handle the case
            // when max_row_group_rows < execution.batch_size as an alternative to a recursive async
            // function.
            loop {
                if current_rg_rows + rb.num_rows() < max_row_group_rows {
                    send_arrays_to_col_writers(
                        &col_array_channels,
                        &rb,
                        Arc::clone(&schema),
                    )
                    .await?;
                    current_rg_rows += rb.num_rows();
                    break;
                } else {
                    let rows_left = max_row_group_rows - current_rg_rows;
                    let a = rb.slice(0, rows_left);
                    send_arrays_to_col_writers(
                        &col_array_channels,
                        &a,
                        Arc::clone(&schema),
                    )
                    .await?;

                    // Signal the parallel column writers that the RowGroup is done, join and finalize RowGroup
                    // on a separate task, so that we can immediately start on the next RG before waiting
                    // for the current one to finish.
                    drop(col_array_channels);
                    let finalize_rg_task = spawn_rg_join_and_finalize_task(
                        column_writer_handles,
                        max_row_group_rows,
                        &pool,
                    );

                    // Do not surface error from closed channel (means something
                    // else hit an error, and the plan is shutting down).
                    if serialize_tx.send(finalize_rg_task).await.is_err() {
                        return Ok(());
                    }

                    current_rg_rows = 0;
                    rb = rb.slice(rows_left, rb.num_rows() - rows_left);

                    (column_writer_handles, col_array_channels) =
                        spawn_column_parallel_row_group_writer(
                            Arc::clone(&schema),
                            Arc::clone(&writer_props),
                            max_buffer_rb,
                            &pool,
                        )?;
                }
            }
        }

        drop(col_array_channels);
        // Handle leftover rows as final rowgroup, which may be smaller than max_row_group_rows
        if current_rg_rows > 0 {
            let finalize_rg_task = spawn_rg_join_and_finalize_task(
                column_writer_handles,
                current_rg_rows,
                &pool,
            );

            // Do not surface error from closed channel (means something
            // else hit an error, and the plan is shutting down).
            if serialize_tx.send(finalize_rg_task).await.is_err() {
                return Ok(());
            }
        }

        Ok(())
    })
}

/// Consume RowGroups serialized by other parallel tasks and concatenate them in
/// to the final parquet file, while flushing finalized bytes to an [ObjectStore]
async fn concatenate_parallel_row_groups(
    mut serialize_rx: Receiver<SpawnedTask<RBStreamSerializeResult>>,
    schema: Arc<Schema>,
    writer_props: Arc<WriterProperties>,
    mut object_store_writer: Box<dyn AsyncWrite + Send + Unpin>,
    pool: Arc<dyn MemoryPool>,
) -> Result<FileMetaData> {
    let merged_buff = SharedBuffer::new(INITIAL_BUFFER_BYTES);

    let mut file_reservation =
        MemoryConsumer::new("ParquetSink(SerializedFileWriter)").register(&pool);

    let schema_desc = ArrowSchemaConverter::new().convert(schema.as_ref())?;
    let mut parquet_writer = SerializedFileWriter::new(
        merged_buff.clone(),
        schema_desc.root_schema_ptr(),
        writer_props,
    )?;

    while let Some(task) = serialize_rx.recv().await {
        let result = task.join_unwind().await;
        let mut rg_out = parquet_writer.next_row_group()?;
        let (serialized_columns, mut rg_reservation, _cnt) =
            result.map_err(|e| DataFusionError::ExecutionJoin(Box::new(e)))??;
        for chunk in serialized_columns {
            chunk.append_to_row_group(&mut rg_out)?;
            rg_reservation.free();

            let mut buff_to_flush = merged_buff.buffer.try_lock().unwrap();
            file_reservation.try_resize(buff_to_flush.len())?;

            if buff_to_flush.len() > BUFFER_FLUSH_BYTES {
                object_store_writer
                    .write_all(buff_to_flush.as_slice())
                    .await?;
                buff_to_flush.clear();
                file_reservation.try_resize(buff_to_flush.len())?; // will set to zero
            }
        }
        rg_out.close()?;
    }

    let file_metadata = parquet_writer.close()?;
    let final_buff = merged_buff.buffer.try_lock().unwrap();

    object_store_writer.write_all(final_buff.as_slice()).await?;
    object_store_writer.shutdown().await?;
    file_reservation.free();

    Ok(file_metadata)
}

/// Parallelizes the serialization of a single parquet file, by first serializing N
/// independent RecordBatch streams in parallel to RowGroups in memory. Another
/// task then stitches these independent RowGroups together and streams this large
/// single parquet file to an ObjectStore in multiple parts.
async fn output_single_parquet_file_parallelized(
    object_store_writer: Box<dyn AsyncWrite + Send + Unpin>,
    data: Receiver<RecordBatch>,
    output_schema: Arc<Schema>,
    parquet_props: &WriterProperties,
    parallel_options: ParallelParquetWriterOptions,
    pool: Arc<dyn MemoryPool>,
) -> Result<FileMetaData> {
    let max_rowgroups = parallel_options.max_parallel_row_groups;
    // Buffer size of this channel limits maximum number of RowGroups being worked on in parallel
    let (serialize_tx, serialize_rx) =
        mpsc::channel::<SpawnedTask<RBStreamSerializeResult>>(max_rowgroups);

    let arc_props = Arc::new(parquet_props.clone());
    let launch_serialization_task = spawn_parquet_parallel_serialization_task(
        data,
        serialize_tx,
        Arc::clone(&output_schema),
        Arc::clone(&arc_props),
        parallel_options,
        Arc::clone(&pool),
    );
    let file_metadata = concatenate_parallel_row_groups(
        serialize_rx,
        Arc::clone(&output_schema),
        Arc::clone(&arc_props),
        object_store_writer,
        pool,
    )
    .await?;

    launch_serialization_task
        .join_unwind()
        .await
        .map_err(|e| DataFusionError::ExecutionJoin(Box::new(e)))??;
    Ok(file_metadata)
}

/// Min/max aggregation can take Dictionary encode input but always produces unpacked
/// (aka non Dictionary) output. We need to adjust the output data type to reflect this.
/// The reason min/max aggregate produces unpacked output because there is only one
/// min/max value per group; there is no needs to keep them Dictionary encode
fn min_max_aggregate_data_type(input_type: &DataType) -> &DataType {
    if let DataType::Dictionary(_, value_type) = input_type {
        value_type.as_ref()
    } else {
        input_type
    }
}

fn create_max_min_accs(
    schema: &Schema,
) -> (Vec<Option<MaxAccumulator>>, Vec<Option<MinAccumulator>>) {
    let max_values: Vec<Option<MaxAccumulator>> = schema
        .fields()
        .iter()
        .map(|field| {
            MaxAccumulator::try_new(min_max_aggregate_data_type(field.data_type())).ok()
        })
        .collect();
    let min_values: Vec<Option<MinAccumulator>> = schema
        .fields()
        .iter()
        .map(|field| {
            MinAccumulator::try_new(min_max_aggregate_data_type(field.data_type())).ok()
        })
        .collect();
    (max_values, min_values)
}

#[cfg(test)]
mod tests {
    use std::sync::Arc;

    use super::*;

    use arrow::datatypes::DataType;
    use parquet::schema::parser::parse_message_type;

    #[test]
    fn coerce_int96_to_resolution_with_mixed_timestamps() {
        // Unclear if Spark (or other writer) could generate a file with mixed timestamps like this,
        // but we want to test the scenario just in case since it's at least a valid schema as far
        // as the Parquet spec is concerned.
        let spark_schema = "
        message spark_schema {
          optional int96 c0;
          optional int64 c1 (TIMESTAMP(NANOS,true));
          optional int64 c2 (TIMESTAMP(NANOS,false));
          optional int64 c3 (TIMESTAMP(MILLIS,true));
          optional int64 c4 (TIMESTAMP(MILLIS,false));
          optional int64 c5 (TIMESTAMP(MICROS,true));
          optional int64 c6 (TIMESTAMP(MICROS,false));
        }
        ";

        let schema = parse_message_type(spark_schema).expect("should parse schema");
        let descr = SchemaDescriptor::new(Arc::new(schema));

        let arrow_schema = parquet_to_arrow_schema(&descr, None).unwrap();

        let result =
            coerce_int96_to_resolution(&descr, &arrow_schema, &TimeUnit::Microsecond)
                .unwrap();

        // Only the first field (c0) should be converted to a microsecond timestamp because it's the
        // only timestamp that originated from an INT96.
        let expected_schema = Schema::new(vec![
            Field::new("c0", DataType::Timestamp(TimeUnit::Microsecond, None), true),
            Field::new(
                "c1",
                DataType::Timestamp(TimeUnit::Nanosecond, Some("UTC".into())),
                true,
            ),
            Field::new("c2", DataType::Timestamp(TimeUnit::Nanosecond, None), true),
            Field::new(
                "c3",
                DataType::Timestamp(TimeUnit::Millisecond, Some("UTC".into())),
                true,
            ),
            Field::new("c4", DataType::Timestamp(TimeUnit::Millisecond, None), true),
            Field::new(
                "c5",
                DataType::Timestamp(TimeUnit::Microsecond, Some("UTC".into())),
                true,
            ),
            Field::new("c6", DataType::Timestamp(TimeUnit::Microsecond, None), true),
        ]);

        assert_eq!(result, expected_schema);
    }

    #[test]
    fn coerce_int96_to_resolution_with_nested_types() {
        // This schema is derived from Comet's CometFuzzTestSuite ParquetGenerator only using int96
        // primitive types with generateStruct, generateArray, and generateMap set to true, with one
        // additional field added to c4's struct to make sure all fields in a struct get modified.
        // https://github.com/apache/datafusion-comet/blob/main/spark/src/main/scala/org/apache/comet/testing/ParquetGenerator.scala
        let spark_schema = "
        message spark_schema {
          optional int96 c0;
          optional group c1 {
            optional int96 c0;
          }
          optional group c2 {
            optional group c0 (LIST) {
              repeated group list {
                optional int96 element;
              }
            }
          }
          optional group c3 (LIST) {
            repeated group list {
              optional int96 element;
            }
          }
          optional group c4 (LIST) {
            repeated group list {
              optional group element {
                optional int96 c0;
                optional int96 c1;
              }
            }
          }
          optional group c5 (MAP) {
            repeated group key_value {
              required int96 key;
              optional int96 value;
            }
          }
          optional group c6 (LIST) {
            repeated group list {
              optional group element (MAP) {
                repeated group key_value {
                  required int96 key;
                  optional int96 value;
                }
              }
            }
          }
        }
        ";

        let schema = parse_message_type(spark_schema).expect("should parse schema");
        let descr = SchemaDescriptor::new(Arc::new(schema));

        let arrow_schema = parquet_to_arrow_schema(&descr, None).unwrap();

        let result =
            coerce_int96_to_resolution(&descr, &arrow_schema, &TimeUnit::Microsecond)
                .unwrap();

        let expected_schema = Schema::new(vec![
            Field::new("c0", DataType::Timestamp(TimeUnit::Microsecond, None), true),
            Field::new_struct(
                "c1",
                vec![Field::new(
                    "c0",
                    DataType::Timestamp(TimeUnit::Microsecond, None),
                    true,
                )],
                true,
            ),
            Field::new_struct(
                "c2",
                vec![Field::new_list(
                    "c0",
                    Field::new(
                        "element",
                        DataType::Timestamp(TimeUnit::Microsecond, None),
                        true,
                    ),
                    true,
                )],
                true,
            ),
            Field::new_list(
                "c3",
                Field::new(
                    "element",
                    DataType::Timestamp(TimeUnit::Microsecond, None),
                    true,
                ),
                true,
            ),
            Field::new_list(
                "c4",
                Field::new_struct(
                    "element",
                    vec![
                        Field::new(
                            "c0",
                            DataType::Timestamp(TimeUnit::Microsecond, None),
                            true,
                        ),
                        Field::new(
                            "c1",
                            DataType::Timestamp(TimeUnit::Microsecond, None),
                            true,
                        ),
                    ],
                    true,
                ),
                true,
            ),
            Field::new_map(
                "c5",
                "key_value",
                Field::new(
                    "key",
                    DataType::Timestamp(TimeUnit::Microsecond, None),
                    false,
                ),
                Field::new(
                    "value",
                    DataType::Timestamp(TimeUnit::Microsecond, None),
                    true,
                ),
                false,
                true,
            ),
            Field::new_list(
                "c6",
                Field::new_map(
                    "element",
                    "key_value",
                    Field::new(
                        "key",
                        DataType::Timestamp(TimeUnit::Microsecond, None),
                        false,
                    ),
                    Field::new(
                        "value",
                        DataType::Timestamp(TimeUnit::Microsecond, None),
                        true,
                    ),
                    false,
                    true,
                ),
                true,
            ),
        ]);

        assert_eq!(result, expected_schema);
    }
}<|MERGE_RESOLUTION|>--- conflicted
+++ resolved
@@ -447,17 +447,10 @@
 
         let mut source = ParquetSource::new(self.options.clone());
 
-<<<<<<< HEAD
         // Use the CachedParquetFileReaderFactory
-        if let Some(metadata_cache) =
-            state.runtime_env().cache_manager.get_file_metadata_cache()
-        {
-=======
-        // Use the CachedParquetFileReaderFactory when metadata caching is enabled
-        if self.options.global.cache_metadata {
+        if state.runtime_env().cache_manager.get_file_metadata_cache() {
             let metadata_cache =
                 state.runtime_env().cache_manager.get_file_metadata_cache();
->>>>>>> a9e6d4be
             let store = state
                 .runtime_env()
                 .object_store(conf.object_store_url.clone())?;
