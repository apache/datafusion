# Licensed to the Apache Software Foundation (ASF) under one
# or more contributor license agreements.  See the NOTICE file
# distributed with this work for additional information
# regarding copyright ownership.  The ASF licenses this file
# to you under the Apache License, Version 2.0 (the
# "License"); you may not use this file except in compliance
# with the License.  You may obtain a copy of the License at
#
#   http://www.apache.org/licenses/LICENSE-2.0
#
# Unless required by applicable law or agreed to in writing,
# software distributed under the License is distributed on an
# "AS IS" BASIS, WITHOUT WARRANTIES OR CONDITIONS OF ANY
# KIND, either express or implied.  See the License for the
# specific language governing permissions and limitations
# under the License.

[package]
name = "datafusion-wasmtest"
description = "Test library to compile datafusion crates to wasm"
readme = "README.md"
version = { workspace = true }
edition = { workspace = true }
homepage = { workspace = true }
repository = { workspace = true }
license = { workspace = true }
authors = { workspace = true }
rust-version = { workspace = true }

[lints]
workspace = true

[lib]
crate-type = ["cdylib", "rlib"]

[dependencies]
# chrono must be compiled with wasmbind feature
chrono = { version = "0.4", features = ["wasmbind"] }

# The `console_error_panic_hook` crate provides better debugging of panics by
# logging them with `console.error`. This is great for development, but requires
# all the `std::fmt` and `std::panicking` infrastructure, so isn't great for
# code size when deploying.
console_error_panic_hook = { version = "0.1.1", optional = true }
datafusion = { workspace = true }
datafusion-catalog = { workspace = true }
datafusion-common = { workspace = true, default-features = true }
datafusion-common-runtime = { workspace = true }
datafusion-execution = { workspace = true }
datafusion-expr = { workspace = true }
datafusion-expr-common = { workspace = true }
datafusion-functions = { workspace = true }
datafusion-functions-aggregate = { workspace = true }
datafusion-functions-aggregate-common = { workspace = true }
datafusion-functions-table = { workspace = true }
datafusion-optimizer = { workspace = true, default-features = true }
datafusion-physical-expr = { workspace = true, default-features = true }
datafusion-physical-expr-common = { workspace = true }
datafusion-physical-plan = { workspace = true }
datafusion-sql = { workspace = true }
# getrandom must be compiled with js feature
getrandom = { version = "0.2.8", features = ["js"] }

parquet = { workspace = true }
wasm-bindgen = "0.2.99"
wasm-bindgen-futures = "0.4.49"

[dev-dependencies]
tokio = { workspace = true }
<<<<<<< HEAD
wasm-bindgen-test = "0.3.44"
=======
wasm-bindgen-test = "0.3.49"
>>>>>>> 2ad89550
<|MERGE_RESOLUTION|>--- conflicted
+++ resolved
@@ -67,8 +67,4 @@
 
 [dev-dependencies]
 tokio = { workspace = true }
-<<<<<<< HEAD
-wasm-bindgen-test = "0.3.44"
-=======
-wasm-bindgen-test = "0.3.49"
->>>>>>> 2ad89550
+wasm-bindgen-test = "0.3.49"