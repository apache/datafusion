# Licensed to the Apache Software Foundation (ASF) under one
# or more contributor license agreements.  See the NOTICE file
# distributed with this work for additional information
# regarding copyright ownership.  The ASF licenses this file
# to you under the Apache License, Version 2.0 (the
# "License"); you may not use this file except in compliance
# with the License.  You may obtain a copy of the License at
#
#   http://www.apache.org/licenses/LICENSE-2.0
#
# Unless required by applicable law or agreed to in writing,
# software distributed under the License is distributed on an
# "AS IS" BASIS, WITHOUT WARRANTIES OR CONDITIONS OF ANY
# KIND, either express or implied.  See the License for the
# specific language governing permissions and limitations
# under the License.

[package]
name = "datafusion-wasmtest"
description = "Test library to compile datafusion crates to wasm"
readme = "README.md"
version = { workspace = true }
edition = { workspace = true }
homepage = { workspace = true }
repository = { workspace = true }
license = { workspace = true }
authors = { workspace = true }
rust-version = { workspace = true }

[package.metadata.docs.rs]
all-features = true

[lints]
workspace = true

[lib]
crate-type = ["cdylib", "rlib"]

[dependencies]
# chrono must be compiled with wasmbind feature
chrono = { version = "0.4", features = ["wasmbind"] }
# The `console_error_panic_hook` crate provides better debugging of panics by
# logging them with `console.error`. This is great for development, but requires
# all the `std::fmt` and `std::panicking` infrastructure, so isn't great for
# code size when deploying.
console_error_panic_hook = { version = "0.1.1", optional = true }
datafusion = { workspace = true, features = ["parquet", "sql"] }
datafusion-common = { workspace = true }
datafusion-execution = { workspace = true }
datafusion-expr = { workspace = true }
datafusion-optimizer = { workspace = true, default-features = true }
datafusion-physical-plan = { workspace = true }
datafusion-sql = { workspace = true }
# needs to be compiled
getrandom = { version = "0.3", features = ["wasm_js"] }
wasm-bindgen = "0.2.99"

[dev-dependencies]
object_store = { workspace = true }
# needs to be compiled
tokio = { workspace = true }
url = { workspace = true }
<<<<<<< HEAD
wasm-bindgen-test = "0.3.54"
=======
wasm-bindgen-test = "0.3.54"

[package.metadata.cargo-machete]
ignored = ["chrono", "getrandom"]
>>>>>>> d1279731
<|MERGE_RESOLUTION|>--- conflicted
+++ resolved
@@ -60,11 +60,7 @@
 # needs to be compiled
 tokio = { workspace = true }
 url = { workspace = true }
-<<<<<<< HEAD
-wasm-bindgen-test = "0.3.54"
-=======
 wasm-bindgen-test = "0.3.54"
 
 [package.metadata.cargo-machete]
-ignored = ["chrono", "getrandom"]
->>>>>>> d1279731
+ignored = ["chrono", "getrandom"]